use {
<<<<<<< HEAD
    crate::{app_data_hash::hash_full_app_data, AppDataHash, Hooks},
    anyhow::{anyhow, Context, Result},
    number::serialization::HexOrDecimalU256,
    primitive_types::{H160, U256},
    serde::{de, Deserialize, Deserializer, Serialize, Serializer},
    serde_with::serde_as,
=======
    crate::{AppDataHash, Hooks, app_data_hash::hash_full_app_data},
    anyhow::{Context, Result, anyhow},
    primitive_types::{H160, U256},
    serde::{Deserialize, Deserializer, Serialize, Serializer, de},
>>>>>>> 97ddf0c5
    std::{fmt, fmt::Display},
};

/// The minimum valid empty app data JSON string.
pub const EMPTY: &str = "{}";

#[derive(Clone, Debug, PartialEq)]
pub struct ValidatedAppData {
    pub hash: AppDataHash,
    pub document: String,
    pub protocol: ProtocolAppData,
}

#[derive(Clone, Debug, Default, Deserialize, Eq, PartialEq)]
#[cfg_attr(any(test, feature = "test_helpers"), derive(Serialize))]
#[serde(rename_all = "camelCase")]
pub struct ProtocolAppData {
    #[serde(default)]
    pub hooks: Hooks,
    pub signer: Option<H160>,
    pub replaced_order: Option<ReplacedOrder>,
    pub partner_fee: Option<PartnerFee>,
    pub flashloan: Option<Flashloan>,
}

/// Contains information to hint at how a solver could make
/// use of flashloans to settle the associated order.
/// Since using flashloans introduces a bunch of complexities
/// all these hints are not binding for the solver.
#[serde_as]
#[derive(Clone, Debug, Default, Deserialize, Eq, PartialEq)]
#[cfg_attr(any(test, feature = "test_helpers"), derive(Serialize))]
pub struct Flashloan {
    /// Which contract to request the flashloan from.
    pub lender: Option<H160>,
    /// Who should receive the borrowed tokens. If this is not
    /// set the order owner will get the tokens.
    pub borrower: Option<H160>,
    /// Which token to flashloan.
    pub token: H160,
    /// How much of the token to flashloan.
    #[serde_as(as = "HexOrDecimalU256")]
    pub amount: U256,
}

#[derive(Clone, Debug, Default, Deserialize, Eq, PartialEq)]
#[cfg_attr(any(test, feature = "test_helpers"), derive(Serialize))]
pub struct ReplacedOrder {
    pub uid: OrderUid,
}

#[derive(Clone, Debug, Default, Deserialize, Eq, PartialEq)]
#[cfg_attr(any(test, feature = "test_helpers"), derive(Serialize))]
pub struct PartnerFee {
    pub bps: u64,
    pub recipient: H160,
}

#[derive(Clone)]
pub struct Validator {
    size_limit: usize,
}

#[cfg(any(test, feature = "test_helpers"))]
impl Default for Validator {
    fn default() -> Self {
        Self { size_limit: 8192 }
    }
}

impl Validator {
    pub fn new(size_limit: usize) -> Self {
        Self { size_limit }
    }

    pub fn size_limit(&self) -> usize {
        self.size_limit
    }

    pub fn validate(&self, full_app_data: &[u8]) -> Result<ValidatedAppData> {
        if full_app_data.len() > self.size_limit {
            return Err(anyhow!(
                "app data has byte size {} which is larger than limit {}",
                full_app_data.len(),
                self.size_limit
            ));
        }

        let document = String::from_utf8(full_app_data.to_vec())?;
        let root = serde_json::from_str::<Root>(&document).context("invalid app data json")?;
        let protocol = root
            .metadata
            .or_else(|| root.backend.map(ProtocolAppData::from))
            // If the key doesn't exist, default. Makes life easier for API
            // consumers, who don't care about protocol app data.
            .unwrap_or_default();

        Ok(ValidatedAppData {
            hash: AppDataHash(hash_full_app_data(full_app_data)),
            document,
            protocol,
        })
    }
}

/// The root app data JSON object.
///
/// App data JSON is organised in an object of the form
///
/// ```text
/// {
///     "metadata": {}
/// }
/// ```
///
/// Where the protocol-relevant app-data fields appear in the `metadata` object
/// along side other valid metadata fields. For example:
///
/// ```text
/// {
///     "version": "0.9.0",
///     "appCode": "CoW Swap",
///     "environment": "barn",
///     "metadata": {
///         "quote": {
///             "slippageBps": "50"
///         },
///         "hooks": {
///             "pre": [
///                 {
///                     "target": "0x0000000000000000000000000000000000000000",
///                     "callData": "0x",
///                     "gasLimit": "21000"
///                 }
///             ]
///         }
///     }
/// }
/// ```
///
/// For more detailed information on the schema, see:
/// <https://github.com/cowprotocol/app-data>.
#[derive(Deserialize)]
#[cfg_attr(any(test, feature = "test_helpers"), derive(Clone, Serialize))]
pub struct Root {
    metadata: Option<ProtocolAppData>,
    /// DEPRECATED. The `backend` field was originally specified to contain all
    /// protocol-specific app data (such as hooks). However, after releasing
    /// hooks, we decided to move the fields to the existing `metadata` field.
    /// However, in order to not break existing integrations, we allow using the
    /// `backend` field for specifying hooks.
    backend: Option<BackendAppData>,
}

impl Root {
    pub fn new(metadata: Option<ProtocolAppData>) -> Self {
        Self {
            metadata,
            backend: None,
        }
    }
}

// uid as 56 bytes: 32 for orderDigest, 20 for ownerAddress and 4 for validTo
#[derive(Clone, Copy, Eq, Hash, PartialEq, PartialOrd, Ord)]
pub struct OrderUid(pub [u8; 56]);

impl Display for OrderUid {
    fn fmt(&self, f: &mut fmt::Formatter<'_>) -> fmt::Result {
        let mut bytes = [0u8; 2 + 56 * 2];
        bytes[..2].copy_from_slice(b"0x");
        // Unwrap because the length is always correct.
        hex::encode_to_slice(self.0.as_slice(), &mut bytes[2..]).unwrap();
        // Unwrap because the string is always valid utf8.
        let str = std::str::from_utf8(&bytes).unwrap();
        f.write_str(str)
    }
}

impl fmt::Debug for OrderUid {
    fn fmt(&self, f: &mut fmt::Formatter<'_>) -> fmt::Result {
        write!(f, "{self}")
    }
}

impl Default for OrderUid {
    fn default() -> Self {
        Self([0u8; 56])
    }
}

impl Serialize for OrderUid {
    fn serialize<S>(&self, serializer: S) -> Result<S::Ok, S::Error>
    where
        S: Serializer,
    {
        serializer.serialize_str(self.to_string().as_str())
    }
}

impl<'de> Deserialize<'de> for OrderUid {
    fn deserialize<D>(deserializer: D) -> Result<OrderUid, D::Error>
    where
        D: Deserializer<'de>,
    {
        struct Visitor {}
        impl de::Visitor<'_> for Visitor {
            type Value = OrderUid;

            fn expecting(&self, formatter: &mut fmt::Formatter) -> fmt::Result {
                write!(formatter, "an uid with orderDigest_owner_validTo")
            }

            fn visit_str<E>(self, s: &str) -> Result<Self::Value, E>
            where
                E: de::Error,
            {
                let s = s.strip_prefix("0x").ok_or_else(|| {
                    de::Error::custom(format!(
                        "{s:?} can't be decoded as hex uid because it does not start with '0x'"
                    ))
                })?;
                let mut value = [0u8; 56];
                hex::decode_to_slice(s, value.as_mut()).map_err(|err| {
                    de::Error::custom(format!("failed to decode {s:?} as hex uid: {err}"))
                })?;
                Ok(OrderUid(value))
            }
        }

        deserializer.deserialize_str(Visitor {})
    }
}

/// The legacy `backend` app data object.
#[derive(Debug, Default, Deserialize)]
#[cfg_attr(any(test, feature = "test_helpers"), derive(Clone, Serialize))]
struct BackendAppData {
    #[serde(default)]
    pub hooks: Hooks,
}

impl From<BackendAppData> for ProtocolAppData {
    fn from(value: BackendAppData) -> Self {
        Self {
            hooks: value.hooks,
            signer: None,
            replaced_order: None,
            partner_fee: None,
            flashloan: None,
        }
    }
}

#[cfg(test)]
mod tests {
    use {super::*, crate::Hook, ethcontract::H160};

    macro_rules! assert_app_data {
        ($s:expr_2021, $e:expr_2021 $(,)?) => {{
            let s = $s;
            let a = Validator::default().validate(s.as_ref()).unwrap();
            assert_eq!(a.protocol, $e);
        }};
    }

    #[test]
    fn empty_is_valid() {
        assert_app_data!(EMPTY, ProtocolAppData::default());
    }

    #[test]
    fn examples() {
        assert_app_data!(
            r#"
                {
                    "appCode": "CoW Swap",
                    "environment": "production",
                    "version": "0.9.0"
                }
            "#,
            ProtocolAppData::default(),
        );

        assert_app_data!(
            r#"
                {
                    "appCode": "CoW Swap",
                    "environment": "production",
                    "metadata": {
                        "quote": {
                            "slippageBips": "50"
                        },
                        "orderClass": {
                            "orderClass": "market"
                        }
                    },
                    "version": "0.9.0"
                }
            "#,
            ProtocolAppData::default(),
        );

        assert_app_data!(
            r#"
                {
                    "appCode": "CoW Swap",
                    "environment": "production",
                    "metadata": {
                        "quote": {
                            "slippageBips": "50"
                        },
                        "orderClass": {
                            "orderClass": "market"
                        },
                        "hooks": {
                            "pre": [
                                {
                                    "target": "0x0000000000000000000000000000000000000000",
                                    "callData": "0x",
                                    "gasLimit": "0"
                                }
                            ],
                            "post": [
                                {
                                    "target": "0x0101010101010101010101010101010101010101",
                                    "callData": "0x01",
                                    "gasLimit": "1"
                                },
                                {
                                    "target": "0x0202020202020202020202020202020202020202",
                                    "callData": "0x0202",
                                    "gasLimit": "2"
                                }
                            ]
                        }
                    },
                    "version": "0.9.0"
                }
            "#,
            ProtocolAppData {
                hooks: Hooks {
                    pre: vec![Hook {
                        target: H160([0; 20]),
                        call_data: vec![],
                        gas_limit: 0,
                    }],
                    post: vec![
                        Hook {
                            target: H160([1; 20]),
                            call_data: vec![1],
                            gas_limit: 1
                        },
                        Hook {
                            target: H160([2; 20]),
                            call_data: vec![2, 2],
                            gas_limit: 2,
                        },
                    ],
                },
                ..Default::default()
            },
        );

        assert_app_data!(
            r#"
                {
                    "appCode": "CoW Swap",
                    "environment": "production",
                    "metadata": {
                        "signer": "0x4242424242424242424242424242424242424242"
                    },
                    "version": "0.9.0"
                }
            "#,
            ProtocolAppData {
                signer: Some(H160([0x42; 20])),
                ..Default::default()
            },
        );
    }

    #[test]
    fn legacy() {
        assert_app_data!(
            r#"
                {
                    "backend": {
                        "hooks": {
                            "pre": [
                                {
                                    "target": "0x0000000000000000000000000000000000000000",
                                    "callData": "0x",
                                    "gasLimit": "0"
                                }
                            ],
                            "post": [
                                {
                                    "target": "0x0101010101010101010101010101010101010101",
                                    "callData": "0x01",
                                    "gasLimit": "1"
                                },
                                {
                                    "target": "0x0202020202020202020202020202020202020202",
                                    "callData": "0x0202",
                                    "gasLimit": "2"
                                }
                            ]
                        }
                    }
                }
            "#,
            ProtocolAppData {
                hooks: Hooks {
                    pre: vec![Hook {
                        target: H160([0; 20]),
                        call_data: vec![],
                        gas_limit: 0,
                    }],
                    post: vec![
                        Hook {
                            target: H160([1; 20]),
                            call_data: vec![1],
                            gas_limit: 1
                        },
                        Hook {
                            target: H160([2; 20]),
                            call_data: vec![2, 2],
                            gas_limit: 2,
                        },
                    ],
                },
                ..Default::default()
            },
        );

        // Note that if `metadata` is specified, then the `backend` field is
        // ignored.
        assert_app_data!(
            r#"
                {
                    "metadata": {},
                    "backend": {
                        "hooks": {
                            "pre": [
                                {
                                    "target": "0x0000000000000000000000000000000000000000",
                                    "callData": "0x",
                                    "gasLimit": "0"
                                }
                            ]
                        }
                    }
                }
            "#,
            ProtocolAppData::default(),
        );
    }

    #[test]
    fn misc() {
        let mut validator = Validator::default();

        let not_json = "hello world".as_bytes();
        let err = validator.validate(not_json).unwrap_err();
        dbg!(err);

        let not_object = "[]".as_bytes();
        let err = validator.validate(not_object).unwrap_err();
        dbg!(err);

        let object = "{}".as_bytes();
        let validated = validator.validate(object).unwrap();
        dbg!(validated.hash);

        let ok_no_metadata = r#"{"hello":"world"}"#.as_bytes();
        validator.validate(ok_no_metadata).unwrap();

        let bad_metadata = r#"{"hello":"world","metadata":[1]}"#.as_bytes();
        let err = validator.validate(bad_metadata).unwrap_err();
        dbg!(err);

        let ok_metadata = r#"{"hello":"world","metadata":{}}"#.as_bytes();
        validator.validate(ok_metadata).unwrap();

        validator.size_limit = 1;
        let size_limit = r#"{"hello":"world"}"#.as_bytes();
        let err = validator.validate(size_limit).unwrap_err();
        dbg!(err);
    }
}<|MERGE_RESOLUTION|>--- conflicted
+++ resolved
@@ -1,17 +1,10 @@
 use {
-<<<<<<< HEAD
-    crate::{app_data_hash::hash_full_app_data, AppDataHash, Hooks},
-    anyhow::{anyhow, Context, Result},
+    crate::{AppDataHash, Hooks, app_data_hash::hash_full_app_data},
+    anyhow::{Context, Result, anyhow},
     number::serialization::HexOrDecimalU256,
     primitive_types::{H160, U256},
-    serde::{de, Deserialize, Deserializer, Serialize, Serializer},
+    serde::{Deserialize, Deserializer, Serialize, Serializer, de},
     serde_with::serde_as,
-=======
-    crate::{AppDataHash, Hooks, app_data_hash::hash_full_app_data},
-    anyhow::{Context, Result, anyhow},
-    primitive_types::{H160, U256},
-    serde::{Deserialize, Deserializer, Serialize, Serializer, de},
->>>>>>> 97ddf0c5
     std::{fmt, fmt::Display},
 };
 
