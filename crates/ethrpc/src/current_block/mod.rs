--- conflicted
+++ resolved
@@ -3,11 +3,7 @@
     anyhow::{anyhow, ensure, Context as _, Result},
     futures::StreamExt,
     primitive_types::{H256, U256},
-<<<<<<< HEAD
     std::{fmt::Debug, num::NonZeroU64, sync::Arc, time::Duration},
-=======
-    std::{fmt::Debug, sync::Arc, time::Duration},
->>>>>>> e0e2ddf3
     tokio::sync::watch,
     tokio_stream::wrappers::WatchStream,
     tracing::Instrument,
@@ -19,7 +15,6 @@
     },
 };
 
-pub mod retriever;
 pub type BlockNumberHash = (u64, H256);
 
 #[derive(Debug, Clone, PartialEq, Eq)]
