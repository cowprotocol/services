mod buffering;
pub mod conversions;
mod instrumentation;

use {
    crate::AlloyProvider,
    alloy::{
        network::EthereumWallet,
        providers::{Provider, ProviderBuilder, mock},
        rpc::client::{ClientBuilder, RpcClient},
    },
    buffering::BatchCallLayer,
    instrumentation::{InstrumentationLayer, LabelingLayer},
};
pub use {conversions::Account, instrumentation::ProviderLabelingExt};

pub fn provider(url: &str) -> AlloyProvider {
    let rpc = ClientBuilder::default()
        .layer(LabelingLayer {
            label: "main".into(),
        })
        .layer(InstrumentationLayer)
        .layer(BatchCallLayer::new(Default::default()))
        .http(url.parse().unwrap());
    ProviderBuilder::new().connect_client(rpc).erased()
}

<<<<<<< HEAD
pub fn dummy_provider() -> AlloyProvider {
    let asserter = mock::Asserter::new();
    ProviderBuilder::new()
        .connect_mocked_client(asserter)
        .erased()
}

=======
>>>>>>> 37e7465c
pub trait ProviderSignerExt {
    /// Creates a new provider with the given signer.
    fn with_signer(&self, signer: Account) -> Self;
}

impl ProviderSignerExt for AlloyProvider {
    fn with_signer(&self, signer: Account) -> Self {
        let Account::Signer(signer) = signer else {
            // Otherwise an unlocked account is used, not need to change anything.
            return self.clone();
        };

        let is_local = self.client().is_local();
        let transport = self.client().transport().clone();
        let wallet = EthereumWallet::new(signer);
        let client = RpcClient::new(transport, is_local);

        ProviderBuilder::new()
            .wallet(wallet)
            .connect_client(client)
            .erased()
    }
}<|MERGE_RESOLUTION|>--- conflicted
+++ resolved
@@ -25,16 +25,6 @@
     ProviderBuilder::new().connect_client(rpc).erased()
 }
 
-<<<<<<< HEAD
-pub fn dummy_provider() -> AlloyProvider {
-    let asserter = mock::Asserter::new();
-    ProviderBuilder::new()
-        .connect_mocked_client(asserter)
-        .erased()
-}
-
-=======
->>>>>>> 37e7465c
 pub trait ProviderSignerExt {
     /// Creates a new provider with the given signer.
     fn with_signer(&self, signer: Account) -> Self;
