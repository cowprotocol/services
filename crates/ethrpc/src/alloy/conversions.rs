--- conflicted
+++ resolved
@@ -2,17 +2,13 @@
 // Conversions to the alloy types
 /////////////////////////////////
 
-<<<<<<< HEAD
 use {
     alloy::{network::TxSigner, signers::Signature},
     anyhow::Context,
     ethcontract::Account,
 };
 
-pub trait ToAlloy {
-=======
 pub trait IntoAlloy {
->>>>>>> ff329fae
     /// The corresponding Alloy type.
     type To;
 
