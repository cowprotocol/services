--- conflicted
+++ resolved
@@ -348,14 +348,7 @@
         .get_block_by_number(block_number)
         .await?
         .context("block should exists")?;
-<<<<<<< HEAD
-    Ok((
-        block.number.expect("number must exist").as_u64(),
-        block.hash.expect("hash must exist"),
-    ))
-=======
     Ok((block.header.number, block.header.hash.into_legacy()))
->>>>>>> bdf4a971
 }
 
 #[derive(prometheus_metric_storage::MetricStorage)]
