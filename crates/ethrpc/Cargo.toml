--- conflicted
+++ resolved
@@ -11,11 +11,7 @@
 path = "src/lib.rs"
 
 [dependencies]
-<<<<<<< HEAD
-alloy = { workspace = true, default-features = false, features = ["json-rpc", "providers", "rpc-client", "rpc-types", "transports", "transport-ws", "provider-ws", "reqwest", "signers", "signer-aws", "signer-local", "eips", "reqwest-default-tls", "pubsub"] }
-=======
-alloy = { workspace = true, default-features = false, features = ["json-rpc", "providers", "rpc-client", "rpc-types", "transports", "reqwest", "signers", "signer-aws", "signer-local", "eips", "reqwest-default-tls", "contract"] }
->>>>>>> 98cfa66c
+alloy = { workspace = true, default-features = false, features = ["json-rpc", "providers", "rpc-client", "rpc-types", "transports", "transport-ws", "provider-ws", "reqwest", "signers", "signer-aws", "signer-local", "eips", "reqwest-default-tls", "pubsub", "contract"] }
 anyhow = { workspace = true }
 async-trait = { workspace = true }
 ethcontract = { workspace = true }
