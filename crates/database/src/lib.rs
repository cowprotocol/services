pub mod app_data;
pub mod auction;
pub mod auction_orders;
pub mod auction_participants;
pub mod auction_prices;
pub mod byte_array;
pub mod ethflow_orders;
pub mod events;
pub mod fee_policies;
pub mod jit_orders;
pub mod last_indexed_blocks;
pub mod onchain_broadcasted_orders;
pub mod onchain_invalidations;
pub mod order_events;
pub mod order_execution;
pub mod order_history;
pub mod orders;
pub mod quotes;
pub mod settlement_observations;
pub mod settlement_scores;
pub mod settlements;
pub mod solver_competition;
pub mod surplus_capturing_jit_order_owners;
pub mod trades;

use {
    byte_array::ByteArray,
    sqlx::{Executor, PgPool},
};

// Design:
//
// Functions that execute multiple transactions should take `&mut PgTransaction`
// to indicate this and to ensure that the whole function succeeds or fails
// together. Functions that execute a single transaction should take `&mut
// PgConnection`. We usually call the parameter `ex` for `Executor` which is the
// trait whose methods we use to run queries.
// This scheme allows callers to decide whether they want to use the function as
// part of a bigger transaction or standalone. Note that PgTransaction
// implements Deref to PgConnection. Callers do need to take care of calling
// `commit` on the transaction.
//
// For tests a useful pattern is to start a transaction at the beginning of the
// test, use it for all queries and never commit it. When the uncommited
// transaction gets dropped it is rolled back. This allows postgres tests to run
// in parallel and makes clearing all tables at the beginning of a
// test obsolete.

pub type PgTransaction<'a> = sqlx::Transaction<'a, sqlx::Postgres>;

/// The names of tables we use in the db.
pub const TABLES: &[&str] = &[
    "app_data",
    "auction_orders",
<<<<<<< HEAD
    "auction_participants",
    "auction_prices",
=======
>>>>>>> 47f42581
    "auctions",
    "competition_auctions",
    "ethflow_orders",
    "ethflow_refunds",
    "fee_policies",
    "interactions",
    "invalidations",
    "jit_orders",
    "last_indexed_blocks",
    "onchain_order_invalidations",
    "onchain_placed_orders",
    "order_execution",
    "order_quotes",
    "orders",
    "presignature_events",
    "proposed_jit_orders",
    "proposed_solutions",
<<<<<<< HEAD
    "proposed_trade_executions",
=======
>>>>>>> 47f42581
    "quotes",
    "settlement_observations",
    "settlement_scores",
    "settlements",
    "solver_competitions",
    "surplus_capturing_jit_order_owners",
    "trades",
];

/// The names of potentially big volume tables we use in the db.
pub const LARGE_TABLES: &[&str] = &[
    "auction_prices",
    "auction_participants",
    "order_events",
    "proposed_trade_executions",
];

pub fn all_tables() -> impl Iterator<Item = &'static str> {
    TABLES.iter().copied().chain(LARGE_TABLES.iter().copied())
}

/// Delete all data in the database. Only used by tests.
#[allow(non_snake_case)]
pub async fn clear_DANGER_(ex: &mut PgTransaction<'_>) -> sqlx::Result<()> {
    for table in all_tables() {
        ex.execute(format!("TRUNCATE {table};").as_str()).await?;
    }
    Ok(())
}

/// Like above but more ergonomic for some tests that use a pool.
#[allow(non_snake_case)]
pub async fn clear_DANGER(pool: &PgPool) -> sqlx::Result<()> {
    let mut transaction = pool.begin().await?;
    clear_DANGER_(&mut transaction).await?;
    transaction.commit().await
}

pub type Address = ByteArray<20>;
pub type AppId = ByteArray<32>;
pub type TransactionHash = ByteArray<32>;
pub type OrderUid = ByteArray<56>;

#[cfg(test)]
mod tests {
    use {
        super::*,
        sqlx::{Connection, PgConnection},
    };

    #[tokio::test]
    #[ignore]
    async fn postgres_clear() {
        let mut con = PgConnection::connect("postgresql://").await.unwrap();
        let mut con = con.begin().await.unwrap();
        clear_DANGER_(&mut con).await.unwrap();
    }
}<|MERGE_RESOLUTION|>--- conflicted
+++ resolved
@@ -52,11 +52,6 @@
 pub const TABLES: &[&str] = &[
     "app_data",
     "auction_orders",
-<<<<<<< HEAD
-    "auction_participants",
-    "auction_prices",
-=======
->>>>>>> 47f42581
     "auctions",
     "competition_auctions",
     "ethflow_orders",
@@ -74,10 +69,6 @@
     "presignature_events",
     "proposed_jit_orders",
     "proposed_solutions",
-<<<<<<< HEAD
-    "proposed_trade_executions",
-=======
->>>>>>> 47f42581
     "quotes",
     "settlement_observations",
     "settlement_scores",
