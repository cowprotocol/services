--- conflicted
+++ resolved
@@ -18,11 +18,6 @@
 pub mod quotes;
 pub mod reference_scores;
 pub mod settlement_executions;
-<<<<<<< HEAD
-pub mod settlement_observations;
-=======
-pub mod settlement_scores;
->>>>>>> 0b4416de
 pub mod settlements;
 pub mod solver_competition;
 pub mod solver_competition_v2;
@@ -72,11 +67,6 @@
     "quotes",
     "reference_scores",
     "settlement_executions",
-<<<<<<< HEAD
-    "settlement_observations",
-=======
-    "settlement_scores",
->>>>>>> 0b4416de
     "settlements",
     "solver_competitions",
     "surplus_capturing_jit_order_owners",
