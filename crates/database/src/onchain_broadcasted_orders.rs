use {
    super::events::EventIndex,
    crate::{Address, OrderUid, PgTransaction},
    sqlx::{Executor, PgConnection},
};

#[derive(Clone, Debug, Eq, PartialEq, sqlx::Type)]
#[sqlx(type_name = "OnchainOrderPlacementError", rename_all = "snake_case")]
pub enum OnchainOrderPlacementError {
    QuoteNotFound,
    InvalidQuote,
    PreValidationError,
    DisabledOrderClass,
    ValidToTooFarInFuture,
    InvalidOrderData,
<<<<<<< HEAD
=======
    InsufficientFee,
    NonZeroFee,
>>>>>>> 7bababdb
    Other,
}

impl OnchainOrderPlacementError {
    pub fn to_metrics_label(&self) -> &str {
        match self {
            Self::QuoteNotFound => "no_quote",
            Self::InvalidQuote => "invalid_quote",
            Self::PreValidationError => "invalid_order",
            Self::DisabledOrderClass => "disabled_class",
            Self::ValidToTooFarInFuture => "expired",
            Self::InvalidOrderData => "invalid_data",
<<<<<<< HEAD
=======
            Self::InsufficientFee => "low_fee",
            Self::NonZeroFee => "non_zero_fee",
>>>>>>> 7bababdb
            Self::Other => "unspecified",
        }
    }
}

#[cfg(test)]
impl OnchainOrderPlacementError {
    pub fn into_iter() -> std::array::IntoIter<OnchainOrderPlacementError, 7> {
        const ERRORS: [OnchainOrderPlacementError; 7] = [
            OnchainOrderPlacementError::QuoteNotFound,
            OnchainOrderPlacementError::InvalidQuote,
            OnchainOrderPlacementError::PreValidationError,
            OnchainOrderPlacementError::DisabledOrderClass,
            OnchainOrderPlacementError::ValidToTooFarInFuture,
            OnchainOrderPlacementError::InvalidOrderData,
            OnchainOrderPlacementError::Other,
        ];
        ERRORS.into_iter()
    }
}

#[derive(Clone, Debug, Default, Eq, PartialEq)]
pub struct OnchainOrderPlacement {
    pub order_uid: OrderUid,
    pub sender: Address,
    pub placement_error: Option<OnchainOrderPlacementError>,
}

#[derive(Clone, Debug, Default, sqlx::FromRow, Eq, PartialEq)]
pub struct OnchainOrderPlacementRow {
    pub uid: OrderUid,
    pub sender: Address,
    pub placement_error: Option<OnchainOrderPlacementError>,
    pub is_reorged: bool,
    pub block_number: i64,
    pub log_index: i64,
}

pub async fn last_block(ex: &mut PgConnection) -> Result<i64, sqlx::Error> {
    const QUERY: &str = r#"
        SELECT COALESCE(MAX(block_number), 0) FROM onchain_placed_orders;
    "#;
    sqlx::query_scalar(QUERY).fetch_one(ex).await
}

pub async fn mark_as_reorged(
    ex: &mut PgTransaction<'_>,
    mark_from_block_number: i64,
) -> Result<(), sqlx::Error> {
    const QUERY_ONCHAIN_ORDERS: &str =
        "UPDATE onchain_placed_orders SET is_reorged = true WHERE block_number >= $1;";
    ex.execute(sqlx::query(QUERY_ONCHAIN_ORDERS).bind(mark_from_block_number))
        .await?;
    Ok(())
}

pub async fn append(
    ex: &mut PgTransaction<'_>,
    events: &[(EventIndex, OnchainOrderPlacement)],
) -> Result<(), sqlx::Error> {
    for (index, event) in events {
        insert_onchain_order(ex, index, event).await?;
    }
    Ok(())
}

pub async fn insert_onchain_order(
    ex: &mut PgConnection,
    index: &EventIndex,
    event: &OnchainOrderPlacement,
) -> Result<(), sqlx::Error> {
    const QUERY: &str = r#"
        INSERT INTO onchain_placed_orders
            (uid, sender, is_reorged, placement_error, block_number, log_index)
        VALUES ($1, $2, false, $3, $4, $5)
        ON CONFLICT (uid) DO UPDATE SET
            is_reorged = false, sender = $2, placement_error = $3,
            block_number = $4, log_index = $5;
    "#;
    sqlx::query(QUERY)
        .bind(event.order_uid)
        .bind(event.sender)
        .bind(&event.placement_error)
        .bind(index.block_number)
        .bind(index.log_index)
        .execute(ex)
        .await?;
    Ok(())
}

pub async fn read_order(
    ex: &mut PgConnection,
    id: &OrderUid,
) -> Result<Option<OnchainOrderPlacementRow>, sqlx::Error> {
    const QUERY: &str = r#"
        SELECT * FROM onchain_placed_orders
        WHERE uid = $1
    "#;
    sqlx::query_as(QUERY).bind(id).fetch_optional(ex).await
}

#[cfg(test)]
mod tests {
    use {super::*, crate::byte_array::ByteArray, sqlx::Connection};

    #[tokio::test]
    #[ignore]
    async fn postgres_order_roundtrip() {
        async fn round_trip_for_error(
            db: &mut PgConnection,
            placement_error: Option<OnchainOrderPlacementError>,
        ) {
            let order = OnchainOrderPlacement {
                placement_error: placement_error.clone(),
                ..Default::default()
            };
            let event_index = EventIndex::default();
            insert_onchain_order(db, &event_index, &order)
                .await
                .unwrap();
            let row = read_order(db, &order.order_uid).await.unwrap().unwrap();
            let expected_row = OnchainOrderPlacementRow {
                uid: order.order_uid,
                sender: order.sender,
                placement_error,
                is_reorged: false,
                block_number: event_index.block_number,
                log_index: event_index.log_index,
            };
            assert_eq!(expected_row, row);
        }
        let mut db = PgConnection::connect("postgresql://").await.unwrap();
        let mut db = db.begin().await.unwrap();
        round_trip_for_error(&mut db, None).await;
        for error in OnchainOrderPlacementError::into_iter() {
            crate::clear_DANGER_(&mut db).await.unwrap();
            round_trip_for_error(&mut db, Some(error)).await;
        }
    }

    #[tokio::test]
    #[ignore]
    async fn postgres_last_block() {
        let mut db = PgConnection::connect("postgresql://").await.unwrap();
        let mut db = db.begin().await.unwrap();
        crate::clear_DANGER_(&mut db).await.unwrap();

        let event_index = EventIndex {
            block_number: 1,
            log_index: 0,
        };
        append(&mut db, &[(event_index, OnchainOrderPlacement::default())])
            .await
            .unwrap();
        assert_eq!(last_block(&mut db).await.unwrap(), 1);
    }

    #[tokio::test]
    #[ignore]
    async fn postgres_sets_is_reorged_to_true() {
        let mut db = PgConnection::connect("postgresql://").await.unwrap();
        let mut db = db.begin().await.unwrap();
        crate::clear_DANGER_(&mut db).await.unwrap();

        let event_index_1 = EventIndex {
            block_number: 1,
            log_index: 0,
        };
        let event_index_2 = EventIndex {
            block_number: 2,
            log_index: 0,
        };

        let order_1 = OnchainOrderPlacement {
            order_uid: ByteArray([1; 56]),
            sender: ByteArray([1; 20]),
            placement_error: None,
        };
        let order_2 = OnchainOrderPlacement {
            order_uid: ByteArray([2; 56]),
            sender: ByteArray([2; 20]),
            placement_error: None,
        };
        append(
            &mut db,
            &[
                (event_index_1, order_1.clone()),
                (event_index_2, order_2.clone()),
            ],
        )
        .await
        .unwrap();
        mark_as_reorged(&mut db, 2).await.unwrap();
        let row = read_order(&mut db, &order_1.order_uid)
            .await
            .unwrap()
            .unwrap();
        let expected_row = OnchainOrderPlacementRow {
            uid: order_1.order_uid,
            sender: order_1.sender,
            placement_error: None,
            is_reorged: false,
            block_number: event_index_1.block_number,
            log_index: event_index_1.log_index,
        };
        assert_eq!(expected_row, row);
        let row = read_order(&mut db, &order_2.order_uid)
            .await
            .unwrap()
            .unwrap();
        let expected_row = OnchainOrderPlacementRow {
            uid: order_2.order_uid,
            sender: order_2.sender,
            placement_error: None,
            is_reorged: true, // <-- difference is here
            block_number: event_index_2.block_number,
            log_index: event_index_2.log_index,
        };
        assert_eq!(expected_row, row);
    }

    #[tokio::test]
    #[ignore]
    async fn postgres_insert_order_conflict_handling() {
        let mut db = PgConnection::connect("postgresql://").await.unwrap();
        let mut db = db.begin().await.unwrap();
        crate::clear_DANGER_(&mut db).await.unwrap();

        let event_index_1 = EventIndex {
            block_number: 1,
            log_index: 0,
        };
        let event_index_2 = EventIndex {
            block_number: 2,
            log_index: 1,
        };
        let order_1 = OnchainOrderPlacement {
            order_uid: ByteArray([1; 56]),
            sender: ByteArray([1; 20]),
            placement_error: None,
        };
        append(&mut db, &[(event_index_1, order_1.clone())])
            .await
            .unwrap();
        mark_as_reorged(&mut db, 1).await.unwrap();
        let row = read_order(&mut db, &order_1.order_uid)
            .await
            .unwrap()
            .unwrap();
        let expected_row = OnchainOrderPlacementRow {
            uid: order_1.order_uid,
            sender: order_1.sender,
            is_reorged: true,
            placement_error: None,
            block_number: event_index_1.block_number,
            log_index: event_index_1.log_index,
        };
        assert_eq!(expected_row, row);
        let reorged_order = OnchainOrderPlacement {
            order_uid: order_1.order_uid,
            sender: ByteArray([2; 20]),
            placement_error: None,
        };
        // Now, we insert the order again and then it should no longer be reorged
        append(&mut db, &[(event_index_2, reorged_order.clone())])
            .await
            .unwrap();
        let row = read_order(&mut db, &order_1.order_uid)
            .await
            .unwrap()
            .unwrap();
        let expected_row = OnchainOrderPlacementRow {
            uid: order_1.order_uid,
            sender: reorged_order.sender,
            is_reorged: false,
            placement_error: None,
            block_number: event_index_2.block_number,
            log_index: event_index_2.log_index,
        };
        assert_eq!(expected_row, row);
    }
}<|MERGE_RESOLUTION|>--- conflicted
+++ resolved
@@ -13,11 +13,7 @@
     DisabledOrderClass,
     ValidToTooFarInFuture,
     InvalidOrderData,
-<<<<<<< HEAD
-=======
-    InsufficientFee,
     NonZeroFee,
->>>>>>> 7bababdb
     Other,
 }
 
@@ -30,11 +26,7 @@
             Self::DisabledOrderClass => "disabled_class",
             Self::ValidToTooFarInFuture => "expired",
             Self::InvalidOrderData => "invalid_data",
-<<<<<<< HEAD
-=======
-            Self::InsufficientFee => "low_fee",
             Self::NonZeroFee => "non_zero_fee",
->>>>>>> 7bababdb
             Self::Other => "unspecified",
         }
     }
