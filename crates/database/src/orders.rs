--- conflicted
+++ resolved
@@ -656,14 +656,8 @@
 ) -> BoxStream<'a, Result<FullOrder, sqlx::Error>> {
     #[rustfmt::skip]
     const OPEN_ORDERS_AFTER: &str = const_format::concatcp!(
-<<<<<<< HEAD
-        UPDATED_UIDS_QUERY,
-        " SELECT ", SELECT,
+        "SELECT ", SELECT,
         " FROM ", FROM,
-=======
-        "SELECT ", ORDERS_SELECT,
-        " FROM ", ORDERS_FROM,
->>>>>>> 8f61a824
         " LEFT OUTER JOIN ethflow_orders eth_o on eth_o.uid = o.uid ",
         " WHERE (o.creation_timestamp > $1 OR o.cancellation_timestamp > $1 OR o.uid = ANY($2))",
     );
