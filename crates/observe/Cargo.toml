[package]
name = "observe"
version = "0.1.0"
authors = ["Cow Protocol Developers <dev@cow.fi>"]
edition = "2021"
license = "MIT OR Apache-2.0"

[dependencies]
atty = "0.2"
<<<<<<< HEAD
console-subscriber = "0.2.0"
futures = { workspace = true }
=======
>>>>>>> d87473df
once_cell = { workspace = true }
pin-project-lite = "0.2"
prometheus = { workspace = true }
prometheus-metric-storage = { workspace = true }
time = { version = "0.3", features = ["macros"] }
tokio = { workspace = true, features = [] }
tracing = { workspace = true }
tracing-subscriber = { workspace = true, features = ["env-filter", "fmt", "time"] }<|MERGE_RESOLUTION|>--- conflicted
+++ resolved
@@ -7,11 +7,7 @@
 
 [dependencies]
 atty = "0.2"
-<<<<<<< HEAD
-console-subscriber = "0.2.0"
 futures = { workspace = true }
-=======
->>>>>>> d87473df
 once_cell = { workspace = true }
 pin-project-lite = "0.2"
 prometheus = { workspace = true }
