--- conflicted
+++ resolved
@@ -45,12 +45,9 @@
     /// The default amount in native tokens atoms to use for price estimation
     pub fn default_amount_to_estimate_native_prices_with(&self) -> U256 {
         match &self {
-            Self::Mainnet
-            | Self::Goerli
-            | Self::Sepolia
-            | Self::ArbitrumOne
-            | Self::Base
-            | Self::Hardhat => 10u128.pow(17).into(),
+            Self::Mainnet | Self::Goerli | Self::Sepolia | Self::ArbitrumOne | Self::Base => {
+                10u128.pow(17).into()
+            }
             Self::Gnosis => 10u128.pow(18).into(),
             Self::Hardhat => {
                 panic!("unsupported chain for default amount to estimate native prices with")
@@ -67,12 +64,7 @@
             Self::Sepolia => Duration::from_millis(12_000),
             Self::ArbitrumOne => Duration::from_millis(250),
             Self::Base => Duration::from_millis(2_000),
-<<<<<<< HEAD
-            // dummy value as hardhat chain doesn't have a fixed block time
-            Self::Hardhat => Duration::from_millis(1_337),
-=======
             Self::Hardhat => panic!("unsupported block time for Hardhat chain"),
->>>>>>> 104722a9
         }
     }
 
