use {
    super::serialize,
    app_data::AppDataHash,
    bigdecimal::BigDecimal,
    number::serialization::HexOrDecimalU256,
    serde::Deserialize,
    serde_json::{Number, Value},
    serde_with::{serde_as, DisplayFromStr},
    std::collections::HashMap,
    utoipa::{
        openapi::{
            AllOfBuilder,
            ArrayBuilder,
            ObjectBuilder,
            OneOfBuilder,
            Ref,
            RefOr,
            Schema,
            SchemaType::{self},
        },
        ToSchema,
    },
    web3::types::{H160, H256, U256},
};

/// The abstract auction to be solved by the searcher.
#[serde_as]
<<<<<<< HEAD
#[derive(Debug, Deserialize, ToSchema)]
#[serde(rename_all = "camelCase", deny_unknown_fields)]
=======
#[derive(Debug, Deserialize)]
#[serde(rename_all = "camelCase")]
>>>>>>> 4e06d4dc
pub struct Auction {
    /// An opaque identifier for the auction. Will be set to `null` for requests
    /// that are not part of an auction (when quoting token prices for example).
    #[serde_as(as = "Option<DisplayFromStr>")]
    #[schema(value_type = String)]
    pub id: Option<i64>,
    /// A map of token addresses to token information.
    pub tokens: HashMap<H160, TokenInfo>,
    /// The solvable orders included in the auction.
    pub orders: Vec<Order>,
    /// On-chain liquidity that can be used by the solution.
    pub liquidity: Vec<Liquidity>,
    /// The current estimated gas price that will be paid when executing a
    /// settlement. Additionally, this is the gas price that is multiplied with
    /// a settlement's gas estimate for solution scoring.
    #[serde_as(as = "HexOrDecimalU256")]
    #[schema(value_type = TokenAmount)]
    pub effective_gas_price: U256,
    /// The deadline by which a solution to the auction is required. Requests
    /// that go beyond this deadline are expected to be cancelled by the caller.
    #[schema(value_type = DateTime)]
    pub deadline: chrono::DateTime<chrono::Utc>,
}

/// CoW Protocol order information relevant to execution.
#[serde_as]
<<<<<<< HEAD
#[derive(Debug, Deserialize, ToSchema)]
#[serde(rename_all = "camelCase", deny_unknown_fields)]
=======
#[derive(Debug, Deserialize)]
#[serde(rename_all = "camelCase")]
>>>>>>> 4e06d4dc
pub struct Order {
    #[schema(value_type = OrderUid)]
    #[serde_as(as = "serialize::Hex")]
    pub uid: [u8; 56],
    #[schema(value_type = Token)]
    pub sell_token: H160,
    #[schema(value_type = Token)]
    pub buy_token: H160,
    #[schema(value_type = TokenAmount)]
    #[serde_as(as = "HexOrDecimalU256")]
    pub sell_amount: U256,
    #[schema(value_type = TokenAmount)]
    #[serde_as(as = "HexOrDecimalU256")]
    pub full_sell_amount: U256,
    #[serde_as(as = "HexOrDecimalU256")]
    pub buy_amount: U256,
<<<<<<< HEAD
    pub kind: OrderKind,
    /// Whether or not this order can be partially filled. If this is false,
    /// then the order is a "fill-or-kill" order, meaning it needs to be
    /// completely filled or not at all.
    pub partially_fillable: bool,
    pub class: OrderClass,
    /// Any protocol fee policies that apply to the order.
    pub fee_policies: Option<Vec<FeePolicy>>,
=======
    #[serde_as(as = "HexOrDecimalU256")]
    pub full_buy_amount: U256,
    pub fee_policies: Option<Vec<FeePolicy>>,
    pub valid_to: u32,
    pub kind: Kind,
    pub receiver: Option<H160>,
    pub owner: H160,
    pub partially_fillable: bool,
    pub pre_interactions: Vec<InteractionData>,
    pub post_interactions: Vec<InteractionData>,
    pub sell_token_source: SellTokenSource,
    pub buy_token_destination: BuyTokenDestination,
    pub class: Class,
    pub app_data: AppDataHash,
    pub signing_scheme: SigningScheme,
    #[serde(with = "bytes_hex")]
    pub signature: Vec<u8>,
}

/// Destination for which the buyAmount should be transferred to order's
/// receiver to upon fulfillment
#[derive(Debug, Deserialize)]
#[serde(rename_all = "snake_case")]
pub enum BuyTokenDestination {
    /// Pay trade proceeds as an ERC20 token transfer
    Erc20,
    /// Pay trade proceeds as a Vault internal balance transfer
    Internal,
}

/// Source from which the sellAmount should be drawn upon order fulfillment
#[derive(Debug, Deserialize)]
#[serde(rename_all = "snake_case")]
pub enum SellTokenSource {
    /// Direct ERC20 allowances to the Vault relayer contract
    Erc20,
    /// Internal balances to the Vault with GPv2 relayer approval
    External,
    /// ERC20 allowances to the Vault with GPv2 relayer approval
    Internal,
}

#[serde_as]
#[derive(Debug, Deserialize)]
#[serde(rename_all = "camelCase")]
pub struct InteractionData {
    pub target: H160,
    #[serde_as(as = "HexOrDecimalU256")]
    pub value: U256,
    #[serde(with = "bytes_hex")]
    pub call_data: Vec<u8>,
}

#[derive(Debug, Deserialize)]
#[serde(rename_all = "lowercase")]
pub enum SigningScheme {
    Eip712,
    EthSign,
    Eip1271,
    PreSign,
>>>>>>> 4e06d4dc
}

/// How the CoW Protocol order was classified.
#[derive(Debug, Deserialize, ToSchema)]
#[serde(rename_all = "camelCase")]
pub enum OrderKind {
    Sell,
    Buy,
}

/// How the CoW Protocol order was classified.
#[derive(Debug, Deserialize, ToSchema)]
#[serde(rename_all = "camelCase")]
pub enum OrderClass {
    Market,
    Limit,
    Liquidity,
}

/// A fee policy that applies to an order.
#[derive(Debug, Deserialize)]
#[serde(rename_all = "camelCase")]
pub enum FeePolicy {
    /// If the order receives more than limit price, pay the protocol a factor
    /// of the difference.
    #[serde(rename_all = "camelCase")]
    Surplus {
        /// The factor of the user surplus that the protocol will request from
        /// the solver after settling the order
        factor: f64,
        /// Never charge more than that percentage of the order volume.
        max_volume_factor: f64,
    },
    /// A cut from the price improvement over the best quote is taken as a
    /// protocol fee.
    #[serde(rename_all = "camelCase")]
    PriceImprovement {
        /// The factor of the user surplus that the protocol will request from
        /// the solver after settling the order.
        factor: f64,
        /// Never charge more than that percentage of the order volume.
        max_volume_factor: f64,
        quote: Quote,
    },
    #[serde(rename_all = "camelCase")]
    Volume { factor: f64 },
}

impl ToSchema<'static> for FeePolicy {
    fn schema() -> (&'static str, RefOr<Schema>) {
        (
            "FeePolicy",
            Schema::OneOf(
                OneOfBuilder::new()
                    .description(Some("A fee policy that applies to an order"))
                    .item(Ref::from_schema_name("SurplusFee"))
                    .item(Ref::from_schema_name("PriceImprovement"))
                    .item(Ref::from_schema_name("VolumeFee"))
                    .build(),
            )
            .into(),
        )
    }
}

#[serde_as]
<<<<<<< HEAD
#[derive(Debug, Deserialize, ToSchema)]
#[serde(rename_all = "camelCase", deny_unknown_fields)]
=======
#[derive(Debug, Deserialize)]
#[serde(rename_all = "camelCase")]
>>>>>>> 4e06d4dc
pub struct Quote {
    #[serde_as(as = "HexOrDecimalU256")]
    #[schema(value_type = TokenAmount)]
    pub sell_amount: U256,
    #[serde_as(as = "HexOrDecimalU256")]
    #[schema(value_type = TokenAmount)]
    pub buy_amount: U256,
    #[serde_as(as = "HexOrDecimalU256")]
    #[schema(value_type = TokenAmount)]
    pub fee: U256,
}

/// Information about a token relevant to the auction.
#[serde_as]
#[derive(Debug, Deserialize)]
<<<<<<< HEAD
#[serde(rename_all = "camelCase", deny_unknown_fields)]
pub struct TokenInfo {
    /// The ERC20.decimals value for this token. This may be missing for ERC20
    /// tokens that don't implement the optional metadata extension.
=======
#[serde(rename_all = "camelCase")]
pub struct Token {
>>>>>>> 4e06d4dc
    pub decimals: Option<u8>,
    /// The ERC20.symbol value for this token. This may be missing for ERC20
    /// tokens that don't implement the optional metadata extension.
    pub symbol: Option<String>,
    /// The reference price of this token for the auction used for scoring. This
    /// price is only included for tokens for which there are CoW Protocol
    /// orders.
    #[serde_as(as = "Option<HexOrDecimalU256>")]
    pub reference_price: Option<U256>,
    /// The balance held by the Settlement contract that is available during a
    /// settlement.
    #[serde_as(as = "HexOrDecimalU256")]
    pub available_balance: U256,
    /// A flag which indicates that solvers are allowed to perform gas cost
    /// optimizations for this token by not routing the trades via an AMM, and
    /// instead use its available balances, as specified by CIP-2.
    pub trusted: bool,
}

impl ToSchema<'static> for TokenInfo {
    fn schema() -> (&'static str, RefOr<Schema>) {
        (
            "TokenInfo",
            Schema::Object(
                ObjectBuilder::new()
                    .description(Some("Information about an ERC20 token."))
                    .required("availableBalance")
                    .required("trusted")
                    .property(
                        "decimals",
                        ObjectBuilder::new()
                            .schema_type(SchemaType::Integer)
                            .description(Some(
                                "The ERC20.decimals value for this token. This may be missing for \
                                 ERC20 tokens that don't implement the optional metadata \
                                 extension.",
                            )),
                    )
                    .property(
                        "symbol",
                        ObjectBuilder::new()
                            .schema_type(SchemaType::String)
                            .description(Some(
                                "The ERC20.symbol value for this token. This may be missing for \
                                 ERC20 tokens that don't implement the optional metadata \
                                 extension.",
                            )),
                    )
                    .property(
                        "referencePrice",
                        AllOfBuilder::new()
                            .description(Some(
                                "The reference price of this token for the auction used for \
                                 scoring. This price is only included for tokens for which there \
                                 are CoW Protocol orders.",
                            ))
                            .item(Ref::from_schema_name("NativePrice")),
                    )
                    .property(
                        "availableBalance",
                        AllOfBuilder::new()
                            .description(Some(
                                "The balance held by the Settlement contract that is available \
                                 during a settlement.",
                            ))
                            .item(Ref::from_schema_name("TokenAmount")),
                    )
                    .property(
                        "trusted",
                        ObjectBuilder::new()
                            .schema_type(SchemaType::Boolean)
                            .description(Some(
                                "A flag which indicates that solvers are allowed to perform gas \
                                 cost optimizations for this token by not routing the trades via \
                                 an AMM, and instead use its available balances, as specified by \
                                 CIP-2.",
                            )),
                    )
                    .build(),
            )
            .into(),
        )
    }
}

#[allow(clippy::enum_variant_names)]
#[derive(Debug, Deserialize)]
#[serde(tag = "kind", rename_all = "camelCase")]
pub enum Liquidity {
    ConstantProduct(ConstantProductPool),
    WeightedProduct(WeightedProductPool),
    Stable(StablePool),
    ConcentratedLiquidity(ConcentratedLiquidityPool),
    LimitOrder(ForeignLimitOrder),
}

// todo: Currently, it strictly follows the manual api schema. This has to be
// automated and deleted.
impl ToSchema<'static> for Liquidity {
    fn schema() -> (&'static str, RefOr<Schema>) {
        (
            "Liquidity",
            Schema::AllOf(
                AllOfBuilder::new()
                    .description(Some(
                        "On-chain liquidity that can be used in a solution. This liquidity is \
                         provided to facilitate onboarding new solvers. Additional liquidity that \
                         is not included in this set may still be used in solutions.",
                    ))
                    .item(Ref::from_schema_name("LiquidityParameters"))
                    .item(Schema::Object(
                        ObjectBuilder::new()
                            .property(
                                "id",
                                ObjectBuilder::new()
                                    .schema_type(SchemaType::String)
                                    .description(Some(
                                        "An opaque ID used for uniquely identifying the liquidity \
                                         within a single auction (note that they are **not** \
                                         guaranteed to be unique across auctions). This ID is \
                                         used in the solution for matching interactions with the \
                                         executed liquidity.",
                                    )),
                            )
                            .property(
                                "address",
                                AllOfBuilder::new()
                                    .description(Some(
                                        "A rough approximation of gas units required to use this \
                                         liquidity on-chain.",
                                    ))
                                    .item(Ref::from_schema_name("Address")),
                            )
                            .property(
                                "gasEstimate",
                                AllOfBuilder::new()
                                    .description(Some(
                                        "A rough approximation of gas units required to use this \
                                         liquidity on-chain.",
                                    ))
                                    .item(Ref::from_schema_name("BigInt")),
                            )
                            .required("id")
                            .required("address")
                            .required("gasEstimate")
                            .build(),
                    ))
                    .build(),
            )
            .into(),
        )
    }
}

#[allow(clippy::enum_variant_names)]
#[derive(Debug, Deserialize)]
#[serde(tag = "kind", rename_all = "camelCase", deny_unknown_fields)]
pub enum LiquidityParameters {
    ConstantProduct(ConstantProductPool),
    WeightedProduct(WeightedProductPool),
    Stable(StablePool),
    ConcentratedLiquidity(ConcentratedLiquidityPool),
    LimitOrder(ForeignLimitOrder),
}

impl ToSchema<'static> for LiquidityParameters {
    fn schema() -> (&'static str, RefOr<Schema>) {
        (
            "LiquidityParameters",
            Schema::OneOf(
                OneOfBuilder::new()
                    .item(Ref::from_schema_name("ConstantProductPool"))
                    .item(Ref::from_schema_name("WeightedProductPool"))
                    .item(Ref::from_schema_name("StablePool"))
                    .item(Ref::from_schema_name("ConcentratedLiquidityPool"))
                    .item(Ref::from_schema_name("ForeignLimitOrder"))
                    .build(),
            )
            .into(),
        )
    }
}

/// A UniswapV2-like constant product liquidity pool for a token pair.
#[serde_as]
#[derive(Debug, Deserialize)]
#[serde(rename_all = "camelCase")]
pub struct ConstantProductPool {
    pub id: String,
    pub address: H160,
    pub router: H160,
    #[serde_as(as = "HexOrDecimalU256")]
    pub gas_estimate: U256,
    pub tokens: HashMap<H160, ConstantProductReserve>,
    pub fee: BigDecimal,
}

impl ToSchema<'static> for ConstantProductPool {
    fn schema() -> (&'static str, RefOr<Schema>) {
        (
            "ConstantProductPool",
            Schema::Object(
                ObjectBuilder::new()
                    .description(Some(
                        "A UniswapV2-like constant product liquidity pool for a token pair.",
                    ))
                    .required("kind")
                    .required("router")
                    .required("tokens")
                    .required("fee")
                    .property(
                        "kind",
                        ObjectBuilder::new()
                            .schema_type(SchemaType::String)
                            .enum_values(Some(["constantProduct"])),
                    )
                    .property("router", Ref::from_schema_name("Address"))
                    .property(
                        "tokens",
                        ObjectBuilder::new()
                            .description(Some("A mapping of token address to its reserve amounts."))
                            .additional_properties(Some(Ref::from_schema_name("TokenReserve"))),
                    )
                    .property("fee", Ref::from_schema_name("Decimal"))
                    .build(),
            )
            .into(),
        )
    }
}

/// A reserve of tokens in an on-chain liquidity pool.
#[serde_as]
<<<<<<< HEAD
#[derive(Debug, Deserialize, ToSchema)]
#[serde(rename_all = "camelCase", deny_unknown_fields)]
#[schema(title = "TokenReserve")]
=======
#[derive(Debug, Deserialize)]
#[serde(rename_all = "camelCase")]
>>>>>>> 4e06d4dc
pub struct ConstantProductReserve {
    #[serde_as(as = "HexOrDecimalU256")]
    pub balance: U256,
}

/// A Balancer-like weighted product liquidity pool of N tokens.
#[serde_as]
#[derive(Debug, Deserialize)]
#[serde(rename_all = "camelCase")]
pub struct WeightedProductPool {
    pub id: String,
    pub address: H160,
    pub balancer_pool_id: H256,
    #[serde_as(as = "HexOrDecimalU256")]
    pub gas_estimate: U256,
    pub tokens: HashMap<H160, WeightedProductReserve>,
    pub fee: BigDecimal,
    pub version: WeightedProductVersion,
}

impl ToSchema<'static> for WeightedProductPool {
    fn schema() -> (&'static str, RefOr<Schema>) {
        (
            "WeightedProductPool",
            Schema::Object(
                ObjectBuilder::new()
                    .description(Some(
                        "A Balancer-like weighted product liquidity pool of N tokens.",
                    ))
                    .required("kind")
                    .required("tokens")
                    .required("fee")
                    .required("balancer_pool_id")
                    .property(
                        "kind",
                        ObjectBuilder::new()
                            .schema_type(SchemaType::String)
                            .enum_values(Some(["weightedProduct"])),
                    )
                    .property(
                        "tokens",
                        ObjectBuilder::new()
                            .description(Some(
                                "A mapping of token address to its reserve amounts with weights.",
                            ))
                            .additional_properties(Some(Schema::AllOf(
                                AllOfBuilder::new()
                                    .item(Ref::from_schema_name("TokenReserve"))
                                    .item(
                                        ObjectBuilder::new()
                                            .required("weight")
                                            .property("weight", Ref::from_schema_name("Decimal"))
                                            .property(
                                                "scalingFactor",
                                                Ref::from_schema_name("Decimal"),
                                            )
                                            .build(),
                                    )
                                    .build(),
                            ))),
                    )
                    .property("fee", Ref::from_schema_name("Decimal"))
                    .property("balancer_pool_id", Ref::from_schema_name("BalancerPoolId"))
                    .property(
                        "version",
                        ObjectBuilder::new()
                            .schema_type(SchemaType::String)
                            .enum_values(Some(["v0", "v3Plus"])),
                    )
                    .build(),
            )
            .into(),
        )
    }
}

#[serde_as]
#[derive(Debug, Deserialize)]
#[serde(rename_all = "camelCase")]
pub struct WeightedProductReserve {
    #[serde_as(as = "HexOrDecimalU256")]
    pub balance: U256,
    pub scaling_factor: BigDecimal,
    pub weight: BigDecimal,
}

#[derive(Debug, Deserialize)]
#[serde(rename_all = "camelCase")]
pub enum WeightedProductVersion {
    V0,
    V3Plus,
}

/// A Curve-like stable pool of N tokens.
#[serde_as]
#[derive(Debug, Deserialize)]
#[serde(rename_all = "camelCase")]
pub struct StablePool {
    pub id: String,
    pub address: H160,
    pub balancer_pool_id: H256,
    #[serde_as(as = "HexOrDecimalU256")]
    pub gas_estimate: U256,
    pub tokens: HashMap<H160, StableReserve>,
    pub amplification_parameter: BigDecimal,
    pub fee: BigDecimal,
}

impl ToSchema<'static> for StablePool {
    fn schema() -> (&'static str, RefOr<Schema>) {
        (
            "StablePool",
            Schema::Object(
                ObjectBuilder::new()
                    .description(Some("A Curve-like stable pool of N tokens."))
                    .required("kind")
                    .required("tokens")
                    .required("amplificationParameter")
                    .required("fee")
                    .required("balancer_pool_id")
                    .property(
                        "kind",
                        ObjectBuilder::new()
                            .schema_type(SchemaType::String)
                            .enum_values(Some(["stable"])),
                    )
                    .property(
                        "tokens",
                        ObjectBuilder::new()
                            .description(Some(
                                "A mapping of token address to token balance and scaling rate.",
                            ))
                            .additional_properties(Some(Schema::AllOf(
                                AllOfBuilder::new()
                                    .item(Ref::from_schema_name("TokenReserve"))
                                    .item(
                                        ObjectBuilder::new()
                                            .required("scalingFactor")
                                            .property(
                                                "scalingFactor",
                                                Ref::from_schema_name("Decimal"),
                                            )
                                            .build(),
                                    )
                                    .build(),
                            ))),
                    )
                    .property("amplificationParameter", Ref::from_schema_name("Decimal"))
                    .property("fee", Ref::from_schema_name("Decimal"))
                    .property("balancer_pool_id", Ref::from_schema_name("BalancerPoolId"))
                    .build(),
            )
            .into(),
        )
    }
}

#[serde_as]
#[derive(Debug, Deserialize)]
#[serde(rename_all = "camelCase")]
pub struct StableReserve {
    #[serde_as(as = "HexOrDecimalU256")]
    pub balance: U256,
    pub scaling_factor: BigDecimal,
}

#[serde_as]
#[derive(Debug, Deserialize)]
#[serde(rename_all = "camelCase")]
pub struct ConcentratedLiquidityPool {
    pub id: String,
    pub address: H160,
    pub router: H160,
    #[serde_as(as = "HexOrDecimalU256")]
    pub gas_estimate: U256,
    pub tokens: Vec<H160>,
    #[serde_as(as = "HexOrDecimalU256")]
    pub sqrt_price: U256,
    #[serde_as(as = "DisplayFromStr")]
    pub liquidity: u128,
    pub tick: i32,
    #[serde_as(as = "HashMap<DisplayFromStr, DisplayFromStr>")]
    pub liquidity_net: HashMap<i32, i128>,
    pub fee: BigDecimal,
}

impl ToSchema<'static> for ConcentratedLiquidityPool {
    fn schema() -> (&'static str, RefOr<Schema>) {
        (
            "ConcentratedLiquidityPool",
            Schema::Object(
                ObjectBuilder::new()
                    .description(Some("A Uniswap V3-like concentrated liquidity pool."))
                    .required("kind")
                    .required("router")
                    .required("tokens")
                    .required("sqrtPrice")
                    .required("liquidity")
                    .required("tick")
                    .required("liquidityNet")
                    .required("fee")
                    .property(
                        "kind",
                        ObjectBuilder::new()
                            .schema_type(SchemaType::String)
                            .enum_values(Some(["concentratedLiquidity"])),
                    )
                    .property("router", Ref::from_schema_name("Address"))
                    .property(
                        "tokens",
                        ArrayBuilder::new().items(Ref::from_schema_name("Token")),
                    )
                    .property("sqrtPrice", Ref::from_schema_name("U256"))
                    .property("liquidity", Ref::from_schema_name("U128"))
                    .property("tick", Ref::from_schema_name("I32"))
                    .property(
                        "liquidityNet",
                        ObjectBuilder::new()
                            .description(Some("A map of tick indices to their liquidity values."))
                            .additional_properties(Some(Ref::from_schema_name("I128"))),
                    )
                    .property("fee", Ref::from_schema_name("Decimal"))
                    .build(),
            )
            .into(),
        )
    }
}

#[serde_as]
#[derive(Debug, Deserialize)]
#[serde(rename_all = "camelCase")]
pub struct ForeignLimitOrder {
    pub id: String,
    pub address: H160,
    #[serde_as(as = "HexOrDecimalU256")]
    pub gas_estimate: U256,
    #[serde_as(as = "serialize::Hex")]
    pub hash: [u8; 32],
    pub maker_token: H160,
    pub taker_token: H160,
    #[serde_as(as = "HexOrDecimalU256")]
    pub maker_amount: U256,
    #[serde_as(as = "HexOrDecimalU256")]
    pub taker_amount: U256,
    #[serde_as(as = "HexOrDecimalU256")]
    pub taker_token_fee_amount: U256,
}

impl ToSchema<'static> for ForeignLimitOrder {
    fn schema() -> (&'static str, RefOr<Schema>) {
        (
            "ForeignLimitOrder",
            Schema::Object(
                ObjectBuilder::new()
                    .description(Some("A 0x-like limit order external to CoW Protocol."))
                    .required("kind")
                    .required("makerToken")
                    .required("takerToken")
                    .required("makerAmount")
                    .required("takerAmount")
                    .required("takerTokenFeeAmount")
                    .property(
                        "kind",
                        ObjectBuilder::new()
                            .schema_type(SchemaType::String)
                            .enum_values(Some(["limitOrder"])),
                    )
                    .property("makerToken", Ref::from_schema_name("Token"))
                    .property("takerToken", Ref::from_schema_name("Token"))
                    .property("makerAmount", Ref::from_schema_name("TokenAmount"))
                    .property("takerAmount", Ref::from_schema_name("TokenAmount"))
                    .property("takerTokenFeeAmount", Ref::from_schema_name("TokenAmount"))
                    .build(),
            )
            .into(),
        )
    }
}

// Structs for the utoipa OpenAPI schema generator.

/// The price in wei of the native token (Ether on Mainnet for example) to buy
/// 10**18 of a token.
#[derive(ToSchema)]
#[schema(example = "1234567890")]
#[allow(dead_code)]
pub struct NativePrice(String);

/// Amount of an ERC20 token. 256 bit unsigned integer in decimal notation.
#[derive(ToSchema)]
#[schema(example = "1234567890")]
#[allow(dead_code)]
pub struct TokenAmount(String);

/// An ISO-8601 formatted date-time.
#[derive(ToSchema)]
#[schema(example = "1970-01-01T00:00:00.000Z")]
#[allow(dead_code)]
pub struct DateTime(String);

/// An Ethereum public address.
#[derive(ToSchema)]
#[schema(example = "0x0000000000000000000000000000000000000000")]
#[allow(dead_code)]
pub struct Address(String);

/// An arbitrary-precision integer value.
#[derive(ToSchema)]
#[schema(example = "1234567890")]
#[allow(dead_code)]
pub struct BigInt(String);

/// An arbitrary-precision decimal value.
#[derive(ToSchema)]
#[schema(example = "13.37")]
#[allow(dead_code)]
pub struct Decimal(String);

/// A hex-encoded 32 byte string containing the pool address (0..20), the pool
/// specialization (20..22) and the poolnonce (22..32).
#[derive(ToSchema)]
#[schema(example = "0xc88c76dd8b92408fe9bea1a54922a31e232d873c0002000000000000000005b2")]
#[allow(dead_code)]
pub struct BalancerPoolId(String);

/// An ERC20 token address.
#[derive(ToSchema)]
#[schema(example = "0xDEf1CA1fb7FBcDC777520aa7f396b4E015F497aB")]
#[allow(dead_code)]
pub struct Token(String);

#[serde_as]
#[derive(ToSchema, Deserialize)]
#[serde(rename_all = "camelCase", deny_unknown_fields)]
pub struct TokenReserve {
    #[schema(value_type = TokenAmount)]
    pub balance: U256,
}

/// 256 bit unsigned integer in decimal notation.
#[derive(ToSchema)]
#[schema(as = U256, example = "1234567890")]
#[allow(dead_code)]
pub struct U256Schema(String);

/// 128 bit unsigned integer in decimal notation.
#[derive(ToSchema)]
#[schema(example = "1234567890")]
#[allow(dead_code)]
pub struct U128(String);

/// 128 bit signed integer in decimal notation.
#[derive(ToSchema)]
#[schema(example = "-1234567890")]
#[allow(dead_code)]
pub struct I128(String);

/// 32 bit signed integer in decimal notation.
#[derive(ToSchema)]
#[schema(example = "-12345")]
#[allow(dead_code)]
pub struct I32(String);

/// Unique identifier for the order. Order UIDs are 56 bytes long, where bytes
/// [0, 32) represent the order digest used for signing, bytes [32, 52)
/// represent the owner address and bytes [52, 56) represent the order's
/// `validTo` field.
#[derive(ToSchema)]
#[schema(
    example = "0x30cff40d9f60caa68a37f0ee73253ad6ad72b45580c945fe3ab67596476937197854163b1b0d24e77dca702b97b5cc33e0f83dcb626122a6"
)]
#[allow(dead_code)]
pub struct OrderUid(String);

/// If the order receives more than limit price, pay the protocol a factor of
/// the difference.
pub struct SurplusFee {
    pub factor: f64,
    pub max_volume_factor: f64,
}

impl ToSchema<'static> for SurplusFee {
    fn schema() -> (&'static str, RefOr<Schema>) {
        (
            "SurplusFee",
            Schema::Object(
                ObjectBuilder::new()
                    .description(Some(
                        "If the order receives more than limit price, pay the protocol a factor \
                         of the difference.",
                    ))
                    .property(
                        "kind",
                        ObjectBuilder::new()
                            .schema_type(SchemaType::String)
                            .enum_values(Some(["surplus"])),
                    )
                    .property(
                        "factor",
                        ObjectBuilder::new()
                            .description(Some(
                                "The factor of the user surplus that the protocol will request \
                                 from the solver after settling the order",
                            ))
                            .schema_type(SchemaType::Number)
                            .example(Number::from_f64(0.5).map(Value::Number))
                            .build(),
                    )
                    .property(
                        "maxVolumeFactor",
                        ObjectBuilder::new()
                            .description(Some(
                                "Never charge more than that percentage of the order volume.",
                            ))
                            .schema_type(SchemaType::Number)
                            .example(Number::from_f64(0.05).map(Value::Number))
                            .minimum(Some(0.0))
                            .maximum(Some(0.99999))
                            .build(),
                    )
                    .build(),
            )
            .into(),
        )
    }
}

/// A cut from the price improvement over the best quote is taken as a protocol
/// fee.
pub struct PriceImprovement {
    pub factor: f64,
    pub max_volume_factor: f64,
    pub quote: Quote,
}

impl ToSchema<'static> for PriceImprovement {
    fn schema() -> (&'static str, RefOr<Schema>) {
        (
            "PriceImprovement",
            Schema::Object(
                ObjectBuilder::new()
                    .description(Some(
                        "A cut from the price improvement over the best quote is taken as a \
                         protocol fee.",
                    ))
                    .property(
                        "kind",
                        ObjectBuilder::new()
                            .schema_type(SchemaType::String)
                            .enum_values(Some(["priceImprovement"])),
                    )
                    .property(
                        "factor",
                        ObjectBuilder::new()
                            .description(Some(
                                "The factor of the user surplus that the protocol will request \
                                 from the solver after settling the order",
                            ))
                            .schema_type(SchemaType::Number)
                            .example(Number::from_f64(0.5).map(Value::Number)),
                    )
                    .property(
                        "maxVolumeFactor",
                        ObjectBuilder::new()
                            .description(Some(
                                "Never charge more than that percentage of the order volume.",
                            ))
                            .schema_type(SchemaType::Number)
                            .example(Number::from_f64(0.01).map(Value::Number))
                            .minimum(Some(0.0))
                            .maximum(Some(0.99999)),
                    )
                    .property("quote", Ref::from_schema_name("Quote"))
                    .build(),
            )
            .into(),
        )
    }
}

pub struct VolumeFee {
    pub factor: f64,
}

impl ToSchema<'static> for VolumeFee {
    fn schema() -> (&'static str, RefOr<Schema>) {
        (
            "VolumeFee",
            Schema::Object(
                ObjectBuilder::new()
                    .property(
                        "kind",
                        ObjectBuilder::new()
                            .schema_type(SchemaType::String)
                            .enum_values(Some(["volume"])),
                    )
                    .property(
                        "factor",
                        ObjectBuilder::new()
                            .description(Some(
                                "The fraction of the order's volume that the protocol will \
                                 request from the solver after settling the order.",
                            ))
                            .schema_type(SchemaType::Number)
                            .example(Number::from_f64(0.5).map(Value::Number)),
                    )
                    .build(),
            )
            .into(),
        )
    }
}<|MERGE_RESOLUTION|>--- conflicted
+++ resolved
@@ -25,13 +25,8 @@
 
 /// The abstract auction to be solved by the searcher.
 #[serde_as]
-<<<<<<< HEAD
 #[derive(Debug, Deserialize, ToSchema)]
-#[serde(rename_all = "camelCase", deny_unknown_fields)]
-=======
-#[derive(Debug, Deserialize)]
-#[serde(rename_all = "camelCase")]
->>>>>>> 4e06d4dc
+#[serde(rename_all = "camelCase")]
 pub struct Auction {
     /// An opaque identifier for the auction. Will be set to `null` for requests
     /// that are not part of an auction (when quoting token prices for example).
@@ -58,13 +53,8 @@
 
 /// CoW Protocol order information relevant to execution.
 #[serde_as]
-<<<<<<< HEAD
 #[derive(Debug, Deserialize, ToSchema)]
-#[serde(rename_all = "camelCase", deny_unknown_fields)]
-=======
-#[derive(Debug, Deserialize)]
-#[serde(rename_all = "camelCase")]
->>>>>>> 4e06d4dc
+#[serde(rename_all = "camelCase")]
 pub struct Order {
     #[schema(value_type = OrderUid)]
     #[serde_as(as = "serialize::Hex")]
@@ -76,34 +66,27 @@
     #[schema(value_type = TokenAmount)]
     #[serde_as(as = "HexOrDecimalU256")]
     pub sell_amount: U256,
+    #[serde_as(as = "HexOrDecimalU256")]
+    pub full_sell_amount: U256,
     #[schema(value_type = TokenAmount)]
     #[serde_as(as = "HexOrDecimalU256")]
-    pub full_sell_amount: U256,
-    #[serde_as(as = "HexOrDecimalU256")]
     pub buy_amount: U256,
-<<<<<<< HEAD
+    #[serde_as(as = "HexOrDecimalU256")]
+    pub full_buy_amount: U256,
+    pub fee_policies: Option<Vec<FeePolicy>>,
+    pub valid_to: u32,
     pub kind: OrderKind,
+    pub receiver: Option<H160>,
+    pub owner: H160,
     /// Whether or not this order can be partially filled. If this is false,
     /// then the order is a "fill-or-kill" order, meaning it needs to be
     /// completely filled or not at all.
     pub partially_fillable: bool,
-    pub class: OrderClass,
-    /// Any protocol fee policies that apply to the order.
-    pub fee_policies: Option<Vec<FeePolicy>>,
-=======
-    #[serde_as(as = "HexOrDecimalU256")]
-    pub full_buy_amount: U256,
-    pub fee_policies: Option<Vec<FeePolicy>>,
-    pub valid_to: u32,
-    pub kind: Kind,
-    pub receiver: Option<H160>,
-    pub owner: H160,
-    pub partially_fillable: bool,
-    pub pre_interactions: Vec<InteractionData>,
+     pub pre_interactions: Vec<InteractionData>,
     pub post_interactions: Vec<InteractionData>,
     pub sell_token_source: SellTokenSource,
     pub buy_token_destination: BuyTokenDestination,
-    pub class: Class,
+    pub class: OrderClass,
     pub app_data: AppDataHash,
     pub signing_scheme: SigningScheme,
     #[serde(with = "bytes_hex")]
@@ -151,7 +134,6 @@
     EthSign,
     Eip1271,
     PreSign,
->>>>>>> 4e06d4dc
 }
 
 /// How the CoW Protocol order was classified.
@@ -218,13 +200,8 @@
 }
 
 #[serde_as]
-<<<<<<< HEAD
 #[derive(Debug, Deserialize, ToSchema)]
-#[serde(rename_all = "camelCase", deny_unknown_fields)]
-=======
-#[derive(Debug, Deserialize)]
-#[serde(rename_all = "camelCase")]
->>>>>>> 4e06d4dc
+#[serde(rename_all = "camelCase")]
 pub struct Quote {
     #[serde_as(as = "HexOrDecimalU256")]
     #[schema(value_type = TokenAmount)]
@@ -240,15 +217,10 @@
 /// Information about a token relevant to the auction.
 #[serde_as]
 #[derive(Debug, Deserialize)]
-<<<<<<< HEAD
-#[serde(rename_all = "camelCase", deny_unknown_fields)]
+#[serde(rename_all = "camelCase")]
 pub struct TokenInfo {
     /// The ERC20.decimals value for this token. This may be missing for ERC20
     /// tokens that don't implement the optional metadata extension.
-=======
-#[serde(rename_all = "camelCase")]
-pub struct Token {
->>>>>>> 4e06d4dc
     pub decimals: Option<u8>,
     /// The ERC20.symbol value for this token. This may be missing for ERC20
     /// tokens that don't implement the optional metadata extension.
@@ -482,14 +454,9 @@
 
 /// A reserve of tokens in an on-chain liquidity pool.
 #[serde_as]
-<<<<<<< HEAD
 #[derive(Debug, Deserialize, ToSchema)]
-#[serde(rename_all = "camelCase", deny_unknown_fields)]
+#[serde(rename_all = "camelCase")]
 #[schema(title = "TokenReserve")]
-=======
-#[derive(Debug, Deserialize)]
-#[serde(rename_all = "camelCase")]
->>>>>>> 4e06d4dc
 pub struct ConstantProductReserve {
     #[serde_as(as = "HexOrDecimalU256")]
     pub balance: U256,
