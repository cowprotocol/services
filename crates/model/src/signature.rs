use super::DomainSeparator;
use anyhow::{Context as _, Result};
use primitive_types::{H160, H256};
use serde::{de, Deserialize, Serialize};
use std::{convert::TryInto as _, fmt};
use web3::{
    signing::{self, Key, SecretKeyRef},
    types::Recovery,
};

#[derive(Eq, PartialEq, Clone, Copy, Debug, Deserialize, Serialize, Hash)]
#[serde(rename_all = "lowercase")]
pub enum SigningScheme {
    Eip712,
    Eip1271,
    EthSign,
    PreSign,
}

<<<<<<< HEAD
#[derive(Eq, PartialEq, Clone, Debug, Deserialize, Serialize, Hash)]
=======
impl Default for SigningScheme {
    fn default() -> Self {
        SigningScheme::Eip712
    }
}

#[derive(Eq, PartialEq, Clone, Copy, Debug, Deserialize, Serialize, Hash)]
>>>>>>> 5e2f927e
#[serde(rename_all = "lowercase")]
#[serde(tag = "signingScheme", content = "signature")]
pub enum Signature {
    Eip712(EcdsaSignature),
    EthSign(EcdsaSignature),
    /// Smart contract signatures as defined in [EIP-1271][eip1271].
    ///
    /// [eip1271]: https://eips.ethereum.org/EIPS/eip-1271
    Eip1271(#[serde(with = "crate::bytes_hex")] Vec<u8>),
    PreSign(H160),
}

impl Default for Signature {
    fn default() -> Self {
        Self::default_with(SigningScheme::default())
    }
}

impl Signature {
    pub fn default_with(scheme: SigningScheme) -> Self {
        match scheme {
            SigningScheme::Eip712 => Signature::Eip712(Default::default()),
            SigningScheme::Eip1271 => Signature::Eip1271(Default::default()),
            SigningScheme::EthSign => Signature::EthSign(Default::default()),
            SigningScheme::PreSign => Signature::PreSign(Default::default()),
        }
    }
}

impl Signature {
    pub fn validate(
        &self,
        domain_separator: &DomainSeparator,
        struct_hash: &[u8; 32],
    ) -> Option<H160> {
        match self {
            Signature::Eip712(sig) | Signature::EthSign(sig) => sig.validate(
                self.scheme()
                    .try_to_ecdsa_scheme()
                    .expect("matches an ecdsa scheme"),
                domain_separator,
                struct_hash,
            ),
            // EIP-1271 is validated on-chain
            Signature::Eip1271(_) => None,
            Signature::PreSign(account) => Some(*account),
        }
    }

    pub fn from_bytes(scheme: SigningScheme, bytes: &[u8]) -> Result<Self> {
        Ok(match scheme {
            scheme @ (SigningScheme::Eip712 | SigningScheme::EthSign) => {
                let bytes: [u8; 65] = bytes
                    .try_into()
                    .context("ECDSA signature must be 65 bytes long")?;
                EcdsaSignature {
                    r: H256::from_slice(&bytes[..32]),
                    s: H256::from_slice(&bytes[32..64]),
                    v: bytes[64],
                }
                .to_signature(
                    scheme
                        .try_to_ecdsa_scheme()
                        .expect("scheme is an ecdsa scheme"),
                )
            }
            SigningScheme::Eip1271 => Signature::Eip1271(bytes.to_vec()),
            SigningScheme::PreSign => Signature::PreSign(H160(
                bytes
                    .try_into()
                    .context("pre-signature must be exactly 20 bytes long")?,
            )),
        })
    }

    #[allow(clippy::wrong_self_convention)]
    pub fn to_bytes(&self) -> Vec<u8> {
        match self {
            Signature::Eip712(sig) | Signature::EthSign(sig) => sig.to_bytes().to_vec(),
            Signature::Eip1271(data) => data.clone(),
            Signature::PreSign(account) => account.0.to_vec(),
        }
    }

    pub fn scheme(&self) -> SigningScheme {
        match self {
            Signature::Eip712(_) => SigningScheme::Eip712,
            Signature::Eip1271(_) => SigningScheme::Eip1271,
            Signature::EthSign(_) => SigningScheme::EthSign,
            Signature::PreSign(_) => SigningScheme::PreSign,
        }
    }
}

#[derive(Eq, PartialEq, Clone, Copy, Debug, Deserialize, Serialize, Hash)]
#[serde(rename_all = "lowercase")]
pub enum EcdsaSigningScheme {
    Eip712,
    EthSign,
}

impl From<EcdsaSigningScheme> for SigningScheme {
    fn from(scheme: EcdsaSigningScheme) -> Self {
        match scheme {
            EcdsaSigningScheme::Eip712 => Self::Eip712,
            EcdsaSigningScheme::EthSign => Self::EthSign,
        }
    }
}

impl SigningScheme {
    pub fn is_ecdsa_scheme(&self) -> bool {
        self.try_to_ecdsa_scheme().is_some()
    }

    pub fn try_to_ecdsa_scheme(&self) -> Option<EcdsaSigningScheme> {
        match self {
            Self::Eip712 => Some(EcdsaSigningScheme::Eip712),
            Self::Eip1271 => None,
            Self::EthSign => Some(EcdsaSigningScheme::EthSign),
            Self::PreSign => None,
        }
    }
}

#[derive(Eq, PartialEq, Clone, Copy, Debug, Default, Hash)]
pub struct EcdsaSignature {
    pub r: H256,
    pub s: H256,
    pub v: u8,
}

pub fn hashed_eip712_message(
    domain_separator: &DomainSeparator,
    struct_hash: &[u8; 32],
) -> [u8; 32] {
    let mut message = [0u8; 66];
    message[0..2].copy_from_slice(&[0x19, 0x01]);
    message[2..34].copy_from_slice(&domain_separator.0);
    message[34..66].copy_from_slice(struct_hash);
    signing::keccak256(&message)
}

fn hashed_ethsign_message(domain_separator: &DomainSeparator, struct_hash: &[u8; 32]) -> [u8; 32] {
    let mut message = [0u8; 60];
    message[..28].copy_from_slice(b"\x19Ethereum Signed Message:\n32");
    message[28..].copy_from_slice(&hashed_eip712_message(domain_separator, struct_hash));
    signing::keccak256(&message)
}

fn hashed_signing_message(
    signing_scheme: EcdsaSigningScheme,
    domain_separator: &DomainSeparator,
    struct_hash: &[u8; 32],
) -> [u8; 32] {
    match signing_scheme {
        EcdsaSigningScheme::Eip712 => hashed_eip712_message(domain_separator, struct_hash),
        EcdsaSigningScheme::EthSign => hashed_ethsign_message(domain_separator, struct_hash),
    }
}

impl EcdsaSignature {
    pub fn to_signature(self, scheme: EcdsaSigningScheme) -> Signature {
        match scheme {
            EcdsaSigningScheme::Eip712 => Signature::Eip712(self),
            EcdsaSigningScheme::EthSign => Signature::EthSign(self),
        }
    }

    /// r + s + v
    pub fn to_bytes(self) -> [u8; 65] {
        let mut bytes = [0u8; 65];
        bytes[..32].copy_from_slice(self.r.as_bytes());
        bytes[32..64].copy_from_slice(self.s.as_bytes());
        bytes[64] = self.v;
        bytes
    }

    pub fn from_bytes(bytes: &[u8; 65]) -> Self {
        EcdsaSignature {
            r: H256::from_slice(&bytes[..32]),
            s: H256::from_slice(&bytes[32..64]),
            v: bytes[64],
        }
    }

    pub fn validate(
        &self,
        signing_scheme: EcdsaSigningScheme,
        domain_separator: &DomainSeparator,
        struct_hash: &[u8; 32],
    ) -> Option<H160> {
        let message = hashed_signing_message(signing_scheme, domain_separator, struct_hash);
        let recovery = Recovery::new(message, self.v as u64, self.r, self.s);
        let (signature, recovery_id) = recovery.as_signature()?;
        signing::recover(&message, &signature, recovery_id).ok()
    }

    pub fn sign(
        signing_scheme: EcdsaSigningScheme,
        domain_separator: &DomainSeparator,
        struct_hash: &[u8; 32],
        key: SecretKeyRef,
    ) -> Self {
        let message = hashed_signing_message(signing_scheme, domain_separator, struct_hash);
        // Unwrap because the only error is for invalid messages which we don't create.
        let signature = key.sign(&message, None).unwrap();
        Self {
            v: signature.v as u8,
            r: signature.r,
            s: signature.s,
        }
    }
}

impl Serialize for EcdsaSignature {
    fn serialize<S>(&self, serializer: S) -> Result<S::Ok, S::Error>
    where
        S: serde::Serializer,
    {
        let mut bytes = [0u8; 2 + 65 * 2];
        bytes[..2].copy_from_slice(b"0x");
        // Can only fail if the buffer size does not match but we know it is correct.
        hex::encode_to_slice(&self.to_bytes(), &mut bytes[2..]).unwrap();
        // Hex encoding is always valid utf8.
        let str = std::str::from_utf8(&bytes).unwrap();
        serializer.serialize_str(str)
    }
}

impl<'de> Deserialize<'de> for EcdsaSignature {
    fn deserialize<D>(deserializer: D) -> Result<Self, D::Error>
    where
        D: serde::Deserializer<'de>,
    {
        struct Visitor {}
        impl<'de> de::Visitor<'de> for Visitor {
            type Value = EcdsaSignature;

            fn expecting(&self, formatter: &mut fmt::Formatter) -> fmt::Result {
                write!(
                    formatter,
                    "the 65 ecdsa signature bytes as a hex encoded string, ordered as r, s, v, where v is either 27 or 28"
                )
            }

            fn visit_str<E>(self, s: &str) -> Result<Self::Value, E>
            where
                E: de::Error,
            {
                let s = s.strip_prefix("0x").ok_or_else(|| {
                    de::Error::custom(format!(
                        "{:?} can't be decoded as hex ecdsa signature because it does not start with '0x'",
                        s
                    ))
                })?;
                let mut bytes = [0u8; 65];
                hex::decode_to_slice(s, &mut bytes).map_err(|err| {
                    de::Error::custom(format!(
                        "failed to decode {:?} as hex ecdsa signature: {}",
                        s, err
                    ))
                })?;
                Ok(EcdsaSignature::from_bytes(&bytes))
            }
        }

        deserializer.deserialize_str(Visitor {})
    }
}

#[cfg(test)]
mod tests {
    use super::*;
    use serde_json::json;

    #[test]
    fn presign_validates_to_account() {
        assert_eq!(
            Signature::PreSign(H160([0x42; 20])).validate(&Default::default(), &Default::default()),
            Some(H160([0x42; 20])),
        );
    }

    #[test]
    fn presign_fails_to_convert_to_ecdsa_signature() {
        assert!(SigningScheme::PreSign.try_to_ecdsa_scheme().is_none());
    }

    #[test]
    fn signature_from_bytes() {
        assert_eq!(
            Signature::from_bytes(SigningScheme::Eip712, &[0u8; 20])
                .unwrap_err()
                .to_string(),
            "ECDSA signature must be 65 bytes long"
        );
        assert_eq!(
            Signature::from_bytes(SigningScheme::EthSign, &[0u8; 20])
                .unwrap_err()
                .to_string(),
            "ECDSA signature must be 65 bytes long"
        );
        assert_eq!(
            Signature::from_bytes(SigningScheme::PreSign, &[0u8; 32])
                .unwrap_err()
                .to_string(),
            "pre-signature must be exactly 20 bytes long"
        );

        assert_eq!(
            Signature::from_bytes(SigningScheme::Eip712, &[0u8; 65]).unwrap(),
            Signature::default_with(SigningScheme::Eip712)
        );
        assert_eq!(
            Signature::from_bytes(SigningScheme::EthSign, &[0u8; 65]).unwrap(),
            Signature::default_with(SigningScheme::EthSign)
        );
        assert_eq!(
            Signature::from_bytes(SigningScheme::PreSign, &[0u8; 20]).unwrap(),
            Signature::default_with(SigningScheme::PreSign)
        );
    }

    #[test]
    fn signature_to_bytes() {
        assert_eq!(
            Signature::default_with(SigningScheme::Eip712).to_bytes(),
            [0u8; 65].to_vec()
        );
        assert_eq!(
            Signature::default_with(SigningScheme::EthSign).to_bytes(),
            [0u8; 65].to_vec()
        );
        assert_eq!(
            Signature::default_with(SigningScheme::PreSign).to_bytes(),
            [0u8; 20].to_vec()
        );
        // and something non-trivial
        assert_eq!(
            Signature::from_bytes(SigningScheme::PreSign, &[1u8; 20])
                .unwrap()
                .to_bytes(),
            [1u8; 20].to_vec()
        );
    }

    #[test]
    fn ecdsa_scheme_conversion() {
        for ecdsa_scheme in [EcdsaSigningScheme::Eip712, EcdsaSigningScheme::EthSign] {
            let scheme = SigningScheme::from(ecdsa_scheme);
            assert!(scheme.is_ecdsa_scheme())
        }
        assert!(!SigningScheme::PreSign.is_ecdsa_scheme())
    }

    #[test]
    fn deserialize_and_back() {
        let value = json!(
        {
            "signature": "0x0000000000000000000000000000000000000000000000000000000000000000000000000000000000000000000000000000000000000000000000000000000000",
            "signingScheme": "eip712"
        });
        let expected = Signature::default();
        let deserialized: Signature = serde_json::from_value(value.clone()).unwrap();
        assert_eq!(deserialized, expected);
        let serialized = serde_json::to_value(expected).unwrap();
        assert_eq!(value, serialized);

        assert_eq!(
            serde_json::from_value::<Signature>(json!(
            {
                "signature": "1234",
                "signingScheme": "eip712"
            }))
            .unwrap_err()
            .to_string(),
            "\"1234\" can't be decoded as hex ecdsa signature because it does not start with '0x'"
        );
        assert_eq!(
            serde_json::from_value::<Signature>(json!(
            {
                "signature": "0x42",
                "signingScheme": "eip712"
            }))
            .unwrap_err()
            .to_string(),
            "failed to decode \"42\" as hex ecdsa signature: Invalid string length"
        );

        // EIP-1271 signature
        {
            assert_eq!(
                serde_json::from_value::<Signature>(json!(
                {
                    "signature": "1234",
                    "signingScheme": "eip1271"
                }))
                .unwrap_err()
                .to_string(),
                "missing '0x' prefix"
            );


            assert_eq!(
                serde_json::from_value::<Signature>(json!(
                {
                    "signature": "0x42",
                    "signingScheme": "eip1271"
                }))
                .unwrap(),
                Signature::Eip1271(vec![66]),
            );
        }
    }
}<|MERGE_RESOLUTION|>--- conflicted
+++ resolved
@@ -17,17 +17,13 @@
     PreSign,
 }
 
-<<<<<<< HEAD
-#[derive(Eq, PartialEq, Clone, Debug, Deserialize, Serialize, Hash)]
-=======
 impl Default for SigningScheme {
     fn default() -> Self {
         SigningScheme::Eip712
     }
 }
 
-#[derive(Eq, PartialEq, Clone, Copy, Debug, Deserialize, Serialize, Hash)]
->>>>>>> 5e2f927e
+#[derive(Eq, PartialEq, Clone, Debug, Deserialize, Serialize, Hash)]
 #[serde(rename_all = "lowercase")]
 #[serde(tag = "signingScheme", content = "signature")]
 pub enum Signature {
