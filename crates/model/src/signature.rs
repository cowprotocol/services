--- conflicted
+++ resolved
@@ -12,11 +12,7 @@
     },
     web3::{
         signing::{self},
-<<<<<<< HEAD
-        types::{H256, Recovery},
-=======
         types::Recovery,
->>>>>>> 6e5dc961
     },
 };
 
@@ -331,16 +327,7 @@
         struct_hash: &[u8; 32],
     ) -> Result<Recovered> {
         let message = hashed_signing_message(signing_scheme, domain_separator, struct_hash);
-<<<<<<< HEAD
-        let recovery = Recovery::new(
-            message.0,
-            self.v as u64,
-            H256(B256::from(self.r).0),
-            H256(B256::from(self.s).0),
-        );
-=======
         let recovery = Recovery::new(message.0, self.v as u64, self.r.0.into(), self.s.0.into());
->>>>>>> 6e5dc961
         let (signature, recovery_id) = recovery
             .as_signature()
             .context("unexpectedly invalid signature")?;
@@ -358,19 +345,7 @@
         let message = hashed_signing_message(signing_scheme, domain_separator, struct_hash);
         // Unwrap because the only error is for invalid messages which we don't create.
         let signature = key.sign_hash_sync(&message).unwrap();
-<<<<<<< HEAD
-        Self {
-            // The 27 is slightly magic, it comes from the Electrum notation
-            // https://github.com/tomusdrw/rust-web3/blob/8d889ae3270508f1e68b6a29bbe51b2bedf7fb1e/src/signing.rs#L107-L113
-            // we don't change the number according to the chain id as before the alloy migration
-            // we were not using chain replay protection
-            v: signature.recid().to_byte() + 27,
-            r: signature.r().into(),
-            s: signature.s().into(),
-        }
-=======
         Self::from_bytes(&signature.as_bytes())
->>>>>>> 6e5dc961
     }
 
     /// Returns an arbitrary non-zero signature that can be used for recovery
