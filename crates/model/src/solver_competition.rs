--- conflicted
+++ resolved
@@ -88,10 +88,7 @@
 #[serde(rename_all = "camelCase")]
 pub struct SolverSettlement {
     pub solver: String,
-<<<<<<< HEAD
-=======
     #[serde(default)]
->>>>>>> 06270c3c
     pub solver_address: H160,
     pub objective: Objective,
     #[serde(flatten)]
@@ -196,11 +193,7 @@
             "solutions": [
                 {
                     "solver": "2",
-<<<<<<< HEAD
-                    "solverAddress": "0x0000000000000000000000000000000000000000",
-=======
                     "solverAddress": "0x2222222222222222222222222222222222222222",
->>>>>>> 06270c3c
                     "objective": {
                         "total": 3.0f64,
                         "surplus": 4.0f64,
@@ -249,11 +242,7 @@
                 },
                 solutions: vec![SolverSettlement {
                     solver: "2".to_string(),
-<<<<<<< HEAD
-                    solver_address: H160([0x00; 20]),
-=======
                     solver_address: H160([0x22; 20]),
->>>>>>> 06270c3c
                     objective: Objective {
                         total: 3.,
                         surplus: 4.,
