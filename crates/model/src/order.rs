--- conflicted
+++ resolved
@@ -1435,11 +1435,7 @@
             .sign_with(
                 EcdsaSigningScheme::Eip712,
                 &DomainSeparator::default(),
-<<<<<<< HEAD
-                &PrivateKeySigner::from_bytes(&PRIVATE_KEY.into()).unwrap(),
-=======
                 &signer,
->>>>>>> 6e5dc961
             )
             .build();
 
