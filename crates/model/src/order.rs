//! Contains the order type as described by the specification with serialization as described by the openapi documentation.

use crate::{
    app_id::AppId,
    quote::QuoteId,
    signature::{EcdsaSignature, EcdsaSigningScheme, Signature, VerificationError},
    u256_decimal::{self, DecimalU256},
    DomainSeparator, TokenPair,
};
use anyhow::{anyhow, Result};
use chrono::{offset::Utc, DateTime, NaiveDateTime};
use derivative::Derivative;
use hex_literal::hex;
use num::BigUint;
use primitive_types::{H160, H256, U256};
use secp256k1::ONE_KEY;
use serde::{de, Deserialize, Deserializer, Serialize, Serializer};
use serde_with::serde_as;
use std::{
    collections::HashSet,
    fmt::{self, Debug, Display},
    str::FromStr,
};
use web3::signing::{self, Key, SecretKeyRef};

/// The flag denoting that an order is buying ETH (or the chain's native token).
/// It is used in place of an actual buy token address in an order.
pub const BUY_ETH_ADDRESS: H160 = H160([0xee; 20]);

/// An order that is returned when querying the orderbook.
///
/// Contains extra fields that are populated by the orderbook.
#[derive(Eq, PartialEq, Clone, Debug, Default, Deserialize, Serialize)]
#[serde(rename_all = "camelCase")]
pub struct Order {
    #[serde(flatten)]
    pub metadata: OrderMetadata,
    #[serde(flatten)]
    pub data: OrderData,
    #[serde(flatten)]
    pub signature: Signature,
}

#[derive(Eq, PartialEq, Clone, Copy, Debug, Deserialize, Serialize, Hash)]
#[serde(rename_all = "camelCase")]
pub enum OrderStatus {
    PresignaturePending,
    Open,
    Fulfilled,
    Cancelled,
    Expired,
}

impl Order {
    pub fn from_order_creation(
        order: &OrderCreation,
        domain: &DomainSeparator,
        settlement_contract: H160,
        full_fee_amount: U256,
        is_liquidity_order: bool,
    ) -> Result<Self, VerificationError> {
        let owner = order.verify_owner(domain)?;
        Ok(Self {
            metadata: OrderMetadata {
                owner,
                creation_date: chrono::offset::Utc::now(),
                uid: order.data.uid(domain, &owner),
                settlement_contract,
                full_fee_amount,
                is_liquidity_order,
                ..Default::default()
            },
            signature: order.signature.clone(),
            data: order.data,
        })
    }

    pub fn into_order_creation(self) -> OrderCreation {
        self.into()
    }

    pub fn contains_token_from(&self, token_list: &HashSet<H160>) -> bool {
        token_list.contains(&self.data.buy_token) || token_list.contains(&self.data.sell_token)
    }
}

/// Remaining order buy, sell and fee amounts.
#[derive(Debug, Eq, PartialEq)]
pub struct RemainingOrderAmounts {
    pub sell_amount: U256,
    pub buy_amount: U256,
    pub fee_amount: U256,
    pub full_fee_amount: U256,
}

#[derive(Clone, Default, Debug)]
pub struct OrderBuilder(Order);

impl OrderBuilder {
    pub fn with_sell_token(mut self, sell_token: H160) -> Self {
        self.0.data.sell_token = sell_token;
        self
    }

    pub fn with_buy_token(mut self, buy_token: H160) -> Self {
        self.0.data.buy_token = buy_token;
        self
    }

    pub fn with_sell_amount(mut self, sell_amount: U256) -> Self {
        self.0.data.sell_amount = sell_amount;
        self
    }

    pub fn with_buy_amount(mut self, buy_amount: U256) -> Self {
        self.0.data.buy_amount = buy_amount;
        self
    }

    pub fn with_valid_to(mut self, valid_to: u32) -> Self {
        self.0.data.valid_to = valid_to;
        self
    }

    pub fn with_app_data(mut self, app_data: [u8; 32]) -> Self {
        self.0.data.app_data = AppId(app_data);
        self
    }

    pub fn with_fee_amount(mut self, fee_amount: U256) -> Self {
        self.0.data.fee_amount = fee_amount;
        self
    }

    pub fn with_full_fee_amount(mut self, full_fee_amount: U256) -> Self {
        self.0.metadata.full_fee_amount = full_fee_amount;
        self
    }

    pub fn with_kind(mut self, kind: OrderKind) -> Self {
        self.0.data.kind = kind;
        self
    }

    pub fn with_partially_fillable(mut self, partially_fillable: bool) -> Self {
        self.0.data.partially_fillable = partially_fillable;
        self
    }

    pub fn with_sell_token_balance(mut self, balance: SellTokenSource) -> Self {
        self.0.data.sell_token_balance = balance;
        self
    }

    pub fn with_buy_token_balance(mut self, balance: BuyTokenDestination) -> Self {
        self.0.data.buy_token_balance = balance;
        self
    }

    pub fn with_creation_date(mut self, creation_date: DateTime<Utc>) -> Self {
        self.0.metadata.creation_date = creation_date;
        self
    }

    /// Sets owner, uid, signature.
    pub fn sign_with(
        mut self,
        signing_scheme: EcdsaSigningScheme,
        domain: &DomainSeparator,
        key: SecretKeyRef,
    ) -> Self {
        self.0.metadata.owner = key.address();
        self.0.metadata.uid = self.0.data.uid(domain, &key.address());
        self.0.signature =
            EcdsaSignature::sign(signing_scheme, domain, &self.0.data.hash_struct(), key)
                .to_signature(signing_scheme);
        self
    }

    pub fn with_eip1271(mut self, owner: H160, signature: Vec<u8>) -> Self {
        self.0.metadata.owner = owner;
        self.0.signature = Signature::Eip1271(signature);
        self
    }

    pub fn with_presign(mut self, owner: H160) -> Self {
        self.0.metadata.owner = owner;
        self.0.signature = Signature::PreSign;
        self
    }

    pub fn build(self) -> Order {
        self.0
    }
}

/// The complete order data.
///
/// These are the exact fields that get signed and verified by the settlement
/// contract.
#[derive(Clone, Copy, Debug, Default, Deserialize, Eq, Hash, PartialEq, Serialize)]
#[serde(rename_all = "camelCase")]
pub struct OrderData {
    pub sell_token: H160,
    pub buy_token: H160,
    #[serde(default)]
    pub receiver: Option<H160>,
    #[serde(with = "u256_decimal")]
    pub sell_amount: U256,
    #[serde(with = "u256_decimal")]
    pub buy_amount: U256,
    pub valid_to: u32,
    pub app_data: AppId,
    #[serde(with = "u256_decimal")]
    pub fee_amount: U256,
    pub kind: OrderKind,
    pub partially_fillable: bool,
    #[serde(default)]
    pub sell_token_balance: SellTokenSource,
    #[serde(default)]
    pub buy_token_balance: BuyTokenDestination,
}

impl OrderData {
    // See <https://github.com/cowprotocol/contracts/blob/v1.1.2/src/contracts/libraries/GPv2Order.sol#L47>
    pub const TYPE_HASH: [u8; 32] =
        hex!("d5a25ba2e97094ad7d83dc28a6572da797d6b3e7fc6663bd93efb789fc17e489");

<<<<<<< HEAD
    // keccak256("sell")
    pub const KIND_SELL: [u8; 32] =
        hex!("f3b277728b3fee749481eb3e0b3b48980dbbab78658fc419025cb16eee346775");
    // keccak256("buy")
    pub const KIND_BUY: [u8; 32] =
        hex!("6ed88e868af0a1983e3886d5f3e95a2fafbd6c3450bc229e27342283dc429ccc");

=======
>>>>>>> 34e55149
    // keccak256("erc20")
    pub const BALANCE_ERC20: [u8; 32] =
        hex!("5a28e9363bb942b639270062aa6bb295f434bcdfc42c97267bf003f272060dc9");
    // keccak256("external")
    pub const BALANCE_EXTERNAL: [u8; 32] =
        hex!("abee3b73373acd583a130924aad6dc38cfdc44ba0555ba94ce2ff63980ea0632");
    // keccak256("internal")
    pub const BALANCE_INTERNAL: [u8; 32] =
        hex!("4ac99ace14ee0a5ef932dc609df0943ab7ac16b7583634612f8dc35a4289a6ce");

    pub fn hash_struct(&self) -> [u8; 32] {
        let mut hash_data = [0u8; 416];
        hash_data[0..32].copy_from_slice(&Self::TYPE_HASH);
        // Some slots are not assigned (stay 0) because all values are extended to 256 bits.
        hash_data[44..64].copy_from_slice(self.sell_token.as_fixed_bytes());
        hash_data[76..96].copy_from_slice(self.buy_token.as_fixed_bytes());
        hash_data[108..128]
            .copy_from_slice(self.receiver.unwrap_or_else(H160::zero).as_fixed_bytes());
        self.sell_amount.to_big_endian(&mut hash_data[128..160]);
        self.buy_amount.to_big_endian(&mut hash_data[160..192]);
        hash_data[220..224].copy_from_slice(&self.valid_to.to_be_bytes());
        hash_data[224..256].copy_from_slice(&self.app_data.0);
        self.fee_amount.to_big_endian(&mut hash_data[256..288]);
        hash_data[288..320].copy_from_slice(match self.kind {
            OrderKind::Sell => &OrderKind::SELL,
            OrderKind::Buy => &OrderKind::BUY,
        });
        hash_data[351] = self.partially_fillable as u8;
        hash_data[352..384].copy_from_slice(match self.sell_token_balance {
            SellTokenSource::Erc20 => &Self::BALANCE_ERC20,
            SellTokenSource::External => &Self::BALANCE_EXTERNAL,
            SellTokenSource::Internal => &Self::BALANCE_INTERNAL,
        });
        hash_data[384..416].copy_from_slice(match self.buy_token_balance {
            BuyTokenDestination::Erc20 => &Self::BALANCE_ERC20,
            BuyTokenDestination::Internal => &Self::BALANCE_INTERNAL,
        });
        signing::keccak256(&hash_data)
    }

    pub fn token_pair(&self) -> Option<TokenPair> {
        TokenPair::new(self.buy_token, self.sell_token)
    }

    pub fn uid(&self, domain: &DomainSeparator, owner: &H160) -> OrderUid {
        OrderUid::from_parts(
            H256(super::signature::hashed_eip712_message(
                domain,
                &self.hash_struct(),
            )),
            *owner,
            self.valid_to,
        )
    }
}

// An order as provided to the orderbook by the frontend.
#[derive(Clone, Debug, Deserialize, Eq, PartialEq, Serialize)]
#[serde(rename_all = "camelCase")]
pub struct OrderCreation {
    #[serde(flatten)]
    pub data: OrderData,
    pub from: Option<H160>,
    #[serde(flatten)]
    pub signature: Signature,
    pub quote_id: Option<QuoteId>,
}

impl OrderCreation {
    /// Recovers the owner address for the specified domain, and then verifies
    /// it matches the expected address.
    ///
    /// Returns the recovered address on success, or an error if there is an
    /// issue performing the EC-recover or the recovered address does not match
    /// the expected one.
    pub fn verify_owner(&self, domain: &DomainSeparator) -> Result<H160, VerificationError> {
        self.signature
            .verify_owner(self.from, domain, &self.data.hash_struct())
    }
}

impl Default for OrderCreation {
    // Custom implementation to make sure the default order creation is valid.
    fn default() -> Self {
        Self {
            data: OrderData {
                valid_to: u32::MAX,
                ..Default::default()
            },
            from: None,
            signature: Signature::Eip712(EcdsaSignature::non_zero()),
            quote_id: None,
        }
    }
}

impl From<Order> for OrderCreation {
    fn from(order: Order) -> Self {
        OrderCreation {
            data: order.data,
            from: Some(order.metadata.owner),
            signature: order.signature,
            quote_id: None,
        }
    }
}

/// An order cancellation as provided to the orderbook by the frontend.
#[serde_as]
#[derive(Eq, PartialEq, Clone, Copy, Debug)]
pub struct OrderCancellation {
    pub order_uid: OrderUid,
    pub signature: EcdsaSignature,
    pub signing_scheme: EcdsaSigningScheme,
}

impl Default for OrderCancellation {
    fn default() -> Self {
        let mut result = Self {
            order_uid: OrderUid::default(),
            signature: Default::default(),
            signing_scheme: EcdsaSigningScheme::Eip712,
        };
        result.signature = EcdsaSignature::sign(
            result.signing_scheme,
            &DomainSeparator::default(),
            &result.hash_struct(),
            SecretKeyRef::new(&ONE_KEY),
        );
        result
    }
}

// EIP-712
impl OrderCancellation {
    // keccak256("OrderCancellation(bytes orderUid)")
    const TYPE_HASH: [u8; 32] =
        hex!("7b41b3a6e2b3cae020a3b2f9cdc997e0d420643957e7fea81747e984e47c88ec");

    pub fn hash_struct(&self) -> [u8; 32] {
        let mut hash_data = [0u8; 64];
        hash_data[0..32].copy_from_slice(&Self::TYPE_HASH);
        hash_data[32..64].copy_from_slice(&signing::keccak256(&self.order_uid.0));
        signing::keccak256(&hash_data)
    }

    pub fn validate(&self, domain_separator: &DomainSeparator) -> Result<H160> {
        self.signature
            .recover(self.signing_scheme, domain_separator, &self.hash_struct())
    }
}

/// An order as provided to the orderbook by the frontend.
#[serde_as]
#[derive(Eq, PartialEq, Clone, Derivative, Deserialize, Serialize)]
#[derivative(Debug)]
#[serde(rename_all = "camelCase")]
pub struct OrderMetadata {
    pub creation_date: DateTime<Utc>,
    pub owner: H160,
    pub uid: OrderUid,
    #[serde_as(as = "Option<DecimalU256>")]
    pub available_balance: Option<U256>,
    #[derivative(Debug(format_with = "debug_biguint_to_string"))]
    #[serde(with = "serde_with::rust::display_fromstr")]
    pub executed_buy_amount: BigUint,
    #[derivative(Debug(format_with = "debug_biguint_to_string"))]
    #[serde(with = "serde_with::rust::display_fromstr")]
    pub executed_sell_amount: BigUint,
    #[serde(default, with = "u256_decimal")]
    pub executed_sell_amount_before_fees: U256,
    #[serde(default, with = "u256_decimal")]
    pub executed_fee_amount: U256,
    pub invalidated: bool,
    pub status: OrderStatus,
    pub settlement_contract: H160,
    #[serde(default, with = "u256_decimal")]
    pub full_fee_amount: U256,
    pub is_liquidity_order: bool,
}

impl Default for OrderMetadata {
    fn default() -> Self {
        Self {
            creation_date: DateTime::from_utc(NaiveDateTime::from_timestamp(0, 0), Utc),
            owner: Default::default(),
            uid: Default::default(),
            available_balance: Default::default(),
            executed_buy_amount: Default::default(),
            executed_sell_amount: Default::default(),
            executed_sell_amount_before_fees: Default::default(),
            executed_fee_amount: Default::default(),
            invalidated: Default::default(),
            status: OrderStatus::Open,
            settlement_contract: H160::default(),
            full_fee_amount: U256::default(),
            is_liquidity_order: false,
        }
    }
}

// uid as 56 bytes: 32 for orderDigest, 20 for ownerAddress and 4 for validTo
#[derive(Clone, Copy, Eq, Hash, PartialEq)]
pub struct OrderUid(pub [u8; 56]);

impl OrderUid {
    /// Intended for easier uid creation in tests.
    pub fn from_integer(i: u32) -> Self {
        let mut uid = OrderUid::default();
        uid.0[0..4].copy_from_slice(&i.to_le_bytes());
        uid
    }

    /// Create a UID from its parts.
    pub fn from_parts(hash: H256, owner: H160, valid_to: u32) -> Self {
        let mut uid = [0; 56];
        uid[0..32].copy_from_slice(hash.as_bytes());
        uid[32..52].copy_from_slice(owner.as_bytes());
        uid[52..56].copy_from_slice(&valid_to.to_be_bytes());
        Self(uid)
    }

    /// Splits an order UID into its parts.
    pub fn parts(&self) -> (H256, H160, u32) {
        (
            H256::from_slice(&self.0[0..32]),
            H160::from_slice(&self.0[32..52]),
            u32::from_le_bytes(self.0[52..].try_into().unwrap()),
        )
    }
}

impl FromStr for OrderUid {
    type Err = hex::FromHexError;
    fn from_str(s: &str) -> Result<OrderUid, hex::FromHexError> {
        let mut value = [0u8; 56];
        let s_without_prefix = s.strip_prefix("0x").unwrap_or(s);
        hex::decode_to_slice(s_without_prefix, value.as_mut())?;
        Ok(OrderUid(value))
    }
}

impl Display for OrderUid {
    fn fmt(&self, f: &mut fmt::Formatter<'_>) -> fmt::Result {
        let mut bytes = [0u8; 2 + 56 * 2];
        bytes[..2].copy_from_slice(b"0x");
        // Unwrap because the length is always correct.
        hex::encode_to_slice(&self.0, &mut bytes[2..]).unwrap();
        // Unwrap because the string is always valid utf8.
        let str = std::str::from_utf8(&bytes).unwrap();
        f.write_str(str)
    }
}

impl fmt::Debug for OrderUid {
    fn fmt(&self, f: &mut fmt::Formatter<'_>) -> fmt::Result {
        write!(f, "{}", self)
    }
}

impl Default for OrderUid {
    fn default() -> Self {
        Self([0u8; 56])
    }
}

impl Serialize for OrderUid {
    fn serialize<S>(&self, serializer: S) -> Result<S::Ok, S::Error>
    where
        S: Serializer,
    {
        serializer.serialize_str(self.to_string().as_str())
    }
}

impl<'de> Deserialize<'de> for OrderUid {
    fn deserialize<D>(deserializer: D) -> Result<OrderUid, D::Error>
    where
        D: Deserializer<'de>,
    {
        struct Visitor {}
        impl<'de> de::Visitor<'de> for Visitor {
            type Value = OrderUid;

            fn expecting(&self, formatter: &mut fmt::Formatter) -> fmt::Result {
                write!(formatter, "an uid with orderDigest_owner_validTo")
            }

            fn visit_str<E>(self, s: &str) -> Result<Self::Value, E>
            where
                E: de::Error,
            {
                let s = s.strip_prefix("0x").ok_or_else(|| {
                    de::Error::custom(format!(
                        "{:?} can't be decoded as hex uid because it does not start with '0x'",
                        s
                    ))
                })?;
                let mut value = [0u8; 56];
                hex::decode_to_slice(s, value.as_mut()).map_err(|err| {
                    de::Error::custom(format!("failed to decode {:?} as hex uid: {}", s, err))
                })?;
                Ok(OrderUid(value))
            }
        }

        deserializer.deserialize_str(Visitor {})
    }
}

#[derive(
    Eq, PartialEq, Clone, Copy, Debug, Default, Deserialize, Serialize, Hash, enum_utils::FromStr,
)]
#[enumeration(case_insensitive)]
#[serde(rename_all = "lowercase")]
pub enum OrderKind {
    #[default]
    Buy,
    Sell,
}

impl OrderKind {
    // keccak256("sell")
    pub const SELL: [u8; 32] =
        hex!("f3b277728b3fee749481eb3e0b3b48980dbbab78658fc419025cb16eee346775");
    // keccak256("buy")
    pub const BUY: [u8; 32] =
        hex!("6ed88e868af0a1983e3886d5f3e95a2fafbd6c3450bc229e27342283dc429ccc");

    /// Returns a the order kind as a string label that can be used in metrics.
    pub fn label(&self) -> &'static str {
        match self {
            Self::Buy => "buy",
            Self::Sell => "sell",
        }
    }
    pub fn from_contract_bytes(kind: [u8; 32]) -> Result<Self> {
        match kind {
            Self::SELL => Ok(OrderKind::Sell),
            Self::BUY => Ok(OrderKind::Buy),
            _ => Err(anyhow!("Order kind is not well defined")),
        }
    }
}

pub fn kind_from_contract_constant(kind: [u8; 32]) -> Result<OrderKind> {
    match kind {
        OrderData::KIND_SELL => Ok(OrderKind::Sell),
        OrderData::KIND_BUY => Ok(OrderKind::Buy),
        _ => Err(anyhow!("Order kind is not well defined")),
    }
}

/// Source from which the sellAmount should be drawn upon order fulfilment
#[derive(
    Eq, PartialEq, Clone, Copy, Debug, Default, Deserialize, Serialize, Hash, enum_utils::FromStr,
)]
#[enumeration(case_insensitive)]
#[serde(rename_all = "snake_case")]
pub enum SellTokenSource {
    /// Direct ERC20 allowances to the Vault relayer contract
    #[default]
    Erc20,
    /// ERC20 allowances to the Vault with GPv2 relayer approval
    Internal,
    /// Internal balances to the Vault with GPv2 relayer approval
    External,
}

<<<<<<< HEAD
pub fn sell_token_source_from_contract_bytes(bytes: [u8; 32]) -> Result<SellTokenSource> {
    match bytes {
        OrderData::BALANCE_INTERNAL => Ok(SellTokenSource::Internal),
        OrderData::BALANCE_EXTERNAL => Ok(SellTokenSource::External),
        OrderData::BALANCE_ERC20 => Ok(SellTokenSource::Erc20),
        _ => Err(anyhow!("Order sellTokenSource is not well defined")),
=======
impl SellTokenSource {
    pub fn from_contract_bytes(bytes: [u8; 32]) -> Result<Self> {
        match bytes {
            OrderData::BALANCE_INTERNAL => Ok(Self::Internal),
            OrderData::BALANCE_EXTERNAL => Ok(Self::External),
            OrderData::BALANCE_ERC20 => Ok(Self::Erc20),
            _ => Err(anyhow!("Order sellTokenSource is not well defined")),
        }
>>>>>>> 34e55149
    }
}

/// Destination for which the buyAmount should be transferred to order's receiver to upon fulfilment
#[derive(
    Eq, PartialEq, Clone, Copy, Debug, Default, Deserialize, Serialize, Hash, enum_utils::FromStr,
)]
#[enumeration(case_insensitive)]
#[serde(rename_all = "snake_case")]
pub enum BuyTokenDestination {
    /// Pay trade proceeds as an ERC20 token transfer
    #[default]
    Erc20,
    /// Pay trade proceeds as a Vault internal balance transfer
    Internal,
}

<<<<<<< HEAD
pub fn buy_token_destination_from_contract_bytes(bytes: [u8; 32]) -> Result<BuyTokenDestination> {
    match bytes {
        OrderData::BALANCE_INTERNAL => Ok(BuyTokenDestination::Internal),
        OrderData::BALANCE_ERC20 => Ok(BuyTokenDestination::Erc20),
        _ => Err(anyhow!("Order buyTokenDestination is not well defined")),
=======
impl BuyTokenDestination {
    pub fn from_contract_bytes(bytes: [u8; 32]) -> Result<Self> {
        match bytes {
            OrderData::BALANCE_INTERNAL => Ok(Self::Internal),
            OrderData::BALANCE_ERC20 => Ok(Self::Erc20),
            _ => Err(anyhow!("Order buyTokenDestination is not well defined")),
        }
>>>>>>> 34e55149
    }
}

pub fn debug_app_data(
    app_data: &[u8; 32],
    formatter: &mut std::fmt::Formatter,
) -> Result<(), std::fmt::Error> {
    formatter.write_fmt(format_args!("{:?}", H256(*app_data)))
}

pub fn debug_biguint_to_string(
    value: &BigUint,
    formatter: &mut std::fmt::Formatter,
) -> Result<(), std::fmt::Error> {
    formatter.write_fmt(format_args!("{}", value))
}

#[cfg(test)]
mod tests {
    use super::*;
    use crate::signature::{EcdsaSigningScheme, SigningScheme};
    use chrono::NaiveDateTime;
    use hex_literal::hex;
    use maplit::hashset;
    use primitive_types::H256;
    use secp256k1::{PublicKey, Secp256k1, SecretKey};
    use serde_json::json;
    use web3::signing::keccak256;

    #[test]
    fn deserialization_and_back() {
        let value = json!(
        {
            "creationDate": "1970-01-01T00:00:03Z",
            "owner": "0x0000000000000000000000000000000000000001",
            "uid": "0x1111111111111111111111111111111111111111111111111111111111111111111111111111111111111111111111111111111111111111",
            "availableBalance": "100",
            "executedBuyAmount": "3",
            "executedSellAmount": "5",
            "executedSellAmountBeforeFees": "4",
            "executedFeeAmount": "1",
            "invalidated": true,
            "sellToken": "0x000000000000000000000000000000000000000a",
            "buyToken": "0x0000000000000000000000000000000000000009",
            "receiver": "0x000000000000000000000000000000000000000b",
            "sellAmount": "1",
            "buyAmount": "0",
            "validTo": 4294967295u32,
            "appData": "0x6000000000000000000000000000000000000000000000000000000000000007",
            "feeAmount": "115792089237316195423570985008687907853269984665640564039457584007913129639935",
            "fullFeeAmount": "115792089237316195423570985008687907853269984665640564039457584007913129639935",
            "kind": "buy",
            "partiallyFillable": false,
            "signature": "0x0200000000000000000000000000000000000000000000000000000000000003040000000000000000000000000000000000000000000000000000000000000501",
            "signingScheme": "eip712",
            "status": "open",
            "settlementContract": "0x0000000000000000000000000000000000000002",
            "sellTokenBalance": "external",
            "buyTokenBalance": "internal",
            "isLiquidityOrder": false,
        });
        let signing_scheme = EcdsaSigningScheme::Eip712;
        let expected = Order {
            metadata: OrderMetadata {
                creation_date: DateTime::<Utc>::from_utc(NaiveDateTime::from_timestamp(3, 0), Utc),
                owner: H160::from_low_u64_be(1),
                uid: OrderUid([17u8; 56]),
                available_balance: Some(100.into()),
                executed_buy_amount: BigUint::from_bytes_be(&[3]),
                executed_sell_amount: BigUint::from_bytes_be(&[5]),
                executed_sell_amount_before_fees: 4.into(),
                executed_fee_amount: 1.into(),
                invalidated: true,
                status: OrderStatus::Open,
                settlement_contract: H160::from_low_u64_be(2),
                full_fee_amount: U256::MAX,
                is_liquidity_order: false,
            },
            data: OrderData {
                sell_token: H160::from_low_u64_be(10),
                buy_token: H160::from_low_u64_be(9),
                receiver: Some(H160::from_low_u64_be(11)),
                sell_amount: 1.into(),
                buy_amount: 0.into(),
                valid_to: u32::MAX,
                app_data: AppId(hex!(
                    "6000000000000000000000000000000000000000000000000000000000000007"
                )),
                fee_amount: U256::MAX,
                kind: OrderKind::Buy,
                partially_fillable: false,
                sell_token_balance: SellTokenSource::External,
                buy_token_balance: BuyTokenDestination::Internal,
            },
            signature: EcdsaSignature {
                v: 1,
                r: H256::from_str(
                    "0200000000000000000000000000000000000000000000000000000000000003",
                )
                .unwrap(),
                s: H256::from_str(
                    "0400000000000000000000000000000000000000000000000000000000000005",
                )
                .unwrap(),
            }
            .to_signature(signing_scheme),
        };
        let deserialized: Order = serde_json::from_value(value.clone()).unwrap();
        assert_eq!(deserialized, expected);
        let serialized = serde_json::to_value(expected).unwrap();
        assert_eq!(serialized, value);
    }

    #[test]
    fn order_creation_serialization() {
        let owner = H160([0xff; 20]);
        for (signature, signing_scheme, from, signature_bytes) in [
            (
                Signature::default_with(SigningScheme::Eip712),
                "eip712",
                Some(owner),
                "0x0000000000000000000000000000000000000000000000000000000000000000\
                   0000000000000000000000000000000000000000000000000000000000000000\
                   00",
            ),
            (
                Signature::default_with(SigningScheme::EthSign),
                "ethsign",
                None,
                "0x0000000000000000000000000000000000000000000000000000000000000000\
                   0000000000000000000000000000000000000000000000000000000000000000\
                   00",
            ),
            (Signature::PreSign, "presign", Some(owner), "0x"),
        ] {
            let order = OrderCreation {
                data: OrderData {
                    sell_token: H160([0x11; 20]),
                    buy_token: H160([0x22; 20]),
                    receiver: Some(H160([0x33; 20])),
                    sell_amount: 123.into(),
                    buy_amount: 456.into(),
                    valid_to: 1337,
                    app_data: AppId([0x44; 32]),
                    fee_amount: 789.into(),
                    kind: OrderKind::Sell,
                    partially_fillable: false,
                    sell_token_balance: SellTokenSource::Erc20,
                    buy_token_balance: BuyTokenDestination::Erc20,
                },
                from,
                signature,
                quote_id: Some(42),
            };
            let order_json = json!({
                "sellToken": "0x1111111111111111111111111111111111111111",
                "buyToken": "0x2222222222222222222222222222222222222222",
                "receiver": "0x3333333333333333333333333333333333333333",
                "sellAmount": "123",
                "buyAmount": "456",
                "validTo": 1337,
                "appData": "0x4444444444444444444444444444444444444444444444444444444444444444",
                "feeAmount": "789",
                "kind": "sell",
                "partiallyFillable": false,
                "sellTokenBalance": "erc20",
                "buyTokenBalance": "erc20",
                "quoteId": 42,
                "signingScheme": signing_scheme,
                "signature": signature_bytes,
                "from": from,
            });

            assert_eq!(json!(order), order_json);
            assert_eq!(order, serde_json::from_value(order_json).unwrap());
        }
    }

    // from the test `should recover signing address for all supported ECDSA-based schemes` in
    // <https://github.com/cowprotocol/contracts/blob/v1.1.2/test/GPv2Signing.test.ts#L280>.
    #[test]
    fn order_creation_signature() {
        let domain_separator = DomainSeparator(hex!(
            "74e0b11bd18120612556bae4578cfd3a254d7e2495f543c569a92ff5794d9b09"
        ));
        let expected_owner = H160(hex!("70997970C51812dc3A010C7d01b50e0d17dc79C8"));

        for (signing_scheme, signature) in &[
            (
                SigningScheme::Eip712,
                hex!(
                    "59c0f5c151071c1320575f6da826a6c276525bbe733234bad1afb2879657d65d
                     2afe6812746f4cc97f28f3a5dfdbfc7087511695d23da5e9792cd7ed6c9ddeb7
                     1c"
                ),
            ),
            (
                SigningScheme::EthSign,
                hex!(
                    "bf3bc5a9b60d08dc05768320553ba59a6f301d985903618cfc002e8a61cb78b5
                     5d4a474a43a60193d90cda35ff2764f3913b47e5b5b87770064f549fe871afcc
                     1b"
                ),
            ),
        ] {
            let order = OrderData {
                sell_token: hex!("0101010101010101010101010101010101010101").into(),
                buy_token: hex!("0202020202020202020202020202020202020202").into(),
                receiver: Some(hex!("0303030303030303030303030303030303030303").into()),
                sell_amount: 0x0246ddf97976680000_u128.into(),
                buy_amount: 0xb98bc829a6f90000_u128.into(),
                valid_to: 0xffffffff,
                app_data: AppId(hex!(
                    "0000000000000000000000000000000000000000000000000000000000000000"
                )),
                fee_amount: 0x0de0b6b3a7640000_u128.into(),
                kind: OrderKind::Sell,
                partially_fillable: false,
                sell_token_balance: SellTokenSource::Erc20,
                buy_token_balance: BuyTokenDestination::Erc20,
            };
            let signature = Signature::from_bytes(*signing_scheme, signature).unwrap();

            let owner = signature
                .recover(&domain_separator, &order.hash_struct())
                .unwrap()
                .unwrap();
            assert_eq!(owner, expected_owner);
        }
    }

    // from the test `should compute order unique identifier` in
    // <https://github.com/cowprotocol/contracts/blob/v1.1.2/test/GPv2Signing.test.ts#L143>
    #[test]
    fn compute_order_uid() {
        let domain_separator = DomainSeparator(hex!(
            "74e0b11bd18120612556bae4578cfd3a254d7e2495f543c569a92ff5794d9b09"
        ));
        let owner = hex!("70997970C51812dc3A010C7d01b50e0d17dc79C8").into();
        let order = OrderData {
            sell_token: hex!("0101010101010101010101010101010101010101").into(),
            buy_token: hex!("0202020202020202020202020202020202020202").into(),
            receiver: Some(hex!("0303030303030303030303030303030303030303").into()),
            sell_amount: 0x0246ddf97976680000_u128.into(),
            buy_amount: 0xb98bc829a6f90000_u128.into(),
            valid_to: 0xffffffff,
            app_data: AppId(hex!(
                "0000000000000000000000000000000000000000000000000000000000000000"
            )),
            fee_amount: 0x0de0b6b3a7640000_u128.into(),
            kind: OrderKind::Sell,
            partially_fillable: false,
            sell_token_balance: SellTokenSource::Erc20,
            buy_token_balance: BuyTokenDestination::Erc20,
        };

        assert_eq!(
            order.uid(&domain_separator, &owner).0,
            hex!(
                "0e45d31fd31b28c26031cdd81b35a8938b2ccca2cc425fcf440fd3bfed1eede9
                 70997970c51812dc3a010c7d01b50e0d17dc79c8
                 ffffffff"
            ),
        );
    }

    #[test]
    fn order_cancellation_signature_typed_data() {
        let domain_separator = DomainSeparator(hex!(
            "f8a1143d44c67470a791201b239ff6b0ecc8910aa9682bebd08145f5fd84722b"
        ));

        let expected_owner = H160(hex!("f39Fd6e51aad88F6F4ce6aB8827279cffFb92266"));

        let eip712_signature = hex!("f2c69310a4dbcd78feabfd802df296ca4650681e01872f667251916ed3e9a2e14928382316607594a77c620e4bc4536e6fe145ee993a5ccc38fda929e86830231b");
        let ethsign_signature = hex!("5fef0aed159777403f964da946b2b6c7d2ca6a931f009328c17ed481bf5fe25b46c8da3dfdca2657c9e6e7fbd3a1abbf52ee0ccaf610395fb2445256f5d24eb41b");

        for (signing_scheme, signature) in &[
            (EcdsaSigningScheme::Eip712, eip712_signature),
            (EcdsaSigningScheme::EthSign, ethsign_signature),
        ] {
            let cancellation = OrderCancellation {
                order_uid: OrderUid(hex!("2a2a2a2a2a2a2a2a2a2a2a2a2a2a2a2a2a2a2a2a2a2a2a2a2a2a2a2a2a2a2a2a2a2a2a2a2a2a2a2a2a2a2a2a2a2a2a2a2a2a2a2a2a2a2a2a")),
                signature: EcdsaSignature::from_bytes(signature),
                signing_scheme: *signing_scheme,
            };
            let owner = cancellation.validate(&domain_separator).unwrap();
            assert_eq!(owner, expected_owner);
        }
    }

    #[test]
    fn domain_separator_does_not_panic_in_debug() {
        println!("{:?}", DomainSeparator::default());
    }

    #[test]
    fn uid_is_displayed_as_hex() {
        let mut uid = OrderUid([0u8; 56]);
        uid.0[0] = 0x01;
        uid.0[55] = 0xff;
        let expected = "0x01000000000000000000000000000000000000000000000000000000000000000000000000000000000000000000000000000000000000ff";
        assert_eq!(uid.to_string(), expected);
        assert_eq!(format!("{}", uid), expected);
    }

    #[test]
    fn order_contains_token_from() {
        let order = Order::default();
        assert!(order.contains_token_from(&hashset!(order.data.sell_token)),);
        assert!(order.contains_token_from(&hashset!(order.data.buy_token)),);
        assert!(!order.contains_token_from(&HashSet::new()));
        let other_token = H160::from_low_u64_be(1);
        assert_ne!(other_token, order.data.sell_token);
        assert_ne!(other_token, order.data.buy_token);
        assert!(!order.contains_token_from(&hashset!(other_token)));
    }

    pub fn h160_from_public_key(key: PublicKey) -> H160 {
        let hash = keccak256(&key.serialize_uncompressed()[1..] /* cut '04' */);
        H160::from_slice(&hash[12..])
    }

    #[test]
    fn order_builder_signature_recovery() {
        const PRIVATE_KEY: [u8; 32] =
            hex!("0000000000000000000000000000000000000000000000000000000000000001");
        let sk = SecretKey::from_slice(&PRIVATE_KEY).unwrap();
        let public_key = PublicKey::from_secret_key(&Secp256k1::signing_only(), &sk);
        let order = OrderBuilder::default()
            .with_sell_token(H160::zero())
            .with_sell_amount(100.into())
            .with_buy_token(H160::zero())
            .with_buy_amount(80.into())
            .with_valid_to(u32::MAX)
            .with_app_data([1u8; 32])
            .with_fee_amount(U256::from(1337))
            .with_partially_fillable(true)
            .with_sell_token_balance(SellTokenSource::External)
            .with_buy_token_balance(BuyTokenDestination::Internal)
            .with_creation_date(DateTime::<Utc>::from_utc(
                NaiveDateTime::from_timestamp(3, 0),
                Utc,
            ))
            .with_presign(H160::from_low_u64_be(1))
            .with_kind(OrderKind::Sell)
            .sign_with(
                EcdsaSigningScheme::Eip712,
                &DomainSeparator::default(),
                SecretKeyRef::from(&sk),
            )
            .build();

        let owner = order
            .signature
            .recover(&DomainSeparator::default(), &order.data.hash_struct())
            .unwrap()
            .unwrap();

        assert_eq!(owner, h160_from_public_key(public_key));
    }

    #[test]
    fn debug_order_data() {
        dbg!(Order::default());
    }
}<|MERGE_RESOLUTION|>--- conflicted
+++ resolved
@@ -226,16 +226,6 @@
     pub const TYPE_HASH: [u8; 32] =
         hex!("d5a25ba2e97094ad7d83dc28a6572da797d6b3e7fc6663bd93efb789fc17e489");
 
-<<<<<<< HEAD
-    // keccak256("sell")
-    pub const KIND_SELL: [u8; 32] =
-        hex!("f3b277728b3fee749481eb3e0b3b48980dbbab78658fc419025cb16eee346775");
-    // keccak256("buy")
-    pub const KIND_BUY: [u8; 32] =
-        hex!("6ed88e868af0a1983e3886d5f3e95a2fafbd6c3450bc229e27342283dc429ccc");
-
-=======
->>>>>>> 34e55149
     // keccak256("erc20")
     pub const BALANCE_ERC20: [u8; 32] =
         hex!("5a28e9363bb942b639270062aa6bb295f434bcdfc42c97267bf003f272060dc9");
@@ -583,8 +573,8 @@
 
 pub fn kind_from_contract_constant(kind: [u8; 32]) -> Result<OrderKind> {
     match kind {
-        OrderData::KIND_SELL => Ok(OrderKind::Sell),
-        OrderData::KIND_BUY => Ok(OrderKind::Buy),
+        OrderKind::SELL => Ok(OrderKind::Sell),
+        OrderKind::BUY => Ok(OrderKind::Buy),
         _ => Err(anyhow!("Order kind is not well defined")),
     }
 }
@@ -605,14 +595,6 @@
     External,
 }
 
-<<<<<<< HEAD
-pub fn sell_token_source_from_contract_bytes(bytes: [u8; 32]) -> Result<SellTokenSource> {
-    match bytes {
-        OrderData::BALANCE_INTERNAL => Ok(SellTokenSource::Internal),
-        OrderData::BALANCE_EXTERNAL => Ok(SellTokenSource::External),
-        OrderData::BALANCE_ERC20 => Ok(SellTokenSource::Erc20),
-        _ => Err(anyhow!("Order sellTokenSource is not well defined")),
-=======
 impl SellTokenSource {
     pub fn from_contract_bytes(bytes: [u8; 32]) -> Result<Self> {
         match bytes {
@@ -621,7 +603,6 @@
             OrderData::BALANCE_ERC20 => Ok(Self::Erc20),
             _ => Err(anyhow!("Order sellTokenSource is not well defined")),
         }
->>>>>>> 34e55149
     }
 }
 
@@ -639,13 +620,6 @@
     Internal,
 }
 
-<<<<<<< HEAD
-pub fn buy_token_destination_from_contract_bytes(bytes: [u8; 32]) -> Result<BuyTokenDestination> {
-    match bytes {
-        OrderData::BALANCE_INTERNAL => Ok(BuyTokenDestination::Internal),
-        OrderData::BALANCE_ERC20 => Ok(BuyTokenDestination::Erc20),
-        _ => Err(anyhow!("Order buyTokenDestination is not well defined")),
-=======
 impl BuyTokenDestination {
     pub fn from_contract_bytes(bytes: [u8; 32]) -> Result<Self> {
         match bytes {
@@ -653,7 +627,6 @@
             OrderData::BALANCE_ERC20 => Ok(Self::Erc20),
             _ => Err(anyhow!("Order buyTokenDestination is not well defined")),
         }
->>>>>>> 34e55149
     }
 }
 
