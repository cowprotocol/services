--- conflicted
+++ resolved
@@ -1,21 +1,9 @@
-<<<<<<< HEAD
-relative-slippage = "0.1"
-absolute-slippage = "0.02"
+absolute-slippage = "40000000000000000" # Denominated in wei, optional
+relative-slippage = "0.1" # Percentage in the [0, 1] range
 
 [dex]
 endpoint = "https://api.balancer.fi/order/1"
-=======
-absolute-slippage = "40000000000000000" # Denominated in wei, optional
-relative-slippage = "0.1" # Percentage in the [0, 1] range
->>>>>>> 51763ab5
-
-[dex]
-endpoint = "https://balancer.sor.eth/api"
 # Optionally specify custom Balancer Vault and CoW Protocol settlement contract
 # address; omitting these values will use the default addresses:
 # vault = "0xBA12222222228d8Ba445958a75a0704d566BF2C8"
-<<<<<<< HEAD
-# settlement = "0x9008D19f58AAbD9eD0D60971565AA8510560ab41"
-=======
-# settlement = "0x9008D19f58AAbD9eD0D60971565AA8510560ab41"
->>>>>>> 51763ab5
+# settlement = "0x9008D19f58AAbD9eD0D60971565AA8510560ab41"