//! "Naive" solver implementation.
//!
//! The naive solver is a solver that collects all orders over a single token
//! pair, computing how many leftover tokens can't be matched peer-to-peer, and
//! matching that excess over a Uniswap V2 pool. This allows for naive
//! coincidence of wants over a single Uniswap V2 pools.

use {
    crate::{
        boundary,
        domain::{self, auction, liquidity, order, solution},
        infra::config,
    },
    std::collections::HashMap,
};

pub struct Naive {
    /// Parameters used to calculate the revert risk of a solution.
    risk: domain::Risk,
}

impl Naive {
    /// Creates a new naive solver for the specified configuration.
    pub fn new(config: config::naive::Config) -> Self {
        Self { risk: config.risk }
    }

    /// Solves the specified auction, returning a vector of all possible
    /// solutions.
    pub async fn solve(&self, auction: auction::Auction) -> Vec<solution::Solution> {
        let risk = self.risk.clone();
        // Make sure to push the CPU-heavy code to a separate thread in order to
        // not lock up the [`tokio`] runtime and cause it to slow down handling
        // the real async things.
        tokio::task::spawn_blocking(move || {
            let groups = group_by_token_pair(&auction);
            groups
                .values()
<<<<<<< HEAD
                .filter_map(|group| {
                    boundary::naive::solve(&group.orders, group.liquidity, &risk, auction.gas_price)
                })
=======
                .filter_map(|group| boundary::naive::solve(&group.orders, group.liquidity))
                .map(|solution| solution.with_buffers_internalizations(&auction.tokens))
>>>>>>> ed657883
                .collect()
        })
        .await
        .expect("naive solver unexpected panic")
    }
}

#[derive(Debug)]
struct Group<'a> {
    orders: Vec<&'a order::Order>,
    liquidity: &'a liquidity::Liquidity,
    pool: &'a liquidity::constant_product::Pool,
}

type Groups<'a> = HashMap<liquidity::TokenPair, Group<'a>>;

/// Groups an auction by token pairs, where each group contains all orders over
/// the token pair as well as the **deepest** constant product pool (i.e. most
/// liquidity, which translates to a higher `K` value for Uniswap V2 style
/// constant product pools).
fn group_by_token_pair(auction: &auction::Auction) -> Groups {
    let mut groups = Groups::new();

    for liquidity in &auction.liquidity {
        let pool = match &liquidity.state {
            liquidity::State::ConstantProduct(pool) => pool,
            _ => continue,
        };

        groups
            .entry(pool.tokens())
            .and_modify(|group| {
                if group.pool.k() < pool.k() {
                    group.liquidity = liquidity;
                    group.pool = pool;
                }
            })
            .or_insert_with(|| Group {
                orders: Vec::new(),
                liquidity,
                pool,
            });
    }

    for order in &auction.orders {
        // The naive solver algorithm is sensitive to 0-amount orders (i.e. they
        // cause panics). Make sure we don't consider them.
        if order.sell.amount.is_zero() || order.buy.amount.is_zero() {
            continue;
        }

        let tokens = match liquidity::TokenPair::new(order.sell.token, order.buy.token) {
            Some(value) => value,
            None => continue,
        };

        groups
            .entry(tokens)
            .and_modify(|group| group.orders.push(order));
    }

    groups.retain(|_, group| !group.orders.is_empty());
    groups
}<|MERGE_RESOLUTION|>--- conflicted
+++ resolved
@@ -36,14 +36,10 @@
             let groups = group_by_token_pair(&auction);
             groups
                 .values()
-<<<<<<< HEAD
                 .filter_map(|group| {
                     boundary::naive::solve(&group.orders, group.liquidity, &risk, auction.gas_price)
                 })
-=======
-                .filter_map(|group| boundary::naive::solve(&group.orders, group.liquidity))
                 .map(|solution| solution.with_buffers_internalizations(&auction.tokens))
->>>>>>> ed657883
                 .collect()
         })
         .await
