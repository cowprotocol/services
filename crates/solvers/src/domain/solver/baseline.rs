--- conflicted
+++ resolved
@@ -118,7 +118,6 @@
                             output.amount = cmp::min(output.amount, order.buy.amount);
                         }
 
-<<<<<<< HEAD
                         let score = solution::Score::RiskAdjusted(self.risk.success_probability(
                             route.gas(),
                             auction.gas_price,
@@ -132,23 +131,8 @@
                             interactions,
                             gas: route.gas(),
                         }
-                        .into_solution(
-                            auction.gas_price,
-                            sell_token,
-                            score,
-=======
-                        Some(
-                            solution::Single {
-                                order: order.clone(),
-                                input: route.input(),
-                                output,
-                                interactions,
-                                gas: route.gas(),
-                            }
-                            .into_solution(auction.gas_price, sell_token)?
-                            .with_buffers_internalizations(&auction.tokens),
->>>>>>> ed657883
-                        )
+                        .into_solution(auction.gas_price, sell_token, score)
+                        .with_buffers_internalizations(&auction.tokens)
                     })
             })
             .collect()
