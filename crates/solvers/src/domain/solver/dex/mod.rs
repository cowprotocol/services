--- conflicted
+++ resolved
@@ -121,12 +121,6 @@
 
         let uid = order.uid;
         let sell = tokens.reference_price(&order.sell.token);
-<<<<<<< HEAD
-        let score = solution::Score::RiskAdjusted(solution::SuccessProbability(
-            self.risk.success_probability(swap.gas, gas_price, 1),
-        ));
-=======
->>>>>>> 400e9de3
         let Some(solution) = swap
             .into_solution(order.clone(), gas_price, sell, &self.risk, &self.simulator)
             .await
