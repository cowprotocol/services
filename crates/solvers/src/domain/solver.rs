//! "Baseline" solver implementation.
//!
//! The baseline solver is a simple solver implementation that finds the best
//! path of at most length `max_hops + 1` over a set of on-chain liquidity. It
//! **does not** try to split large orders into multiple parts and route them
//! over separate paths.

use {
    super::solution::Solution, crate::{
        boundary,
        domain::{
            auction,
            eth,
            liquidity,
            order::{self, Order},
            solution,
        },
        infra::metrics,
<<<<<<< HEAD
    }, ethcontract::H160, ethereum_types::U256, reqwest::Url, std::{cmp, collections::HashSet, sync::Arc}
=======
    },
    ethereum_types::U256,
    reqwest::Url,
    std::{cmp, collections::HashSet, sync::Arc},
    tracing::Instrument,
>>>>>>> e2e05a60
};

pub struct Solver(Arc<Inner>);

/// The amount of time we aim the solver to finish before the final deadline is
/// reached.
const DEADLINE_SLACK: chrono::Duration = chrono::Duration::milliseconds(500);

pub struct Config {
    pub weth: eth::WethAddress,
    pub base_tokens: Vec<eth::TokenAddress>,
    pub max_hops: usize,
    pub max_partial_attempts: usize,
    pub solution_gas_offset: eth::SignedGas,
    pub native_token_price_estimation_amount: eth::U256,
    pub uni_v3_node_url: Option<Url>,
}

struct Inner {
    weth: eth::WethAddress,

    /// Set of tokens to additionally consider as intermediary hops when
    /// path-finding. This allows paths of the kind `TOKEN1 -> WETH -> TOKEN2`
    /// to be considered.
    base_tokens: HashSet<eth::TokenAddress>,

    /// Maximum number of hops that can be considered in a trading path. A hop
    /// is an intermediary token within a trading path. For example:
    /// - A value of 0 indicates that only a direct trade is allowed: `A -> B`
    /// - A value of 1 indicates that a single intermediary token can appear
    ///   within a trading path: `A -> B -> C`
    /// - A value of 2 indicates: `A -> B -> C -> D`
    /// - etc.
    max_hops: usize,

    /// The maximum number of attempts to solve a partially fillable order.
    /// Basically we continuously halve the amount to execute until we find a
    /// valid solution or exceed this count.
    max_partial_attempts: usize,

    /// Units of gas that get added to the gas estimate for executing a
    /// computed trade route to arrive at a gas estimate for a whole settlement.
    solution_gas_offset: eth::SignedGas,

    /// The amount of the native token to use to estimate native price of a
    /// token
    native_token_price_estimation_amount: eth::U256,

    /// If provided, the solver can rely on Uniswap V3 LPs
    uni_v3_quoter_v2: Option<Arc<contracts::UniswapV3QuoterV2>>,
}

impl Solver {
    /// Creates a new baseline solver for the specified configuration.
    pub async fn new(config: Config) -> Self {
        let uni_v3_quoter_v2 = match config.uni_v3_node_url {
            Some(url) => {
                let web3 = ethrpc::web3(Default::default(), Default::default(), &url, "baseline");
                contracts::UniswapV3QuoterV2::deployed(&web3)
                    .await
                    .map(Arc::new)
                    .inspect_err(|err| {
                        tracing::warn!(?err, "Failed to load UniswapV3QuoterV2 contract");
                    })
                    .ok()
            }
            None => None,
        };

        Self(Arc::new(Inner {
            weth: config.weth,
            base_tokens: config.base_tokens.into_iter().collect(),
            max_hops: config.max_hops,
            max_partial_attempts: config.max_partial_attempts,
            solution_gas_offset: config.solution_gas_offset,
            native_token_price_estimation_amount: config.native_token_price_estimation_amount,
            uni_v3_quoter_v2,
        }))
    }

    /// Solves the specified auction, returning a vector of all possible
    /// solutions.
    pub async fn solve(&self, auction: auction::Auction) -> Vec<solution::Solution> {
        metrics::solve(&auction);
        let deadline = auction.deadline.clone();
        // Make sure to push the CPU-heavy code to a separate thread in order to
        // not lock up the [`tokio`] runtime and cause it to slow down handling
        // the real async things. For larger settlements, this can block in the
        // 100s of ms.
        let (sender, mut receiver) = tokio::sync::mpsc::unbounded_channel();
        let remaining = auction
            .deadline
            .clone()
            .reduce(DEADLINE_SLACK)
            .remaining()
            .unwrap_or_default();

        let inner = self.0.clone();
        let span = tracing::Span::current();
        let background_work = async move {
            inner.solve(auction, sender).instrument(span).await;
        };

        let mut handle = tokio::spawn(background_work);

        if tokio::time::timeout(remaining, &mut handle).await.is_err() {
            tracing::debug!("reached timeout while solving orders");
            // Abort the background task to prevent memory leaks
            handle.abort();
        }

        let mut solutions = vec![];
        while let Ok(solution) = receiver.try_recv() {
            solutions.push(solution);
        }
        metrics::solved(&deadline, &solutions);
        solutions
    }
}

impl Inner {
    async fn solve(
        &self,
        auction: auction::Auction,
        sender: tokio::sync::mpsc::UnboundedSender<solution::Solution>,
    ) {
        let boundary_solver = boundary::baseline::Solver::new(
            &self.weth,
            &self.base_tokens,
            &auction.liquidity,
            self.uni_v3_quoter_v2.clone(),
        );

        for (i, order) in auction.orders.into_iter().enumerate() {
            let sell_token = order.sell.token;
            let sell_token_price = match auction.tokens.reference_price(&sell_token) {
                Some(price) => price,
                None if sell_token == self.weth.0.into() => {
                    // Early return if the sell token is native token
                    auction::Price(eth::Ether(eth::U256::exp10(18)))
                }
                None => {
                    // Estimate the price of the sell token in the native token
                    let native_price_request = self.native_price_request(&order);
                    match boundary_solver
                        .route(native_price_request, self.max_hops)
                        .await
                    {
                        Some(route) => {
                            // how many units of buy_token are bought for one unit of sell_token
                            // (buy_amount / sell_amount).
                            let price = self.native_token_price_estimation_amount.to_f64_lossy()
                                / route.input().amount.to_f64_lossy();
                            let Some(price) = to_normalized_price(price) else {
                                continue;
                            };

                            auction::Price(eth::Ether(price))
                        }
                        _ => {
                            // This is to allow quotes to be generated for tokens for which the sell
                            // token price is not available, so we default to fee=0
                            auction::Price(eth::Ether(eth::U256::MAX))
                        }
                    }
                }
            };

            let compute_solution = async |request: Request| -> Option<Solution> {
                let wrapper = request.wrapper;
                let wrapper_data = request.wrapper_data.clone();
                let route = boundary_solver.route(request, self.max_hops).await?;
                let interactions = route
                    .segments
                    .iter()
                    .map(|segment| {
                        solution::Interaction::Liquidity(Box::new(solution::LiquidityInteraction {
                            liquidity: segment.liquidity.clone(),
                            input: segment.input,
                            output: segment.output,
                            // TODO does the baseline solver know about this optimization?
                            internalize: false,
                        }))
                    })
                    .collect();

                // The baseline solver generates a path with swapping
                // for exact output token amounts. This leads to
                // potential rounding errors for buy orders, where we
                // can buy slightly more than intended. Fix this by
                // capping the output amount to the order's buy amount
                // for buy orders.
                let mut output = route.output();
                if let order::Side::Buy = order.side {
                    output.amount = cmp::min(output.amount, order.buy.amount);
                }

                let gas = route.gas() + self.solution_gas_offset;
                let fee = sell_token_price
                    .ether_value(eth::Ether(gas.0.checked_mul(auction.gas_price.0.0)?))?
                    .into();

                Some(
                    solution::Single {
                        order: order.clone(),
                        input: route.input(),
                        output,
                        interactions,
                        gas,
                        wrapper,
                        wrapper_data,
                    }
                    .into_solution(fee)?
                    .with_id(solution::Id(i as u64))
                    .with_buffers_internalizations(&auction.tokens),
                )
            };

            for request in self.requests_for_order(&order) {
                tracing::trace!(order =% order.uid, ?request, "finding route");
                if let Some(solution) = compute_solution(request).await {
                    if sender.send(solution).is_err() {
                        tracing::debug!("deadline hit, receiver dropped");
                    }
                    break;
                }
            }
        }
    }

    fn requests_for_order(&self, order: &Order) -> impl Iterator<Item = Request> + use<> {
        let order::Order {
            sell, buy, side, wrapper, wrapper_data, ..
        } = order.clone();

        let n = if order.partially_fillable {
            self.max_partial_attempts
        } else {
            1
        };

        (0..n)
            .map(move |i| {
                let divisor = U256::one() << i;
                Request {
                    sell: eth::Asset {
                        token: sell.token,
                        amount: sell.amount / divisor,
                    },
                    buy: eth::Asset {
                        token: buy.token,
                        amount: buy.amount / divisor,
                    },
                    side,
                    wrapper,
                    wrapper_data: wrapper_data.clone(),
                }
            })
            .filter(|r| !r.sell.amount.is_zero() && !r.buy.amount.is_zero())
    }

    fn native_price_request(&self, order: &Order) -> Request {
        let sell = eth::Asset {
            token: order.sell.token,
            // Note that we intentionally do not use [`eth::U256::max_value()`]
            // as an order with this would cause overflows with the smart
            // contract, so buy orders requiring excessively large sell amounts
            // would not work anyway. Instead we use `2 ** 144`, the rationale
            // being that Uniswap V2 pool reserves are 112-bit integers. Noting
            // that `256 - 112 = 144`, this means that we can use it to trade a full
            // `type(uint112).max` without overflowing a `uint256` on the smart
            // contract level. Requiring to trade more than `type(uint112).max`
            // is unlikely and would not work with Uniswap V2 anyway.
            amount: eth::U256::one() << 144,
        };

        let buy = eth::Asset {
            token: self.weth.0.into(),
            amount: self.native_token_price_estimation_amount,
        };

        let wrapper = order.wrapper;
        let wrapper_data = order.wrapper_data.clone();

        Request {
            sell,
            buy,
            side: order::Side::Buy,
            wrapper,
            wrapper_data,
        }
    }
}

fn to_normalized_price(price: f64) -> Option<U256> {
    let uint_max = 2.0_f64.powi(256);

    let price_in_eth = 1e18 * price;
    if price_in_eth.is_normal() && price_in_eth >= 1. && price_in_eth < uint_max {
        Some(U256::from_f64_lossy(price_in_eth))
    } else {
        None
    }
}

/// A baseline routing request.
#[derive(Debug)]
pub struct Request {
    pub sell: eth::Asset,
    pub buy: eth::Asset,
    pub side: order::Side,
    pub wrapper: Option<H160>,
    pub wrapper_data: Option<Vec<u8>>,
}

/// A trading route.
#[derive(Debug)]
pub struct Route<'a> {
    segments: Vec<Segment<'a>>,
}

/// A segment in a trading route.
#[derive(Debug)]
pub struct Segment<'a> {
    pub liquidity: &'a liquidity::Liquidity,
    // TODO: There is no type-level guarantee here that both `input.token` and
    // `output.token` are valid for the liquidity in this segment. This is
    // unfortunate because this type leaks out of this module (currently into
    // the `boundary::baseline` module) but should no longer need to be `pub`
    // once the `boundary::baseline` module gets refactored into the domain
    // logic, so I think it is fine for now.
    pub input: eth::Asset,
    pub output: eth::Asset,
    pub gas: eth::Gas,
}

impl<'a> Route<'a> {
    pub fn new(segments: Vec<Segment<'a>>) -> Option<Self> {
        if segments.is_empty() {
            return None;
        }
        Some(Self { segments })
    }

    fn input(&self) -> eth::Asset {
        self.segments[0].input
    }

    fn output(&self) -> eth::Asset {
        self.segments
            .last()
            .expect("route has at least one segment by construction")
            .output
    }

    fn gas(&self) -> eth::Gas {
        eth::Gas(self.segments.iter().fold(U256::zero(), |acc, segment| {
            acc.saturating_add(segment.gas.0)
        }))
    }
}<|MERGE_RESOLUTION|>--- conflicted
+++ resolved
@@ -16,15 +16,12 @@
             solution,
         },
         infra::metrics,
-<<<<<<< HEAD
-    }, ethcontract::H160, ethereum_types::U256, reqwest::Url, std::{cmp, collections::HashSet, sync::Arc}
-=======
     },
     ethereum_types::U256,
+    ethereum_types::H160,
     reqwest::Url,
     std::{cmp, collections::HashSet, sync::Arc},
     tracing::Instrument,
->>>>>>> e2e05a60
 };
 
 pub struct Solver(Arc<Inner>);
