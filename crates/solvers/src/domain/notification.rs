use {
    super::{
        auction,
        eth::{self, Ether, TokenAddress},
        solution::{self, SuccessProbability},
    },
    std::collections::BTreeSet,
};

type RequiredEther = Ether;
type TokensUsed = BTreeSet<TokenAddress>;
type TransactionHash = eth::H256;
type Transaction = eth::Tx;
type BlockNo = u64;
<<<<<<< HEAD
type Missmatches = HashMap<eth::TokenAddress, num::BigInt>;
pub type SimulationSucceededAtLeastOnce = bool;
=======
>>>>>>> 02bfbbfb

/// The notification about important events happened in driver, that solvers
/// need to know about.
#[derive(Debug)]
pub struct Notification {
    pub auction_id: auction::Id,
    pub solution_id: Option<solution::Id>,
    pub kind: Kind,
}

/// All types of notifications solvers can be informed about.
#[derive(Debug)]
pub enum Kind {
    Timeout,
    EmptySolution,
    DuplicatedSolutionId,
    SimulationFailed(BlockNo, Transaction, SimulationSucceededAtLeastOnce),
    ScoringFailed(ScoreKind),
    NonBufferableTokensUsed(TokensUsed),
    SolverAccountInsufficientBalance(RequiredEther),
    Settled(Settlement),
}

/// The result of winning solver trying to settle the transaction onchain.
#[derive(Debug)]
pub enum Settlement {
    Success(TransactionHash),
    Revert(TransactionHash),
    SimulationRevert,
    Fail,
}

#[derive(Debug)]
pub enum ScoreKind {
    ZeroScore,
    ScoreHigherThanQuality(Score, Quality),
    SuccessProbabilityOutOfRange(SuccessProbability),
    ObjectiveValueNonPositive(Quality, GasCost),
}

#[derive(Debug, Copy, Clone)]
pub struct Score(pub eth::U256);

impl From<eth::U256> for Score {
    fn from(value: eth::U256) -> Self {
        Self(value)
    }
}

#[derive(Debug, Copy, Clone)]
pub struct Quality(pub eth::U256);

impl From<eth::U256> for Quality {
    fn from(value: eth::U256) -> Self {
        Self(value)
    }
}

#[derive(Debug, Copy, Clone)]
pub struct GasCost(pub eth::U256);

impl From<eth::U256> for GasCost {
    fn from(value: eth::U256) -> Self {
        Self(value)
    }
}<|MERGE_RESOLUTION|>--- conflicted
+++ resolved
@@ -12,11 +12,7 @@
 type TransactionHash = eth::H256;
 type Transaction = eth::Tx;
 type BlockNo = u64;
-<<<<<<< HEAD
-type Missmatches = HashMap<eth::TokenAddress, num::BigInt>;
 pub type SimulationSucceededAtLeastOnce = bool;
-=======
->>>>>>> 02bfbbfb
 
 /// The notification about important events happened in driver, that solvers
 /// need to know about.
