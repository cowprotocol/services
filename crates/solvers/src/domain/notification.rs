use {
    super::{
        auction,
        eth::{self, Ether, TokenAddress},
        solution::{self, SuccessProbability},
    },
    std::collections::BTreeSet,
};

/// The notification about important events happened in driver, that solvers
/// need to know about.
#[derive(Debug)]
pub struct Notification {
    pub auction_id: auction::Id,
    pub solution_id: solution::Id,
    pub kind: Kind,
}

pub type RequiredEther = Ether;
pub type TokensUsed = BTreeSet<TokenAddress>;

/// All types of notifications solvers can be informed about.
#[derive(Debug)]
pub enum Kind {
    EmptySolution,
<<<<<<< HEAD
    SimulationFailed(eth::Tx),
    ScoringFailed(ScoreKind),
    NonBufferableTokensUsed(BTreeSet<TokenAddress>),
    SolverAccountInsufficientBalance(Ether),
=======
>>>>>>> 33acf413
    DuplicatedSolutionId,
    ScoringFailed(ScoreKind),
    NonBufferableTokensUsed(TokensUsed),
    SolverAccountInsufficientBalance(RequiredEther),
    Settled(Settlement),
}

pub type TransactionHash = eth::H256;

/// The result of winning solver trying to settle the transaction onchain.
#[derive(Debug)]
pub enum Settlement {
    Success(TransactionHash),
    Revert(TransactionHash),
    SimulationRevert,
    Fail,
}

#[derive(Debug)]
pub enum ScoreKind {
    ZeroScore,
    ObjectiveValueNonPositive,
    SuccessProbabilityOutOfRange(SuccessProbability),
    ScoreHigherThanObjective(Score, ObjectiveValue),
}

#[derive(Debug, Copy, Clone)]
pub struct Score(pub eth::U256);

impl From<eth::U256> for Score {
    fn from(value: eth::U256) -> Self {
        Self(value)
    }
}

#[derive(Debug, Copy, Clone)]
pub struct ObjectiveValue(pub eth::U256);

impl From<eth::U256> for ObjectiveValue {
    fn from(value: eth::U256) -> Self {
        Self(value)
    }
}<|MERGE_RESOLUTION|>--- conflicted
+++ resolved
@@ -6,6 +6,11 @@
     },
     std::collections::BTreeSet,
 };
+
+type RequiredEther = Ether;
+type TokensUsed = BTreeSet<TokenAddress>;
+type TransactionHash = eth::H256;
+type Transaction = eth::Tx;
 
 /// The notification about important events happened in driver, that solvers
 /// need to know about.
@@ -16,28 +21,17 @@
     pub kind: Kind,
 }
 
-pub type RequiredEther = Ether;
-pub type TokensUsed = BTreeSet<TokenAddress>;
-
 /// All types of notifications solvers can be informed about.
 #[derive(Debug)]
 pub enum Kind {
     EmptySolution,
-<<<<<<< HEAD
-    SimulationFailed(eth::Tx),
-    ScoringFailed(ScoreKind),
-    NonBufferableTokensUsed(BTreeSet<TokenAddress>),
-    SolverAccountInsufficientBalance(Ether),
-=======
->>>>>>> 33acf413
     DuplicatedSolutionId,
+    SimulationFailed(Transaction),
     ScoringFailed(ScoreKind),
     NonBufferableTokensUsed(TokensUsed),
     SolverAccountInsufficientBalance(RequiredEther),
     Settled(Settlement),
 }
-
-pub type TransactionHash = eth::H256;
 
 /// The result of winning solver trying to settle the transaction onchain.
 #[derive(Debug)]
