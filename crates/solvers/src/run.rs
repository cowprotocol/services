#[cfg(unix)]
use tokio::signal::unix::{self, SignalKind};
use {
    crate::{
        domain::{baseline, legacy, Solver},
        infra::{cli, config},
    },
    clap::Parser,
    std::{net::SocketAddr, sync::Arc},
    tokio::sync::oneshot,
};

pub async fn run(args: impl Iterator<Item = String>, bind: Option<oneshot::Sender<SocketAddr>>) {
    let args = cli::Args::parse_from(args);
    crate::boundary::initialize_tracing(&args.log);
    tracing::info!("running solver engine with {args:#?}");

<<<<<<< HEAD
    let solver: Arc<dyn Solver> = match args.command {
        cli::Command::Baseline => {
            let baseline = config::baseline::file::load(&args.config).await;
            Arc::new(baseline::Baseline {
=======
    let solver = match args.command {
        cli::Command::Baseline => {
            let baseline = config::baseline::file::load(&args.config).await;
            Solver::Baseline(baseline::Baseline {
>>>>>>> cdced947
                weth: baseline.weth,
                base_tokens: baseline.base_tokens.into_iter().collect(),
                max_hops: baseline.max_hops,
            })
        }
        cli::Command::Legacy => {
<<<<<<< HEAD
            let config = config::legacy::file::load(&args.config).await;
            Arc::new(legacy::Legacy::new(config))
=======
            let config = config::legacy::load(&args.config).await;
            Solver::Legacy(legacy::Legacy::new(config))
>>>>>>> cdced947
        }
    };
    crate::api::Api {
        addr: args.addr,
        solver,
    }
    .serve(bind, shutdown_signal())
    .await
    .unwrap();
}

#[cfg(unix)]
async fn shutdown_signal() {
    // Intercept main signals for graceful shutdown.
    // Kubernetes sends sigterm, whereas locally sigint (ctrl-c) is most common.
    let mut interrupt = unix::signal(SignalKind::interrupt()).unwrap();
    let mut terminate = unix::signal(SignalKind::terminate()).unwrap();
    tokio::select! {
        _ = interrupt.recv() => (),
        _ = terminate.recv() => (),
    };
}

#[cfg(windows)]
async fn shutdown_signal() {
    // We don't support signal handling on Windows.
    std::future::pending().await
}<|MERGE_RESOLUTION|>--- conflicted
+++ resolved
@@ -6,7 +6,7 @@
         infra::{cli, config},
     },
     clap::Parser,
-    std::{net::SocketAddr, sync::Arc},
+    std::net::SocketAddr,
     tokio::sync::oneshot,
 };
 
@@ -15,30 +15,18 @@
     crate::boundary::initialize_tracing(&args.log);
     tracing::info!("running solver engine with {args:#?}");
 
-<<<<<<< HEAD
-    let solver: Arc<dyn Solver> = match args.command {
-        cli::Command::Baseline => {
-            let baseline = config::baseline::file::load(&args.config).await;
-            Arc::new(baseline::Baseline {
-=======
     let solver = match args.command {
         cli::Command::Baseline => {
             let baseline = config::baseline::file::load(&args.config).await;
             Solver::Baseline(baseline::Baseline {
->>>>>>> cdced947
                 weth: baseline.weth,
                 base_tokens: baseline.base_tokens.into_iter().collect(),
                 max_hops: baseline.max_hops,
             })
         }
         cli::Command::Legacy => {
-<<<<<<< HEAD
-            let config = config::legacy::file::load(&args.config).await;
-            Arc::new(legacy::Legacy::new(config))
-=======
             let config = config::legacy::load(&args.config).await;
             Solver::Legacy(legacy::Legacy::new(config))
->>>>>>> cdced947
         }
     };
     crate::api::Api {
