//! CLI arguments for the `solvers` binary.

use {
    clap::{Parser, Subcommand},
    std::{net::SocketAddr, path::PathBuf},
};

/// Run a solver engine
#[derive(Parser, Debug)]
#[command(version)]
pub struct Args {
    /// The log filter.
    #[arg(long, env, default_value = "debug")]
    pub log: String,

    /// The socket address to bind to.
    #[arg(long, env, default_value = "127.0.0.1:7872")]
    pub addr: SocketAddr,

    /// Path to the driver configuration file. This file should be in TOML
    /// format.
    #[clap(long, env)]
    pub config: PathBuf,

    #[command(subcommand)]
    pub command: Command,
}

/// The solver engine to run.
#[derive(Subcommand, Debug)]
pub enum Command {
    /// Baseline solver.
    Baseline,
<<<<<<< HEAD
    /// Wrapper for solvers implementing the lagacy http interface.
=======
    /// Wrapper for solvers implementing the legacy HTTP interface.
>>>>>>> cdced947
    Legacy,
}<|MERGE_RESOLUTION|>--- conflicted
+++ resolved
@@ -31,10 +31,6 @@
 pub enum Command {
     /// Baseline solver.
     Baseline,
-<<<<<<< HEAD
-    /// Wrapper for solvers implementing the lagacy http interface.
-=======
     /// Wrapper for solvers implementing the legacy HTTP interface.
->>>>>>> cdced947
     Legacy,
 }