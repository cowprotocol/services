use {
    crate::{
        api::routes::Error,
        domain::{auction, eth, liquidity, order},
        util::conv,
    },
    bigdecimal::{FromPrimitive, ToPrimitive},
    itertools::Itertools,
    solvers_dto::auction::*,
};

/// Converts a data transfer object into its domain object representation.
pub fn to_domain(auction: &Auction) -> Result<auction::Auction, Error> {
    Ok(auction::Auction {
        id: match auction.id {
            Some(id) => auction::Id::Solve(id),
            None => auction::Id::Quote,
        },
        tokens: auction::Tokens(
            auction
                .tokens
                .iter()
                .map(|(address, token)| {
                    (
                        eth::TokenAddress(*address),
                        auction::Token {
                            decimals: token.decimals,
                            symbol: token.symbol.clone(),
                            reference_price: token
                                .reference_price
                                .map(eth::Ether)
                                .map(auction::Price),
                            available_balance: token.available_balance,
                            trusted: token.trusted,
                        },
                    )
                })
                .collect(),
        ),
        orders: auction
            .orders
            .iter()
            .map(|order| order::Order {
                uid: order::Uid(order.uid),
                sell: eth::Asset {
                    token: eth::TokenAddress(order.sell_token),
                    amount: order.sell_amount,
                },
                buy: eth::Asset {
                    token: eth::TokenAddress(order.buy_token),
                    amount: order.buy_amount,
                },
                side: match order.kind {
                    Kind::Buy => order::Side::Buy,
                    Kind::Sell => order::Side::Sell,
                },
                class: match order.class {
                    Class::Market => order::Class::Market,
                    Class::Limit => order::Class::Limit,
                },
                partially_fillable: order.partially_fillable,
                flashloan_hint: order
                    .flashloan_hint
                    .clone()
                    .map(|hint| order::FlashloanHint {
                        lender: eth::Address(hint.lender),
                        borrower: eth::Address(hint.borrower),
                        token: eth::TokenAddress(hint.token),
                        amount: hint.amount,
                    }),
            })
            .collect(),
        liquidity: auction
            .liquidity
            .iter()
            .map(|liquidity| match liquidity {
                Liquidity::ConstantProduct(liquidity) => {
                    constant_product_pool::to_domain(liquidity)
                }
                Liquidity::WeightedProduct(liquidity) => {
                    weighted_product_pool::to_domain(liquidity)
                }
                Liquidity::Stable(liquidity) => stable_pool::to_domain(liquidity),
                Liquidity::ConcentratedLiquidity(liquidity) => {
                    concentrated_liquidity_pool::to_domain(liquidity)
                }
                Liquidity::LimitOrder(liquidity) => Ok(foreign_limit_order::to_domain(liquidity)),
            })
            .try_collect()?,
        gas_price: auction::GasPrice(eth::Ether(auction.effective_gas_price)),
        deadline: auction::Deadline(auction.deadline),
    })
}

mod constant_product_pool {
    use {super::*, itertools::Itertools};

    pub fn to_domain(pool: &ConstantProductPool) -> Result<liquidity::Liquidity, Error> {
        let reserves = {
            let (a, b) = pool
                .tokens
                .iter()
                .map(|(token, reserve)| eth::Asset {
                    token: eth::TokenAddress(*token),
                    amount: reserve.balance,
                })
                .collect_tuple()
                .ok_or("invalid number of constant product tokens")?;
            liquidity::constant_product::Reserves::new(a, b)
                .ok_or("invalid constant product pool reserves")?
        };

        Ok(liquidity::Liquidity {
            id: liquidity::Id(pool.id.clone()),
            address: pool.address,
            gas: eth::Gas(pool.gas_estimate),
            state: liquidity::State::ConstantProduct(liquidity::constant_product::Pool {
                reserves,
                fee: conv::decimal_to_rational(&pool.fee).ok_or("invalid constant product fee")?,
            }),
        })
    }
}

mod weighted_product_pool {
    use super::*;
    pub fn to_domain(pool: &WeightedProductPool) -> Result<liquidity::Liquidity, Error> {
        let reserves = {
            let entries = pool
                .tokens
                .iter()
                .map(|(address, token)| {
                    Ok(liquidity::weighted_product::Reserve {
                        asset: eth::Asset {
                            token: eth::TokenAddress(*address),
                            amount: token.balance,
                        },
                        weight: conv::decimal_to_rational(&token.weight)
                            .ok_or("invalid token weight")?,
                        scale: conv::decimal_to_rational(&token.scaling_factor)
                            .and_then(liquidity::ScalingFactor::new)
                            .ok_or("invalid token scaling factor")?,
                    })
                })
                .collect::<Result<Vec<_>, Error>>()?;
            liquidity::weighted_product::Reserves::new(entries)
                .ok_or("duplicate weighted token addresses")?
        };

        Ok(liquidity::Liquidity {
            id: liquidity::Id(pool.id.clone()),
            address: pool.address,
            gas: eth::Gas(pool.gas_estimate),
            state: liquidity::State::WeightedProduct(liquidity::weighted_product::Pool {
                reserves,
                fee: conv::decimal_to_rational(&pool.fee).ok_or("invalid weighted product fee")?,
                version: match pool.version {
                    WeightedProductVersion::V0 => liquidity::weighted_product::Version::V0,
                    WeightedProductVersion::V3Plus => liquidity::weighted_product::Version::V3Plus,
                },
            }),
        })
    }
}

mod stable_pool {
    use super::*;

    pub fn to_domain(pool: &StablePool) -> Result<liquidity::Liquidity, Error> {
        let reserves = {
            let entries = pool
                .tokens
                .iter()
                .map(|(address, token)| {
                    Ok(liquidity::stable::Reserve {
                        asset: eth::Asset {
                            token: eth::TokenAddress(*address),
                            amount: token.balance,
                        },
                        scale: conv::decimal_to_rational(&token.scaling_factor)
                            .and_then(liquidity::ScalingFactor::new)
                            .ok_or("invalid token scaling factor")?,
                    })
                })
                .collect::<Result<Vec<_>, Error>>()?;
            liquidity::stable::Reserves::new(entries).ok_or("duplicate stable token addresses")?
        };

        Ok(liquidity::Liquidity {
            id: liquidity::Id(pool.id.clone()),
            address: pool.address,
            gas: eth::Gas(pool.gas_estimate),
            state: liquidity::State::Stable(liquidity::stable::Pool {
                reserves,
                amplification_parameter: conv::decimal_to_rational(&pool.amplification_parameter)
                    .ok_or("invalid amplification parameter")?,
                fee: conv::decimal_to_rational(&pool.fee).ok_or("invalid stable pool fee")?,
            }),
        })
    }
}

mod concentrated_liquidity_pool {
    use {super::*, bigdecimal::BigDecimal, itertools::Itertools};

    pub fn to_domain(pool: &ConcentratedLiquidityPool) -> Result<liquidity::Liquidity, Error> {
        let tokens = {
            let (a, b) = pool
                .tokens
                .iter()
                .copied()
                .map(eth::TokenAddress)
                .collect_tuple()
                .ok_or("invalid number of concentrated liquidity pool tokens")?;
            liquidity::TokenPair::new(a, b)
                .ok_or("duplicate concentrated liquidity pool token address")?
        };
<<<<<<< HEAD
        // Convert fee from decimal to basis points for the UniV3 SC.
        // Example: 0.003 × 1,000,000 = 3000 → 3000 bps = 0.3% fee
=======
        // Convert fee from decimal to the format expected by the UniswapV3 smart
        // contract. Uniswap expresses fees in hundredths of a basis point
        // (1e-6):
        //   - 0.003 (0.3%) → 0.003 × 1,000,000 = 3000 (i.e., 3000 × 1e-6 = 0.003)
        //   - 1 bps = 0.0001 → 1 bps = 100 units in Uniswap format
        // So multiplying by 1,000,000 converts a decimal fee into Uniswap fee units.
>>>>>>> 8037756d
        let bps = BigDecimal::from_f32(1_000_000.).unwrap();

        Ok(liquidity::Liquidity {
            id: liquidity::Id(pool.id.clone()),
            address: pool.address,
            gas: eth::Gas(pool.gas_estimate),
            state: liquidity::State::Concentrated(liquidity::concentrated::Pool {
                tokens,
                sqrt_price: liquidity::concentrated::SqrtPrice(pool.sqrt_price),
                liquidity: liquidity::concentrated::Amount(pool.liquidity),
                tick: liquidity::concentrated::Tick(pool.tick),
                liquidity_net: pool
                    .liquidity_net
                    .iter()
                    .map(|(tick, liquidity)| {
                        (
                            liquidity::concentrated::Tick(*tick),
                            liquidity::concentrated::LiquidityNet(*liquidity),
                        )
                    })
                    .collect(),
                fee: liquidity::concentrated::Fee(
                    (pool.fee.clone() * bps)
                        .to_u32()
                        .ok_or("invalid concentrated liquidity pool fee")?,
                ),
            }),
        })
    }
}

mod foreign_limit_order {
    use super::*;

    pub fn to_domain(order: &ForeignLimitOrder) -> liquidity::Liquidity {
        liquidity::Liquidity {
            id: liquidity::Id(order.id.clone()),
            address: order.address,
            gas: eth::Gas(order.gas_estimate),
            state: liquidity::State::LimitOrder(liquidity::limit_order::LimitOrder {
                maker: eth::Asset {
                    token: eth::TokenAddress(order.maker_token),
                    amount: order.maker_amount,
                },
                taker: eth::Asset {
                    token: eth::TokenAddress(order.taker_token),
                    amount: order.taker_amount,
                },
                fee: liquidity::limit_order::TakerAmount(order.taker_token_fee_amount),
            }),
        }
    }
}<|MERGE_RESOLUTION|>--- conflicted
+++ resolved
@@ -215,17 +215,12 @@
             liquidity::TokenPair::new(a, b)
                 .ok_or("duplicate concentrated liquidity pool token address")?
         };
-<<<<<<< HEAD
-        // Convert fee from decimal to basis points for the UniV3 SC.
-        // Example: 0.003 × 1,000,000 = 3000 → 3000 bps = 0.3% fee
-=======
         // Convert fee from decimal to the format expected by the UniswapV3 smart
         // contract. Uniswap expresses fees in hundredths of a basis point
         // (1e-6):
         //   - 0.003 (0.3%) → 0.003 × 1,000,000 = 3000 (i.e., 3000 × 1e-6 = 0.003)
         //   - 1 bps = 0.0001 → 1 bps = 100 units in Uniswap format
         // So multiplying by 1,000,000 converts a decimal fee into Uniswap fee units.
->>>>>>> 8037756d
         let bps = BigDecimal::from_f32(1_000_000.).unwrap();
 
         Ok(liquidity::Liquidity {
