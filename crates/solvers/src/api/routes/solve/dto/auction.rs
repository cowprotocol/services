--- conflicted
+++ resolved
@@ -236,28 +236,8 @@
     }
 }
 
-<<<<<<< HEAD
-#[serde_as]
-#[derive(Debug, Deserialize)]
-#[serde(rename_all = "camelCase", deny_unknown_fields)]
-struct ForeignLimitOrder {
-    id: String,
-    address: H160,
-    #[serde_as(as = "serialize::U256")]
-    gas_estimate: U256,
-    maker_token: H160,
-    taker_token: H160,
-    #[serde_as(as = "serialize::U256")]
-    maker_amount: U256,
-    #[serde_as(as = "serialize::U256")]
-    taker_amount: U256,
-    #[serde_as(as = "serialize::U256")]
-    taker_token_fee_amount: U256,
-}
-=======
 mod foreign_limit_order {
     use super::*;
->>>>>>> 778097c2
 
     pub fn to_domain(order: &ForeignLimitOrder) -> liquidity::Liquidity {
         liquidity::Liquidity {
