--- conflicted
+++ resolved
@@ -109,11 +109,7 @@
 
 #[serde_as]
 #[derive(Debug, Deserialize)]
-<<<<<<< HEAD
-#[serde(rename_all = "camelCase")]
-=======
-#[serde(rename_all = "lowercase", tag = "kind")]
->>>>>>> d8ab6923
+#[serde(rename_all = "camelCase", tag = "kind")]
 pub enum Kind {
     Timeout,
     EmptySolution,
@@ -124,8 +120,41 @@
         tx: Tx,
         succeeded_once: bool,
     },
-<<<<<<< HEAD
-    Settled(Settlement),
+    ZeroScore,
+    ScoreHigherThanQuality {
+        #[serde_as(as = "serialize::U256")]
+        score: U256,
+        #[serde_as(as = "serialize::U256")]
+        quality: U256,
+    },
+    SuccessProbabilityOutOfRange {
+        probability: f64,
+    },
+    #[serde(rename_all = "camelCase")]
+    ObjectiveValueNonPositive {
+        #[serde_as(as = "serialize::U256")]
+        quality: U256,
+        #[serde_as(as = "serialize::U256")]
+        gas_cost: U256,
+    },
+    NonBufferableTokensUsed {
+        tokens: BTreeSet<H160>,
+    },
+    SolverAccountInsufficientBalance {
+        #[serde_as(as = "serialize::U256")]
+        required: U256,
+    },
+    Success {
+        transaction: H256,
+    },
+    Revert {
+        transaction: H256,
+    },
+    DriverError {
+        reason: String,
+    },
+    Cancelled,
+    Fail,
 }
 
 type BlockNo = u64;
@@ -147,8 +176,6 @@
 #[derive(Debug, Deserialize)]
 #[serde(rename_all = "camelCase")]
 pub enum ScoreKind {
-=======
->>>>>>> d8ab6923
     ZeroScore,
     ScoreHigherThanQuality {
         #[serde_as(as = "serialize::U256")]
@@ -166,46 +193,14 @@
         #[serde_as(as = "serialize::U256")]
         gas_cost: U256,
     },
-    NonBufferableTokensUsed {
-        tokens: BTreeSet<H160>,
-    },
-    SolverAccountInsufficientBalance {
-        #[serde_as(as = "serialize::U256")]
-        required: U256,
-    },
-    Success {
-        transaction: H256,
-    },
-    Revert {
-        transaction: H256,
-    },
-    DriverError {
-        reason: String,
-    },
-    Cancelled,
-    Fail,
-}
-
-type BlockNo = u64;
-
-#[serde_as]
-#[derive(Debug, Deserialize)]
-<<<<<<< HEAD
+}
+
+#[serde_as]
+#[derive(Debug, Deserialize)]
 #[serde(rename_all = "camelCase")]
 pub enum Settlement {
     Success { transaction: H256 },
     Revert { transaction: H256 },
     SimulationRevert,
     Fail,
-=======
-#[serde(rename_all = "camelCase", deny_unknown_fields)]
-pub struct Tx {
-    from: H160,
-    to: H160,
-    #[serde_as(as = "serialize::Hex")]
-    input: Vec<u8>,
-    #[serde_as(as = "serialize::U256")]
-    value: U256,
-    access_list: AccessList,
->>>>>>> d8ab6923
 }