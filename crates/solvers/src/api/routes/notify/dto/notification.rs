--- conflicted
+++ resolved
@@ -52,16 +52,13 @@
                 }
                 Kind::SolverAccountInsufficientBalance(required) => {
                     notification::Kind::SolverAccountInsufficientBalance(eth::Ether(*required))
-                }
-<<<<<<< HEAD
+                },
+                Kind::DuplicatedSolutionId => notification::Kind::DuplicatedSolutionId,
                 Kind::Settled(kind) => notification::Kind::Settled(match kind {
                     Settlement::Success(hash) => notification::Settlement::Success(*hash),
                     Settlement::Revert(hash) => notification::Settlement::Revert(*hash),
                     Settlement::Fail => notification::Settlement::Fail,
                 }),
-=======
-                Kind::DuplicatedSolutionId => notification::Kind::DuplicatedSolutionId,
->>>>>>> a7f2f65f
             },
         }
     }
@@ -85,26 +82,25 @@
     ScoringFailed(ScoreKind),
     NonBufferableTokensUsed(BTreeSet<H160>),
     SolverAccountInsufficientBalance(U256),
-<<<<<<< HEAD
+    DuplicatedSolutionId,
     Settled(Settlement),
-=======
-    DuplicatedSolutionId,
->>>>>>> a7f2f65f
 }
 
 #[serde_as]
 #[derive(Debug, Deserialize)]
 #[serde(rename_all = "lowercase")]
-<<<<<<< HEAD
-pub enum Settlement {
-    Success(H256),
-    Revert(H256),
-    Fail,
-=======
 pub enum ScoreKind {
     ZeroScore,
     ObjectiveValueNonPositive,
     SuccessProbabilityOutOfRange(f64),
     ScoreHigherThanObjective { score: U256, objective_value: U256 },
->>>>>>> a7f2f65f
+}
+
+#[serde_as]
+#[derive(Debug, Deserialize)]
+#[serde(rename_all = "lowercase")]
+pub enum Settlement {
+    Success(H256),
+    Revert(H256),
+    Fail,
 }