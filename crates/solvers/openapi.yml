openapi: 3.0.3
info:
  title: Solver Engine API
  description: |
    The API implemented by solver engines interacting with the reference driver
    implementation.
  version: 0.0.1

paths:
  /:
    post:
      description: |
        Solve the passed in auction instance.
      requestBody:
        required: true
        content:
          application/json:
            schema:
              $ref: "#/components/schemas/Auction"
      responses:
        200:
          description: Auction successfully solved.
          content:
            application/json:
              schema:
                type: array
                items:
                  $ref: "#/components/schemas/Solution"
        400:
          description: There is something wrong with the request.
        429:
          description: The solver cannot keep up. It is too busy to handle more requests.
        500:
          description: Something went wrong when handling the request.
  /notify:
    post:
      description: |
        Receive a status notification about a previously provided solution
      requestBody:
        required: true
        content:
          application/json:
            schema:
              type: object
              properties:
                auctionId:
                  description: |
                    The auction ID of the auction that the solution was provided
                    for.
                  type: number
                solutionId:
                  description: |
                    The solution ID within the auction for which the notification applies
                  type: number
                kind:
                  description: |
                    The kind of notification.
                  type: string
                  enum: [Timeout, EmptySolution, DuplicatedSolutionId, SimulationFailed, ZeroScore, ScoreHigherThanQuality, SuccessProbabilityOutOfRange, ObjectiveValueNonPositive, NonBufferableTokensUsed, SolverAccountInsufficientBalance, Success, Revert, Cancelled, Failed, PostprocessingTimedOut]
      responses:
        200:
          description: notification successfully received.

components:
  schemas:
    Address:
      description: |
        An Ethereum public address.
      type: string
      example: "0x0000000000000000000000000000000000000000"

    Token:
      description: |
        An ERC20 token address.
      type: string
      example: "0xDEf1CA1fb7FBcDC777520aa7f396b4E015F497aB"

    TokenAmount:
      description: |
        Amount of an ERC20 token. 256 bit unsigned integer in decimal notation.
      type: string
      example: "1234567890"

    BigInt:
      description: |
        An arbitrary-precision integer value.
      type: string
      example: "1234567890"

    Decimal:
      description: |
        An arbitrary-precision decimal value.
      type: string
      example: "13.37"

    NativePrice:
      description: |
        The price in wei of the native token (Ether on Mainnet for example) to
        buy 10**18 of a token.
      type: string
      example: "1234567890"

    DateTime:
      description: An ISO-8601 formatted date-time.
      type: string
      example: "1970-01-01T00:00:00.000Z"

    TokenInfo:
      description: |
        Information about a token relevant to the auction.
      type: object
      required:
        - trusted
        - availableBalance
      properties:
        decimals:
          description: |
            The ERC20.decimals value for this token. This may be missing for
            ERC20 tokens that don't implement the optional metadata extension.
          type: integer
        symbol:
          description: |
            The ERC20.symbol value for this token. This may be missing for ERC20
            tokens that don't implement the optional metadata extension.
          type: string
        referencePrice:
          description: |
            The reference price of this token for the auction used for scoring.
            This price is only included for tokens for which there are CoW
            Protocol orders.
          allOf:
            - $ref: "#/components/schemas/NativePrice"
        availableBalance:
          description: |
            The balance held by the Settlement contract that is available
            during a settlement.
          allOf:
            - $ref: "#/components/schemas/TokenAmount"
        trusted:
          description: |
            A flag which indicates that solvers are allowed to perform gas cost
            optimizations for this token by not routing the trades via an AMM,
            and instead use its available balances, as specified by CIP-2.
          type: boolean

    Asset:
      description: |
        A token address with an amount.
      type: object
      required:
        - token
        - amount
      properties:
        token:
          $ref: "#/components/schemas/Token"
        amount:
          $ref: "#/components/schemas/TokenAmount"

    OrderUid:
      description: |
        Unique identifier for the order. Order UIDs are 56 bytes long, where
        bytes [0, 32) represent the order digest used for signing, bytes
        [32, 52) represent the owner address and bytes [52, 56) represent the
        order's `validTo` field.
      type: string
      example: "0x30cff40d9f60caa68a37f0ee73253ad6ad72b45580c945fe3ab67596476937197854163b1b0d24e77dca702b97b5cc33e0f83dcb626122a6"

    OrderKind:
      description: |
        The trading side of the order.
      type: string
      enum: [sell, buy]

    OrderClass:
      description: |
        How the CoW Protocol order was classified.
      type: string
      enum: [market, limit, liquidity]

    AppData:
      description: |
        32 bytes of arbitrary application specific data that can be added to an
        order. This can also be used to ensure uniqueness between two orders
        with otherwise the exact same parameters.
      example: "0x0000000000000000000000000000000000000000000000000000000000000000"

    SellTokenBalance:
      description: |
        Where should the sell token be drawn from?
      type: string
      enum: [erc20, internal, external]

    BuyTokenBalance:
      description: |
        Where should the buy token be transferred to?
      type: string
      enum: [erc20, internal]

    SigningScheme:
      description: |
        How was the order signed?
      type: string
      enum: [eip712, ethsign, presign, eip1271]

    Signature:
      description: |
        Signature bytes.
      type: string
      example: "0x0000000000000000000000000000000000000000000000000000000000000000000000000000000000000000000000000000000000000000000000000000000000"

    Order:
      description: |
        CoW Protocol order information relevant to execution.
      type: object
      required:
        - uid
        - sellToken
        - buyToken
        - sellAmount
        - buyAmount
        - feeAmount
        - kind
        - partiallyFillable
        - class
      properties:
        uid:
          $ref: "#/components/schemas/OrderUid"
        sellToken:
          $ref: "#/components/schemas/Token"
        buyToken:
          $ref: "#/components/schemas/Token"
        sellAmount:
          $ref: "#/components/schemas/TokenAmount"
        buyAmount:
          $ref: "#/components/schemas/TokenAmount"
        feeAmount:
          $ref: "#/components/schemas/TokenAmount"
        kind:
          $ref: "#/components/schemas/OrderKind"
        partiallyFillable:
          description: |
            Whether or not this order can be partially filled. If this is false,
            then the order is a "fill-or-kill" order, meaning it needs to be
            completely filled or not at all.
          type: boolean
        class:
          $ref: "#/components/schemas/OrderClass"

    TokenReserve:
      description: |
        A reserve of tokens in an on-chain liquidity pool.
      type: object
      required:
        - balance
      properties:
        balance:
          $ref: "#/components/schemas/TokenAmount"

    ConstantProductPool:
      description: |
        A UniswapV2-like constant product liquidity pool for a token pair.
      type: object
      required:
        - kind
        - tokens
        - fee
      properties:
        kind:
          type: string
          enum: [constantProduct]
        tokens:
          description: |
            A mapping of token address to its reserve amounts.
          type: object
          additionalProperties:
            $ref: "#/components/schemas/TokenReserve"
        fee:
          $ref: "#/components/schemas/Decimal"

    WeightedProductPool:
      description: |
        A Balancer-like weighted product liquidity pool of N tokens.
      type: object
      required:
        - kind
        - tokens
        - fee
      properties:
        kind:
          type: string
          enum: [weightedProduct]
        tokens:
          description: |
            A mapping of token address to its reserve amounts with weights.
          type: object
          additionalProperties:
            allOf:
              - $ref: "#/components/schemas/TokenReserve"
              - type: object
                required:
                  - weight
                properties:
                  scalingFactor:
                    $ref: "#/components/schemas/BigInt"
                  weight:
                    $ref: "#/components/schemas/Decimal"
        fee:
          $ref: "#/components/schemas/Decimal"
        version:
          type: string
          enum: ["v0", "v3Plus"]

    StablePool:
      description: |
        A Curve-like stable pool of N tokens.
      type: object
      required:
        - kind
        - tokens
        - amplificationParameter
        - fee
      properties:
        kind:
          type: string
          enum: [stable]
        tokens:
          description: |
            A mapping of token address to token balance and scaling rate.
          type: object
          additionalProperties:
            allOf:
              - $ref: "#/components/schemas/TokenReserve"
              - type: object
                required:
                  - scalingFactor
                properties:
                  scalingFactor:
                    $ref: "#/components/schemas/BigInt"
        amplificationParameter:
          $ref: "#/components/schemas/Decimal"
        fee:
          $ref: "#/components/schemas/Decimal"

    ConcentratedLiquidityPool:
      description: |
        A UniswapV3-like concentrated liquidity pool of 2 tokens.
      type: object
      required:
        - kind
        - tokens
        - sqrtPrice
        - liquidity
        - tick
        - liquidityNet
        - fee
      properties:
        kind:
          type: string
          enum: [concentratedLiquidity]
        tokens:
          type: array
          items:
            $ref: "#/components/schemas/Token"
        sqrtPrice:
          $ref: "#/components/schemas/BigInt"
        liquidity:
          $ref: "#/components/schemas/TokenAmount"
        tick:
          type: integer
        liquidityNet:
          description: |
            A map of tick indices to their liquidity values.
          type: object
          additionalProperties:
            $ref: "#/components/schemas/BigInt"
        fee:
          $ref: "#/components/schemas/Decimal"

    ForeignLimitOrder:
      description: |
        A 0x-like limit order external to CoW Protocol.
      type: object
      required:
        - kind
        - makerToken
        - takerToken
        - makerAmount
        - takerAmount
        - takerTokenFeeAmount
      properties:
        kind:
          type: string
<<<<<<< HEAD
          enum: [limitorder]
=======
          enum: [limitOrder]
        hash:
          $ref: "#/components/schemas/Digest"
>>>>>>> e3cd24c1
        makerToken:
          $ref: "#/components/schemas/Token"
        takerToken:
          $ref: "#/components/schemas/Token"
        makerAmount:
          $ref: "#/components/schemas/TokenAmount"
        takerAmount:
          $ref: "#/components/schemas/TokenAmount"
        takerTokenFeeAmount:
          $ref: "#/components/schemas/TokenAmount"

    LiquidityParameters:
      oneOf:
        - $ref: "#/components/schemas/ConstantProductPool"
        - $ref: "#/components/schemas/WeightedProductPool"
        - $ref: "#/components/schemas/StablePool"
        - $ref: "#/components/schemas/ConcentratedLiquidityPool"
        - $ref: "#/components/schemas/ForeignLimitOrder"

    Liquidity:
      description: |
        On-chain liquidity that can be used in a solution. This liquidity is
        provided to facilitate onboarding new solvers. Additional liquidity that
        is not included in this set may still be used in solutions.
      allOf:
        - $ref: "#/components/schemas/LiquidityParameters"
        - type: object
          required:
            - id
            - address
            - gasEstimate
          properties:
            id:
              description: |
                An opaque ID used for uniquely identifying the liquidity within
                a single auction (note that they are **not** guaranteed to be
                unique across auctions). This ID is used in the solution for
                matching interactions with the executed liquidity.
              type: string
            address:
              description: |
                The Ethereum public address of the liquidity. The actual address
                that is specified is dependent on the kind of liquidity.
              allOf:
                - $ref: "#/components/schemas/Address"
            gasEstimate:
              description: |
                A rough approximation of gas units required to use this
                liquidity on-chain.
              allOf:
                - $ref: "#/components/schemas/BigInt"

    Auction:
      description: |
        The abstract auction to be solved by the searcher.
      type: object
      required:
        - tokens
        - orders
        - liquidity
        - effectiveGasPrice
        - deadline
      properties:
        id:
          description: |
            An opaque identifier for the auction. Will be set to `null` for
            requests that are not part of an auction (when quoting token prices
            for example).
          type: string
        tokens:
          description: |
            A map of token addresses to token information.
          type: object
          additionalProperties:
            $ref: "#/components/schemas/TokenInfo"
        orders:
          description: |
            The solvable orders included in the auction.
          type: array
          items:
            $ref: "#/components/schemas/Order"
        liquidity:
          description: |
            On-chain liquidity that can be used by the solution.
          type: array
          items:
            $ref: "#/components/schemas/Liquidity"
        effectiveGasPrice:
          description: |
            The current estimated gas price that will be paid when executing a
            settlement. Additionally, this is the gas price that is multiplied
            with a settlement's gas estimate for solution scoring.
          allOf:
            - $ref: "#/components/schemas/TokenAmount"
        deadline:
          description: |
            The deadline by which a solution to the auction is required.
            Requests that go beyond this deadline are expected to be cancelled
            by the caller.
          allOf:
            - $ref: "#/components/schemas/DateTime"

    JitOrder:
      description: |
        A just-in-time liquidity order included in a settlement.
      type: object
      required:
        - sellToken
        - buyToken
        - receiver
        - sellAmount
        - buyAmount
        - validTo
        - appData
        - feeAmount
        - kind
        - partiallyFillable
        - sellTokenBalance
        - buyTokenBalance
        - signingScheme
        - signature
      properties:
        sellToken:
          $ref: "#/components/schemas/Token"
        buyToken:
          $ref: "#/components/schemas/Token"
        receiver:
          $ref: "#/components/schemas/Address"
        sellAmount:
          $ref: "#/components/schemas/TokenAmount"
        buyAmount:
          $ref: "#/components/schemas/TokenAmount"
        validTo:
          type: integer
        appData:
          $ref: "#/components/schemas/AppData"
        feeAmount:
          $ref: "#/components/schemas/TokenAmount"
        kind:
          $ref: "#/components/schemas/OrderKind"
        partiallyFillable:
          type: boolean
        sellTokenBalance:
          $ref: "#/components/schemas/SellTokenBalance"
        buyTokenBalance:
          $ref: "#/components/schemas/BuyTokenBalance"
        signingScheme:
          $ref: "#/components/schemas/SigningScheme"
        signature:
          $ref: "#/components/schemas/Signature"

    Fulfillment:
      description: |
        A trade which fulfills an order from the auction.
      type: object
      required:
        - kind
        - order
      properties:
        kind:
          type: string
          enum: [fulfillment]
        order:
          description: |
            A reference by UID of the order to execute in a solution. The order
            must be included in the auction input.
          allOf:
            - $ref: "#/components/schemas/OrderUid"
        fee:
          description: |
            The sell token amount that should be taken as a fee for this
            trade. This only gets returned for partially fillable limit
            orders and only refers to the actual amount filled by the trade.
        executedAmount:
          description: |
            The amount of the order that was executed. This is denoted in
            "sellToken" for sell orders, and "buyToken" for buy orders.
          allOf:
            - $ref: "#/components/schemas/TokenAmount"

    JitTrade:
      description: |
        A trade with a JIT order.
      required:
        - kind
        - order
      properties:
        kind:
          type: string
          enum: [jit]
        executedAmount:
          description: |
            The amount of the order that was executed. This is denoted in
            "sellToken" for sell orders, and "buyToken" for buy orders.
          allOf:
            - $ref: "#/components/schemas/TokenAmount"
        order:
          description: |
            The just-in-time liquidity order to execute in a solution.
          allOf:
            - $ref: "#/components/schemas/JitOrder"
    Trade:
      description: |
        A trade for a CoW Protocol order included in a solution.
      oneOf:
        - $ref: "#/components/schemas/Fulfillment"
        - $ref: "#/components/schemas/JitTrade"

    LiquidityInteraction:
      description: |
        Interaction representing the execution of liquidity that was passed in
        with the auction.
      type: object
      required:
        - kind
        - id
        - inputToken
        - outputToken
        - inputAmount
        - outputAmount
      properties:
        kind:
          type: string
          enum: [liquidity]
        id:
          description: |
            The ID of executed liquidity provided in the auction input.
          type: number
        inputToken:
          $ref: "#/components/schemas/Token"
        outputToken:
          $ref: "#/components/schemas/Token"
        inputAmount:
          $ref: "#/components/schemas/TokenAmount"
        outputAmount:
          $ref: "#/components/schemas/TokenAmount"

    Allowance:
      description: |
        An ERC20 allowance from the settlement contract to some spender that is
        required for a custom interaction.
      type: object
      required:
        - token
        - spender
        - minAmount
      properties:
        token:
          $ref: "#/components/schemas/Token"
        spender:
          $ref: "#/components/schemas/Address"
        amount:
          $ref: "#/components/schemas/TokenAmount"

    CustomInteraction:
      description: |
        A searcher-specified custom interaction to be included in the final
        settlement.
      type: object
      required:
        - kind
        - target
        - value
        - calldata
        - inputs
        - outputs
      properties:
        kind:
          type: string
          enum: [custom]
        target:
          $ref: "#/components/schemas/Address"
        value:
          $ref: "#/components/schemas/TokenAmount"
        calldata:
          description: |
            The EVM calldata bytes.
          type: string
          example: "0x01020304"
        allowances:
          description: |
            ERC20 allowances that are required for this custom interaction.
          type: array
          items:
            $ref: "#/components/schemas/Allowance"
        inputs:
          type: array
          items:
            $ref: "#/components/schemas/Asset"
        outputs:
          type: array
          items:
            $ref: "#/components/schemas/Asset"

    Interaction:
      description: |
        An interaction to execute as part of a settlement.
      allOf:
        - type: object
          properties:
            internalize:
              description: |
                A flag indicating that the interaction should be "internalized",
                as specified by CIP-2.
              type: boolean
        - oneOf:
            - $ref: "#/components/schemas/LiquidityInteraction"
            - $ref: "#/components/schemas/CustomInteraction"

    Solution:
      description: |
        The computed solution for a given auction.
      type: object
      required:
        - id
        - prices
        - trades
        - interactions
        - score
      properties:
        id:
          description: An opaque identifier for the solution.
          type: number
        prices:
          description: |
            A clearing price map of token address to price. The price can have
            arbitrary denomination.
          type: object
          additionalProperties:
            $ref: "#/components/schemas/BigInt"
        trades:
          description: |
            CoW Protocol order trades included in the solution.
          type: array
          items:
            $ref: "#/components/schemas/Trade"
        interactions:
          description: |
            Interactions to encode within a settlement.
          type: array
          items:
            $ref: "#/components/schemas/Interaction"
        score:
          description: |
            Information required by the driver to score the solution. 
            
            Can either be a raw score or a success probability.
          oneOf:
            - type: object
              properties:
                kind: 
                  type: string
                  enum: [solver]
                score:
                  description: |
                    The raw score of the solution. This is the score that is
                    used by the driver to rank solutions.
                  allOf:
                    - $ref: "#/components/schemas/Decimal"
            - type: object
              properties:
                kind: 
                  type: string
                  enum: [riskAdjusted]
                successProbability: 
                  description: |
                    The revert probability of the solution. Used by the driver to compute a risk-adjusted score.
                  type: number
                  example: 0.9<|MERGE_RESOLUTION|>--- conflicted
+++ resolved
@@ -390,13 +390,7 @@
       properties:
         kind:
           type: string
-<<<<<<< HEAD
-          enum: [limitorder]
-=======
           enum: [limitOrder]
-        hash:
-          $ref: "#/components/schemas/Digest"
->>>>>>> e3cd24c1
         makerToken:
           $ref: "#/components/schemas/Token"
         takerToken:
