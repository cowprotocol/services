--- conflicted
+++ resolved
@@ -488,14 +488,6 @@
 );
 crate::bindings!(CoWSwapOnchainOrders);
 
-<<<<<<< HEAD
-crate::bindings!(
-    ILiquoriceSettlement,
-    crate::deployments! {
-        // <https://liquorice.gitbook.io/liquorice-docs/links/smart-contracts>
-        MAINNET => address!("0x0448633eb8B0A42EfED924C42069E0DcF08fb552"),
-        ARBITRUM_ONE => address!("0x0448633eb8B0A42EfED924C42069E0DcF08fb552"),
-=======
 // Used in the gnosis/solvers repo for the balancer solver
 crate::bindings!(
     BalancerQueries,
@@ -515,7 +507,15 @@
         // <https://snowtrace.io/tx/0xf484e1efde47209bad5f72642bcb8d8e2a4092a5036434724ffa2d039e93a1bf?chainid=43114>
         AVALANCHE => (address!("0xC128468b7Ce63eA702C1f104D55A2566b13D3ABD"), 26387068),
         // Not available on Lens
->>>>>>> 877b0a7c
+    }
+);
+
+crate::bindings!(
+    ILiquoriceSettlement,
+    crate::deployments! {
+        // <https://liquorice.gitbook.io/liquorice-docs/links/smart-contracts>
+        MAINNET => address!("0x0448633eb8B0A42EfED924C42069E0DcF08fb552"),
+        ARBITRUM_ONE => address!("0x0448633eb8B0A42EfED924C42069E0DcF08fb552"),
     }
 );
 
