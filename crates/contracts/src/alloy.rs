pub mod networks {
    pub const MAINNET: u64 = 1;
    pub const GNOSIS: u64 = 100;
    pub const SEPOLIA: u64 = 11155111;
    pub const ARBITRUM_ONE: u64 = 42161;
    pub const BASE: u64 = 8453;
    pub const POLYGON: u64 = 137;
    pub const AVALANCHE: u64 = 43114;
    pub const BNB: u64 = 56;
    pub const OPTIMISM: u64 = 10;
    pub const LENS: u64 = 232;
    pub const LINEA: u64 = 59144;
    pub const PLASMA: u64 = 9745;
}

crate::bindings!(
    ChainalysisOracle,
    crate::deployments! {
        MAINNET => address!("0x40C57923924B5c5c5455c48D93317139ADDaC8fb"),
        ARBITRUM_ONE => address!("0x40C57923924B5c5c5455c48D93317139ADDaC8fb"),
        BASE => address!("0x3A91A31cB3dC49b4db9Ce721F50a9D076c8D739B"),
        AVALANCHE => address!("0x40C57923924B5c5c5455c48D93317139ADDaC8fb"),
        BNB => address!("0x40C57923924B5c5c5455c48D93317139ADDaC8fb"),
        OPTIMISM => address!("0x40C57923924B5c5c5455c48D93317139ADDaC8fb"),
        POLYGON => address!("0x40C57923924B5c5c5455c48D93317139ADDaC8fb"),
    }
);

crate::bindings!(
    IZeroex,
    crate::deployments! {
        MAINNET => address!("0xdef1c0ded9bec7f1a1670819833240f027b25eff"),
        SEPOLIA => address!("0xdef1c0ded9bec7f1a1670819833240f027b25eff"),
        ARBITRUM_ONE => address!("0xdef1c0ded9bec7f1a1670819833240f027b25eff"),
        BASE => address!("0xdef1c0ded9bec7f1a1670819833240f027b25eff"),
        AVALANCHE => address!("0xdef1c0ded9bec7f1a1670819833240f027b25eff"),
        BNB => address!("0xdef1c0ded9bec7f1a1670819833240f027b25eff"),
        OPTIMISM => address!("0xdef1abe32c034e558cdd535791643c58a13acc10"),
        POLYGON => address!("0xdef1c0ded9bec7f1a1670819833240f027b25eff"),
        // Not available on Lens
    }
);

crate::bindings!(ERC20Mintable);

crate::bindings!(GnosisSafe);
crate::bindings!(GnosisSafeCompatibilityFallbackHandler);
crate::bindings!(GnosisSafeProxy);
crate::bindings!(GnosisSafeProxyFactory);

crate::bindings!(BalancerV2Authorizer);
crate::bindings!(BalancerV2BasePool);
crate::bindings!(BalancerV2BasePoolFactory);
crate::bindings!(BalancerV2WeightedPool);
crate::bindings!(BalancerV2StablePool);
crate::bindings!(BalancerV2ComposableStablePool);
crate::bindings!(BalancerV2LiquidityBootstrappingPool);
crate::bindings!(
    BalancerV2WeightedPoolFactory,
    // <https://docs.balancer.fi/reference/contracts/deployment-addresses/mainnet.html#ungrouped-active-current-contracts>
    crate::deployments! {
        // <https://etherscan.io/tx/0x0f9bb3624c185b4e107eaf9176170d2dc9cb1c48d0f070ed18416864b3202792>
        MAINNET => (address!("0x8E9aa87E45e92bad84D5F8DD1bff34Fb92637dE9"), 12272147)
        // Not available on Sepolia (only version ≥ 4)
        // <https://docs.balancer.fi/reference/contracts/deployment-addresses/sepolia.html>
        // Not available on Lens
    }
);
crate::bindings!(
    BalancerV2WeightedPoolFactoryV3,
    // <https://docs.balancer.fi/reference/contracts/deployment-addresses/mainnet.html#ungrouped-active-current-contracts>
    crate::deployments! {
        // <https://etherscan.io/tx/0x39f357b78c03954f0bcee2288bf3b223f454816c141ef20399a7bf38057254c4>
        MAINNET => (address!("0x5Dd94Da3644DDD055fcf6B3E1aa310Bb7801EB8b"), 16520627),
        // <https://gnosisscan.io/tx/0x2ac3d873b6f43de6dd77525c7e5b68a8fc3a1dee40303e1b6a680b0285b26091>
        GNOSIS => (address!("0xC128a9954e6c874eA3d62ce62B468bA073093F25"), 26226256),
        // <https://snowscan.xyz/tx/0xdf2c77743cc9287df2022cd6c5f9209ecfecde07371717ab0427d96042a88640>
        AVALANCHE => (address!("0x94f68b54191F62f781Fe8298A8A5Fa3ed772d227"), 26389236),
        // <https://optimistic.etherscan.io/tx/0xc5e79fb00b9a8e2c89b136aae0be098e58f8e832ede13e8079213a75c9cd9c08>
        OPTIMISM => (address!("0xA0DAbEBAAd1b243BBb243f933013d560819eB66f"), 72832703),
        // <https://polygonscan.com/tx/0x2bc079c0e725f43670898b474afedf38462feee72ef8e874a1efcec0736672fc>
        POLYGON => (address!("0x82e4cFaef85b1B6299935340c964C942280327f4"), 39036828),
        // <https://bscscan.com/tx/0x91107b9581e18ec0a4a575d4713bdd7b1fc08656c35522d216307930aa4de7b6>
        BNB => (address!("0x6e4cF292C5349c79cCd66349c3Ed56357dD11B46"), 25474982),
        // Not available on Sepolia (only version ≥ 4)
        // <https://docs.balancer.fi/reference/contracts/deployment-addresses/sepolia.html>
        // Not available on Lens
    }
);
crate::bindings!(
    BalancerV2WeightedPoolFactoryV4,
    crate::deployments! {
        // <https://etherscan.io/tx/0xa5e6d73befaacc6fff0a4b99fd4eaee58f49949bcfb8262d91c78f24667fbfc9>
        MAINNET => (address!("0x897888115Ada5773E02aA29F775430BFB5F34c51"), 16878323),
        // <https://gnosisscan.io/tx/0xcb6768bd92add227d46668357291e1d67c864769d353f9f0041c59ad2a3b21bf>
        GNOSIS => (address!("0x6CaD2ea22BFA7F4C14Aae92E47F510Cd5C509bc7"), 27055829),
        // <https://docs.balancer.fi/reference/contracts/deployment-addresses/sepolia.html#pool-factories>
        // <https://sepolia.etherscan.io/tx/0x7dd392b586f1cdecfc635e7dd40ee1444a7836772811e59321fd4873ecfdf3eb>
        SEPOLIA => (address!("0x7920BFa1b2041911b354747CA7A6cDD2dfC50Cfd"), 3424893),
        // <https://arbiscan.io/tx/0x167fe7eb776d1be36b21402d8ae120088c393e28ae7ca0bd1defac84e0f2848b>
        ARBITRUM_ONE => (address!("0xc7E5ED1054A24Ef31D827E6F86caA58B3Bc168d7"), 72222060),
        // <https://basescan.org/tx/0x0732d3a45a3233a134d6e0e72a00ca7a971d82cdc51f71477892ac517bf0d4c9>
        BASE => (address!("0x4C32a8a8fDa4E24139B51b456B42290f51d6A1c4"), 1204869),
        // <https://snowscan.xyz/tx/0xa3fc8aab3b9baba3905045a53e52a47daafe79d4aa26d4fef5c51f3840aa55fa>
        AVALANCHE => (address!("0x230a59F4d9ADc147480f03B0D3fFfeCd56c3289a"), 27739006),
        // <https://optimistic.etherscan.io/tx/0xad915050179db368e43703f3ee1ec55ff5e5e5e0268c15f8839c9f360caf7b0b>
        OPTIMISM => (address!("0x230a59F4d9ADc147480f03B0D3fFfeCd56c3289a"), 82737545),
        // <https://polygonscan.com/tx/0x65e6b13231c2c5656357005a9e419ad6697178ae74eda1ea7522ecdafcf77136>
        POLYGON => (address!("0xFc8a407Bba312ac761D8BFe04CE1201904842B76"), 40611103),
        // <https://bscscan.com/tx/0xc7fada60761e3240332c4cbd169633f1828b2a15de23f0148db9d121afebbb4b>
        BNB => (address!("0x230a59F4d9ADc147480f03B0D3fFfeCd56c3289a"), 26665331),
        // Not available on Base and Lens
        // <https://docs.balancer.fi/reference/contracts/deployment-addresses/base.html>
    }
);
crate::bindings!(
    BalancerV2WeightedPool2TokensFactory,
    // <https://docs.balancer.fi/reference/contracts/deployment-addresses/mainnet.html#ungrouped-active-current-contracts>
    crate::deployments! {
        // <https://etherscan.io/tx/0xa5e6d73befaacc6fff0a4b99fd4eaee58f49949bcfb8262d91c78f24667fbfc9>
        MAINNET => (address!("0xa5bf2ddf098bb0ef6d120c98217dd6b141c74ee0"), 12349891),
        ARBITRUM_ONE => (address!("0xCF0a32Bbef8F064969F21f7e02328FB577382018"), 222864),
        // <https://optimistic.etherscan.io/tx/0xd5754950d47179d822ea976a8b2af82ffa80e992cf0660b02c0c218359cc8987>
        OPTIMISM => (address!("0xdAE7e32ADc5d490a43cCba1f0c736033F2b4eFca"), 7005512),
        // <https://polygonscan.com/tx/0xb8ac851249cc95bc0943ef0732d28bbd53b0b36c7dd808372666acd8c5f26e1c>
        POLYGON => (address!("0x8E9aa87E45e92bad84D5F8DD1bff34Fb92637dE9"), 15832998),
        // Not available on Sepolia, Base, Avalanche, BNB and Lens
        // <https://docs.balancer.fi/reference/contracts/deployment-addresses/sepolia.html>
        // <https://docs.balancer.fi/reference/contracts/deployment-addresses/base.html>
    }
);
crate::bindings!(
    BalancerV2StablePoolFactoryV2,
    // <https://docs.balancer.fi/reference/contracts/deployment-addresses/mainnet.html#ungrouped-active-current-contracts>
    crate::deployments! {
        // <https://etherscan.io/tx/0xef36451947ebd97b72278face57a53806e90071f4c902259db2db41d0c9a143d>
        MAINNET => (address!("0x8df6efec5547e31b0eb7d1291b511ff8a2bf987c"), 14934936),
        // <https://gnosisscan.io/tx/0xe062237f0c8583375b10cf514d091781bfcd52d9ababbd324180770a5efbc6b1>
        GNOSIS => (address!("0xf23b4DB826DbA14c0e857029dfF076b1c0264843"), 25415344),
        ARBITRUM_ONE => (address!("0xEF44D6786b2b4d544b7850Fe67CE6381626Bf2D6"), 14244664),
        // <https://optimistic.etherscan.io/tx/0xcf9f0bd731ded0e513708200df28ac11d17246fb53fc852cddedf590e41c9c03>
        OPTIMISM => (address!("0xeb151668006CD04DAdD098AFd0a82e78F77076c3"), 11088891),
        // <https://polygonscan.com/tx/0xa2c41d014791888a29a9491204446c1b9b2f5dee3f3eb31ad03f290259067b44>
        POLYGON => (address!("0xcA96C4f198d343E251b1a01F3EBA061ef3DA73C1"), 29371951),
        // Not available on Sepolia, Base, Avalanche, BNB and Lens
        // <https://docs.balancer.fi/reference/contracts/deployment-addresses/sepolia.html>
        // <https://docs.balancer.fi/reference/contracts/deployment-addresses/base.html>
    }
);
crate::bindings!(
    BalancerV2LiquidityBootstrappingPoolFactory,
    // <https://docs.balancer.fi/reference/contracts/deployment-addresses/mainnet.html#ungrouped-active-current-contracts>
    crate::deployments! {
        // <https://etherscan.io/tx/0x665ac1c7c5290d70154d9dfc1d91dc2562b143aaa9e8a77aa13e7053e4fe9b7c>
        MAINNET => (address!("0x751A0bC0e3f75b38e01Cf25bFCE7fF36DE1C87DE"), 12871780),
        ARBITRUM_ONE => (address!("0x142B9666a0a3A30477b052962ddA81547E7029ab"), 222870),
        // <https://polygonscan.com/tx/0xd9b5b9a9e6ea17a87f85574e93577e3646c9c2f9c8f38644f936949e6c853288>
        POLYGON => (address!("0x751A0bC0e3f75b38e01Cf25bFCE7fF36DE1C87DE"), 17116402),
        // Not available on Sepolia, Base, Avalanche, BNB, Optimism and Lens
        // <https://docs.balancer.fi/reference/contracts/deployment-addresses/sepolia.html>
        // <https://docs.balancer.fi/reference/contracts/deployment-addresses/base.html>
    }
);
crate::bindings!(
    BalancerV2NoProtocolFeeLiquidityBootstrappingPoolFactory,
    // <https://docs.balancer.fi/reference/contracts/deployment-addresses/mainnet.html#ungrouped-active-current-contracts>
    crate::deployments! {
        // <https://etherscan.io/tx/0x298381e567ff6643d9b32e8e7e9ff0f04a80929dce3e004f6fa1a0104b2b69c3>
        MAINNET => (address!("0x0F3e0c4218b7b0108a3643cFe9D3ec0d4F57c54e"), 13730248),
        // <https://docs.balancer.fi/reference/contracts/deployment-addresses/gnosis.html#ungrouped-active-current-contracts>
        // <https://gnosis.blockscout.com/tx/0xbd56fefdb27e4ff1c0852e405f78311d6bc2befabaf6c87a405ab19de8c1506a>
        GNOSIS => (address!("0x85a80afee867aDf27B50BdB7b76DA70f1E853062"), 25415236),
        // <https://docs.balancer.fi/reference/contracts/deployment-addresses/sepolia.html#ungrouped-active-current-contracts>
        // <https://sepolia.etherscan.io/tx/0xe0e8feb509a8aa8a1eaa0b0c4b34395ff2fd880fb854fbeeccc0af1826e395c9>
        SEPOLIA => (address!("0x45fFd460cC6642B8D8Fb12373DFd77Ceb0f4932B"), 25415236),
        ARBITRUM_ONE => (address!("0x1802953277FD955f9a254B80Aa0582f193cF1d77"), 4859669),
        // <https://basescan.org/tx/0x0529de9dbe772f4b4f48da93ae2c2d2c46e3d3221ced9e0c4063a7a5bc47e874>
        BASE => (address!("0x0c6052254551EAe3ECac77B01DFcf1025418828f"), 1206531),
        // <https://snowscan.xyz/tx/0x33a75d83436ae9fcda4b4986713417bf3dc80d9ceb8d2541817846b1ac579d9f>
        AVALANCHE => (address!("0x0F3e0c4218b7b0108a3643cFe9D3ec0d4F57c54e"), 26386552),
        // <https://bscscan.com/tx/0x8b964b97e6091bd41c93002c558d49adc26b8b31d2b30f3a33babbbbe8c55f47>
        BNB => (address!("0xC128468b7Ce63eA702C1f104D55A2566b13D3ABD"), 22691243),
        // <https://optimistic.etherscan.io/tx/0x14fb43f051eebdec645abf0125e52348dc875b0887b689f8db026d75f9c78dda>
        OPTIMISM => (address!("0xf302f9F50958c5593770FDf4d4812309fF77414f"), 7005915),
        // <https://polygonscan.com/tx/0x125bc007a86d771f8dc8f5fa1017de6e5a11162a458a72f25814503404bbeb0b>
        POLYGON => (address!("0x41B953164995c11C81DA73D212ED8Af25741b7Ac"), 22067480),
        // Not available on Lens
    }
);
crate::bindings!(
    BalancerV2ComposableStablePoolFactory,
    crate::deployments! {
        // <https://etherscan.io/tx/0x3b9e93ae050e59b3ca3657958ca30d1fd13fbc43208f8f0aa01ae992294f9961>
        MAINNET => (address!("0xf9ac7B9dF2b3454E841110CcE5550bD5AC6f875F"), 15485885),
        ARBITRUM_ONE => (address!("0xaEb406b0E430BF5Ea2Dc0B9Fe62E4E53f74B3a33"), 23227044),
        // <https://bscscan.com/tx/0x6c6e1c72c91c75714f698049f1c7b66d8f2baced54e0dd2522dfadff27b5ccf1>
        BNB => (address!("0xf302f9F50958c5593770FDf4d4812309fF77414f"), 22691193),
        // <https://optimistic.etherscan.io/tx/0xad2f330ad865dc7955376a3d9733486b38c53ba0d4757ad4e1b63b105401c506>
        OPTIMISM => (address!("0xf145caFB67081895EE80eB7c04A30Cf87f07b745"), 22182522),
        // <https://polygonscan.com/tx/0xe5d908be686056f1519663a407167c088924f60d29c799ec74438b9de891989e>
        POLYGON => (address!("0x136FD06Fa01eCF624C7F2B3CB15742c1339dC2c4"), 32774224),
        // Not available on Sepolia, Gnosis Chain, Base, Avalanche and Lens
        // <https://docs.balancer.fi/reference/contracts/deployment-addresses/sepolia.html>
        // <https://docs.balancer.fi/reference/contracts/deployment-addresses/base.html>
    }
);
crate::bindings!(
    BalancerV2ComposableStablePoolFactoryV3,
    crate::deployments! {
        // <https://etherscan.io/tx/0xd8c9ba758cb318beb0c9525b7621280a22b6dfe02cf725a3ece0718598f260ef>
        MAINNET => (address!("0xdba127fBc23fb20F5929C546af220A991b5C6e01"), 16580899),
        // <https://gnosisscan.io/tx/0x2abd7c865f8ab432b340f7de897192c677ffa254908fdec14091e0cd06962963>
        GNOSIS => (address!("0xC128468b7Ce63eA702C1f104D55A2566b13D3ABD"), 26365805),
        ARBITRUM_ONE => (address!("0x1c99324EDC771c82A0DCCB780CC7DDA0045E50e7"), 58948370),
        // <https://bscscan.com/tx/0xfe0c47c2b124a059d11704c1bd1815dcc554834ae0c2d11c433946226015619f>
        BNB => (address!("0xacAaC3e6D6Df918Bf3c809DFC7d42de0e4a72d4C"), 25475700),
        // <https://optimistic.etherscan.io/tx/0x2bb1c3fbf1f370c6e20ecda36b555de1a4426340908055c4274823e31f92210e>
        OPTIMISM => (address!("0xe2E901AB09f37884BA31622dF3Ca7FC19AA443Be"), 72832821),
        // <https://polygonscan.com/tx/0xb189a45eac7ea59c0bb638b5ae6c4c93f9877f31ce826e96b792a9154e7a32a7>
        POLYGON => (address!("0x7bc6C0E73EDAa66eF3F6E2f27b0EE8661834c6C9"), 39037615),
        // Not available on Sepolia (only version ≥ 4) and on Base (only version ≥ 5)
        // <https://docs.balancer.fi/reference/contracts/deployment-addresses/sepolia.html>
        // <https://docs.balancer.fi/reference/contracts/deployment-addresses/base.html>
        // Not available on Lens
    }
);
crate::bindings!(
    BalancerV2ComposableStablePoolFactoryV4,
    crate::deployments! {
        // <https://etherscan.io/tx/0x3b61da162f3414c376cfe8b38d57ca6ba3c40b24446029ddab1187f4ae7c2bd7>
        MAINNET => (address!("0xfADa0f4547AB2de89D1304A668C39B3E09Aa7c76"), 16878679),
        // <https://gnosisscan.io/tx/0x2739416da7e44add08bdfb5e4e5a29ca981383b97162748887efcc5c1241b2f1>
        GNOSIS => (address!("0xD87F44Df0159DC78029AB9CA7D7e57E7249F5ACD"), 27056416),
        // <https://docs.balancer.fi/reference/contracts/deployment-addresses/sepolia.html#deprecated-contracts>
        // <https://sepolia.etherscan.io/tx/0x9313a59ad9a95f2518076cbf4d0dc5f312e0b013a43a7ea4821cae2aa7a50aa2>
        SEPOLIA => (address!("0xA3fd20E29358c056B727657E83DFd139abBC9924"), 3425277),
        ARBITRUM_ONE => (address!("0x2498A2B0d6462d2260EAC50aE1C3e03F4829BA95"), 72235860),
        // <https://snowscan.xyz/tx/0x7b396102e767ec5f2bc06fb2c9d7fb704d0ddc537c04f28cb538c6de7cc4261e>
        AVALANCHE => (address!("0x3B1eb8EB7b43882b385aB30533D9A2BeF9052a98"), 29221425),
        // <https://bscscan.com/tx/0x2819b490b5e04e27d66476730411df8e572bc33038aa869a370ecfa852de0cbf>
        BNB => (address!("0x1802953277FD955f9a254B80Aa0582f193cF1d77"), 26666380),
        // <https://optimistic.etherscan.io/tx/0x5d6c515442188eb4af83524618333c0fbdab0df809af01c4e7a9e380f1841199>
        OPTIMISM => (address!("0x1802953277FD955f9a254B80Aa0582f193cF1d77"), 82748180),
        // <https://polygonscan.com/tx/0x2cea6a0683e67ebdb7d4a1cf1ad303126c5f228f05f8c9e2ccafdb1f5a024376>
        POLYGON => (address!("0x6Ab5549bBd766A43aFb687776ad8466F8b42f777"), 40613553),
        // Not available on Base and Lens
        // <https://docs.balancer.fi/reference/contracts/deployment-addresses/base.html>
    }
);
crate::bindings!(
    BalancerV2ComposableStablePoolFactoryV5,
    crate::deployments! {
        // <https://etherscan.io/tx/0x1fc28221925959c0713d04d9f9159255927ebb94b7fa76e4795db0e365643c07>
        MAINNET => (address!("0xDB8d758BCb971e482B2C45f7F8a7740283A1bd3A"), 17672478),
        // <https://gnosisscan.io/tx/0xcbf18b5a0d1f1fca9b30d08ab77d8554567c3bffa7efdd3add273073d20bb1e2>
        GNOSIS => (address!("0x4bdCc2fb18AEb9e2d281b0278D946445070EAda7"), 28900564),
        // <https://docs.balancer.fi/reference/contracts/deployment-addresses/sepolia.html#ungrouped-active-current-contracts>
        // <https://sepolia.etherscan.io/tx/0x2c155dde7c480929991dd2a3344d9fdd20252f235370d46d0887b151dc0416bd>
        SEPOLIA => (address!("0xa523f47A933D5020b23629dDf689695AA94612Dc"), 3872211),
        ARBITRUM_ONE => (address!("0xA8920455934Da4D853faac1f94Fe7bEf72943eF1"), 110212282),
        // <https://basescan.org/tx/0x1d291ba796b0397d73581b17695cf0e53e61551e419c43d11d81198b00c2bfd3>
        BASE => (address!("0x8df317a729fcaA260306d7de28888932cb579b88"), 1204710),
        // <https://snowscan.xyz/tx/0x000659feb0831fc511f5c2ad12f3b2d466152b753c805fcb06e848701fd1b4b7>
        AVALANCHE => (address!("0xE42FFA682A26EF8F25891db4882932711D42e467"), 32478827),
        // <https://bscscan.com/tx/0x5bdfed936f82800e80543d5212cb287dceebb52c29133838acbe7e148bf1a447>
        BNB => (address!("0x4fb47126Fa83A8734991E41B942Ac29A3266C968"), 29877945),
        // <https://optimistic.etherscan.io/tx/0xa141b35dbbb18154e2452b1ae6ab7d82a6555724a878b5fccff40e18c8ae3484>
        OPTIMISM => (address!("0x043A2daD730d585C44FB79D2614F295D2d625412"), 106752707),
        // <https://polygonscan.com/tx/0xa3d9a1cf00eaca469d6f9ec2fb836bbbfdfbc3b0eeadc07619bb9e695bfdecb8>
        POLYGON => (address!("0xe2fa4e1d17725e72dcdAfe943Ecf45dF4B9E285b"), 44961548),
        // Not available on Lens
    }
);
crate::bindings!(
    BalancerV2ComposableStablePoolFactoryV6,
    crate::deployments! {
        // <https://etherscan.io/tx/0x4149cadfe5d3431205d9819fca44ed7a4c2b101adc51adc75cc4586dee237be8>
        MAINNET => (address!("0x5B42eC6D40f7B7965BE5308c70e2603c0281C1E9"), 19314764),
        // <https://gnosisscan.io/tx/0xc3fc1fb96712a0659b7e9e5f406f63bdf5cbd5df9e04f0372c28f75785036791>
        GNOSIS => (address!("0x47B489bf5836f83ABD928C316F8e39bC0587B020"), 32650879),
        // <https://sepolia.etherscan.io/tx/0x53aa3587002469b758e2bb87135d9599fd06e7be944fe61c7f82045c45328566>
        SEPOLIA => (address!("0x05503B3aDE04aCA81c8D6F88eCB73Ba156982D2B"), 5369821),
        // <https://arbiscan.io/tx/0xfa1e7642e135fb32dc14c990b851e5e7a0ac7a463e3a60c5003ae4142396f45e>
        ARBITRUM_ONE => (address!("0x4bdCc2fb18AEb9e2d281b0278D946445070EAda7"), 184805448),
        // <https://basescan.org/tx/0x5d3342faf0368b939daa93247536afa26cc72c83de52ba7711ae1b8646688467>
        BASE => (address!("0x956CCab09898C0AF2aCa5e6C229c3aD4E93d9288"), 11099703),
        // <https://snowscan.xyz/tx/0x246248ad396826dbfbdc5360cb9cbbdb3a672efa08cc745d1670900888c58c7b>
        AVALANCHE => (address!("0xb9F8AB3ED3F3aCBa64Bc6cd2DcA74B7F38fD7B88"), 42186350),
        // <https://bscscan.com/tx/0x6784ab50138c7488bc14d4d9beb6a9e1ddc209a45f0a96b4ee98a7db84167dea>
        BNB => (address!("0x6B5dA774890Db7B7b96C6f44e6a4b0F657399E2e"), 36485719),
        // <https://optimistic.etherscan.io/tx/0xa38b696479f35a9751ca8b1f0ddeb160188b3146113975b8c2b657c2fe7d7fd2>
        OPTIMISM => (address!("0x4bdCc2fb18AEb9e2d281b0278D946445070EAda7"), 116694338),
        // <https://polygonscan.com/tx/0x7b9678ad538b1cd3f3a03e63455e7d49a1bc716ea42310fbf99df4bf93ecfdfa>
        POLYGON => (address!("0xEAedc32a51c510d35ebC11088fD5fF2b47aACF2E"), 53996258),
        // Not available on Lens
    }
);
crate::bindings!(
    // Balancer addresses can be obtained from:
    // <https://github.com/balancer/balancer-subgraph-v2/blob/master/networks.yaml>
    BalancerV2Vault,
    crate::deployments! {
        // <https://etherscan.io/tx/0x28c44bb10d469cbd42accf97bd00b73eabbace138e9d44593e851231fbed1cb7>
        MAINNET => (address!("0xBA12222222228d8Ba445958a75a0704d566BF2C8"), 12272146),
        // <https://gnosisscan.io/tx/0x21947751661e1b9197492f22779af1f5175b71dc7057869e5a8593141d40edf1>
        GNOSIS => (address!("0xBA12222222228d8Ba445958a75a0704d566BF2C8"), 24821598),
        // <https://sepolia.etherscan.io/tx/0xb22509c6725dd69a975ecb96a0c594901eeee6a279cc66d9d5191022a7039ee6>
        SEPOLIA => (address!("0xBA12222222228d8Ba445958a75a0704d566BF2C8"), 3418831),
        // <https://arbiscan.io/tx/0xe2c3826bd7b15ef8d338038769fe6140a44f1957a36b0f27ab321ab6c68d5a8e>
        ARBITRUM_ONE => (address!("0xBA12222222228d8Ba445958a75a0704d566BF2C8"), 222832),
        // <https://basescan.org/tx/0x0dc2e3d436424f2f038774805116896d31828c0bf3795a6901337bdec4e0dff6>
        BASE => (address!("0xBA12222222228d8Ba445958a75a0704d566BF2C8"), 1196036),
        // <https://snowscan.xyz/tx/0xc49af0372feb032e0edbba6988410304566b1fd65546c01ced620ac3c934120f>
        AVALANCHE => (address!("0xBA12222222228d8Ba445958a75a0704d566BF2C8"), 26386141),
        // <https://bscscan.com/tx/0x1de8caa6c54ff9a25600e26d80865d84c9cc4d33c2b98611240529ee7de5cd74>
        BNB => (address!("0xBA12222222228d8Ba445958a75a0704d566BF2C8"), 22691002),
        // <https://optimistic.etherscan.io/tx/0xa03cb990595df9eed6c5db17a09468cab534aed5f5589a06c0bb3d19dd2f7ce9>
        OPTIMISM => (address!("0xBA12222222228d8Ba445958a75a0704d566BF2C8"), 7003431),
        // <https://polygonscan.com/tx/0x66f275a2ed102a5b679c0894ced62c4ebcb2a65336d086a916eb83bd1fe5c8d2>
        POLYGON => (address!("0xBA12222222228d8Ba445958a75a0704d566BF2C8"), 15832990),
        // Not available on Lens
    }
);
crate::bindings!(
    BalancerV3BatchRouter,
    crate::deployments! {
        // <https://etherscan.io/tx/0x41cb8619fb92dd532eb09b0e81fd4ce1c6006a10924893f02909e36a317777f3>
        MAINNET => (address!("0x136f1EFcC3f8f88516B9E94110D56FDBfB1778d1"), 21339510),
        // <https://gnosisscan.io/tx/0xeafddbace9f445266f851ef1d92928e3d01a4622a1a6780b41ac52d5872f12ab>
        GNOSIS => (address!("0xe2fa4e1d17725e72dcdAfe943Ecf45dF4B9E285b"), 37377506),
        // <https://sepolia.etherscan.io/tx/0x95ed8e1aaaa7bdc5881f3c8fc5a4914a66639bee52987c3a1ea88545083b0681>
        SEPOLIA => (address!("0xC85b652685567C1B074e8c0D4389f83a2E458b1C"), 7219301),
        // <https://arbiscan.io/tx/0xa7968c6bc0775208ffece789c6e5d09b0eea5f2c3ed2806e9bd94fb0b978ff0f>
        ARBITRUM_ONE => (address!("0xaD89051bEd8d96f045E8912aE1672c6C0bF8a85E"), 297828544),
        // <https://basescan.org/tx/0x47b81146714630ce50445bfa28872a36973acedf785317ca423498810ec8e76c>
        BASE => (address!("0x85a80afee867aDf27B50BdB7b76DA70f1E853062"), 25347205),
        // <https://snowscan.xyz/tx/0x3bfaba7135ee2d67d98f20ee1aa4c8b7e81e47be64223376f3086bab429ac806>
        AVALANCHE => (address!("0xc9b36096f5201ea332Db35d6D195774ea0D5988f"), 59965747),
        // <https://optimistic.etherscan.io/tx/0xf370aab0d652f3e0f7c34e1a53e1afd98e86c487138300b0939d4e54b0088b67>
        OPTIMISM => (address!("0xaD89051bEd8d96f045E8912aE1672c6C0bF8a85E"), 133969588),
        // Not available on Lens, Polygon, BNB
    }
);

// UniV2
crate::bindings!(
    BaoswapRouter,
    crate::deployments! {
       // https://gnosisscan.io/tx/0xdcbfa037f2c6c7456022df0632ec8d6a75d0f9a195238eec679d5d26895eb7b1
       GNOSIS => (address!("0x6093AeBAC87d62b1A5a4cEec91204e35020E38bE"))
    }
);
crate::bindings!(
    HoneyswapRouter,
    crate::deployments! {
        GNOSIS => (address!("0x1C232F01118CB8B424793ae03F870aa7D0ac7f77"))
    }
);
crate::bindings!(
    PancakeRouter,
    crate::deployments! {
        // <https://etherscan.io/tx/0x6e441248a9835ca10a3c29a19f2e1ed61d2e35f3ecb3a5b9e4ee170d62a22d16>
        MAINNET => (address!("0xEfF92A263d31888d860bD50809A8D171709b7b1c")),
        // <https://arbiscan.io/tx/0x4a2da73cbfcaafb0347e4525307a095e38bf7532435cb0327d1f5ee2ee15a011>
        ARBITRUM_ONE => (address!("0x8cFe327CEc66d1C090Dd72bd0FF11d690C33a2Eb")),
        // <https://basescan.org/tx/0xda322aef5776698ac6da56be1ffaa0f9994a983cdeb9f2aeaba47437809ae6ef>
        BASE => (address!("0x8cFe327CEc66d1C090Dd72bd0FF11d690C33a2Eb")),
        // <https://bscscan.com/tx/0x1bfbff8411ed44e609d911476b0d35a28284545b690902806ea0a7ff0453e931>
        BNB => (address!("0x10ED43C718714eb63d5aA57B78B54704E256024E"))
    }
);
crate::bindings!(
    SushiSwapRouter,
    // <https://docs.sushi.com/contracts/cpamm>
    crate::deployments! {
        // <https://etherscan.io/tx/0x4ff39eceee7ba9a63736eae38be69b10347975ff5fa4d9b85743a51e1c384094>
        MAINNET => (address!("0xd9e1ce17f2641f24ae83637ab66a2cca9c378b9f")),
        // <https://gnosisscan.io/tx/0x8b45ccbc2afd0132ef8b636064e0e745ff93b53942a56e320bb930666dd0fb18>
        GNOSIS => (address!("0x1b02da8cb0d097eb8d57a175b88c7d8b47997506")),
        // <https://arbiscan.io/tx/0x40b22402bcac46330149ac9848f8bddd02b0a1e79d4a71934655a634051be1a1>
        ARBITRUM_ONE => (address!("0x1b02da8cb0d097eb8d57a175b88c7d8b47997506")),
        // <https://basescan.org/tx/0xbb673c483292e03d202e95a023048b8bda459bf12402e7688f7e10be8b4dc67d>
        BASE => (address!("0x6bded42c6da8fbf0d2ba55b2fa120c5e0c8d7891")),
        // <https://snowtrace.io/tx/0x8185bcd3cc8544f8767e5270c4d7eb1e9b170fc0532fc4f0d7e7a1018e1f13ba>
        AVALANCHE => (address!("0x1b02da8cb0d097eb8d57a175b88c7d8b47997506")),
        // <https://bscscan.com/tx/0xf22f827ae797390f6e478b0a11aa6e92d6da527f47130ef70d313ff0e0b2a83f>
        BNB => (address!("0x1b02da8cb0d097eb8d57a175b88c7d8b47997506")),
        // <https://optimistic.etherscan.io/tx/0x88be6cc83f5bfccb8196db351866bac5c99ab8f7b451ea9975319ba05c3bf8f7>
        OPTIMISM => (address!("0x2abf469074dc0b54d793850807e6eb5faf2625b1")),
        // <https://polygonscan.com/tx/0x3dcf8fc780ae6fbe40b1ae57927a8fb405f54cbe89d0021a781a100d2086e5ba>
        POLYGON => (address!("0x1b02da8cb0d097eb8d57a175b88c7d8b47997506")),
        // Not available on Lens
    }
);
crate::bindings!(
    SwaprRouter,
    // <https://swapr.gitbook.io/swapr/contracts>
    crate::deployments! {
        // <https://etherscan.io/tx/0x3f4ccc676637906db24caf043c89dafce959321c02266c6a4ab706fcec79a5f7>
        MAINNET => address!("0xb9960d9bca016e9748be75dd52f02188b9d0829f"),
        // <https://gnosisscan.io/tx/0x0406e774caced468b8f84d7c7ed9b6e9c324601af38f44e385aecf7a7d01feb4>
        GNOSIS => address!("0xE43e60736b1cb4a75ad25240E2f9a62Bff65c0C0"),
        // <https://arbiscan.io/tx/0x09771774fc138775472910f6bb0f2e03ff74e1e32a658e9c3e4d8f59f6431ba8>
        ARBITRUM_ONE => address!("0x530476d5583724A89c8841eB6Da76E7Af4C0F17E"),
        // Not available on Base and Lens
    }
);
crate::bindings!(ISwaprPair);
crate::bindings!(
    TestnetUniswapV2Router02,
    crate::deployments! {
        // <https://sepolia.etherscan.io/tx/0x2bf9a91a42d53e161897d9c581f798df9db6fb00587803dde7e7b8859118d821>
        SEPOLIA => address!("0x86dcd3293C53Cf8EFd7303B57beb2a3F671dDE98"),
    }
);
crate::bindings!(
    UniswapV2Factory,
    // <https://docs.uniswap.org/contracts/v2/reference/smart-contracts/factory>
    crate::deployments! {
        // <https://etherscan.io/tx/0xc31d7e7e85cab1d38ce1b8ac17e821ccd47dbde00f9d57f2bd8613bff9428396>
        MAINNET => address!("0x5C69bEe701ef814a2B6a3EDD4B1652CB9cc5aA6f"),
        // <https://gnosisscan.io/tx/0x446de52c460bed3f49a4342eab247bb4b2fe2993962c284fb9bc14a983c7a3d4>
        GNOSIS => address!("0xA818b4F111Ccac7AA31D0BCc0806d64F2E0737D7"),
        // <https://arbiscan.io/tx/0x83b597d54496c0b64d66a3b9a65c312e406262511c908f702ef06755d13ab2f3>
        ARBITRUM_ONE => address!("0xf1D7CC64Fb4452F05c498126312eBE29f30Fbcf9"),
        // <https://basescan.org/tx/0x3c94031f81d9afe3beeb8fbcf4dcf1bd5b5688b86081d94e3d0231514dc00d31>
        BASE => address!("0x8909Dc15e40173Ff4699343b6eB8132c65e18eC6"),
        // <https://sepolia.etherscan.io/tx/0x0a5e26b22f6b470857957a1d5a92ad4a7d3c5e7cf254ddd80edfe23df70eae71>
        SEPOLIA => address!("0xF62c03E08ada871A0bEb309762E260a7a6a880E6"),
        // <https://snowtrace.io/tx/0xd06a069b11fc0c998b404c5736957cc16c71cf1f7dbf8a7d4244c84036ea6edd>
        AVALANCHE => address!("0x9e5A52f57b3038F1B8EeE45F28b3C1967e22799C"),
        // <https://bscscan.com/tx/0x7305a4bddc54eee158f245a09526969697ac1a9f56d090b124ebfc85ff71a5cf>
        BNB => address!("0x8909Dc15e40173Ff4699343b6eB8132c65e18eC6"),
        // <https://optimistic.etherscan.io/tx/0xf7227dcbbfa4ea2bb2634f2a1f364a64b028f9e9e393974fea8d435cd097c72e>
        OPTIMISM => address!("0x0c3c1c532F1e39EdF36BE9Fe0bE1410313E074Bf"),
        // <https://polygonscan.com/tx/0x712ac56155a301fca4b7a761e232233f41a104865a74b1a59293835da355292a>
        POLYGON => address!("0x9e5A52f57b3038F1B8EeE45F28b3C1967e22799C"),
        // Not available on Lens
    }
);
crate::bindings!(
    UniswapV2Router02,
    // <https://docs.uniswap.org/contracts/v2/reference/smart-contracts/router-02>
    crate::deployments! {
        // <https://etherscan.io/tx/0x4fc1580e7f66c58b7c26881cce0aab9c3509afe6e507527f30566fbf8039bcd0>
        MAINNET => address!("0x7a250d5630B4cF539739dF2C5dAcb4c659F2488D"),
        // <https://gnosisscan.io/tx/0xfcc495cdb313b48bbb0cd0a25cb2e8fd512eb8fb0b15f75947a9d5668e47a918>
        GNOSIS => address!("0x1C232F01118CB8B424793ae03F870aa7D0ac7f77"),
        // <https://arbiscan.io/tx/0x630cd9d56a85e1bac7795d254fef861304a6838e28869badef19f19defb48ba6>
        ARBITRUM_ONE => address!("0x4752ba5dbc23f44d87826276bf6fd6b1c372ad24"),
        // <https://basescan.org/tx/0x039224ce16ebe5574f51da761acbdfbd21099d6230c39fcd8ff566bbfd6a50a9>
        BASE => address!("0x4752ba5dbc23f44d87826276bf6fd6b1c372ad24"),
        // <https://sepolia.etherscan.io/tx/0x92674b51681d2e99e71e03bd387bc0f0e79f2412302b49ed5626d1fa2311bab9>
        SEPOLIA => address!("0xeE567Fe1712Faf6149d80dA1E6934E354124CfE3"),
        // <https://snowtrace.io/tx/0x7372f1eedf9d32fb4185d486911f44542723dae766eea04bc3f14724bae9552e>
        AVALANCHE => address!("0x4752ba5dbc23f44d87826276bf6fd6b1c372ad24"),
        // <https://bscscan.com/tx/0x9e940f846abea7dcc1f0bd5c261f405c104628c855346f8cac966f52905ee0fa>
        BNB => address!("0x4752ba5dbc23f44d87826276bf6fd6b1c372ad24"),
        // <https://optimistic.etherscan.io/tx/0x2dcb9a76100e5be49e89085b87bd447b1966a9d823d5985e1a8197834c60e6bd>
        OPTIMISM => address!("0x4A7b5Da61326A6379179b40d00F57E5bbDC962c2"),
        // <https://polygonscan.com/tx/0x66186e0cacd2f6b3ad2eae586bd331daafd0572eb80bf71be694181858198025>
        POLYGON => address!("0xedf6066a2b290C185783862C7F4776A2C8077AD1"),
        // Not available on Lens
    }
);
crate::bindings!(IUniswapLikeRouter);
crate::bindings!(IUniswapLikePair);
crate::bindings!(UniswapV3Pool);
crate::bindings!(
    UniswapV3QuoterV2,
    crate::deployments! {
        // <https://docs.uniswap.org/contracts/v3/reference/deployments/>
        MAINNET => address!("0x61fFE014bA17989E743c5F6cB21bF9697530B21e"),
        ARBITRUM_ONE => address!("0x61fFE014bA17989E743c5F6cB21bF9697530B21e"),
        BASE => address!("0x3d4e44Eb1374240CE5F1B871ab261CD16335B76a"),
        AVALANCHE => address!("0xbe0F5544EC67e9B3b2D979aaA43f18Fd87E6257F"),
        BNB => address!("0x78D78E420Da98ad378D7799bE8f4AF69033EB077"),
        OPTIMISM => address!("0x61fFE014bA17989E743c5F6cB21bF9697530B21e"),
        POLYGON => address!("0x61fFE014bA17989E743c5F6cB21bF9697530B21e"),
        LENS => address!("0x1eEA2B790Dc527c5a4cd3d4f3ae8A2DDB65B2af1"),
        LINEA => address!("0x42bE4D6527829FeFA1493e1fb9F3676d2425C3C1"),
        // Not listed on Gnosis and Sepolia chains
    }
);
crate::bindings!(
    UniswapV3SwapRouterV2,
    crate::deployments! {
        // <https://github.com/Uniswap/v3-periphery/blob/697c2474757ea89fec12a4e6db16a574fe259610/deploys.md>
        ARBITRUM_ONE => address!("0x68b3465833fb72A70ecDF485E0e4C7bD8665Fc45"),
        MAINNET => address!("0x68b3465833fb72A70ecDF485E0e4C7bD8665Fc45"),
        POLYGON => address!("0x68b3465833fb72A70ecDF485E0e4C7bD8665Fc45"),
        OPTIMISM => address!("0x68b3465833fb72A70ecDF485E0e4C7bD8665Fc45"),
        BASE => address!("0x2626664c2603336E57B271c5C0b26F421741e481"),
        AVALANCHE => address!("0xbb00FF08d01D300023C629E8fFfFcb65A5a578cE"),
        BNB => address!("0xB971eF87ede563556b2ED4b1C0b0019111Dd85d2"),
        LENS => address!("0x6ddD32cd941041D8b61df213B9f515A7D288Dc13"),
        LINEA => address!("0x3d4e44Eb1374240CE5F1B871ab261CD16335B76a"),
        // Not available on Gnosis Chain
    }
);
crate::bindings!(
    IUniswapV3Factory,
    crate::deployments! {
        // <https://github.com/Uniswap/v3-periphery/blob/697c2474757ea89fec12a4e6db16a574fe259610/deploys.md>
        MAINNET => address!( "0x1F98431c8aD98523631AE4a59f267346ea31F984"),
        SEPOLIA => address!( "0x1F98431c8aD98523631AE4a59f267346ea31F984"),
        ARBITRUM_ONE => address!( "0x1F98431c8aD98523631AE4a59f267346ea31F984"),
        BASE => address!( "0x33128a8fC17869897dcE68Ed026d694621f6FDfD"),
        AVALANCHE => address!( "0x740b1c1de25031C31FF4fC9A62f554A55cdC1baD"),
        BNB => address!( "0xdB1d10011AD0Ff90774D0C6Bb92e5C5c8b4461F7"),
        OPTIMISM => address!( "0x1F98431c8aD98523631AE4a59f267346ea31F984"),
        POLYGON => address!( "0x1F98431c8aD98523631AE4a59f267346ea31F984"),
        // not official
        LENS => address!( "0xc3A5b857Ba82a2586A45a8B59ECc3AA50Bc3D0e3"),
        LINEA => address!("0x31FAfd4889FA1269F7a13A66eE0fB458f27D72A9"),
        // Not available on Gnosis Chain
    }
);

crate::bindings!(
    HooksTrampoline,
    // <https://github.com/cowprotocol/hooks-trampoline/blob/993427166ade6c65875b932f853776299290ac4b/networks.json>
    crate::deployments! {
        MAINNET  => address!("0x60Bf78233f48eC42eE3F101b9a05eC7878728006"),
        // Gnosis is using the old instance of the hook trampoline since it's hardcoded in gnosis pay rebalance integration.
        GNOSIS  => address!("0x01DcB88678aedD0C4cC9552B20F4718550250574"),
        SEPOLIA  => address!("0x60Bf78233f48eC42eE3F101b9a05eC7878728006"),
        ARBITRUM_ONE  => address!("0x60Bf78233f48eC42eE3F101b9a05eC7878728006"),
        BASE  => address!("0x60Bf78233f48eC42eE3F101b9a05eC7878728006"),
        AVALANCHE  => address!("0x60Bf78233f48eC42eE3F101b9a05eC7878728006"),
        BNB  => address!("0x60Bf78233f48eC42eE3F101b9a05eC7878728006"),
        OPTIMISM  => address!("0x60Bf78233f48eC42eE3F101b9a05eC7878728006"),
        POLYGON  => address!("0x60Bf78233f48eC42eE3F101b9a05eC7878728006"),
        LENS  => address!("0x60Bf78233f48eC42eE3F101b9a05eC7878728006"),
        // compiled with an older, linea-compatible evm version
        LINEA => address!("0xeFcf0d30DB41Ae0b136c5E3B4340dFeE2D099Ada"),
        PLASMA => address!("0x60Bf78233f48eC42eE3F101b9a05eC7878728006"),
    }
);

crate::bindings!(
    CoWSwapEthFlow,
    crate::deployments! {
        // <https://etherscan.io/tx/0x0247e3c15f59a52b099f192265f1c1e6227f48a280717b3eefd7a5d9d0c051a1>
        MAINNET => (address!("0x40a50cf069e992aa4536211b23f286ef88752187"), 16169866),
        // <https://gnosisscan.io/tx/0x6280e079f454fbb5de3c52beddd64ca2b5be0a4b3ec74edfd5f47e118347d4fb>
        GNOSIS => (address!("0x40a50cf069e992aa4536211b23f286ef88752187"), 25414331),
        // <https://github.com/cowprotocol/ethflowcontract/blob/v1.1.0-artifacts/networks.prod.json#L11-L14>
        // <https://sepolia.etherscan.io/tx/0x558a7608a770b5c4f68fffa9b02e7908a40f61b557b435ea768a4c62cb79ae25>
        SEPOLIA => (address!("0x0b7795E18767259CC253a2dF471db34c72B49516"), 4718739),
        // <https://arbiscan.io/tx/0xa4066ca77bbe1f21776b4c26315ead3b1c054b35814b49e0c35afcbff23e1b8d>
        ARBITRUM_ONE => (address!("0x6DFE75B5ddce1ADE279D4fa6BD6AeF3cBb6f49dB"), 204747458),
        // <https://basescan.org/tx/0xc3555c4b065867cbf34382438e1bbaf8ee39eaf10fb0c70940c8955962e76e2c>
        BASE => (address!("0x3C3eA1829891BC9bEC3d06A81d5d169e52a415e3"), 21490258),
        // <https://snowscan.xyz/tx/0x71a2ed9754247210786effa3269bc6eb68b7521b5052ac9f205af7ac364f608f>
        AVALANCHE => (address!("0x04501b9b1d52e67f6862d157e00d13419d2d6e95"), 60496408),
        // <https://bscscan.com/tx/0x959a60a42d36e0efd247b3cf19ed9d6da503d01bce6f87ed31e5e5921111222e>
        BNB => (address!("0x04501b9b1d52e67f6862d157e00d13419d2d6e95"), 48411237),
        // <https://optimistic.etherscan.io/tx/0x0644f10f7ae5448240fc592ad21abf4dabac473a9d80904af5f7865f2d6509e2>
        OPTIMISM => (address!("0x04501b9b1d52e67f6862d157e00d13419d2d6e95"), 134607215),
        // <https://polygonscan.com/tx/0xc3781c19674d97623d13afc938fca94d53583f4051020512100e84fecd230f91>
        POLYGON => (address!("0x04501b9b1d52e67f6862d157e00d13419d2d6e95"), 71296258),
        // <https://explorer.lens.xyz/tx/0xc59b5ffadb40158f9390b1d77f19346dbe9214b27f26346dfa2990ad379a1a32>
        LENS => (address!("0xFb337f8a725A142f65fb9ff4902d41cc901de222"), 3007173),
        // <https://lineascan.build/tx/0x0e20a4e0bbce2e28b89b7dcfc4dd4dfb48f5b0b8473b3b5bdeb1bf9f09943485>
        LINEA => (address!("0x04501b9b1d52e67f6862d157e00d13419d2d6e95"), 24522097),
        // <https://plasmascan.to/tx/0xda72b111ac2a7d182bf3c884373882add6f4c78f6d4bdae7efcae143be716b38>
        PLASMA => (address!("0x04501b9b1d52e67f6862d157e00d13419d2d6e95"), 3521855),
    }
);
crate::bindings!(CoWSwapOnchainOrders);
crate::bindings!(ERC1271SignatureValidator);

// Used in the gnosis/solvers repo for the balancer solver
crate::bindings!(
    BalancerQueries,
    crate::deployments! {
        // <https://etherscan.io/tx/0x30799534f3a0ab8c7fa492b88b56e9354152ffaddad15415184a3926c0dd9b09>
        MAINNET => (address!("0xE39B5e3B6D74016b2F6A9673D7d7493B6DF549d5"), 15188261),
        // <https://arbiscan.io/tx/0x710d93aab52b6c10197eab20f9d6db1af3931f9890233d8832268291ef2f54b3>
        ARBITRUM_ONE => (address!("0xE39B5e3B6D74016b2F6A9673D7d7493B6DF549d5"), 18238624),
        // <https://optimistic.etherscan.io/tx/0xf3b2aaf3e12c7de0987dc99a26242b227b9bc055342dda2e013dab0657d6f9f1>
        OPTIMISM => (address!("0xE39B5e3B6D74016b2F6A9673D7d7493B6DF549d5"), 15288107),
        // <https://basescan.org/tx/0x425d04ee79511c17d06cd96fe1df9e0727f7e7d46b31f36ecaa044ada6a0d29a>
        BASE => (address!("0x300Ab2038EAc391f26D9F895dc61F8F66a548833"), 1205869),
        // <https://gnosisscan.io/tx/0x5beb3051d393aac24cb236dc850c644f345af65c4927030bd1033403e2f2e503>
        GNOSIS => (address!("0x0F3e0c4218b7b0108a3643cFe9D3ec0d4F57c54e"), 24821845),
        // <https://polygonscan.com/tx/0x0b74f5c230f9b7df8c7a7f0d1ebd5e6c3fab51a67a9bcc8f05c350180041682e>
        POLYGON => (address!("0xE39B5e3B6D74016b2F6A9673D7d7493B6DF549d5"), 30988035),
        // <https://snowtrace.io/tx/0xf484e1efde47209bad5f72642bcb8d8e2a4092a5036434724ffa2d039e93a1bf?chainid=43114>
        AVALANCHE => (address!("0xC128468b7Ce63eA702C1f104D55A2566b13D3ABD"), 26387068),
        // Not available on Lens
    }
);

crate::bindings!(
    ILiquoriceSettlement,
    crate::deployments! {
        // <https://liquorice.gitbook.io/liquorice-docs/links/smart-contracts>
        MAINNET => address!("0x0448633eb8B0A42EfED924C42069E0DcF08fb552"),
        ARBITRUM_ONE => address!("0x0448633eb8B0A42EfED924C42069E0DcF08fb552"),
    }
);

crate::bindings!(
    FlashLoanRouter,
    crate::deployments! {
        MAINNET => address!("0x9da8b48441583a2b93e2ef8213aad0ec0b392c69"),
        GNOSIS => address!("0x9da8b48441583a2b93e2ef8213aad0ec0b392c69"),
        SEPOLIA => address!("0x9da8b48441583a2b93e2ef8213aad0ec0b392c69"),
        ARBITRUM_ONE => address!("0x9da8b48441583a2b93e2ef8213aad0ec0b392c69"),
        BASE => address!("0x9da8b48441583a2b93e2ef8213aad0ec0b392c69"),
        POLYGON => address!("0x9da8b48441583a2b93e2ef8213aad0ec0b392c69"),
        AVALANCHE => address!("0x9da8b48441583a2b93e2ef8213aad0ec0b392c69"),
    }
);

// Only used in <github.com/gnosis/solvers>
crate::bindings!(
    Permit2,
    crate::deployments! {
        // <https://etherscan.io/tx/0xf2f1fe96c16ee674bb7fcee166be52465a418927d124f5f1d231b36eae65d377>
        MAINNET => (address!("0x000000000022D473030F116dDEE9F6B43aC78BA3"), 15986406),
        // <https://gnosisscan.io/tx/0x3ba511410edc92cafe94bd100e25adb37981499d17947a3d64c8523fbfd31864>
        GNOSIS => (address!("0x000000000022D473030F116dDEE9F6B43aC78BA3"), 27338672),
        // <https://sepolia.etherscan.io/tx/0x363df5deeead44d8fd38425f3986e3e81946a6c59d8b68fe33926cc700713173>
        SEPOLIA => (address!("0x000000000022D473030F116dDEE9F6B43aC78BA3"), 2356287),
        // <https://arbiscan.io/tx/0xe244dafca8211ed6fb123efaa5075b7d5813749718412ca435c872afd0e2ea82>
        ARBITRUM_ONE => (address!("0x000000000022D473030F116dDEE9F6B43aC78BA3"), 38692735),
        // <https://basescan.org/tx/0x26fbdea9a47ba8e21676bc6b6a72a19dded1a0c270e96d5236886ca9c5000d3f>
        BASE => (address!("0x000000000022D473030F116dDEE9F6B43aC78BA3"), 1425180),
        // <https://snowscan.xyz/tx/0x38fd76c2165d920c7e006defd67eeeb0069bf93e41741eec3bbb83d196610a56>
        AVALANCHE => (address!("0x000000000022D473030F116dDEE9F6B43aC78BA3"), 28844415),
        // <https://bscscan.com/tx/0xb038ec7b72db4207e0c0d5433e1cabc41b4e4f9b9cac577173b3188fc508a6c3>
        BNB => (address!("0x000000000022D473030F116dDEE9F6B43aC78BA3"), 25343783),
        // <https://optimistic.etherscan.io/tx/0xf0a51e0d0579ef8cc7965f5797bd7665ddac14d4d2141423676b8862f7668352>
        OPTIMISM => (address!("0x000000000022D473030F116dDEE9F6B43aC78BA3"), 38854427),
        // <https://polygonscan.com/tx/0xe2a4d996de0d6a23108f701b37acba6c47ee34448bb51fec5c23f542a6f3ccc8>
        POLYGON => (address!("0x000000000022D473030F116dDEE9F6B43aC78BA3"), 35701901),
    }
);

crate::bindings!(
    GPv2AllowListAuthentication,
    crate::deployments! {
        // <https://etherscan.io/tx/0xb84bf720364f94c749f1ec1cdf0d4c44c70411b716459aaccfd24fc677013375>
        MAINNET => (address!("0x2c4c28DDBdAc9C5E7055b4C863b72eA0149D8aFE"), 12593263),
        // <https://gnosisscan.io/tx/0x1a2d87a05a94bc6680a4faee31bbafbd74e9ddb63dd3941c717b5c609c08b957>
        GNOSIS => (address!("0x2c4c28DDBdAc9C5E7055b4C863b72eA0149D8aFE"), 16465099),
        // <https://sepolia.etherscan.io/tx/0x73c54c75b3f382304f3adf33e3876c8999fb10df786d4a902733369251033cd1>
        SEPOLIA => (address!("0x2c4c28DDBdAc9C5E7055b4C863b72eA0149D8aFE"), 4717469),
        // <https://arbiscan.io/tx/0xe994adff141a2e72bd9dab3eb7b3480637013bdfb1aa42c62d9d6c90de091237>
        ARBITRUM_ONE => (address!("0x2c4c28DDBdAc9C5E7055b4C863b72eA0149D8aFE"), 204702129),
        // <https://basescan.org/tx/0x5497004d2a37c9eafd0bd1e5861a67d3a209c5b845724166e3dbca9527ee05ec>
        BASE => (address!("0x2c4c28DDBdAc9C5E7055b4C863b72eA0149D8aFE"), 21407137),
        // <https://snowscan.xyz/tx/0xa58fc76846917779d7bcbb7d34f4a2a44aab2b702ef983594e34e6972a0c626b>
        AVALANCHE => (address!("0x2c4c28DDBdAc9C5E7055b4C863b72eA0149D8aFE"), 59891351),
        // <https://bscscan.com/tx/0x8da639c62eb4a810573c178ed245184944d66c834122e3f88994ebf679b50e34>
        BNB => (address!("0x2c4c28DDBdAc9C5E7055b4C863b72eA0149D8aFE"), 48173639),
        // <https://optimistic.etherscan.io/tx/0x5b6403b485e369ce524d04234807df782e6639e55a7c1d859f0a67925d9a5f49>
        OPTIMISM => (address!("0x2c4c28DDBdAc9C5E7055b4C863b72eA0149D8aFE"), 134254466),
        // <https://polygonscan.com/tx/0x686e4bbcfd6ebae91f0fcc667407c831953629877ec622457916729de3d461c3>
        POLYGON => (address!("0x2c4c28DDBdAc9C5E7055b4C863b72eA0149D8aFE"), 45854728),
        // <https://explorer.lens.xyz/tx/0x0730c21885153dcc9a25ab7abdc38309ec7c7a8db15b763fbbaf574d1e7ec498>
        LENS => (address!("0x2c4c28DDBdAc9C5E7055b4C863b72eA0149D8aFE"), 2612937),
        // <https://lineascan.build/tx/0x6e5d2c4381320efdd21ccde1534560ded1b9ab07638776833faa22820c378155>
        LINEA => (address!("0x2c4c28DDBdAc9C5E7055b4C863b72eA0149D8aFE"), 24333100),
        // <https://plasmascan.to/tx/0xc2ac50ad302e402c4db1e956bd357af7d84e3684ad65e4fdee58abea092ac88c>
        PLASMA => (address!("0x2c4c28DDBdAc9C5E7055b4C863b72eA0149D8aFE"), 3439709),
    }
);

crate::bindings!(
<<<<<<< HEAD
    GPv2Settlement,
    crate::deployments! {
        // <https://etherscan.io/tx/0xf49f90aa5a268c40001d1227b76bb4dd8247f18361fcad9fffd4a7a44f1320d3>
        MAINNET => (address!("0x9008D19f58AAbD9eD0D60971565AA8510560ab41"), 12593265),
        // <https://blockscout.com/xdai/mainnet/tx/0x9ddc538f89cd8433f4a19bc4de0de27e7c68a1d04a14b327185e4bba9af87133>
        GNOSIS => (address!("0x9008D19f58AAbD9eD0D60971565AA8510560ab41"), 16465100),
        // <https://sepolia.etherscan.io/tx/0x6bba22a00ffcff6bca79aced546e18d2a5a4f4e484a4e4dbafab13daf42f718d>
        SEPOLIA => (address!("0x9008D19f58AAbD9eD0D60971565AA8510560ab41"), 4717488),
        // <https://arbiscan.io/tx/0x240486f35ebf42ea69b2b3f1569d587c18c87f98c0ec997bef7d18182ca4c38c>
        ARBITRUM_ONE => (address!("0x9008D19f58AAbD9eD0D60971565AA8510560ab41"), 204704802),
        // <https://basescan.org/tx/0x00a3c4e2dc4241465208beeba27e90a9ce3159ad4f41581c4c3a1ef02d6e37cb>
        BASE => (address!("0x9008D19f58AAbD9eD0D60971565AA8510560ab41"), 21407238),
        // <https://snowscan.xyz/tx/0x374b84f0ea6bc554abc3ffdc3fbce4374fefc76f2bd25e324ce95a62cafcc142>
        AVALANCHE => (address!("0x9008D19f58AAbD9eD0D60971565AA8510560ab41"), 59891356),
        // <https://bscscan.com/tx/0x9e0c16a655ceadcb95ba2de3bf59d2b3a3d10cce7bdf52aa5520164b58ffd969>
        BNB => (address!("0x9008D19f58AAbD9eD0D60971565AA8510560ab41"), 48173641),
        // <https://optimistic.etherscan.io/tx/0xd1bbd68ee6b0eecf6f883e148284fc4fb4c960299b75004dfddd5135246cd5eb>
        OPTIMISM => (address!("0x9008D19f58AAbD9eD0D60971565AA8510560ab41"), 134254624),
        // <https://polygonscan.com/tx/0x0e24d3a2a8530eaad5ae62e54e64d57665a77ce3970227d20c1b77da315cbbf6>
        POLYGON => (address!("0x9008D19f58AAbD9eD0D60971565AA8510560ab41"), 45859743),
        // <https://explorer.lens.xyz/tx/0x01584b767dda7b115394b93dbcfecadfe589862ae3f7957846a2db82f2f5c703>
        LENS => (address!("0x9008D19f58AAbD9eD0D60971565AA8510560ab41"), 2621745),
    }
);

=======
    WETH9,
    crate::deployments! {
        // Note: the WETH address must be consistent with the one used by the ETH-flow
        // contract
        MAINNET => address!("0xC02aaA39b223FE8D0A0e5C4F27eAD9083C756Cc2"),
        GNOSIS => address!("0xe91D153E0b41518A2Ce8Dd3D7944Fa863463a97d"),
        SEPOLIA => address!("0xfFf9976782d46CC05630D1f6eBAb18b2324d6B14"),
        ARBITRUM_ONE => address!("0x82aF49447D8a07e3bd95BD0d56f35241523fBab1"),
        BASE => address!("0x4200000000000000000000000000000000000006"),
        AVALANCHE => address!("0xB31f66AA3C1e785363F0875A1B74E27b85FD66c7"),
        BNB => address!("0xbb4CdB9CBd36B01bD1cBaEBF2De08d9173bc095c"),
        OPTIMISM => address!("0x4200000000000000000000000000000000000006"),
        POLYGON => address!("0x0d500B1d8E8eF31E21C99d1Db9A6444d3ADf1270"),
        LENS => address!("0x6bDc36E20D267Ff0dd6097799f82e78907105e2F"),
    }
);

crate::bindings!(ERC20);

>>>>>>> 724936ef
pub mod cow_amm {
    crate::bindings!(CowAmm);
    crate::bindings!(
        CowAmmConstantProductFactory,
        crate::deployments! {
            // <https://etherscan.io/tx/0xf37fc438ddacb00c28305bd7dea3b79091cd5be3405a2b445717d9faf946fa50>
            MAINNET => (address!("0x40664207e3375FB4b733d4743CE9b159331fd034"), 19861952),
            // <https://gnosisscan.io/tx/0x4121efab4ad58ae7ad73b50448cccae0de92905e181648e5e08de3d6d9c66083>
            GNOSIS => (address!("0xdb1cba3a87f2db53b6e1e6af48e28ed877592ec0"), 33874317),
            // <https://sepolia.etherscan.io/tx/0x5e6af00c670eb421b96e78fd2e3b9df573b19e6e0ea77d8003e47cdde384b048>
            SEPOLIA => (address!("0xb808e8183e3a72d196457d127c7fd4befa0d7fd3"), 5874562),
        }
    );
    crate::bindings!(
        CowAmmLegacyHelper,
        crate::deployments! {
            // <https://etherscan.io/tx/0x07f0ce50fb9cd30e69799a63ae9100869a3c653d62ea3ba49d2e5e1282f42b63>
            MAINNET => (address!("0x3705ceee5eaa561e3157cf92641ce28c45a3999c"), 20332745),
            // <https://gnosisscan.io/tx/0x09e56c7173ab1e1c5d02bc2832799422ebca6d9a40e5bae77f6ca908696bfebf>
            GNOSIS => (address!("0xd9ec06b001957498ab1bc716145515d1d0e30ffb"), 35026999),
        }
    );
    crate::bindings!(CowAmmUniswapV2PriceOracle);
    crate::bindings!(CowAmmFactoryGetter);
}

pub mod support {
    // Support contracts used for trade and token simulations.
    crate::bindings!(AnyoneAuthenticator);
    crate::bindings!(Solver);
    crate::bindings!(Spardose);
    crate::bindings!(Trader);
    // Support contract used for solver fee simulations in the gnosis/solvers repo.
    crate::bindings!(Swapper);
    crate::bindings!(
        Signatures,
        crate::deployments! {
            MAINNET => address!("0x8262d639c38470F38d2eff15926F7071c28057Af"),
            ARBITRUM_ONE => address!("0x8262d639c38470F38d2eff15926F7071c28057Af"),
            BASE => address!("0x8262d639c38470F38d2eff15926F7071c28057Af"),
            AVALANCHE => address!("0x8262d639c38470F38d2eff15926F7071c28057Af"),
            BNB => address!("0x8262d639c38470F38d2eff15926F7071c28057Af"),
            OPTIMISM => address!("0x8262d639c38470F38d2eff15926F7071c28057Af"),
            POLYGON => address!("0x8262d639c38470F38d2eff15926F7071c28057Af"),
            LENS => address!("0x8262d639c38470F38d2eff15926F7071c28057Af"),
            GNOSIS => address!("0x8262d639c38470F38d2eff15926F7071c28057Af"),
            SEPOLIA => address!("0x8262d639c38470F38d2eff15926F7071c28057Af"),
            // built with evm=London, because deployment reverts on Linea otherwise
            LINEA => address!("0xf6E57e72F7dB3D9A51a8B4c149C00475b94A37e4"),
            PLASMA => address!("0x8262d639c38470F38d2eff15926F7071c28057Af"),
        }
    );
    // Support contracts used for various order simulations.
    crate::bindings!(
        Balances,
        crate::deployments! {
            MAINNET => address!("0x3e8C6De9510e7ECad902D005DE3Ab52f35cF4f1b"),
            ARBITRUM_ONE => address!("0x3e8C6De9510e7ECad902D005DE3Ab52f35cF4f1b"),
            BASE => address!("0x3e8C6De9510e7ECad902D005DE3Ab52f35cF4f1b"),
            AVALANCHE => address!("0x3e8C6De9510e7ECad902D005DE3Ab52f35cF4f1b"),
            BNB => address!("0x3e8C6De9510e7ECad902D005DE3Ab52f35cF4f1b"),
            OPTIMISM => address!("0x3e8C6De9510e7ECad902D005DE3Ab52f35cF4f1b"),
            POLYGON => address!("0x3e8C6De9510e7ECad902D005DE3Ab52f35cF4f1b"),
            LENS => address!("0x3e8C6De9510e7ECad902D005DE3Ab52f35cF4f1b"),
            GNOSIS => address!("0x3e8C6De9510e7ECad902D005DE3Ab52f35cF4f1b"),
            SEPOLIA => address!("0x3e8C6De9510e7ECad902D005DE3Ab52f35cF4f1b"),
            PLASMA => address!("0x3e8C6De9510e7ECad902D005DE3Ab52f35cF4f1b"),
            // built with evm=London, because deployment reverts on Linea otherwise
            LINEA => address!("0x361350f708f7c0c63c8a505226592c3e5d1faa29"),
        }
    );
}

pub mod test {
    // Test Contract for using up a specified amount of gas.
    crate::bindings!(GasHog);
    // Test Contract for incrementing arbitrary counters.
    crate::bindings!(Counter);
    // Token with support for `permit` (for pre-interaction tests)
    crate::bindings!(
        CowProtocolToken,
        crate::deployments! {
            MAINNET => address!("0xDEf1CA1fb7FBcDC777520aa7f396b4E015F497aB"),
            GNOSIS => address!("0x177127622c4A00F3d409B75571e12cB3c8973d3c"),
            SEPOLIA => address!("0x0625aFB445C3B6B7B929342a04A22599fd5dBB59"),
            ARBITRUM_ONE => address!("0xcb8b5CD20BdCaea9a010aC1F8d835824F5C87A04"),
            BASE => address!("0xc694a91e6b071bF030A18BD3053A7fE09B6DaE69"),
        }
    );
}

pub use alloy::providers::DynProvider as Provider;

/// Extension trait to attach some useful functions to the contract instance.
pub trait InstanceExt: Sized {
    /// Crates a contract instance at the expected address for the current
    /// network.
    fn deployed(
        provider: &Provider,
    ) -> impl std::future::Future<Output = anyhow::Result<Self>> + Send;

    /// Returns the block number at which the contract was deployed, if known.
    fn deployed_block(
        &self,
    ) -> impl std::future::Future<Output = anyhow::Result<Option<u64>>> + Send;
}

/// Build a `HashMap<u64, (Address, Option<u64>)>` from entries like:
/// `CHAIN_ID => address!("0x…")`                // block = None
/// `CHAIN_ID => (address!("0x…"), 12_345_678)`  // block = Some(…)
#[macro_export]
macro_rules! deployments {
    (@acc $m:ident; ) => {};

    // Tuple form with trailing comma: CHAIN => (addr, block),
    (@acc $m:ident; $chain:expr => ( $addr:expr, $block:expr ), $($rest:tt)* ) => {
        $m.insert($chain, ($addr, Some($block)));
        $crate::deployments!(@acc $m; $($rest)*);
    };

    // Address-only form with trailing comma: CHAIN => addr,
    (@acc $m:ident; $chain:expr => $addr:expr, $($rest:tt)* ) => {
        $m.insert($chain, ($addr, None::<u64>));
        $crate::deployments!(@acc $m; $($rest)*);
    };

    // Tuple form without trailing comma (last entry).
    (@acc $m:ident; $chain:expr => ( $addr:expr, $block:expr ) ) => {
        $m.insert($chain, ($addr, Some($block)));
    };

    // Address-only form without trailing comma (last entry).
    (@acc $m:ident; $chain:expr => $addr:expr ) => {
        $m.insert($chain, ($addr, None::<u64>));
    };

    ( $($rest:tt)* ) => {{
        let mut m = ::std::collections::HashMap::new();
        $crate::deployments!(@acc m; $($rest)*);
        m
    }};
}

#[macro_export]
macro_rules! bindings {
    ($contract:ident $(, $deployment_info:expr)?) => {
        paste::paste! {
            // Generate the main bindings in a private module. That allows
            // us to re-export all items in our own module while also adding
            // some items ourselves.
            #[expect(non_snake_case)]
            mod [<$contract Private>] {
                alloy::sol!(
                    #[allow(missing_docs, clippy::too_many_arguments)]
                    #[sol(rpc, all_derives)]
                    $contract,
                    concat!("./artifacts/", stringify!($contract), ".json"),
                );
            }

            #[expect(non_snake_case)]
            pub mod $contract {
                use alloy::providers::DynProvider;

                pub use super::[<$contract Private>]::*;
                pub type Instance = $contract::[<$contract Instance>]<DynProvider>;

                $(
                use {
                    std::sync::LazyLock,
                    anyhow::Result,
                    std::collections::HashMap,
                    alloy::{
                        providers::Provider,
                        primitives::{address, Address},
                    },
                    anyhow::Context,
                    $crate::alloy::networks::*,
                };

                static DEPLOYMENT_INFO: LazyLock<HashMap<u64, (Address, Option<u64>)>> = LazyLock::new(|| {
                    $deployment_info
                });

                /// Returns the contract's deployment block (if one exists) for the given chain.
                pub fn deployment_block(chain_id: &u64) -> Option<u64> {
                    DEPLOYMENT_INFO.get(chain_id).map(|(_, block)| *block).flatten()
                }

                /// Returns the contract's deployment address (if one exists) for the given chain.
                pub fn deployment_address(chain_id: &u64) -> Option<alloy::primitives::Address> {
                    DEPLOYMENT_INFO.get(chain_id).map(|(addr, _)| *addr)
                }

                impl $crate::alloy::InstanceExt for Instance {
                    fn deployed(provider: &DynProvider) -> impl Future<Output = Result<Self>> + Send {
                        async move {
                            let chain_id = provider
                                .get_chain_id()
                                .await
                                .context("could not fetch current chain id")?;

                            let (address, _deployed_block) = *DEPLOYMENT_INFO
                                .get(&chain_id)
                                .with_context(|| format!("no deployment info for chain {chain_id:?}"))?;

                            Ok(Instance::new(
                                address,
                                provider.clone(),
                            ))
                        }
                    }

                    fn deployed_block(&self) -> impl Future<Output = Result<Option<u64>>> + Send {
                        async move {
                            let chain_id = self
                                .provider()
                                .get_chain_id()
                                .await
                                .context("could not fetch current chain id")?;
                            if let Some((_address, deployed_block)) = DEPLOYMENT_INFO.get(&chain_id) {
                                return Ok(*deployed_block);
                            }
                            Ok(None)
                        }
                    }
                }
                )*
            }
        }
    };
}

#[cfg(test)]
mod tests {
    use super::networks::*;
    use super::*;

    #[test]
    fn test_has_address() {
        assert!(BaoswapRouter::deployment_address(&GNOSIS).is_some());
        assert!(HoneyswapRouter::deployment_address(&GNOSIS).is_some());

        for chain_id in &[MAINNET, ARBITRUM_ONE, BASE, BNB] {
            assert!(PancakeRouter::deployment_address(chain_id).is_some());
        }

        for chain_id in &[
            MAINNET,
            GNOSIS,
            ARBITRUM_ONE,
            BASE,
            AVALANCHE,
            BNB,
            OPTIMISM,
            POLYGON,
        ] {
            assert!(SushiSwapRouter::deployment_address(chain_id).is_some());
        }

        for chain_id in &[MAINNET, GNOSIS, ARBITRUM_ONE] {
            assert!(SwaprRouter::deployment_address(chain_id).is_some());
        }

        assert!(TestnetUniswapV2Router02::deployment_address(&SEPOLIA).is_some());

        for chain_id in &[
            MAINNET,
            GNOSIS,
            ARBITRUM_ONE,
            BASE,
            SEPOLIA,
            AVALANCHE,
            BNB,
            OPTIMISM,
            POLYGON,
        ] {
            assert!(UniswapV2Factory::deployment_address(chain_id).is_some());
            assert!(UniswapV2Router02::deployment_address(chain_id).is_some());
        }
    }
}<|MERGE_RESOLUTION|>--- conflicted
+++ resolved
@@ -671,7 +671,6 @@
 );
 
 crate::bindings!(
-<<<<<<< HEAD
     GPv2Settlement,
     crate::deployments! {
         // <https://etherscan.io/tx/0xf49f90aa5a268c40001d1227b76bb4dd8247f18361fcad9fffd4a7a44f1320d3>
@@ -697,7 +696,7 @@
     }
 );
 
-=======
+crate::bindings!(
     WETH9,
     crate::deployments! {
         // Note: the WETH address must be consistent with the one used by the ETH-flow
@@ -717,7 +716,6 @@
 
 crate::bindings!(ERC20);
 
->>>>>>> 724936ef
 pub mod cow_amm {
     crate::bindings!(CowAmm);
     crate::bindings!(
