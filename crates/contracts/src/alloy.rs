pub mod networks {
    pub const MAINNET: u64 = 1;
    pub const GNOSIS: u64 = 100;
    pub const SEPOLIA: u64 = 11155111;
    pub const ARBITRUM_ONE: u64 = 42161;
    pub const BASE: u64 = 8453;
    pub const POLYGON: u64 = 137;
    pub const AVALANCHE: u64 = 43114;
    pub const BNB: u64 = 56;
    pub const OPTIMISM: u64 = 10;
    pub const LENS: u64 = 232;
}

crate::bindings!(
    ChainalysisOracle,
    crate::deployments! {
        MAINNET => address!("0x40C57923924B5c5c5455c48D93317139ADDaC8fb"),
        ARBITRUM_ONE => address!("0x40C57923924B5c5c5455c48D93317139ADDaC8fb"),
        BASE => address!("0x3A91A31cB3dC49b4db9Ce721F50a9D076c8D739B"),
        AVALANCHE => address!("0x40C57923924B5c5c5455c48D93317139ADDaC8fb"),
        BNB => address!("0x40C57923924B5c5c5455c48D93317139ADDaC8fb"),
        OPTIMISM => address!("0x40C57923924B5c5c5455c48D93317139ADDaC8fb"),
        POLYGON => address!("0x40C57923924B5c5c5455c48D93317139ADDaC8fb"),
    }
);

crate::bindings!(
    IZeroex,
    crate::deployments! {
        MAINNET => address!("0xdef1c0ded9bec7f1a1670819833240f027b25eff"),
        SEPOLIA => address!("0xdef1c0ded9bec7f1a1670819833240f027b25eff"),
        ARBITRUM_ONE => address!("0xdef1c0ded9bec7f1a1670819833240f027b25eff"),
        BASE => address!("0xdef1c0ded9bec7f1a1670819833240f027b25eff"),
        AVALANCHE => address!("0xdef1c0ded9bec7f1a1670819833240f027b25eff"),
        BNB => address!("0xdef1c0ded9bec7f1a1670819833240f027b25eff"),
        OPTIMISM => address!("0xdef1abe32c034e558cdd535791643c58a13acc10"),
        POLYGON => address!("0xdef1c0ded9bec7f1a1670819833240f027b25eff"),
        // Not available on Lens
    }
);

crate::bindings!(ERC20Mintable);

crate::bindings!(GnosisSafe);
crate::bindings!(GnosisSafeCompatibilityFallbackHandler);
crate::bindings!(GnosisSafeProxy);
crate::bindings!(GnosisSafeProxyFactory);

crate::bindings!(BalancerV2Authorizer);
crate::bindings!(BalancerV2BasePool);
crate::bindings!(BalancerV2BasePoolFactory);
crate::bindings!(BalancerV2WeightedPool);
crate::bindings!(BalancerV2StablePool);
crate::bindings!(BalancerV2ComposableStablePool);
crate::bindings!(BalancerV2LiquidityBootstrappingPool);
crate::bindings!(
    BalancerV2WeightedPoolFactory,
    // <https://docs.balancer.fi/reference/contracts/deployment-addresses/mainnet.html#ungrouped-active-current-contracts>
    crate::deployments! {
        // <https://etherscan.io/tx/0x0f9bb3624c185b4e107eaf9176170d2dc9cb1c48d0f070ed18416864b3202792>
        MAINNET => (address!("0x8E9aa87E45e92bad84D5F8DD1bff34Fb92637dE9"), 12272147)
        // Not available on Sepolia (only version ≥ 4)
        // <https://docs.balancer.fi/reference/contracts/deployment-addresses/sepolia.html>
        // Not available on Lens
    }
);
crate::bindings!(
    BalancerV2WeightedPoolFactoryV3,
    // <https://docs.balancer.fi/reference/contracts/deployment-addresses/mainnet.html#ungrouped-active-current-contracts>
    crate::deployments! {
        // <https://etherscan.io/tx/0x39f357b78c03954f0bcee2288bf3b223f454816c141ef20399a7bf38057254c4>
        MAINNET => (address!("0x5Dd94Da3644DDD055fcf6B3E1aa310Bb7801EB8b"), 16520627),
        // <https://gnosisscan.io/tx/0x2ac3d873b6f43de6dd77525c7e5b68a8fc3a1dee40303e1b6a680b0285b26091>
        GNOSIS => (address!("0xC128a9954e6c874eA3d62ce62B468bA073093F25"), 26226256),
        // <https://snowscan.xyz/tx/0xdf2c77743cc9287df2022cd6c5f9209ecfecde07371717ab0427d96042a88640>
        AVALANCHE => (address!("0x94f68b54191F62f781Fe8298A8A5Fa3ed772d227"), 26389236),
        // <https://optimistic.etherscan.io/tx/0xc5e79fb00b9a8e2c89b136aae0be098e58f8e832ede13e8079213a75c9cd9c08>
        OPTIMISM => (address!("0xA0DAbEBAAd1b243BBb243f933013d560819eB66f"), 72832703),
        // <https://polygonscan.com/tx/0x2bc079c0e725f43670898b474afedf38462feee72ef8e874a1efcec0736672fc>
        POLYGON => (address!("0x82e4cFaef85b1B6299935340c964C942280327f4"), 39036828),
        // <https://bscscan.com/tx/0x91107b9581e18ec0a4a575d4713bdd7b1fc08656c35522d216307930aa4de7b6>
        BNB => (address!("0x6e4cF292C5349c79cCd66349c3Ed56357dD11B46"), 25474982),
        // Not available on Sepolia (only version ≥ 4)
        // <https://docs.balancer.fi/reference/contracts/deployment-addresses/sepolia.html>
        // Not available on Lens
    }
);
crate::bindings!(
    BalancerV2WeightedPoolFactoryV4,
    crate::deployments! {
        // <https://etherscan.io/tx/0xa5e6d73befaacc6fff0a4b99fd4eaee58f49949bcfb8262d91c78f24667fbfc9>
        MAINNET => (address!("0x897888115Ada5773E02aA29F775430BFB5F34c51"), 16878323),
        // <https://gnosisscan.io/tx/0xcb6768bd92add227d46668357291e1d67c864769d353f9f0041c59ad2a3b21bf>
        GNOSIS => (address!("0x6CaD2ea22BFA7F4C14Aae92E47F510Cd5C509bc7"), 27055829),
        // <https://docs.balancer.fi/reference/contracts/deployment-addresses/sepolia.html#pool-factories>
        // <https://sepolia.etherscan.io/tx/0x7dd392b586f1cdecfc635e7dd40ee1444a7836772811e59321fd4873ecfdf3eb>
        SEPOLIA => (address!("0x7920BFa1b2041911b354747CA7A6cDD2dfC50Cfd"), 3424893),
        // <https://arbiscan.io/tx/0x167fe7eb776d1be36b21402d8ae120088c393e28ae7ca0bd1defac84e0f2848b>
        ARBITRUM_ONE => (address!("0xc7E5ED1054A24Ef31D827E6F86caA58B3Bc168d7"), 72222060),
        // <https://basescan.org/tx/0x0732d3a45a3233a134d6e0e72a00ca7a971d82cdc51f71477892ac517bf0d4c9>
        BASE => (address!("0x4C32a8a8fDa4E24139B51b456B42290f51d6A1c4"), 1204869),
        // <https://snowscan.xyz/tx/0xa3fc8aab3b9baba3905045a53e52a47daafe79d4aa26d4fef5c51f3840aa55fa>
        AVALANCHE => (address!("0x230a59F4d9ADc147480f03B0D3fFfeCd56c3289a"), 27739006),
        // <https://optimistic.etherscan.io/tx/0xad915050179db368e43703f3ee1ec55ff5e5e5e0268c15f8839c9f360caf7b0b>
        OPTIMISM => (address!("0x230a59F4d9ADc147480f03B0D3fFfeCd56c3289a"), 82737545),
        // <https://polygonscan.com/tx/0x65e6b13231c2c5656357005a9e419ad6697178ae74eda1ea7522ecdafcf77136>
        OPTIMISM => (address!("0xFc8a407Bba312ac761D8BFe04CE1201904842B76"), 40611103),
        // <https://bscscan.com/tx/0xc7fada60761e3240332c4cbd169633f1828b2a15de23f0148db9d121afebbb4b>
        BNB => (address!("0x230a59F4d9ADc147480f03B0D3fFfeCd56c3289a"), 26665331),
        // Not available on Base and Lens
        // <https://docs.balancer.fi/reference/contracts/deployment-addresses/base.html>
    }
);
crate::bindings!(
    BalancerV2WeightedPool2TokensFactory,
    // <https://docs.balancer.fi/reference/contracts/deployment-addresses/mainnet.html#ungrouped-active-current-contracts>
    crate::deployments! {
        // <https://etherscan.io/tx/0xa5e6d73befaacc6fff0a4b99fd4eaee58f49949bcfb8262d91c78f24667fbfc9>
        MAINNET => (address!("0xa5bf2ddf098bb0ef6d120c98217dd6b141c74ee0"), 12349891),
        ARBITRUM_ONE => (address!("0xCF0a32Bbef8F064969F21f7e02328FB577382018"), 222864),
        // <https://optimistic.etherscan.io/tx/0xd5754950d47179d822ea976a8b2af82ffa80e992cf0660b02c0c218359cc8987>
        OPTIMISM => (address!("0xdAE7e32ADc5d490a43cCba1f0c736033F2b4eFca"), 7005512),
        // <https://polygonscan.com/tx/0xb8ac851249cc95bc0943ef0732d28bbd53b0b36c7dd808372666acd8c5f26e1c>
        POLYGON => (address!("0x8E9aa87E45e92bad84D5F8DD1bff34Fb92637dE9"), 15832998),
        // Not available on Sepolia, Base, Avalanche, BNB and Lens
        // <https://docs.balancer.fi/reference/contracts/deployment-addresses/sepolia.html>
        // <https://docs.balancer.fi/reference/contracts/deployment-addresses/base.html>
    }
);
crate::bindings!(
    BalancerV2StablePoolFactoryV2,
    // <https://docs.balancer.fi/reference/contracts/deployment-addresses/mainnet.html#ungrouped-active-current-contracts>
    crate::deployments! {
        // <https://etherscan.io/tx/0xef36451947ebd97b72278face57a53806e90071f4c902259db2db41d0c9a143d>
        MAINNET => (address!("0x8df6efec5547e31b0eb7d1291b511ff8a2bf987c"), 14934936),
        // <https://gnosisscan.io/tx/0xe062237f0c8583375b10cf514d091781bfcd52d9ababbd324180770a5efbc6b1>
        GNOSIS => (address!("0xf23b4DB826DbA14c0e857029dfF076b1c0264843"), 25415344),
        ARBITRUM_ONE => (address!("0xEF44D6786b2b4d544b7850Fe67CE6381626Bf2D6"), 14244664),
        // <https://optimistic.etherscan.io/tx/0xcf9f0bd731ded0e513708200df28ac11d17246fb53fc852cddedf590e41c9c03>
        OPTIMISM => (address!("0xeb151668006CD04DAdD098AFd0a82e78F77076c3"), 11088891),
        // <https://polygonscan.com/tx/0xa2c41d014791888a29a9491204446c1b9b2f5dee3f3eb31ad03f290259067b44>
        POLYGON => (address!("0xcA96C4f198d343E251b1a01F3EBA061ef3DA73C1"), 29371951),
        // Not available on Sepolia, Base, Avalanche, BNB and Lens
        // <https://docs.balancer.fi/reference/contracts/deployment-addresses/sepolia.html>
        // <https://docs.balancer.fi/reference/contracts/deployment-addresses/base.html>
    }
);
crate::bindings!(
    BalancerV2LiquidityBootstrappingPoolFactory,
    // <https://docs.balancer.fi/reference/contracts/deployment-addresses/mainnet.html#ungrouped-active-current-contracts>
    crate::deployments! {
        // <https://etherscan.io/tx/0x665ac1c7c5290d70154d9dfc1d91dc2562b143aaa9e8a77aa13e7053e4fe9b7c>
        MAINNET => (address!("0x751A0bC0e3f75b38e01Cf25bFCE7fF36DE1C87DE"), 12871780),
        ARBITRUM_ONE => (address!("0x142B9666a0a3A30477b052962ddA81547E7029ab"), 222870),
        // <https://polygonscan.com/tx/0xd9b5b9a9e6ea17a87f85574e93577e3646c9c2f9c8f38644f936949e6c853288>
        POLYGON => (address!("0x751A0bC0e3f75b38e01Cf25bFCE7fF36DE1C87DE"), 17116402),
        // Not available on Sepolia, Base, Avalanche, BNB, Optimism and Lens
        // <https://docs.balancer.fi/reference/contracts/deployment-addresses/sepolia.html>
        // <https://docs.balancer.fi/reference/contracts/deployment-addresses/base.html>
    }
);
crate::bindings!(
    BalancerV2NoProtocolFeeLiquidityBootstrappingPoolFactory,
    // <https://docs.balancer.fi/reference/contracts/deployment-addresses/mainnet.html#ungrouped-active-current-contracts>
    crate::deployments! {
        // <https://etherscan.io/tx/0x298381e567ff6643d9b32e8e7e9ff0f04a80929dce3e004f6fa1a0104b2b69c3>
        MAINNET => (address!("0x0F3e0c4218b7b0108a3643cFe9D3ec0d4F57c54e"), 13730248),
        // <https://docs.balancer.fi/reference/contracts/deployment-addresses/gnosis.html#ungrouped-active-current-contracts>
        // <https://gnosis.blockscout.com/tx/0xbd56fefdb27e4ff1c0852e405f78311d6bc2befabaf6c87a405ab19de8c1506a>
        GNOSIS => (address!("0x85a80afee867aDf27B50BdB7b76DA70f1E853062"), 25415236),
        // <https://docs.balancer.fi/reference/contracts/deployment-addresses/sepolia.html#ungrouped-active-current-contracts>
        // <https://sepolia.etherscan.io/tx/0xe0e8feb509a8aa8a1eaa0b0c4b34395ff2fd880fb854fbeeccc0af1826e395c9>
        SEPOLIA => (address!("0x45fFd460cC6642B8D8Fb12373DFd77Ceb0f4932B"), 25415236),
        ARBITRUM_ONE => (address!("0x1802953277FD955f9a254B80Aa0582f193cF1d77"), 4859669),
        // <https://basescan.org/tx/0x0529de9dbe772f4b4f48da93ae2c2d2c46e3d3221ced9e0c4063a7a5bc47e874>
        BASE => (address!("0x0c6052254551EAe3ECac77B01DFcf1025418828f"), 1206531),
        // <https://snowscan.xyz/tx/0x33a75d83436ae9fcda4b4986713417bf3dc80d9ceb8d2541817846b1ac579d9f>
        AVALANCHE => (address!("0x0F3e0c4218b7b0108a3643cFe9D3ec0d4F57c54e"), 26386552),
        // <https://bscscan.com/tx/0x8b964b97e6091bd41c93002c558d49adc26b8b31d2b30f3a33babbbbe8c55f47>
        BNB => (address!("0xC128468b7Ce63eA702C1f104D55A2566b13D3ABD"), 22691243),
        // <https://optimistic.etherscan.io/tx/0x14fb43f051eebdec645abf0125e52348dc875b0887b689f8db026d75f9c78dda>
        OPTIMISM => (address!("0xf302f9F50958c5593770FDf4d4812309fF77414f"), 7005915),
        // <https://polygonscan.com/tx/0x125bc007a86d771f8dc8f5fa1017de6e5a11162a458a72f25814503404bbeb0b>
        POLYGON => (address!("0x41B953164995c11C81DA73D212ED8Af25741b7Ac"), 22067480),
        // Not available on Lens
    }
);
crate::bindings!(
    BalancerV2ComposableStablePoolFactory,
    crate::deployments! {
        // <https://etherscan.io/tx/0x3b9e93ae050e59b3ca3657958ca30d1fd13fbc43208f8f0aa01ae992294f9961>
        MAINNET => (address!("0xf9ac7B9dF2b3454E841110CcE5550bD5AC6f875F"), 15485885),
        ARBITRUM_ONE => (address!("0xaEb406b0E430BF5Ea2Dc0B9Fe62E4E53f74B3a33"), 23227044),
        // <https://bscscan.com/tx/0x6c6e1c72c91c75714f698049f1c7b66d8f2baced54e0dd2522dfadff27b5ccf1>
        BNB => (address!("0xf302f9F50958c5593770FDf4d4812309fF77414f"), 22691193),
        // <https://optimistic.etherscan.io/tx/0xad2f330ad865dc7955376a3d9733486b38c53ba0d4757ad4e1b63b105401c506>
        OPTIMISM => (address!("0xf145caFB67081895EE80eB7c04A30Cf87f07b745"), 22182522),
        // <https://polygonscan.com/tx/0xe5d908be686056f1519663a407167c088924f60d29c799ec74438b9de891989e>
        POLYGON => (address!("0x136FD06Fa01eCF624C7F2B3CB15742c1339dC2c4"), 32774224),
        // Not available on Sepolia, Gnosis Chain, Base, Avalanche and Lens
        // <https://docs.balancer.fi/reference/contracts/deployment-addresses/sepolia.html>
        // <https://docs.balancer.fi/reference/contracts/deployment-addresses/base.html>
    }
);
crate::bindings!(
    BalancerV2ComposableStablePoolFactoryV3,
    crate::deployments! {
        // <https://etherscan.io/tx/0xd8c9ba758cb318beb0c9525b7621280a22b6dfe02cf725a3ece0718598f260ef>
        MAINNET => (address!("0xdba127fBc23fb20F5929C546af220A991b5C6e01"), 16580899),
        // <https://gnosisscan.io/tx/0x2abd7c865f8ab432b340f7de897192c677ffa254908fdec14091e0cd06962963>
        GNOSIS => (address!("0xC128468b7Ce63eA702C1f104D55A2566b13D3ABD"), 26365805),
        ARBITRUM_ONE => (address!("0x1c99324EDC771c82A0DCCB780CC7DDA0045E50e7"), 58948370),
        // <https://bscscan.com/tx/0xfe0c47c2b124a059d11704c1bd1815dcc554834ae0c2d11c433946226015619f>
        BNB => (address!("0xacAaC3e6D6Df918Bf3c809DFC7d42de0e4a72d4C"), 25475700),
        // <https://optimistic.etherscan.io/tx/0x2bb1c3fbf1f370c6e20ecda36b555de1a4426340908055c4274823e31f92210e>
        OPTIMISM => (address!("0xe2E901AB09f37884BA31622dF3Ca7FC19AA443Be"), 72832821),
        // <https://polygonscan.com/tx/0xb189a45eac7ea59c0bb638b5ae6c4c93f9877f31ce826e96b792a9154e7a32a7>
        POLYGON => (address!("0x7bc6C0E73EDAa66eF3F6E2f27b0EE8661834c6C9"), 39037615),
        // Not available on Sepolia (only version ≥ 4) and on Base (only version ≥ 5)
        // <https://docs.balancer.fi/reference/contracts/deployment-addresses/sepolia.html>
        // <https://docs.balancer.fi/reference/contracts/deployment-addresses/base.html>
        // Not available on Lens
    }
);
crate::bindings!(
    BalancerV2ComposableStablePoolFactoryV4,
    crate::deployments! {
        // <https://etherscan.io/tx/0x3b61da162f3414c376cfe8b38d57ca6ba3c40b24446029ddab1187f4ae7c2bd7>
        MAINNET => (address!("0xfADa0f4547AB2de89D1304A668C39B3E09Aa7c76"), 16878679),
        // <https://gnosisscan.io/tx/0x2739416da7e44add08bdfb5e4e5a29ca981383b97162748887efcc5c1241b2f1>
        GNOSIS => (address!("0xD87F44Df0159DC78029AB9CA7D7e57E7249F5ACD"), 27056416),
        // <https://docs.balancer.fi/reference/contracts/deployment-addresses/sepolia.html#deprecated-contracts>
        // <https://sepolia.etherscan.io/tx/0x9313a59ad9a95f2518076cbf4d0dc5f312e0b013a43a7ea4821cae2aa7a50aa2>
        SEPOLIA => (address!("0xA3fd20E29358c056B727657E83DFd139abBC9924"), 3425277),
        ARBITRUM_ONE => (address!("0x2498A2B0d6462d2260EAC50aE1C3e03F4829BA95"), 72235860),
        // <https://snowscan.xyz/tx/0x7b396102e767ec5f2bc06fb2c9d7fb704d0ddc537c04f28cb538c6de7cc4261e>
        AVALANCHE => (address!("0x3B1eb8EB7b43882b385aB30533D9A2BeF9052a98"), 29221425),
        // <https://bscscan.com/tx/0x2819b490b5e04e27d66476730411df8e572bc33038aa869a370ecfa852de0cbf>
        BNB => (address!("0x1802953277FD955f9a254B80Aa0582f193cF1d77"), 26666380),
        // <https://optimistic.etherscan.io/tx/0x5d6c515442188eb4af83524618333c0fbdab0df809af01c4e7a9e380f1841199>
        OPTIMISM => (address!("0x1802953277FD955f9a254B80Aa0582f193cF1d77"), 82748180),
        // <https://polygonscan.com/tx/0x2cea6a0683e67ebdb7d4a1cf1ad303126c5f228f05f8c9e2ccafdb1f5a024376>
        POLYGON => (address!("0x6Ab5549bBd766A43aFb687776ad8466F8b42f777"), 40613553),
        // Not available on Base and Lens
        // <https://docs.balancer.fi/reference/contracts/deployment-addresses/base.html>
    }
);
crate::bindings!(
    BalancerV2ComposableStablePoolFactoryV5,
    crate::deployments! {
        // <https://etherscan.io/tx/0x1fc28221925959c0713d04d9f9159255927ebb94b7fa76e4795db0e365643c07>
        MAINNET => (address!("0xDB8d758BCb971e482B2C45f7F8a7740283A1bd3A"), 17672478),
        // <https://gnosisscan.io/tx/0xcbf18b5a0d1f1fca9b30d08ab77d8554567c3bffa7efdd3add273073d20bb1e2>
        GNOSIS => (address!("0x4bdCc2fb18AEb9e2d281b0278D946445070EAda7"), 28900564),
        // <https://docs.balancer.fi/reference/contracts/deployment-addresses/sepolia.html#ungrouped-active-current-contracts>
        // <https://sepolia.etherscan.io/tx/0x2c155dde7c480929991dd2a3344d9fdd20252f235370d46d0887b151dc0416bd>
        SEPOLIA => (address!("0xa523f47A933D5020b23629dDf689695AA94612Dc"), 3872211),
        ARBITRUM_ONE => (address!("0xA8920455934Da4D853faac1f94Fe7bEf72943eF1"), 110212282),
        // <https://basescan.org/tx/0x1d291ba796b0397d73581b17695cf0e53e61551e419c43d11d81198b00c2bfd3>
        BASE => (address!("0x8df317a729fcaA260306d7de28888932cb579b88"), 1204710),
        // <https://snowscan.xyz/tx/0x000659feb0831fc511f5c2ad12f3b2d466152b753c805fcb06e848701fd1b4b7>
        AVALANCHE => (address!("0xE42FFA682A26EF8F25891db4882932711D42e467"), 32478827),
        // <https://bscscan.com/tx/0x5bdfed936f82800e80543d5212cb287dceebb52c29133838acbe7e148bf1a447>
        BNB => (address!("0x4fb47126Fa83A8734991E41B942Ac29A3266C968"), 29877945),
        // <https://optimistic.etherscan.io/tx/0xa141b35dbbb18154e2452b1ae6ab7d82a6555724a878b5fccff40e18c8ae3484>
        OPTIMISM => (address!("0x043A2daD730d585C44FB79D2614F295D2d625412"), 106752707),
        // <https://polygonscan.com/tx/0xa3d9a1cf00eaca469d6f9ec2fb836bbbfdfbc3b0eeadc07619bb9e695bfdecb8>
        POLYGON => (address!("0xe2fa4e1d17725e72dcdAfe943Ecf45dF4B9E285b"), 44961548),
        // Not available on Lens
    }
);
crate::bindings!(
    BalancerV2ComposableStablePoolFactoryV6,
    crate::deployments! {
        // <https://etherscan.io/tx/0x4149cadfe5d3431205d9819fca44ed7a4c2b101adc51adc75cc4586dee237be8>
        MAINNET => (address!("0x5B42eC6D40f7B7965BE5308c70e2603c0281C1E9"), 19314764),
        // <https://gnosisscan.io/tx/0xc3fc1fb96712a0659b7e9e5f406f63bdf5cbd5df9e04f0372c28f75785036791>
        GNOSIS => (address!("0x47B489bf5836f83ABD928C316F8e39bC0587B020"), 32650879),
        // <https://sepolia.etherscan.io/tx/0x53aa3587002469b758e2bb87135d9599fd06e7be944fe61c7f82045c45328566>
        SEPOLIA => (address!("0x05503B3aDE04aCA81c8D6F88eCB73Ba156982D2B"), 5369821),
        // <https://arbiscan.io/tx/0xfa1e7642e135fb32dc14c990b851e5e7a0ac7a463e3a60c5003ae4142396f45e>
        ARBITRUM_ONE => (address!("0x4bdCc2fb18AEb9e2d281b0278D946445070EAda7"), 184805448),
        // <https://basescan.org/tx/0x5d3342faf0368b939daa93247536afa26cc72c83de52ba7711ae1b8646688467>
        BASE => (address!("0x956CCab09898C0AF2aCa5e6C229c3aD4E93d9288"), 11099703),
        // <https://snowscan.xyz/tx/0x246248ad396826dbfbdc5360cb9cbbdb3a672efa08cc745d1670900888c58c7b>
        AVALANCHE => (address!("0xb9F8AB3ED3F3aCBa64Bc6cd2DcA74B7F38fD7B88"), 42186350),
        // <https://bscscan.com/tx/0x6784ab50138c7488bc14d4d9beb6a9e1ddc209a45f0a96b4ee98a7db84167dea>
        BNB => (address!("0x6B5dA774890Db7B7b96C6f44e6a4b0F657399E2e"), 36485719),
        // <https://optimistic.etherscan.io/tx/0xa38b696479f35a9751ca8b1f0ddeb160188b3146113975b8c2b657c2fe7d7fd2>
        OPTIMISM => (address!("0x4bdCc2fb18AEb9e2d281b0278D946445070EAda7"), 116694338),
        // <https://polygonscan.com/tx/0x7b9678ad538b1cd3f3a03e63455e7d49a1bc716ea42310fbf99df4bf93ecfdfa>
        POLYGON => (address!("0xEAedc32a51c510d35ebC11088fD5fF2b47aACF2E"), 53996258),
        // Not available on Lens
    }
);
crate::bindings!(
    // Balancer addresses can be obtained from:
    // <https://github.com/balancer/balancer-subgraph-v2/blob/master/networks.yaml>
    BalancerV2Vault,
    crate::deployments! {
        // <https://etherscan.io/tx/0x28c44bb10d469cbd42accf97bd00b73eabbace138e9d44593e851231fbed1cb7>
        MAINNET => (address!("0xBA12222222228d8Ba445958a75a0704d566BF2C8"), 12272146),
        // <https://gnosisscan.io/tx/0x21947751661e1b9197492f22779af1f5175b71dc7057869e5a8593141d40edf1>
        GNOSIS => (address!("0xBA12222222228d8Ba445958a75a0704d566BF2C8"), 24821598),
        // <https://sepolia.etherscan.io/tx/0xb22509c6725dd69a975ecb96a0c594901eeee6a279cc66d9d5191022a7039ee6>
        SEPOLIA => (address!("0xBA12222222228d8Ba445958a75a0704d566BF2C8"), 3418831),
        // <https://arbiscan.io/tx/0xe2c3826bd7b15ef8d338038769fe6140a44f1957a36b0f27ab321ab6c68d5a8e>
        ARBITRUM_ONE => (address!("0xBA12222222228d8Ba445958a75a0704d566BF2C8"), 222832),
        // <https://basescan.org/tx/0x0dc2e3d436424f2f038774805116896d31828c0bf3795a6901337bdec4e0dff6>
        BASE => (address!("0xBA12222222228d8Ba445958a75a0704d566BF2C8"), 1196036),
        // <https://snowscan.xyz/tx/0xc49af0372feb032e0edbba6988410304566b1fd65546c01ced620ac3c934120f>
        AVALANCHE => (address!("0xBA12222222228d8Ba445958a75a0704d566BF2C8"), 26386141),
        // <https://bscscan.com/tx/0x1de8caa6c54ff9a25600e26d80865d84c9cc4d33c2b98611240529ee7de5cd74>
        BNB => (address!("0xBA12222222228d8Ba445958a75a0704d566BF2C8"), 22691002),
        // <https://optimistic.etherscan.io/tx/0xa03cb990595df9eed6c5db17a09468cab534aed5f5589a06c0bb3d19dd2f7ce9>
        OPTIMISM => (address!("0xBA12222222228d8Ba445958a75a0704d566BF2C8"), 7003431),
        // <https://polygonscan.com/tx/0x66f275a2ed102a5b679c0894ced62c4ebcb2a65336d086a916eb83bd1fe5c8d2>
        POLYGON => (address!("0xBA12222222228d8Ba445958a75a0704d566BF2C8"), 15832990),
        // Not available on Lens
    }
);
crate::bindings!(
    BalancerV3BatchRouter,
    crate::deployments! {
        // <https://etherscan.io/tx/0x41cb8619fb92dd532eb09b0e81fd4ce1c6006a10924893f02909e36a317777f3>
        MAINNET => (address!("0x136f1EFcC3f8f88516B9E94110D56FDBfB1778d1"), 21339510),
        // <https://gnosisscan.io/tx/0xeafddbace9f445266f851ef1d92928e3d01a4622a1a6780b41ac52d5872f12ab>
        GNOSIS => (address!("0xe2fa4e1d17725e72dcdAfe943Ecf45dF4B9E285b"), 37377506),
        // <https://sepolia.etherscan.io/tx/0x95ed8e1aaaa7bdc5881f3c8fc5a4914a66639bee52987c3a1ea88545083b0681>
        SEPOLIA => (address!("0xC85b652685567C1B074e8c0D4389f83a2E458b1C"), 7219301),
        // <https://arbiscan.io/tx/0xa7968c6bc0775208ffece789c6e5d09b0eea5f2c3ed2806e9bd94fb0b978ff0f>
        ARBITRUM_ONE => (address!("0xaD89051bEd8d96f045E8912aE1672c6C0bF8a85E"), 297828544),
        // <https://basescan.org/tx/0x47b81146714630ce50445bfa28872a36973acedf785317ca423498810ec8e76c>
        BASE => (address!("0x85a80afee867aDf27B50BdB7b76DA70f1E853062"), 25347205),
        // <https://snowscan.xyz/tx/0x3bfaba7135ee2d67d98f20ee1aa4c8b7e81e47be64223376f3086bab429ac806>
        AVALANCHE => (address!("0xc9b36096f5201ea332Db35d6D195774ea0D5988f"), 59965747),
        // <https://optimistic.etherscan.io/tx/0xf370aab0d652f3e0f7c34e1a53e1afd98e86c487138300b0939d4e54b0088b67>
        OPTIMISM => (address!("0xaD89051bEd8d96f045E8912aE1672c6C0bF8a85E"), 133969588),
        // Not available on Lens, Polygon, BNB
    }
);

// UniV2
crate::bindings!(
    BaoswapRouter,
    crate::deployments! {
       // https://gnosisscan.io/tx/0xdcbfa037f2c6c7456022df0632ec8d6a75d0f9a195238eec679d5d26895eb7b1
       GNOSIS => (address!("0x6093AeBAC87d62b1A5a4cEec91204e35020E38bE"))
    }
);
crate::bindings!(
    HoneyswapRouter,
    crate::deployments! {
        GNOSIS => (address!("0x1C232F01118CB8B424793ae03F870aa7D0ac7f77"))
    }
);
crate::bindings!(
    PancakeRouter,
    crate::deployments! {
        // <https://etherscan.io/tx/0x6e441248a9835ca10a3c29a19f2e1ed61d2e35f3ecb3a5b9e4ee170d62a22d16>
        MAINNET => (address!("0xEfF92A263d31888d860bD50809A8D171709b7b1c")),
        // <https://arbiscan.io/tx/0x4a2da73cbfcaafb0347e4525307a095e38bf7532435cb0327d1f5ee2ee15a011>
        ARBITRUM_ONE => (address!("0x8cFe327CEc66d1C090Dd72bd0FF11d690C33a2Eb")),
        // <https://basescan.org/tx/0xda322aef5776698ac6da56be1ffaa0f9994a983cdeb9f2aeaba47437809ae6ef>
        BASE => (address!("0x8cFe327CEc66d1C090Dd72bd0FF11d690C33a2Eb")),
        // <https://bscscan.com/tx/0x1bfbff8411ed44e609d911476b0d35a28284545b690902806ea0a7ff0453e931>
        BNB => (address!("0x10ED43C718714eb63d5aA57B78B54704E256024E"))
    }
);
crate::bindings!(
    SushiSwapRouter,
    // <https://docs.sushi.com/contracts/cpamm>
    crate::deployments! {
        // <https://etherscan.io/tx/0x4ff39eceee7ba9a63736eae38be69b10347975ff5fa4d9b85743a51e1c384094>
        MAINNET => (address!("0xd9e1ce17f2641f24ae83637ab66a2cca9c378b9f")),
        // <https://gnosisscan.io/tx/0x8b45ccbc2afd0132ef8b636064e0e745ff93b53942a56e320bb930666dd0fb18>
        GNOSIS => (address!("0x1b02da8cb0d097eb8d57a175b88c7d8b47997506")),
        // <https://arbiscan.io/tx/0x40b22402bcac46330149ac9848f8bddd02b0a1e79d4a71934655a634051be1a1>
        ARBITRUM_ONE => (address!("0x1b02da8cb0d097eb8d57a175b88c7d8b47997506")),
        // <https://basescan.org/tx/0xbb673c483292e03d202e95a023048b8bda459bf12402e7688f7e10be8b4dc67d>
        BASE => (address!("0x6bded42c6da8fbf0d2ba55b2fa120c5e0c8d7891")),
        // <https://snowtrace.io/tx/0x8185bcd3cc8544f8767e5270c4d7eb1e9b170fc0532fc4f0d7e7a1018e1f13ba>
        AVALANCHE => (address!("0x1b02da8cb0d097eb8d57a175b88c7d8b47997506")),
        // <https://bscscan.com/tx/0xf22f827ae797390f6e478b0a11aa6e92d6da527f47130ef70d313ff0e0b2a83f>
        BNB => (address!("0x1b02da8cb0d097eb8d57a175b88c7d8b47997506")),
        // <https://optimistic.etherscan.io/tx/0x88be6cc83f5bfccb8196db351866bac5c99ab8f7b451ea9975319ba05c3bf8f7>
        OPTIMISM => (address!("0x2abf469074dc0b54d793850807e6eb5faf2625b1")),
        // <https://polygonscan.com/tx/0x3dcf8fc780ae6fbe40b1ae57927a8fb405f54cbe89d0021a781a100d2086e5ba>
        POLYGON => (address!("0x1b02da8cb0d097eb8d57a175b88c7d8b47997506")),
        // Not available on Lens
    }
);
crate::bindings!(
    SwaprRouter,
    // <https://swapr.gitbook.io/swapr/contracts>
    crate::deployments! {
        // <https://etherscan.io/tx/0x3f4ccc676637906db24caf043c89dafce959321c02266c6a4ab706fcec79a5f7>
        MAINNET => address!("0xb9960d9bca016e9748be75dd52f02188b9d0829f"),
        // <https://gnosisscan.io/tx/0x0406e774caced468b8f84d7c7ed9b6e9c324601af38f44e385aecf7a7d01feb4>
        GNOSIS => address!("0xE43e60736b1cb4a75ad25240E2f9a62Bff65c0C0"),
        // <https://arbiscan.io/tx/0x09771774fc138775472910f6bb0f2e03ff74e1e32a658e9c3e4d8f59f6431ba8>
        ARBITRUM_ONE => address!("0x530476d5583724A89c8841eB6Da76E7Af4C0F17E"),
        // Not available on Base and Lens
    }
);
crate::bindings!(ISwaprPair);
crate::bindings!(
    TestnetUniswapV2Router02,
    crate::deployments! {
        // <https://sepolia.etherscan.io/tx/0x2bf9a91a42d53e161897d9c581f798df9db6fb00587803dde7e7b8859118d821>
        SEPOLIA => address!("0x86dcd3293C53Cf8EFd7303B57beb2a3F671dDE98"),
    }
);
crate::bindings!(
    UniswapV2Factory,
    // <https://docs.uniswap.org/contracts/v2/reference/smart-contracts/factory>
    crate::deployments! {
        // <https://etherscan.io/tx/0xc31d7e7e85cab1d38ce1b8ac17e821ccd47dbde00f9d57f2bd8613bff9428396>
        MAINNET => address!("0x5C69bEe701ef814a2B6a3EDD4B1652CB9cc5aA6f"),
        // <https://gnosisscan.io/tx/0x446de52c460bed3f49a4342eab247bb4b2fe2993962c284fb9bc14a983c7a3d4>
        GNOSIS => address!("0xA818b4F111Ccac7AA31D0BCc0806d64F2E0737D7"),
        // <https://arbiscan.io/tx/0x83b597d54496c0b64d66a3b9a65c312e406262511c908f702ef06755d13ab2f3>
        ARBITRUM_ONE => address!("0xf1D7CC64Fb4452F05c498126312eBE29f30Fbcf9"),
        // <https://basescan.org/tx/0x3c94031f81d9afe3beeb8fbcf4dcf1bd5b5688b86081d94e3d0231514dc00d31>
        BASE => address!("0x8909Dc15e40173Ff4699343b6eB8132c65e18eC6"),
        // <https://sepolia.etherscan.io/tx/0x0a5e26b22f6b470857957a1d5a92ad4a7d3c5e7cf254ddd80edfe23df70eae71>
        SEPOLIA => address!("0xF62c03E08ada871A0bEb309762E260a7a6a880E6"),
        // <https://snowtrace.io/tx/0xd06a069b11fc0c998b404c5736957cc16c71cf1f7dbf8a7d4244c84036ea6edd>
        AVALANCHE => address!("0x9e5A52f57b3038F1B8EeE45F28b3C1967e22799C"),
        // <https://bscscan.com/tx/0x7305a4bddc54eee158f245a09526969697ac1a9f56d090b124ebfc85ff71a5cf>
        BNB => address!("0x8909Dc15e40173Ff4699343b6eB8132c65e18eC6"),
        // <https://optimistic.etherscan.io/tx/0xf7227dcbbfa4ea2bb2634f2a1f364a64b028f9e9e393974fea8d435cd097c72e>
        OPTIMISM => address!("0x0c3c1c532F1e39EdF36BE9Fe0bE1410313E074Bf"),
        // <https://polygonscan.com/tx/0x712ac56155a301fca4b7a761e232233f41a104865a74b1a59293835da355292a>
        POLYGON => address!("0x9e5A52f57b3038F1B8EeE45F28b3C1967e22799C"),
        // Not available on Lens
    }
);
crate::bindings!(
    UniswapV2Router02,
    // <https://docs.uniswap.org/contracts/v2/reference/smart-contracts/router-02>
    crate::deployments! {
        // <https://etherscan.io/tx/0x4fc1580e7f66c58b7c26881cce0aab9c3509afe6e507527f30566fbf8039bcd0>
        MAINNET => address!("0x7a250d5630B4cF539739dF2C5dAcb4c659F2488D"),
        // <https://gnosisscan.io/tx/0xfcc495cdb313b48bbb0cd0a25cb2e8fd512eb8fb0b15f75947a9d5668e47a918>
        GNOSIS => address!("0x1C232F01118CB8B424793ae03F870aa7D0ac7f77"),
        // <https://arbiscan.io/tx/0x630cd9d56a85e1bac7795d254fef861304a6838e28869badef19f19defb48ba6>
        ARBITRUM_ONE => address!("0x4752ba5dbc23f44d87826276bf6fd6b1c372ad24"),
        // <https://basescan.org/tx/0x039224ce16ebe5574f51da761acbdfbd21099d6230c39fcd8ff566bbfd6a50a9>
        BASE => address!("0x4752ba5dbc23f44d87826276bf6fd6b1c372ad24"),
        // <https://sepolia.etherscan.io/tx/0x92674b51681d2e99e71e03bd387bc0f0e79f2412302b49ed5626d1fa2311bab9>
        SEPOLIA => address!("0xeE567Fe1712Faf6149d80dA1E6934E354124CfE3"),
        // <https://snowtrace.io/tx/0x7372f1eedf9d32fb4185d486911f44542723dae766eea04bc3f14724bae9552e>
        AVALANCHE => address!("0x4752ba5dbc23f44d87826276bf6fd6b1c372ad24"),
        // <https://bscscan.com/tx/0x9e940f846abea7dcc1f0bd5c261f405c104628c855346f8cac966f52905ee0fa>
        BNB => address!("0x4752ba5dbc23f44d87826276bf6fd6b1c372ad24"),
        // <https://optimistic.etherscan.io/tx/0x2dcb9a76100e5be49e89085b87bd447b1966a9d823d5985e1a8197834c60e6bd>
        OPTIMISM => address!("0x4A7b5Da61326A6379179b40d00F57E5bbDC962c2"),
        // <https://polygonscan.com/tx/0x66186e0cacd2f6b3ad2eae586bd331daafd0572eb80bf71be694181858198025>
        POLYGON => address!("0xedf6066a2b290C185783862C7F4776A2C8077AD1"),
        // Not available on Lens
    }
);
crate::bindings!(IUniswapLikeRouter);
crate::bindings!(IUniswapLikePair);
crate::bindings!(UniswapV3Pool);

crate::bindings!(
    HooksTrampoline,
    // <https://github.com/cowprotocol/hooks-trampoline/blob/993427166ade6c65875b932f853776299290ac4b/networks.json>
    crate::deployments! {
        MAINNET  => address!("0x60Bf78233f48eC42eE3F101b9a05eC7878728006"),
        // Gnosis is using the old instance of the hook trampoline since it's hardcoded in gnosis pay rebalance integration.
        GNOSIS  => address!("0x01DcB88678aedD0C4cC9552B20F4718550250574"),
        SEPOLIA  => address!("0x60Bf78233f48eC42eE3F101b9a05eC7878728006"),
        ARBITRUM_ONE  => address!("0x60Bf78233f48eC42eE3F101b9a05eC7878728006"),
        BASE  => address!("0x60Bf78233f48eC42eE3F101b9a05eC7878728006"),
        AVALANCHE  => address!("0x60Bf78233f48eC42eE3F101b9a05eC7878728006"),
        BNB  => address!("0x60Bf78233f48eC42eE3F101b9a05eC7878728006"),
        OPTIMISM  => address!("0x60Bf78233f48eC42eE3F101b9a05eC7878728006"),
        POLYGON  => address!("0x60Bf78233f48eC42eE3F101b9a05eC7878728006"),
        LENS  => address!("0x60Bf78233f48eC42eE3F101b9a05eC7878728006"),
    }
);

crate::bindings!(
    CoWSwapEthFlow,
    crate::deployments! {
        // <https://etherscan.io/tx/0x0247e3c15f59a52b099f192265f1c1e6227f48a280717b3eefd7a5d9d0c051a1>
        MAINNET => (address!("0x40a50cf069e992aa4536211b23f286ef88752187"), 16169866),
        // <https://gnosisscan.io/tx/0x6280e079f454fbb5de3c52beddd64ca2b5be0a4b3ec74edfd5f47e118347d4fb>
        GNOSIS => (address!("0x40a50cf069e992aa4536211b23f286ef88752187"), 25414331),
        // <https://github.com/cowprotocol/ethflowcontract/blob/v1.1.0-artifacts/networks.prod.json#L11-L14>
        // <https://sepolia.etherscan.io/tx/0x558a7608a770b5c4f68fffa9b02e7908a40f61b557b435ea768a4c62cb79ae25>
        SEPOLIA => (address!("0x0b7795E18767259CC253a2dF471db34c72B49516"), 4718739),
        // <https://arbiscan.io/tx/0xa4066ca77bbe1f21776b4c26315ead3b1c054b35814b49e0c35afcbff23e1b8d>
        ARBITRUM_ONE => (address!("0x6DFE75B5ddce1ADE279D4fa6BD6AeF3cBb6f49dB"), 204747458),
        // <https://basescan.org/tx/0xc3555c4b065867cbf34382438e1bbaf8ee39eaf10fb0c70940c8955962e76e2c>
        BASE => (address!("0x3C3eA1829891BC9bEC3d06A81d5d169e52a415e3"), 21490258),
        // <https://snowscan.xyz/tx/0x71a2ed9754247210786effa3269bc6eb68b7521b5052ac9f205af7ac364f608f>
        AVALANCHE => (address!("0x04501b9b1d52e67f6862d157e00d13419d2d6e95"), 60496408),
        // <https://bscscan.com/tx/0x959a60a42d36e0efd247b3cf19ed9d6da503d01bce6f87ed31e5e5921111222e>
        BNB => (address!("0x04501b9b1d52e67f6862d157e00d13419d2d6e95"), 48411237),
        // <https://optimistic.etherscan.io/tx/0x0644f10f7ae5448240fc592ad21abf4dabac473a9d80904af5f7865f2d6509e2>
        OPTIMISM => (address!("0x04501b9b1d52e67f6862d157e00d13419d2d6e95"), 134607215),
        // <https://polygonscan.com/tx/0xc3781c19674d97623d13afc938fca94d53583f4051020512100e84fecd230f91>
        POLYGON => (address!("0x04501b9b1d52e67f6862d157e00d13419d2d6e95"), 71296258),
        // <https://explorer.lens.xyz/tx/0xc59b5ffadb40158f9390b1d77f19346dbe9214b27f26346dfa2990ad379a1a32>
        LENS => (address!("0xFb337f8a725A142f65fb9ff4902d41cc901de222"), 3007173),
    }
);
crate::bindings!(CoWSwapOnchainOrders);
crate::bindings!(ERC1271SignatureValidator);

// Used in the gnosis/solvers repo for the balancer solver
crate::bindings!(
    BalancerQueries,
    crate::deployments! {
        // <https://etherscan.io/tx/0x30799534f3a0ab8c7fa492b88b56e9354152ffaddad15415184a3926c0dd9b09>
        MAINNET => (address!("0xE39B5e3B6D74016b2F6A9673D7d7493B6DF549d5"), 15188261),
        // <https://arbiscan.io/tx/0x710d93aab52b6c10197eab20f9d6db1af3931f9890233d8832268291ef2f54b3>
        ARBITRUM_ONE => (address!("0xE39B5e3B6D74016b2F6A9673D7d7493B6DF549d5"), 18238624),
        // <https://optimistic.etherscan.io/tx/0xf3b2aaf3e12c7de0987dc99a26242b227b9bc055342dda2e013dab0657d6f9f1>
        OPTIMISM => (address!("0xE39B5e3B6D74016b2F6A9673D7d7493B6DF549d5"), 15288107),
        // <https://basescan.org/tx/0x425d04ee79511c17d06cd96fe1df9e0727f7e7d46b31f36ecaa044ada6a0d29a>
        BASE => (address!("0x300Ab2038EAc391f26D9F895dc61F8F66a548833"), 1205869),
        // <https://gnosisscan.io/tx/0x5beb3051d393aac24cb236dc850c644f345af65c4927030bd1033403e2f2e503>
        GNOSIS => (address!("0x0F3e0c4218b7b0108a3643cFe9D3ec0d4F57c54e"), 24821845),
        // <https://polygonscan.com/tx/0x0b74f5c230f9b7df8c7a7f0d1ebd5e6c3fab51a67a9bcc8f05c350180041682e>
        POLYGON => (address!("0xE39B5e3B6D74016b2F6A9673D7d7493B6DF549d5"), 30988035),
        // <https://snowtrace.io/tx/0xf484e1efde47209bad5f72642bcb8d8e2a4092a5036434724ffa2d039e93a1bf?chainid=43114>
        AVALANCHE => (address!("0xC128468b7Ce63eA702C1f104D55A2566b13D3ABD"), 26387068),
        // Not available on Lens
    }
);

crate::bindings!(
    ILiquoriceSettlement,
    crate::deployments! {
        // <https://liquorice.gitbook.io/liquorice-docs/links/smart-contracts>
        MAINNET => address!("0x0448633eb8B0A42EfED924C42069E0DcF08fb552"),
        ARBITRUM_ONE => address!("0x0448633eb8B0A42EfED924C42069E0DcF08fb552"),
    }
);

crate::bindings!(
    FlashLoanRouter,
    crate::deployments! {
        MAINNET => address!("0x9da8b48441583a2b93e2ef8213aad0ec0b392c69"),
        GNOSIS => address!("0x9da8b48441583a2b93e2ef8213aad0ec0b392c69"),
        SEPOLIA => address!("0x9da8b48441583a2b93e2ef8213aad0ec0b392c69"),
        ARBITRUM_ONE => address!("0x9da8b48441583a2b93e2ef8213aad0ec0b392c69"),
        BASE => address!("0x9da8b48441583a2b93e2ef8213aad0ec0b392c69"),
        POLYGON => address!("0x9da8b48441583a2b93e2ef8213aad0ec0b392c69"),
        AVALANCHE => address!("0x9da8b48441583a2b93e2ef8213aad0ec0b392c69"),
    }
);

<<<<<<< HEAD
crate::bindings!(ICowWrapper);
=======
pub mod cow_amm {
    crate::bindings!(CowAmmFactoryGetter);
}
>>>>>>> 3067bd4e

pub mod support {
    // Support contracts used for trade and token simulations.
    crate::bindings!(AnyoneAuthenticator);
    crate::bindings!(Solver);
    crate::bindings!(Spardose);
    crate::bindings!(Trader);
    // Support contract used for solver fee simulations in the gnosis/solvers repo.
    crate::bindings!(Swapper);
    crate::bindings!(
        Signatures,
        crate::deployments! {
            MAINNET => address!("0x8262d639c38470F38d2eff15926F7071c28057Af"),
            ARBITRUM_ONE => address!("0x8262d639c38470F38d2eff15926F7071c28057Af"),
            BASE => address!("0x8262d639c38470F38d2eff15926F7071c28057Af"),
            AVALANCHE => address!("0x8262d639c38470F38d2eff15926F7071c28057Af"),
            BNB => address!("0x8262d639c38470F38d2eff15926F7071c28057Af"),
            OPTIMISM => address!("0x8262d639c38470F38d2eff15926F7071c28057Af"),
            POLYGON => address!("0x8262d639c38470F38d2eff15926F7071c28057Af"),
            LENS => address!("0x8262d639c38470F38d2eff15926F7071c28057Af"),
            GNOSIS => address!("0x8262d639c38470F38d2eff15926F7071c28057Af"),
            SEPOLIA => address!("0x8262d639c38470F38d2eff15926F7071c28057Af"),
        }
    );
    // Support contracts used for various order simulations.
    crate::bindings!(
        Balances,
        crate::deployments! {
            MAINNET => address!("0x3e8C6De9510e7ECad902D005DE3Ab52f35cF4f1b"),
            ARBITRUM_ONE => address!("0x3e8C6De9510e7ECad902D005DE3Ab52f35cF4f1b"),
            BASE => address!("0x3e8C6De9510e7ECad902D005DE3Ab52f35cF4f1b"),
            AVALANCHE => address!("0x3e8C6De9510e7ECad902D005DE3Ab52f35cF4f1b"),
            BNB => address!("0x3e8C6De9510e7ECad902D005DE3Ab52f35cF4f1b"),
            OPTIMISM => address!("0x3e8C6De9510e7ECad902D005DE3Ab52f35cF4f1b"),
            POLYGON => address!("0x3e8C6De9510e7ECad902D005DE3Ab52f35cF4f1b"),
            LENS => address!("0x3e8C6De9510e7ECad902D005DE3Ab52f35cF4f1b"),
            GNOSIS => address!("0x3e8C6De9510e7ECad902D005DE3Ab52f35cF4f1b"),
            SEPOLIA => address!("0x3e8C6De9510e7ECad902D005DE3Ab52f35cF4f1b"),
        }
    );
}

pub mod test {
    // Test Contract for using up a specified amount of gas.
    crate::bindings!(GasHog);
    // Test Contract for incrementing arbitrary counters.
    crate::bindings!(Counter);
}

pub use alloy::providers::DynProvider as Provider;

/// Extension trait to attach some useful functions to the contract instance.
pub trait InstanceExt: Sized {
    /// Crates a contract instance at the expected address for the current
    /// network.
    fn deployed(
        provider: &Provider,
    ) -> impl std::future::Future<Output = anyhow::Result<Self>> + Send;

    /// Returns the block number at which the contract was deployed, if known.
    fn deployed_block(
        &self,
    ) -> impl std::future::Future<Output = anyhow::Result<Option<u64>>> + Send;
}

/// Build a `HashMap<u64, (Address, Option<u64>)>` from entries like:
/// `CHAIN_ID => address!("0x…")`                // block = None
/// `CHAIN_ID => (address!("0x…"), 12_345_678)`  // block = Some(…)
#[macro_export]
macro_rules! deployments {
    (@acc $m:ident; ) => {};

    // Tuple form with trailing comma: CHAIN => (addr, block),
    (@acc $m:ident; $chain:expr => ( $addr:expr, $block:expr ), $($rest:tt)* ) => {
        $m.insert($chain, ($addr, Some($block)));
        $crate::deployments!(@acc $m; $($rest)*);
    };

    // Address-only form with trailing comma: CHAIN => addr,
    (@acc $m:ident; $chain:expr => $addr:expr, $($rest:tt)* ) => {
        $m.insert($chain, ($addr, None::<u64>));
        $crate::deployments!(@acc $m; $($rest)*);
    };

    // Tuple form without trailing comma (last entry).
    (@acc $m:ident; $chain:expr => ( $addr:expr, $block:expr ) ) => {
        $m.insert($chain, ($addr, Some($block)));
    };

    // Address-only form without trailing comma (last entry).
    (@acc $m:ident; $chain:expr => $addr:expr ) => {
        $m.insert($chain, ($addr, None::<u64>));
    };

    ( $($rest:tt)* ) => {{
        let mut m = ::std::collections::HashMap::new();
        $crate::deployments!(@acc m; $($rest)*);
        m
    }};
}

#[macro_export]
macro_rules! bindings {
    ($contract:ident $(, $deployment_info:expr)?) => {
        paste::paste! {
            // Generate the main bindings in a private module. That allows
            // us to re-export all items in our own module while also adding
            // some items ourselves.
            #[allow(non_snake_case)]
            mod [<$contract Private>] {
                alloy::sol!(
                    #[allow(missing_docs, clippy::too_many_arguments)]
                    #[sol(rpc, all_derives)]
                    $contract,
                    concat!("./artifacts/", stringify!($contract), ".json"),
                );
            }

            #[allow(non_snake_case)]
            pub mod $contract {
                use alloy::providers::DynProvider;

                pub use super::[<$contract Private>]::*;
                pub type Instance = $contract::[<$contract Instance>]<DynProvider>;

                $(
                use {
                    std::sync::LazyLock,
                    anyhow::Result,
                    std::collections::HashMap,
                    alloy::{
                        providers::Provider,
                        primitives::{address, Address},
                    },
                    anyhow::Context,
                    $crate::alloy::networks::*,
                };

                static DEPLOYMENT_INFO: LazyLock<HashMap<u64, (Address, Option<u64>)>> = LazyLock::new(|| {
                    $deployment_info
                });

                /// Returns the contract's deployment address (if one exists) for the given chain.
                pub fn deployment_address(chain_id: &u64) -> Option<alloy::primitives::Address> {
                    DEPLOYMENT_INFO.get(chain_id).map(|(addr, _)| *addr)
                }

                impl $crate::alloy::InstanceExt for Instance {
                    fn deployed(provider: &DynProvider) -> impl Future<Output = Result<Self>> + Send {
                        async move {
                            let chain_id = provider
                                .get_chain_id()
                                .await
                                .context("could not fetch current chain id")?;

                            let (address, _deployed_block) = *DEPLOYMENT_INFO
                                .get(&chain_id)
                                .with_context(|| format!("no deployment info for chain {chain_id:?}"))?;

                            Ok(Instance::new(
                                address,
                                provider.clone(),
                            ))
                        }
                    }

                    fn deployed_block(&self) -> impl Future<Output = Result<Option<u64>>> + Send {
                        async move {
                            let chain_id = self
                                .provider()
                                .get_chain_id()
                                .await
                                .context("could not fetch current chain id")?;
                            if let Some((_address, deployed_block)) = DEPLOYMENT_INFO.get(&chain_id) {
                                return Ok(*deployed_block);
                            }
                            Ok(None)
                        }
                    }
                }
                )*
            }
        }
    };
}

#[cfg(test)]
mod tests {
    use super::networks::*;
    use super::*;

    #[test]
    fn test_has_address() {
        assert!(BaoswapRouter::deployment_address(&GNOSIS).is_some());
        assert!(HoneyswapRouter::deployment_address(&GNOSIS).is_some());

        for chain_id in &[MAINNET, ARBITRUM_ONE, BASE, BNB] {
            assert!(PancakeRouter::deployment_address(chain_id).is_some());
        }

        for chain_id in &[
            MAINNET,
            GNOSIS,
            ARBITRUM_ONE,
            BASE,
            AVALANCHE,
            BNB,
            OPTIMISM,
            POLYGON,
        ] {
            assert!(SushiSwapRouter::deployment_address(chain_id).is_some());
        }

        for chain_id in &[MAINNET, GNOSIS, ARBITRUM_ONE] {
            assert!(SwaprRouter::deployment_address(chain_id).is_some());
        }

        assert!(TestnetUniswapV2Router02::deployment_address(&SEPOLIA).is_some());

        for chain_id in &[
            MAINNET,
            GNOSIS,
            ARBITRUM_ONE,
            BASE,
            SEPOLIA,
            AVALANCHE,
            BNB,
            OPTIMISM,
            POLYGON,
        ] {
            assert!(UniswapV2Factory::deployment_address(chain_id).is_some());
            assert!(UniswapV2Router02::deployment_address(chain_id).is_some());
        }
    }
}<|MERGE_RESOLUTION|>--- conflicted
+++ resolved
@@ -556,13 +556,11 @@
     }
 );
 
-<<<<<<< HEAD
 crate::bindings!(ICowWrapper);
-=======
+
 pub mod cow_amm {
     crate::bindings!(CowAmmFactoryGetter);
 }
->>>>>>> 3067bd4e
 
 pub mod support {
     // Support contracts used for trade and token simulations.
