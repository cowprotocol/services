pub mod networks {
    pub const MAINNET: u64 = 1;
<<<<<<< HEAD
    pub const GOERLI: u64 = 5;
=======
>>>>>>> 0b4416de
    pub const GNOSIS: u64 = 100;
    pub const SEPOLIA: u64 = 11155111;
    pub const ARBITRUM_ONE: u64 = 42161;
    pub const BASE: u64 = 8453;
    pub const POLYGON: u64 = 137;
    pub const AVALANCHE: u64 = 43114;
    pub const BNB: u64 = 56;
    pub const OPTIMISM: u64 = 10;
    pub const LENS: u64 = 232;
}

crate::bindings!(
<<<<<<< HEAD
    IZeroex,
    maplit::hashmap! {
        crate::alloy::networks::MAINNET => address!("0xdef1c0ded9bec7f1a1670819833240f027b25eff"),
        crate::alloy::networks::SEPOLIA => address!("0xdef1c0ded9bec7f1a1670819833240f027b25eff"),
        crate::alloy::networks::ARBITRUM_ONE => address!("0xdef1c0ded9bec7f1a1670819833240f027b25eff"),
        crate::alloy::networks::BASE => address!("0xdef1c0ded9bec7f1a1670819833240f027b25eff"),
        crate::alloy::networks::AVALANCHE => address!("0xdef1c0ded9bec7f1a1670819833240f027b25eff"),
        crate::alloy::networks::BNB => address!("0xdef1c0ded9bec7f1a1670819833240f027b25eff"),
        crate::alloy::networks::OPTIMISM => address!("0xdef1abe32c034e558cdd535791643c58a13acc10"),
        crate::alloy::networks::POLYGON => address!("0xdef1c0ded9bec7f1a1670819833240f027b25eff"),
        // Not available on Lens
=======
    ChainalysisOracle,
    maplit::hashmap! {
        MAINNET => address!("0x40C57923924B5c5c5455c48D93317139ADDaC8fb"),
        ARBITRUM_ONE => address!("0x40C57923924B5c5c5455c48D93317139ADDaC8fb"),
        BASE => address!("0x3A91A31cB3dC49b4db9Ce721F50a9D076c8D739B"),
        AVALANCHE => address!("0x40C57923924B5c5c5455c48D93317139ADDaC8fb"),
        BNB => address!("0x40C57923924B5c5c5455c48D93317139ADDaC8fb"),
        OPTIMISM => address!("0x40C57923924B5c5c5455c48D93317139ADDaC8fb"),
        POLYGON => address!("0x40C57923924B5c5c5455c48D93317139ADDaC8fb"),
>>>>>>> 0b4416de
    }
);

pub use alloy::providers::DynProvider as Provider;

/// Extension trait to attach some useful functions to the contract instance.
pub trait InstanceExt: Sized {
    /// Crates a contract instance at the expected address for the current
    /// network.
    fn deployed(
        provider: &Provider,
    ) -> impl std::future::Future<Output = anyhow::Result<Self>> + Send;
}

#[macro_export]
macro_rules! bindings {
    ($contract:ident, $($deployment_info:expr)?) => {
        paste::paste! {
            // Generate the main bindings in a private module. That allows
            // us to re-export all items in our own module while also adding
            // some items ourselves.
            #[allow(non_snake_case)]
            mod [<$contract Private>] {
                alloy::sol!(
                    #[allow(missing_docs, clippy::too_many_arguments)]
                    #[sol(rpc)]
                    $contract,
                    concat!("./artifacts/", stringify!($contract), ".json"),
                );
            }

            #[allow(non_snake_case)]
            pub mod $contract {
                use alloy::providers::DynProvider;

                pub use super::[<$contract Private>]::*;
                pub type Instance = $contract::[<$contract Instance>]<DynProvider>;

                $(
                use {
                    std::{sync::LazyLock, collections::HashMap},
                    alloy::{
                        providers::Provider,
                        primitives::{address, Address},
                    },
                    anyhow::{Context, Result},
                    $crate::alloy::networks::*,
                };

                pub static DEPLOYMENT_INFO: LazyLock<HashMap<u64, Address>> = LazyLock::new(|| {
                    $deployment_info
                });

                impl $crate::alloy::InstanceExt for Instance {
                    fn deployed(provider: &DynProvider) -> impl Future<Output = Result<Self>> + Send {
                        async move {
                            let chain_id = provider
                                .get_chain_id()
                                .await
                                .context("could not fetch current chain id")?;
                            let address = DEPLOYMENT_INFO
                                .get(&chain_id)
                                .with_context(|| format!("no deployment info for chain {chain_id:?}"))?;

                            Ok(Instance::new(
                                address.clone(),
                                provider.clone(),
                            ))
                        }
                    }
                }
                )*
            }
        }
    };
}<|MERGE_RESOLUTION|>--- conflicted
+++ resolved
@@ -1,9 +1,6 @@
 pub mod networks {
     pub const MAINNET: u64 = 1;
-<<<<<<< HEAD
     pub const GOERLI: u64 = 5;
-=======
->>>>>>> 0b4416de
     pub const GNOSIS: u64 = 100;
     pub const SEPOLIA: u64 = 11155111;
     pub const ARBITRUM_ONE: u64 = 42161;
@@ -16,7 +13,19 @@
 }
 
 crate::bindings!(
-<<<<<<< HEAD
+    ChainalysisOracle,
+    maplit::hashmap! {
+        MAINNET => address!("0x40C57923924B5c5c5455c48D93317139ADDaC8fb"),
+        ARBITRUM_ONE => address!("0x40C57923924B5c5c5455c48D93317139ADDaC8fb"),
+        BASE => address!("0x3A91A31cB3dC49b4db9Ce721F50a9D076c8D739B"),
+        AVALANCHE => address!("0x40C57923924B5c5c5455c48D93317139ADDaC8fb"),
+        BNB => address!("0x40C57923924B5c5c5455c48D93317139ADDaC8fb"),
+        OPTIMISM => address!("0x40C57923924B5c5c5455c48D93317139ADDaC8fb"),
+        POLYGON => address!("0x40C57923924B5c5c5455c48D93317139ADDaC8fb"),
+    }
+);
+
+crate::bindings!(
     IZeroex,
     maplit::hashmap! {
         crate::alloy::networks::MAINNET => address!("0xdef1c0ded9bec7f1a1670819833240f027b25eff"),
@@ -28,17 +37,6 @@
         crate::alloy::networks::OPTIMISM => address!("0xdef1abe32c034e558cdd535791643c58a13acc10"),
         crate::alloy::networks::POLYGON => address!("0xdef1c0ded9bec7f1a1670819833240f027b25eff"),
         // Not available on Lens
-=======
-    ChainalysisOracle,
-    maplit::hashmap! {
-        MAINNET => address!("0x40C57923924B5c5c5455c48D93317139ADDaC8fb"),
-        ARBITRUM_ONE => address!("0x40C57923924B5c5c5455c48D93317139ADDaC8fb"),
-        BASE => address!("0x3A91A31cB3dC49b4db9Ce721F50a9D076c8D739B"),
-        AVALANCHE => address!("0x40C57923924B5c5c5455c48D93317139ADDaC8fb"),
-        BNB => address!("0x40C57923924B5c5c5455c48D93317139ADDaC8fb"),
-        OPTIMISM => address!("0x40C57923924B5c5c5455c48D93317139ADDaC8fb"),
-        POLYGON => address!("0x40C57923924B5c5c5455c48D93317139ADDaC8fb"),
->>>>>>> 0b4416de
     }
 );
 
