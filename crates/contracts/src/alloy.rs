pub mod networks {
    pub const MAINNET: u64 = 1;
    pub const GNOSIS: u64 = 100;
    pub const SEPOLIA: u64 = 11155111;
    pub const ARBITRUM_ONE: u64 = 42161;
    pub const BASE: u64 = 8453;
    pub const POLYGON: u64 = 137;
    pub const AVALANCHE: u64 = 43114;
    pub const BNB: u64 = 56;
    pub const OPTIMISM: u64 = 10;
    pub const LENS: u64 = 232;
}

crate::bindings!(
    ChainalysisOracle,
    crate::deployments! {
        MAINNET => address!("0x40C57923924B5c5c5455c48D93317139ADDaC8fb"),
        ARBITRUM_ONE => address!("0x40C57923924B5c5c5455c48D93317139ADDaC8fb"),
        BASE => address!("0x3A91A31cB3dC49b4db9Ce721F50a9D076c8D739B"),
        AVALANCHE => address!("0x40C57923924B5c5c5455c48D93317139ADDaC8fb"),
        BNB => address!("0x40C57923924B5c5c5455c48D93317139ADDaC8fb"),
        OPTIMISM => address!("0x40C57923924B5c5c5455c48D93317139ADDaC8fb"),
        POLYGON => address!("0x40C57923924B5c5c5455c48D93317139ADDaC8fb"),
    }
);

crate::bindings!(
    IZeroex,
    crate::deployments! {
        MAINNET => address!("0xdef1c0ded9bec7f1a1670819833240f027b25eff"),
        SEPOLIA => address!("0xdef1c0ded9bec7f1a1670819833240f027b25eff"),
        ARBITRUM_ONE => address!("0xdef1c0ded9bec7f1a1670819833240f027b25eff"),
        BASE => address!("0xdef1c0ded9bec7f1a1670819833240f027b25eff"),
        AVALANCHE => address!("0xdef1c0ded9bec7f1a1670819833240f027b25eff"),
        BNB => address!("0xdef1c0ded9bec7f1a1670819833240f027b25eff"),
        OPTIMISM => address!("0xdef1abe32c034e558cdd535791643c58a13acc10"),
        POLYGON => address!("0xdef1c0ded9bec7f1a1670819833240f027b25eff"),
        // Not available on Lens
    }
);

crate::bindings!(ERC20Mintable);

crate::bindings!(GnosisSafe);
crate::bindings!(GnosisSafeCompatibilityFallbackHandler);
crate::bindings!(GnosisSafeProxy);
crate::bindings!(GnosisSafeProxyFactory);

crate::bindings!(BalancerV2Authorizer);
crate::bindings!(BalancerV2BasePool);
crate::bindings!(BalancerV2BasePoolFactory);
crate::bindings!(BalancerV2WeightedPool);
crate::bindings!(BalancerV2StablePool);
crate::bindings!(BalancerV2ComposableStablePool);
crate::bindings!(BalancerV2LiquidityBootstrappingPool);
crate::bindings!(
    BalancerV2WeightedPoolFactory,
    // <https://docs.balancer.fi/reference/contracts/deployment-addresses/mainnet.html#ungrouped-active-current-contracts>
    crate::deployments! {
        // <https://etherscan.io/tx/0x0f9bb3624c185b4e107eaf9176170d2dc9cb1c48d0f070ed18416864b3202792>
        MAINNET => (address!("0x8E9aa87E45e92bad84D5F8DD1bff34Fb92637dE9"), 12272147)
        // Not available on Sepolia (only version ≥ 4)
        // <https://docs.balancer.fi/reference/contracts/deployment-addresses/sepolia.html>
        // Not available on Lens
    }
);
crate::bindings!(
    BalancerV2WeightedPoolFactoryV3,
    // <https://docs.balancer.fi/reference/contracts/deployment-addresses/mainnet.html#ungrouped-active-current-contracts>
    crate::deployments! {
        // <https://etherscan.io/tx/0x39f357b78c03954f0bcee2288bf3b223f454816c141ef20399a7bf38057254c4>
        MAINNET => (address!("0x5Dd94Da3644DDD055fcf6B3E1aa310Bb7801EB8b"), 16520627),
        // <https://gnosisscan.io/tx/0x2ac3d873b6f43de6dd77525c7e5b68a8fc3a1dee40303e1b6a680b0285b26091>
        GNOSIS => (address!("0xC128a9954e6c874eA3d62ce62B468bA073093F25"), 26226256),
        // <https://snowscan.xyz/tx/0xdf2c77743cc9287df2022cd6c5f9209ecfecde07371717ab0427d96042a88640>
        AVALANCHE => (address!("0x94f68b54191F62f781Fe8298A8A5Fa3ed772d227"), 26389236),
        // <https://optimistic.etherscan.io/tx/0xc5e79fb00b9a8e2c89b136aae0be098e58f8e832ede13e8079213a75c9cd9c08>
        OPTIMISM => (address!("0xA0DAbEBAAd1b243BBb243f933013d560819eB66f"), 72832703),
        // <https://polygonscan.com/tx/0x2bc079c0e725f43670898b474afedf38462feee72ef8e874a1efcec0736672fc>
        POLYGON => (address!("0x82e4cFaef85b1B6299935340c964C942280327f4"), 39036828),
        // <https://bscscan.com/tx/0x91107b9581e18ec0a4a575d4713bdd7b1fc08656c35522d216307930aa4de7b6>
        BNB => (address!("0x6e4cF292C5349c79cCd66349c3Ed56357dD11B46"), 25474982),
        // Not available on Sepolia (only version ≥ 4)
        // <https://docs.balancer.fi/reference/contracts/deployment-addresses/sepolia.html>
        // Not available on Lens
    }
);
crate::bindings!(
    BalancerV2WeightedPoolFactoryV4,
    crate::deployments! {
        // <https://etherscan.io/tx/0xa5e6d73befaacc6fff0a4b99fd4eaee58f49949bcfb8262d91c78f24667fbfc9>
        MAINNET => (address!("0x897888115Ada5773E02aA29F775430BFB5F34c51"), 16878323),
        // <https://gnosisscan.io/tx/0xcb6768bd92add227d46668357291e1d67c864769d353f9f0041c59ad2a3b21bf>
        GNOSIS => (address!("0x6CaD2ea22BFA7F4C14Aae92E47F510Cd5C509bc7"), 27055829),
        // <https://docs.balancer.fi/reference/contracts/deployment-addresses/sepolia.html#pool-factories>
        // <https://sepolia.etherscan.io/tx/0x7dd392b586f1cdecfc635e7dd40ee1444a7836772811e59321fd4873ecfdf3eb>
        SEPOLIA => (address!("0x7920BFa1b2041911b354747CA7A6cDD2dfC50Cfd"), 3424893),
        // <https://arbiscan.io/tx/0x167fe7eb776d1be36b21402d8ae120088c393e28ae7ca0bd1defac84e0f2848b>
        ARBITRUM_ONE => (address!("0xc7E5ED1054A24Ef31D827E6F86caA58B3Bc168d7"), 72222060),
        // <https://basescan.org/tx/0x0732d3a45a3233a134d6e0e72a00ca7a971d82cdc51f71477892ac517bf0d4c9>
        BASE => (address!("0x4C32a8a8fDa4E24139B51b456B42290f51d6A1c4"), 1204869),
        // <https://snowscan.xyz/tx/0xa3fc8aab3b9baba3905045a53e52a47daafe79d4aa26d4fef5c51f3840aa55fa>
        AVALANCHE => (address!("0x230a59F4d9ADc147480f03B0D3fFfeCd56c3289a"), 27739006),
        // <https://optimistic.etherscan.io/tx/0xad915050179db368e43703f3ee1ec55ff5e5e5e0268c15f8839c9f360caf7b0b>
        OPTIMISM => (address!("0x230a59F4d9ADc147480f03B0D3fFfeCd56c3289a"), 82737545),
        // <https://polygonscan.com/tx/0x65e6b13231c2c5656357005a9e419ad6697178ae74eda1ea7522ecdafcf77136>
        OPTIMISM => (address!("0xFc8a407Bba312ac761D8BFe04CE1201904842B76"), 40611103),
        // <https://bscscan.com/tx/0xc7fada60761e3240332c4cbd169633f1828b2a15de23f0148db9d121afebbb4b>
        BNB => (address!("0x230a59F4d9ADc147480f03B0D3fFfeCd56c3289a"), 26665331),
        // Not available on Base and Lens
        // <https://docs.balancer.fi/reference/contracts/deployment-addresses/base.html>
    }
);
crate::bindings!(
    BalancerV2WeightedPool2TokensFactory,
    // <https://docs.balancer.fi/reference/contracts/deployment-addresses/mainnet.html#ungrouped-active-current-contracts>
    crate::deployments! {
        // <https://etherscan.io/tx/0xa5e6d73befaacc6fff0a4b99fd4eaee58f49949bcfb8262d91c78f24667fbfc9>
        MAINNET => (address!("0xa5bf2ddf098bb0ef6d120c98217dd6b141c74ee0"), 12349891),
        ARBITRUM_ONE => (address!("0xCF0a32Bbef8F064969F21f7e02328FB577382018"), 222864),
        // <https://optimistic.etherscan.io/tx/0xd5754950d47179d822ea976a8b2af82ffa80e992cf0660b02c0c218359cc8987>
        OPTIMISM => (address!("0xdAE7e32ADc5d490a43cCba1f0c736033F2b4eFca"), 7005512),
        // <https://polygonscan.com/tx/0xb8ac851249cc95bc0943ef0732d28bbd53b0b36c7dd808372666acd8c5f26e1c>
        POLYGON => (address!("0x8E9aa87E45e92bad84D5F8DD1bff34Fb92637dE9"), 15832998),
        // Not available on Sepolia, Base, Avalanche, BNB and Lens
        // <https://docs.balancer.fi/reference/contracts/deployment-addresses/sepolia.html>
        // <https://docs.balancer.fi/reference/contracts/deployment-addresses/base.html>
    }
);
crate::bindings!(
    BalancerV2StablePoolFactoryV2,
    // <https://docs.balancer.fi/reference/contracts/deployment-addresses/mainnet.html#ungrouped-active-current-contracts>
    crate::deployments! {
        // <https://etherscan.io/tx/0xef36451947ebd97b72278face57a53806e90071f4c902259db2db41d0c9a143d>
        MAINNET => (address!("0x8df6efec5547e31b0eb7d1291b511ff8a2bf987c"), 14934936),
        // <https://gnosisscan.io/tx/0xe062237f0c8583375b10cf514d091781bfcd52d9ababbd324180770a5efbc6b1>
        GNOSIS => (address!("0xf23b4DB826DbA14c0e857029dfF076b1c0264843"), 25415344),
        ARBITRUM_ONE => (address!("0xEF44D6786b2b4d544b7850Fe67CE6381626Bf2D6"), 14244664),
        // <https://optimistic.etherscan.io/tx/0xcf9f0bd731ded0e513708200df28ac11d17246fb53fc852cddedf590e41c9c03>
        OPTIMISM => (address!("0xeb151668006CD04DAdD098AFd0a82e78F77076c3"), 11088891),
        // <https://polygonscan.com/tx/0xa2c41d014791888a29a9491204446c1b9b2f5dee3f3eb31ad03f290259067b44>
        POLYGON => (address!("0xcA96C4f198d343E251b1a01F3EBA061ef3DA73C1"), 29371951),
        // Not available on Sepolia, Base, Avalanche, BNB and Lens
        // <https://docs.balancer.fi/reference/contracts/deployment-addresses/sepolia.html>
        // <https://docs.balancer.fi/reference/contracts/deployment-addresses/base.html>
    }
);
crate::bindings!(
    BalancerV2LiquidityBootstrappingPoolFactory,
    // <https://docs.balancer.fi/reference/contracts/deployment-addresses/mainnet.html#ungrouped-active-current-contracts>
    crate::deployments! {
        // <https://etherscan.io/tx/0x665ac1c7c5290d70154d9dfc1d91dc2562b143aaa9e8a77aa13e7053e4fe9b7c>
        MAINNET => (address!("0x751A0bC0e3f75b38e01Cf25bFCE7fF36DE1C87DE"), 12871780),
        ARBITRUM_ONE => (address!("0x142B9666a0a3A30477b052962ddA81547E7029ab"), 222870),
        // <https://polygonscan.com/tx/0xd9b5b9a9e6ea17a87f85574e93577e3646c9c2f9c8f38644f936949e6c853288>
        POLYGON => (address!("0x751A0bC0e3f75b38e01Cf25bFCE7fF36DE1C87DE"), 17116402),
        // Not available on Sepolia, Base, Avalanche, BNB, Optimism and Lens
        // <https://docs.balancer.fi/reference/contracts/deployment-addresses/sepolia.html>
        // <https://docs.balancer.fi/reference/contracts/deployment-addresses/base.html>
    }
);
crate::bindings!(
    BalancerV2NoProtocolFeeLiquidityBootstrappingPoolFactory,
    // <https://docs.balancer.fi/reference/contracts/deployment-addresses/mainnet.html#ungrouped-active-current-contracts>
    crate::deployments! {
        // <https://etherscan.io/tx/0x298381e567ff6643d9b32e8e7e9ff0f04a80929dce3e004f6fa1a0104b2b69c3>
        MAINNET => (address!("0x0F3e0c4218b7b0108a3643cFe9D3ec0d4F57c54e"), 13730248),
        // <https://docs.balancer.fi/reference/contracts/deployment-addresses/gnosis.html#ungrouped-active-current-contracts>
        // <https://gnosis.blockscout.com/tx/0xbd56fefdb27e4ff1c0852e405f78311d6bc2befabaf6c87a405ab19de8c1506a>
        GNOSIS => (address!("0x85a80afee867aDf27B50BdB7b76DA70f1E853062"), 25415236),
        // <https://docs.balancer.fi/reference/contracts/deployment-addresses/sepolia.html#ungrouped-active-current-contracts>
        // <https://sepolia.etherscan.io/tx/0xe0e8feb509a8aa8a1eaa0b0c4b34395ff2fd880fb854fbeeccc0af1826e395c9>
        SEPOLIA => (address!("0x45fFd460cC6642B8D8Fb12373DFd77Ceb0f4932B"), 25415236),
        ARBITRUM_ONE => (address!("0x1802953277FD955f9a254B80Aa0582f193cF1d77"), 4859669),
        // <https://basescan.org/tx/0x0529de9dbe772f4b4f48da93ae2c2d2c46e3d3221ced9e0c4063a7a5bc47e874>
        BASE => (address!("0x0c6052254551EAe3ECac77B01DFcf1025418828f"), 1206531),
        // <https://snowscan.xyz/tx/0x33a75d83436ae9fcda4b4986713417bf3dc80d9ceb8d2541817846b1ac579d9f>
        AVALANCHE => (address!("0x0F3e0c4218b7b0108a3643cFe9D3ec0d4F57c54e"), 26386552),
        // <https://bscscan.com/tx/0x8b964b97e6091bd41c93002c558d49adc26b8b31d2b30f3a33babbbbe8c55f47>
        BNB => (address!("0xC128468b7Ce63eA702C1f104D55A2566b13D3ABD"), 22691243),
        // <https://optimistic.etherscan.io/tx/0x14fb43f051eebdec645abf0125e52348dc875b0887b689f8db026d75f9c78dda>
        OPTIMISM => (address!("0xf302f9F50958c5593770FDf4d4812309fF77414f"), 7005915),
        // <https://polygonscan.com/tx/0x125bc007a86d771f8dc8f5fa1017de6e5a11162a458a72f25814503404bbeb0b>
        POLYGON => (address!("0x41B953164995c11C81DA73D212ED8Af25741b7Ac"), 22067480),
        // Not available on Lens
    }
);
crate::bindings!(
    BalancerV2ComposableStablePoolFactory,
    crate::deployments! {
        // <https://etherscan.io/tx/0x3b9e93ae050e59b3ca3657958ca30d1fd13fbc43208f8f0aa01ae992294f9961>
        MAINNET => (address!("0xf9ac7B9dF2b3454E841110CcE5550bD5AC6f875F"), 15485885),
        ARBITRUM_ONE => (address!("0xaEb406b0E430BF5Ea2Dc0B9Fe62E4E53f74B3a33"), 23227044),
        // <https://bscscan.com/tx/0x6c6e1c72c91c75714f698049f1c7b66d8f2baced54e0dd2522dfadff27b5ccf1>
        BNB => (address!("0xf302f9F50958c5593770FDf4d4812309fF77414f"), 22691193),
        // <https://optimistic.etherscan.io/tx/0xad2f330ad865dc7955376a3d9733486b38c53ba0d4757ad4e1b63b105401c506>
        OPTIMISM => (address!("0xf145caFB67081895EE80eB7c04A30Cf87f07b745"), 22182522),
        // <https://polygonscan.com/tx/0xe5d908be686056f1519663a407167c088924f60d29c799ec74438b9de891989e>
        POLYGON => (address!("0x136FD06Fa01eCF624C7F2B3CB15742c1339dC2c4"), 32774224),
        // Not available on Sepolia, Gnosis Chain, Base, Avalanche and Lens
        // <https://docs.balancer.fi/reference/contracts/deployment-addresses/sepolia.html>
        // <https://docs.balancer.fi/reference/contracts/deployment-addresses/base.html>
    }
);
crate::bindings!(
    BalancerV2ComposableStablePoolFactoryV3,
    crate::deployments! {
        // <https://etherscan.io/tx/0xd8c9ba758cb318beb0c9525b7621280a22b6dfe02cf725a3ece0718598f260ef>
        MAINNET => (address!("0xdba127fBc23fb20F5929C546af220A991b5C6e01"), 16580899),
        // <https://gnosisscan.io/tx/0x2abd7c865f8ab432b340f7de897192c677ffa254908fdec14091e0cd06962963>
        GNOSIS => (address!("0xC128468b7Ce63eA702C1f104D55A2566b13D3ABD"), 26365805),
        ARBITRUM_ONE => (address!("0x1c99324EDC771c82A0DCCB780CC7DDA0045E50e7"), 58948370),
        // <https://bscscan.com/tx/0xfe0c47c2b124a059d11704c1bd1815dcc554834ae0c2d11c433946226015619f>
        BNB => (address!("0xacAaC3e6D6Df918Bf3c809DFC7d42de0e4a72d4C"), 25475700),
        // <https://optimistic.etherscan.io/tx/0x2bb1c3fbf1f370c6e20ecda36b555de1a4426340908055c4274823e31f92210e>
        OPTIMISM => (address!("0xe2E901AB09f37884BA31622dF3Ca7FC19AA443Be"), 72832821),
        // <https://polygonscan.com/tx/0xb189a45eac7ea59c0bb638b5ae6c4c93f9877f31ce826e96b792a9154e7a32a7>
        POLYGON => (address!("0x7bc6C0E73EDAa66eF3F6E2f27b0EE8661834c6C9"), 39037615),
        // Not available on Sepolia (only version ≥ 4) and on Base (only version ≥ 5)
        // <https://docs.balancer.fi/reference/contracts/deployment-addresses/sepolia.html>
        // <https://docs.balancer.fi/reference/contracts/deployment-addresses/base.html>
        // Not available on Lens
    }
);
crate::bindings!(
    BalancerV2ComposableStablePoolFactoryV4,
    crate::deployments! {
        // <https://etherscan.io/tx/0x3b61da162f3414c376cfe8b38d57ca6ba3c40b24446029ddab1187f4ae7c2bd7>
        MAINNET => (address!("0xfADa0f4547AB2de89D1304A668C39B3E09Aa7c76"), 16878679),
        // <https://gnosisscan.io/tx/0x2739416da7e44add08bdfb5e4e5a29ca981383b97162748887efcc5c1241b2f1>
        GNOSIS => (address!("0xD87F44Df0159DC78029AB9CA7D7e57E7249F5ACD"), 27056416),
        // <https://docs.balancer.fi/reference/contracts/deployment-addresses/sepolia.html#deprecated-contracts>
        // <https://sepolia.etherscan.io/tx/0x9313a59ad9a95f2518076cbf4d0dc5f312e0b013a43a7ea4821cae2aa7a50aa2>
        SEPOLIA => (address!("0xA3fd20E29358c056B727657E83DFd139abBC9924"), 3425277),
        ARBITRUM_ONE => (address!("0x2498A2B0d6462d2260EAC50aE1C3e03F4829BA95"), 72235860),
        // <https://snowscan.xyz/tx/0x7b396102e767ec5f2bc06fb2c9d7fb704d0ddc537c04f28cb538c6de7cc4261e>
        AVALANCHE => (address!("0x3B1eb8EB7b43882b385aB30533D9A2BeF9052a98"), 29221425),
        // <https://bscscan.com/tx/0x2819b490b5e04e27d66476730411df8e572bc33038aa869a370ecfa852de0cbf>
        BNB => (address!("0x1802953277FD955f9a254B80Aa0582f193cF1d77"), 26666380),
        // <https://optimistic.etherscan.io/tx/0x5d6c515442188eb4af83524618333c0fbdab0df809af01c4e7a9e380f1841199>
        OPTIMISM => (address!("0x1802953277FD955f9a254B80Aa0582f193cF1d77"), 82748180),
        // <https://polygonscan.com/tx/0x2cea6a0683e67ebdb7d4a1cf1ad303126c5f228f05f8c9e2ccafdb1f5a024376>
        POLYGON => (address!("0x6Ab5549bBd766A43aFb687776ad8466F8b42f777"), 40613553),
        // Not available on Base and Lens
        // <https://docs.balancer.fi/reference/contracts/deployment-addresses/base.html>
    }
);
crate::bindings!(
    BalancerV2ComposableStablePoolFactoryV5,
    crate::deployments! {
        // <https://etherscan.io/tx/0x1fc28221925959c0713d04d9f9159255927ebb94b7fa76e4795db0e365643c07>
        MAINNET => (address!("0xDB8d758BCb971e482B2C45f7F8a7740283A1bd3A"), 17672478),
        // <https://gnosisscan.io/tx/0xcbf18b5a0d1f1fca9b30d08ab77d8554567c3bffa7efdd3add273073d20bb1e2>
        GNOSIS => (address!("0x4bdCc2fb18AEb9e2d281b0278D946445070EAda7"), 28900564),
        // <https://docs.balancer.fi/reference/contracts/deployment-addresses/sepolia.html#ungrouped-active-current-contracts>
        // <https://sepolia.etherscan.io/tx/0x2c155dde7c480929991dd2a3344d9fdd20252f235370d46d0887b151dc0416bd>
        SEPOLIA => (address!("0xa523f47A933D5020b23629dDf689695AA94612Dc"), 3872211),
        ARBITRUM_ONE => (address!("0xA8920455934Da4D853faac1f94Fe7bEf72943eF1"), 110212282),
        // <https://basescan.org/tx/0x1d291ba796b0397d73581b17695cf0e53e61551e419c43d11d81198b00c2bfd3>
        BASE => (address!("0x8df317a729fcaA260306d7de28888932cb579b88"), 1204710),
        // <https://snowscan.xyz/tx/0x000659feb0831fc511f5c2ad12f3b2d466152b753c805fcb06e848701fd1b4b7>
        AVALANCHE => (address!("0xE42FFA682A26EF8F25891db4882932711D42e467"), 32478827),
        // <https://bscscan.com/tx/0x5bdfed936f82800e80543d5212cb287dceebb52c29133838acbe7e148bf1a447>
        BNB => (address!("0x4fb47126Fa83A8734991E41B942Ac29A3266C968"), 29877945),
        // <https://optimistic.etherscan.io/tx/0xa141b35dbbb18154e2452b1ae6ab7d82a6555724a878b5fccff40e18c8ae3484>
        OPTIMISM => (address!("0x043A2daD730d585C44FB79D2614F295D2d625412"), 106752707),
        // <https://polygonscan.com/tx/0xa3d9a1cf00eaca469d6f9ec2fb836bbbfdfbc3b0eeadc07619bb9e695bfdecb8>
        POLYGON => (address!("0xe2fa4e1d17725e72dcdAfe943Ecf45dF4B9E285b"), 44961548),
        // Not available on Lens
    }
);
crate::bindings!(
    BalancerV2ComposableStablePoolFactoryV6,
    crate::deployments! {
        // <https://etherscan.io/tx/0x4149cadfe5d3431205d9819fca44ed7a4c2b101adc51adc75cc4586dee237be8>
        MAINNET => (address!("0x5B42eC6D40f7B7965BE5308c70e2603c0281C1E9"), 19314764),
        // <https://gnosisscan.io/tx/0xc3fc1fb96712a0659b7e9e5f406f63bdf5cbd5df9e04f0372c28f75785036791>
        GNOSIS => (address!("0x47B489bf5836f83ABD928C316F8e39bC0587B020"), 32650879),
        // <https://sepolia.etherscan.io/tx/0x53aa3587002469b758e2bb87135d9599fd06e7be944fe61c7f82045c45328566>
        SEPOLIA => (address!("0x05503B3aDE04aCA81c8D6F88eCB73Ba156982D2B"), 5369821),
        // <https://arbiscan.io/tx/0xfa1e7642e135fb32dc14c990b851e5e7a0ac7a463e3a60c5003ae4142396f45e>
        ARBITRUM_ONE => (address!("0x4bdCc2fb18AEb9e2d281b0278D946445070EAda7"), 184805448),
        // <https://basescan.org/tx/0x5d3342faf0368b939daa93247536afa26cc72c83de52ba7711ae1b8646688467>
        BASE => (address!("0x956CCab09898C0AF2aCa5e6C229c3aD4E93d9288"), 11099703),
        // <https://snowscan.xyz/tx/0x246248ad396826dbfbdc5360cb9cbbdb3a672efa08cc745d1670900888c58c7b>
        AVALANCHE => (address!("0xb9F8AB3ED3F3aCBa64Bc6cd2DcA74B7F38fD7B88"), 42186350),
        // <https://bscscan.com/tx/0x6784ab50138c7488bc14d4d9beb6a9e1ddc209a45f0a96b4ee98a7db84167dea>
        BNB => (address!("0x6B5dA774890Db7B7b96C6f44e6a4b0F657399E2e"), 36485719),
        // <https://optimistic.etherscan.io/tx/0xa38b696479f35a9751ca8b1f0ddeb160188b3146113975b8c2b657c2fe7d7fd2>
        OPTIMISM => (address!("0x4bdCc2fb18AEb9e2d281b0278D946445070EAda7"), 116694338),
        // <https://polygonscan.com/tx/0x7b9678ad538b1cd3f3a03e63455e7d49a1bc716ea42310fbf99df4bf93ecfdfa>
        POLYGON => (address!("0xEAedc32a51c510d35ebC11088fD5fF2b47aACF2E"), 53996258),
        // Not available on Lens
    }
);
crate::bindings!(
    // Balancer addresses can be obtained from:
    // <https://github.com/balancer/balancer-subgraph-v2/blob/master/networks.yaml>
    BalancerV2Vault,
    crate::deployments! {
        // <https://etherscan.io/tx/0x28c44bb10d469cbd42accf97bd00b73eabbace138e9d44593e851231fbed1cb7>
        MAINNET => (address!("0xBA12222222228d8Ba445958a75a0704d566BF2C8"), 12272146),
        // <https://gnosisscan.io/tx/0x21947751661e1b9197492f22779af1f5175b71dc7057869e5a8593141d40edf1>
        GNOSIS => (address!("0xBA12222222228d8Ba445958a75a0704d566BF2C8"), 24821598),
        // <https://sepolia.etherscan.io/tx/0xb22509c6725dd69a975ecb96a0c594901eeee6a279cc66d9d5191022a7039ee6>
        SEPOLIA => (address!("0xBA12222222228d8Ba445958a75a0704d566BF2C8"), 3418831),
        // <https://arbiscan.io/tx/0xe2c3826bd7b15ef8d338038769fe6140a44f1957a36b0f27ab321ab6c68d5a8e>
        ARBITRUM_ONE => (address!("0xBA12222222228d8Ba445958a75a0704d566BF2C8"), 222832),
        // <https://basescan.org/tx/0x0dc2e3d436424f2f038774805116896d31828c0bf3795a6901337bdec4e0dff6>
        BASE => (address!("0xBA12222222228d8Ba445958a75a0704d566BF2C8"), 1196036),
        // <https://snowscan.xyz/tx/0xc49af0372feb032e0edbba6988410304566b1fd65546c01ced620ac3c934120f>
        AVALANCHE => (address!("0xBA12222222228d8Ba445958a75a0704d566BF2C8"), 26386141),
        // <https://bscscan.com/tx/0x1de8caa6c54ff9a25600e26d80865d84c9cc4d33c2b98611240529ee7de5cd74>
        BNB => (address!("0xBA12222222228d8Ba445958a75a0704d566BF2C8"), 22691002),
        // <https://optimistic.etherscan.io/tx/0xa03cb990595df9eed6c5db17a09468cab534aed5f5589a06c0bb3d19dd2f7ce9>
        OPTIMISM => (address!("0xBA12222222228d8Ba445958a75a0704d566BF2C8"), 7003431),
        // <https://polygonscan.com/tx/0x66f275a2ed102a5b679c0894ced62c4ebcb2a65336d086a916eb83bd1fe5c8d2>
        POLYGON => (address!("0xBA12222222228d8Ba445958a75a0704d566BF2C8"), 15832990),
        // Not available on Lens
    }
);
crate::bindings!(
    BalancerV3BatchRouter,
    crate::deployments! {
        // <https://etherscan.io/tx/0x41cb8619fb92dd532eb09b0e81fd4ce1c6006a10924893f02909e36a317777f3>
        MAINNET => (address!("0x136f1EFcC3f8f88516B9E94110D56FDBfB1778d1"), 21339510),
        // <https://gnosisscan.io/tx/0xeafddbace9f445266f851ef1d92928e3d01a4622a1a6780b41ac52d5872f12ab>
        GNOSIS => (address!("0xe2fa4e1d17725e72dcdAfe943Ecf45dF4B9E285b"), 37377506),
        // <https://sepolia.etherscan.io/tx/0x95ed8e1aaaa7bdc5881f3c8fc5a4914a66639bee52987c3a1ea88545083b0681>
        SEPOLIA => (address!("0xC85b652685567C1B074e8c0D4389f83a2E458b1C"), 7219301),
        // <https://arbiscan.io/tx/0xa7968c6bc0775208ffece789c6e5d09b0eea5f2c3ed2806e9bd94fb0b978ff0f>
        ARBITRUM_ONE => (address!("0xaD89051bEd8d96f045E8912aE1672c6C0bF8a85E"), 297828544),
        // <https://basescan.org/tx/0x47b81146714630ce50445bfa28872a36973acedf785317ca423498810ec8e76c>
        BASE => (address!("0x85a80afee867aDf27B50BdB7b76DA70f1E853062"), 25347205),
        // <https://snowscan.xyz/tx/0x3bfaba7135ee2d67d98f20ee1aa4c8b7e81e47be64223376f3086bab429ac806>
        AVALANCHE => (address!("0xc9b36096f5201ea332Db35d6D195774ea0D5988f"), 59965747),
        // <https://optimistic.etherscan.io/tx/0xf370aab0d652f3e0f7c34e1a53e1afd98e86c487138300b0939d4e54b0088b67>
        OPTIMISM => (address!("0xaD89051bEd8d96f045E8912aE1672c6C0bF8a85E"), 133969588),
        // Not available on Lens, Polygon, BNB
    }
);

// UniV2
crate::bindings!(
    BaoswapRouter,
    crate::deployments! {
       // https://gnosisscan.io/tx/0xdcbfa037f2c6c7456022df0632ec8d6a75d0f9a195238eec679d5d26895eb7b1
       GNOSIS => (address!("0x6093AeBAC87d62b1A5a4cEec91204e35020E38bE"))
    }
);
crate::bindings!(
    HoneyswapRouter,
    crate::deployments! {
        GNOSIS => (address!("0x1C232F01118CB8B424793ae03F870aa7D0ac7f77"))
    }
);
crate::bindings!(
    PancakeRouter,
    crate::deployments! {
        // <https://etherscan.io/tx/0x6e441248a9835ca10a3c29a19f2e1ed61d2e35f3ecb3a5b9e4ee170d62a22d16>
        MAINNET => (address!("0xEfF92A263d31888d860bD50809A8D171709b7b1c")),
        // <https://arbiscan.io/tx/0x4a2da73cbfcaafb0347e4525307a095e38bf7532435cb0327d1f5ee2ee15a011>
        ARBITRUM_ONE => (address!("0x8cFe327CEc66d1C090Dd72bd0FF11d690C33a2Eb")),
        // <https://basescan.org/tx/0xda322aef5776698ac6da56be1ffaa0f9994a983cdeb9f2aeaba47437809ae6ef>
        BASE => (address!("0x8cFe327CEc66d1C090Dd72bd0FF11d690C33a2Eb")),
        // <https://bscscan.com/tx/0x1bfbff8411ed44e609d911476b0d35a28284545b690902806ea0a7ff0453e931>
        BNB => (address!("0x10ED43C718714eb63d5aA57B78B54704E256024E"))
    }
);
crate::bindings!(
    SushiSwapRouter,
    // <https://docs.sushi.com/contracts/cpamm>
    crate::deployments! {
        // <https://etherscan.io/tx/0x4ff39eceee7ba9a63736eae38be69b10347975ff5fa4d9b85743a51e1c384094>
        MAINNET => (address!("0xd9e1ce17f2641f24ae83637ab66a2cca9c378b9f")),
        // <https://gnosisscan.io/tx/0x8b45ccbc2afd0132ef8b636064e0e745ff93b53942a56e320bb930666dd0fb18>
        GNOSIS => (address!("0x1b02da8cb0d097eb8d57a175b88c7d8b47997506")),
        // <https://arbiscan.io/tx/0x40b22402bcac46330149ac9848f8bddd02b0a1e79d4a71934655a634051be1a1>
        ARBITRUM_ONE => (address!("0x1b02da8cb0d097eb8d57a175b88c7d8b47997506")),
        // <https://basescan.org/tx/0xbb673c483292e03d202e95a023048b8bda459bf12402e7688f7e10be8b4dc67d>
        BASE => (address!("0x6bded42c6da8fbf0d2ba55b2fa120c5e0c8d7891")),
        // <https://snowtrace.io/tx/0x8185bcd3cc8544f8767e5270c4d7eb1e9b170fc0532fc4f0d7e7a1018e1f13ba>
        AVALANCHE => (address!("0x1b02da8cb0d097eb8d57a175b88c7d8b47997506")),
        // <https://bscscan.com/tx/0xf22f827ae797390f6e478b0a11aa6e92d6da527f47130ef70d313ff0e0b2a83f>
        BNB => (address!("0x1b02da8cb0d097eb8d57a175b88c7d8b47997506")),
        // <https://optimistic.etherscan.io/tx/0x88be6cc83f5bfccb8196db351866bac5c99ab8f7b451ea9975319ba05c3bf8f7>
        OPTIMISM => (address!("0x2abf469074dc0b54d793850807e6eb5faf2625b1")),
        // <https://polygonscan.com/tx/0x3dcf8fc780ae6fbe40b1ae57927a8fb405f54cbe89d0021a781a100d2086e5ba>
        POLYGON => (address!("0x1b02da8cb0d097eb8d57a175b88c7d8b47997506")),
        // Not available on Lens
    }
);
crate::bindings!(
    SwaprRouter,
    // <https://swapr.gitbook.io/swapr/contracts>
    crate::deployments! {
        // <https://etherscan.io/tx/0x3f4ccc676637906db24caf043c89dafce959321c02266c6a4ab706fcec79a5f7>
        MAINNET => address!("0xb9960d9bca016e9748be75dd52f02188b9d0829f"),
        // <https://gnosisscan.io/tx/0x0406e774caced468b8f84d7c7ed9b6e9c324601af38f44e385aecf7a7d01feb4>
        GNOSIS => address!("0xE43e60736b1cb4a75ad25240E2f9a62Bff65c0C0"),
        // <https://arbiscan.io/tx/0x09771774fc138775472910f6bb0f2e03ff74e1e32a658e9c3e4d8f59f6431ba8>
        ARBITRUM_ONE => address!("0x530476d5583724A89c8841eB6Da76E7Af4C0F17E"),
        // Not available on Base and Lens
    }
);
crate::bindings!(ISwaprPair);
crate::bindings!(
    TestnetUniswapV2Router02,
    crate::deployments! {
        // <https://sepolia.etherscan.io/tx/0x2bf9a91a42d53e161897d9c581f798df9db6fb00587803dde7e7b8859118d821>
        SEPOLIA => address!("0x86dcd3293C53Cf8EFd7303B57beb2a3F671dDE98"),
    }
);
crate::bindings!(
    UniswapV2Factory,
    // <https://docs.uniswap.org/contracts/v2/reference/smart-contracts/factory>
    crate::deployments! {
        // <https://etherscan.io/tx/0xc31d7e7e85cab1d38ce1b8ac17e821ccd47dbde00f9d57f2bd8613bff9428396>
        MAINNET => address!("0x5C69bEe701ef814a2B6a3EDD4B1652CB9cc5aA6f"),
        // <https://gnosisscan.io/tx/0x446de52c460bed3f49a4342eab247bb4b2fe2993962c284fb9bc14a983c7a3d4>
        GNOSIS => address!("0xA818b4F111Ccac7AA31D0BCc0806d64F2E0737D7"),
        // <https://arbiscan.io/tx/0x83b597d54496c0b64d66a3b9a65c312e406262511c908f702ef06755d13ab2f3>
        ARBITRUM_ONE => address!("0xf1D7CC64Fb4452F05c498126312eBE29f30Fbcf9"),
        // <https://basescan.org/tx/0x3c94031f81d9afe3beeb8fbcf4dcf1bd5b5688b86081d94e3d0231514dc00d31>
        BASE => address!("0x8909Dc15e40173Ff4699343b6eB8132c65e18eC6"),
        // <https://sepolia.etherscan.io/tx/0x0a5e26b22f6b470857957a1d5a92ad4a7d3c5e7cf254ddd80edfe23df70eae71>
        SEPOLIA => address!("0xF62c03E08ada871A0bEb309762E260a7a6a880E6"),
        // <https://snowtrace.io/tx/0xd06a069b11fc0c998b404c5736957cc16c71cf1f7dbf8a7d4244c84036ea6edd>
        AVALANCHE => address!("0x9e5A52f57b3038F1B8EeE45F28b3C1967e22799C"),
        // <https://bscscan.com/tx/0x7305a4bddc54eee158f245a09526969697ac1a9f56d090b124ebfc85ff71a5cf>
        BNB => address!("0x8909Dc15e40173Ff4699343b6eB8132c65e18eC6"),
        // <https://optimistic.etherscan.io/tx/0xf7227dcbbfa4ea2bb2634f2a1f364a64b028f9e9e393974fea8d435cd097c72e>
        OPTIMISM => address!("0x0c3c1c532F1e39EdF36BE9Fe0bE1410313E074Bf"),
        // <https://polygonscan.com/tx/0x712ac56155a301fca4b7a761e232233f41a104865a74b1a59293835da355292a>
        POLYGON => address!("0x9e5A52f57b3038F1B8EeE45F28b3C1967e22799C"),
        // Not available on Lens
    }
);
crate::bindings!(
    UniswapV2Router02,
    // <https://docs.uniswap.org/contracts/v2/reference/smart-contracts/router-02>
    crate::deployments! {
        // <https://etherscan.io/tx/0x4fc1580e7f66c58b7c26881cce0aab9c3509afe6e507527f30566fbf8039bcd0>
        MAINNET => address!("0x7a250d5630B4cF539739dF2C5dAcb4c659F2488D"),
        // <https://gnosisscan.io/tx/0xfcc495cdb313b48bbb0cd0a25cb2e8fd512eb8fb0b15f75947a9d5668e47a918>
        GNOSIS => address!("0x1C232F01118CB8B424793ae03F870aa7D0ac7f77"),
        // <https://arbiscan.io/tx/0x630cd9d56a85e1bac7795d254fef861304a6838e28869badef19f19defb48ba6>
        ARBITRUM_ONE => address!("0x4752ba5dbc23f44d87826276bf6fd6b1c372ad24"),
        // <https://basescan.org/tx/0x039224ce16ebe5574f51da761acbdfbd21099d6230c39fcd8ff566bbfd6a50a9>
        BASE => address!("0x4752ba5dbc23f44d87826276bf6fd6b1c372ad24"),
        // <https://sepolia.etherscan.io/tx/0x92674b51681d2e99e71e03bd387bc0f0e79f2412302b49ed5626d1fa2311bab9>
        SEPOLIA => address!("0xeE567Fe1712Faf6149d80dA1E6934E354124CfE3"),
        // <https://snowtrace.io/tx/0x7372f1eedf9d32fb4185d486911f44542723dae766eea04bc3f14724bae9552e>
        AVALANCHE => address!("0x4752ba5dbc23f44d87826276bf6fd6b1c372ad24"),
        // <https://bscscan.com/tx/0x9e940f846abea7dcc1f0bd5c261f405c104628c855346f8cac966f52905ee0fa>
        BNB => address!("0x4752ba5dbc23f44d87826276bf6fd6b1c372ad24"),
        // <https://optimistic.etherscan.io/tx/0x2dcb9a76100e5be49e89085b87bd447b1966a9d823d5985e1a8197834c60e6bd>
        OPTIMISM => address!("0x4A7b5Da61326A6379179b40d00F57E5bbDC962c2"),
        // <https://polygonscan.com/tx/0x66186e0cacd2f6b3ad2eae586bd331daafd0572eb80bf71be694181858198025>
        POLYGON => address!("0xedf6066a2b290C185783862C7F4776A2C8077AD1"),
        // Not available on Lens
    }
);
crate::bindings!(IUniswapLikeRouter);
crate::bindings!(IUniswapLikePair);
crate::bindings!(UniswapV3Pool);

crate::bindings!(
    HooksTrampoline,
    // <https://github.com/cowprotocol/hooks-trampoline/blob/993427166ade6c65875b932f853776299290ac4b/networks.json>
    crate::deployments! {
        MAINNET  => address!("0x60Bf78233f48eC42eE3F101b9a05eC7878728006"),
        // Gnosis is using the old instance of the hook trampoline since it's hardcoded in gnosis pay rebalance integration.
        GNOSIS  => address!("0x01DcB88678aedD0C4cC9552B20F4718550250574"),
        SEPOLIA  => address!("0x60Bf78233f48eC42eE3F101b9a05eC7878728006"),
        ARBITRUM_ONE  => address!("0x60Bf78233f48eC42eE3F101b9a05eC7878728006"),
        BASE  => address!("0x60Bf78233f48eC42eE3F101b9a05eC7878728006"),
        AVALANCHE  => address!("0x60Bf78233f48eC42eE3F101b9a05eC7878728006"),
        BNB  => address!("0x60Bf78233f48eC42eE3F101b9a05eC7878728006"),
        OPTIMISM  => address!("0x60Bf78233f48eC42eE3F101b9a05eC7878728006"),
        POLYGON  => address!("0x60Bf78233f48eC42eE3F101b9a05eC7878728006"),
        LENS  => address!("0x60Bf78233f48eC42eE3F101b9a05eC7878728006"),
    }
);

crate::bindings!(
    CoWSwapEthFlow,
    crate::deployments! {
        // <https://etherscan.io/tx/0x0247e3c15f59a52b099f192265f1c1e6227f48a280717b3eefd7a5d9d0c051a1>
        MAINNET => (address!("0x40a50cf069e992aa4536211b23f286ef88752187"), 16169866),
        // <https://gnosisscan.io/tx/0x6280e079f454fbb5de3c52beddd64ca2b5be0a4b3ec74edfd5f47e118347d4fb>
        GNOSIS => (address!("0x40a50cf069e992aa4536211b23f286ef88752187"), 25414331),
        // <https://github.com/cowprotocol/ethflowcontract/blob/v1.1.0-artifacts/networks.prod.json#L11-L14>
        // <https://sepolia.etherscan.io/tx/0x558a7608a770b5c4f68fffa9b02e7908a40f61b557b435ea768a4c62cb79ae25>
        SEPOLIA => (address!("0x0b7795E18767259CC253a2dF471db34c72B49516"), 4718739),
        // <https://arbiscan.io/tx/0xa4066ca77bbe1f21776b4c26315ead3b1c054b35814b49e0c35afcbff23e1b8d>
        ARBITRUM_ONE => (address!("0x6DFE75B5ddce1ADE279D4fa6BD6AeF3cBb6f49dB"), 204747458),
        // <https://basescan.org/tx/0xc3555c4b065867cbf34382438e1bbaf8ee39eaf10fb0c70940c8955962e76e2c>
        BASE => (address!("0x3C3eA1829891BC9bEC3d06A81d5d169e52a415e3"), 21490258),
        // <https://snowscan.xyz/tx/0x71a2ed9754247210786effa3269bc6eb68b7521b5052ac9f205af7ac364f608f>
        AVALANCHE => (address!("0x04501b9b1d52e67f6862d157e00d13419d2d6e95"), 60496408),
        // <https://bscscan.com/tx/0x959a60a42d36e0efd247b3cf19ed9d6da503d01bce6f87ed31e5e5921111222e>
        BNB => (address!("0x04501b9b1d52e67f6862d157e00d13419d2d6e95"), 48411237),
        // <https://optimistic.etherscan.io/tx/0x0644f10f7ae5448240fc592ad21abf4dabac473a9d80904af5f7865f2d6509e2>
        OPTIMISM => (address!("0x04501b9b1d52e67f6862d157e00d13419d2d6e95"), 134607215),
        // <https://polygonscan.com/tx/0xc3781c19674d97623d13afc938fca94d53583f4051020512100e84fecd230f91>
        POLYGON => (address!("0x04501b9b1d52e67f6862d157e00d13419d2d6e95"), 71296258),
        // <https://explorer.lens.xyz/tx/0xc59b5ffadb40158f9390b1d77f19346dbe9214b27f26346dfa2990ad379a1a32>
        LENS => (address!("0xFb337f8a725A142f65fb9ff4902d41cc901de222"), 3007173),
    }
);
crate::bindings!(CoWSwapOnchainOrders);
crate::bindings!(ERC1271SignatureValidator);

// Used in the gnosis/solvers repo for the balancer solver
crate::bindings!(
    BalancerQueries,
    crate::deployments! {
        // <https://etherscan.io/tx/0x30799534f3a0ab8c7fa492b88b56e9354152ffaddad15415184a3926c0dd9b09>
        MAINNET => (address!("0xE39B5e3B6D74016b2F6A9673D7d7493B6DF549d5"), 15188261),
        // <https://arbiscan.io/tx/0x710d93aab52b6c10197eab20f9d6db1af3931f9890233d8832268291ef2f54b3>
        ARBITRUM_ONE => (address!("0xE39B5e3B6D74016b2F6A9673D7d7493B6DF549d5"), 18238624),
        // <https://optimistic.etherscan.io/tx/0xf3b2aaf3e12c7de0987dc99a26242b227b9bc055342dda2e013dab0657d6f9f1>
        OPTIMISM => (address!("0xE39B5e3B6D74016b2F6A9673D7d7493B6DF549d5"), 15288107),
        // <https://basescan.org/tx/0x425d04ee79511c17d06cd96fe1df9e0727f7e7d46b31f36ecaa044ada6a0d29a>
        BASE => (address!("0x300Ab2038EAc391f26D9F895dc61F8F66a548833"), 1205869),
        // <https://gnosisscan.io/tx/0x5beb3051d393aac24cb236dc850c644f345af65c4927030bd1033403e2f2e503>
        GNOSIS => (address!("0x0F3e0c4218b7b0108a3643cFe9D3ec0d4F57c54e"), 24821845),
        // <https://polygonscan.com/tx/0x0b74f5c230f9b7df8c7a7f0d1ebd5e6c3fab51a67a9bcc8f05c350180041682e>
        POLYGON => (address!("0xE39B5e3B6D74016b2F6A9673D7d7493B6DF549d5"), 30988035),
        // <https://snowtrace.io/tx/0xf484e1efde47209bad5f72642bcb8d8e2a4092a5036434724ffa2d039e93a1bf?chainid=43114>
        AVALANCHE => (address!("0xC128468b7Ce63eA702C1f104D55A2566b13D3ABD"), 26387068),
        // Not available on Lens
    }
);

crate::bindings!(
    ILiquoriceSettlement,
    crate::deployments! {
        // <https://liquorice.gitbook.io/liquorice-docs/links/smart-contracts>
        MAINNET => address!("0x0448633eb8B0A42EfED924C42069E0DcF08fb552"),
        ARBITRUM_ONE => address!("0x0448633eb8B0A42EfED924C42069E0DcF08fb552"),
    }
);

crate::bindings!(
    FlashLoanRouter,
    crate::deployments! {
        MAINNET => address!("0x9da8b48441583a2b93e2ef8213aad0ec0b392c69"),
        GNOSIS => address!("0x9da8b48441583a2b93e2ef8213aad0ec0b392c69"),
        SEPOLIA => address!("0x9da8b48441583a2b93e2ef8213aad0ec0b392c69"),
        ARBITRUM_ONE => address!("0x9da8b48441583a2b93e2ef8213aad0ec0b392c69"),
        BASE => address!("0x9da8b48441583a2b93e2ef8213aad0ec0b392c69"),
        POLYGON => address!("0x9da8b48441583a2b93e2ef8213aad0ec0b392c69"),
        AVALANCHE => address!("0x9da8b48441583a2b93e2ef8213aad0ec0b392c69"),
    }
);

<<<<<<< HEAD
crate::bindings!(
    Permit2,
    crate::deployments! {
        // <https://etherscan.io/tx/0xf2f1fe96c16ee674bb7fcee166be52465a418927d124f5f1d231b36eae65d377>
        MAINNET => (address!("0x000000000022D473030F116dDEE9F6B43aC78BA3"), 15986406),
        // <https://gnosisscan.io/tx/0x3ba511410edc92cafe94bd100e25adb37981499d17947a3d64c8523fbfd31864>
        GNOSIS => (address!("0x000000000022D473030F116dDEE9F6B43aC78BA3"), 27338672),
        // <https://sepolia.etherscan.io/tx/0x363df5deeead44d8fd38425f3986e3e81946a6c59d8b68fe33926cc700713173>
        SEPOLIA => (address!("0x000000000022D473030F116dDEE9F6B43aC78BA3"), 2356287),
        // <https://arbiscan.io/tx/0xe244dafca8211ed6fb123efaa5075b7d5813749718412ca435c872afd0e2ea82>
        ARBITRUM_ONE => (address!("0x000000000022D473030F116dDEE9F6B43aC78BA3"), 38692735),
        // <https://basescan.org/tx/0x26fbdea9a47ba8e21676bc6b6a72a19dded1a0c270e96d5236886ca9c5000d3f>
        BASE => (address!("0x000000000022D473030F116dDEE9F6B43aC78BA3"), 1425180),
        // <https://snowscan.xyz/tx/0x38fd76c2165d920c7e006defd67eeeb0069bf93e41741eec3bbb83d196610a56>
        AVALANCHE => (address!("0x000000000022D473030F116dDEE9F6B43aC78BA3"), 28844415),
        // <https://bscscan.com/tx/0xb038ec7b72db4207e0c0d5433e1cabc41b4e4f9b9cac577173b3188fc508a6c3>
        BNB => (address!("0x000000000022D473030F116dDEE9F6B43aC78BA3"), 25343783),
        // <https://optimistic.etherscan.io/tx/0xf0a51e0d0579ef8cc7965f5797bd7665ddac14d4d2141423676b8862f7668352>
        OPTIMISM => (address!("0x000000000022D473030F116dDEE9F6B43aC78BA3"), 38854427),
        // <https://polygonscan.com/tx/0xe2a4d996de0d6a23108f701b37acba6c47ee34448bb51fec5c23f542a6f3ccc8>
        POLYGON => (address!("0x000000000022D473030F116dDEE9F6B43aC78BA3"), 35701901),
    }
);
=======
pub mod cow_amm {
    crate::bindings!(CowAmmFactoryGetter);
}
>>>>>>> 3067bd4e

pub mod support {
    // Support contracts used for trade and token simulations.
    crate::bindings!(AnyoneAuthenticator);
    crate::bindings!(Solver);
    crate::bindings!(Spardose);
    crate::bindings!(Trader);
    // Support contract used for solver fee simulations in the gnosis/solvers repo.
    crate::bindings!(Swapper);
    crate::bindings!(
        Signatures,
        crate::deployments! {
            MAINNET => address!("0x8262d639c38470F38d2eff15926F7071c28057Af"),
            ARBITRUM_ONE => address!("0x8262d639c38470F38d2eff15926F7071c28057Af"),
            BASE => address!("0x8262d639c38470F38d2eff15926F7071c28057Af"),
            AVALANCHE => address!("0x8262d639c38470F38d2eff15926F7071c28057Af"),
            BNB => address!("0x8262d639c38470F38d2eff15926F7071c28057Af"),
            OPTIMISM => address!("0x8262d639c38470F38d2eff15926F7071c28057Af"),
            POLYGON => address!("0x8262d639c38470F38d2eff15926F7071c28057Af"),
            LENS => address!("0x8262d639c38470F38d2eff15926F7071c28057Af"),
            GNOSIS => address!("0x8262d639c38470F38d2eff15926F7071c28057Af"),
            SEPOLIA => address!("0x8262d639c38470F38d2eff15926F7071c28057Af"),
        }
    );
    // Support contracts used for various order simulations.
    crate::bindings!(
        Balances,
        crate::deployments! {
            MAINNET => address!("0x3e8C6De9510e7ECad902D005DE3Ab52f35cF4f1b"),
            ARBITRUM_ONE => address!("0x3e8C6De9510e7ECad902D005DE3Ab52f35cF4f1b"),
            BASE => address!("0x3e8C6De9510e7ECad902D005DE3Ab52f35cF4f1b"),
            AVALANCHE => address!("0x3e8C6De9510e7ECad902D005DE3Ab52f35cF4f1b"),
            BNB => address!("0x3e8C6De9510e7ECad902D005DE3Ab52f35cF4f1b"),
            OPTIMISM => address!("0x3e8C6De9510e7ECad902D005DE3Ab52f35cF4f1b"),
            POLYGON => address!("0x3e8C6De9510e7ECad902D005DE3Ab52f35cF4f1b"),
            LENS => address!("0x3e8C6De9510e7ECad902D005DE3Ab52f35cF4f1b"),
            GNOSIS => address!("0x3e8C6De9510e7ECad902D005DE3Ab52f35cF4f1b"),
            SEPOLIA => address!("0x3e8C6De9510e7ECad902D005DE3Ab52f35cF4f1b"),
        }
    );
}

pub mod test {
    // Test Contract for using up a specified amount of gas.
    crate::bindings!(GasHog);
    // Test Contract for incrementing arbitrary counters.
    crate::bindings!(Counter);
}

pub use alloy::providers::DynProvider as Provider;

/// Extension trait to attach some useful functions to the contract instance.
pub trait InstanceExt: Sized {
    /// Crates a contract instance at the expected address for the current
    /// network.
    fn deployed(
        provider: &Provider,
    ) -> impl std::future::Future<Output = anyhow::Result<Self>> + Send;

    /// Returns the block number at which the contract was deployed, if known.
    fn deployed_block(
        &self,
    ) -> impl std::future::Future<Output = anyhow::Result<Option<u64>>> + Send;
}

/// Build a `HashMap<u64, (Address, Option<u64>)>` from entries like:
/// `CHAIN_ID => address!("0x…")`                // block = None
/// `CHAIN_ID => (address!("0x…"), 12_345_678)`  // block = Some(…)
#[macro_export]
macro_rules! deployments {
    (@acc $m:ident; ) => {};

    // Tuple form with trailing comma: CHAIN => (addr, block),
    (@acc $m:ident; $chain:expr => ( $addr:expr, $block:expr ), $($rest:tt)* ) => {
        $m.insert($chain, ($addr, Some($block)));
        $crate::deployments!(@acc $m; $($rest)*);
    };

    // Address-only form with trailing comma: CHAIN => addr,
    (@acc $m:ident; $chain:expr => $addr:expr, $($rest:tt)* ) => {
        $m.insert($chain, ($addr, None::<u64>));
        $crate::deployments!(@acc $m; $($rest)*);
    };

    // Tuple form without trailing comma (last entry).
    (@acc $m:ident; $chain:expr => ( $addr:expr, $block:expr ) ) => {
        $m.insert($chain, ($addr, Some($block)));
    };

    // Address-only form without trailing comma (last entry).
    (@acc $m:ident; $chain:expr => $addr:expr ) => {
        $m.insert($chain, ($addr, None::<u64>));
    };

    ( $($rest:tt)* ) => {{
        let mut m = ::std::collections::HashMap::new();
        $crate::deployments!(@acc m; $($rest)*);
        m
    }};
}

#[macro_export]
macro_rules! bindings {
    ($contract:ident $(, $deployment_info:expr)?) => {
        paste::paste! {
            // Generate the main bindings in a private module. That allows
            // us to re-export all items in our own module while also adding
            // some items ourselves.
            #[allow(non_snake_case)]
            mod [<$contract Private>] {
                alloy::sol!(
                    #[allow(missing_docs, clippy::too_many_arguments)]
                    #[sol(rpc, all_derives)]
                    $contract,
                    concat!("./artifacts/", stringify!($contract), ".json"),
                );
            }

            #[allow(non_snake_case)]
            pub mod $contract {
                use alloy::providers::DynProvider;

                pub use super::[<$contract Private>]::*;
                pub type Instance = $contract::[<$contract Instance>]<DynProvider>;

                $(
                use {
                    std::sync::LazyLock,
                    anyhow::Result,
                    std::collections::HashMap,
                    alloy::{
                        providers::Provider,
                        primitives::{address, Address},
                    },
                    anyhow::Context,
                    $crate::alloy::networks::*,
                };

                static DEPLOYMENT_INFO: LazyLock<HashMap<u64, (Address, Option<u64>)>> = LazyLock::new(|| {
                    $deployment_info
                });

                /// Returns the contract's deployment address (if one exists) for the given chain.
                pub fn deployment_address(chain_id: &u64) -> Option<alloy::primitives::Address> {
                    DEPLOYMENT_INFO.get(chain_id).map(|(addr, _)| *addr)
                }

                impl $crate::alloy::InstanceExt for Instance {
                    fn deployed(provider: &DynProvider) -> impl Future<Output = Result<Self>> + Send {
                        async move {
                            let chain_id = provider
                                .get_chain_id()
                                .await
                                .context("could not fetch current chain id")?;

                            let (address, _deployed_block) = *DEPLOYMENT_INFO
                                .get(&chain_id)
                                .with_context(|| format!("no deployment info for chain {chain_id:?}"))?;

                            Ok(Instance::new(
                                address,
                                provider.clone(),
                            ))
                        }
                    }

                    fn deployed_block(&self) -> impl Future<Output = Result<Option<u64>>> + Send {
                        async move {
                            let chain_id = self
                                .provider()
                                .get_chain_id()
                                .await
                                .context("could not fetch current chain id")?;
                            if let Some((_address, deployed_block)) = DEPLOYMENT_INFO.get(&chain_id) {
                                return Ok(*deployed_block);
                            }
                            Ok(None)
                        }
                    }
                }
                )*
            }
        }
    };
}

#[cfg(test)]
mod tests {
    use super::networks::*;
    use super::*;

    #[test]
    fn test_has_address() {
        assert!(BaoswapRouter::deployment_address(&GNOSIS).is_some());
        assert!(HoneyswapRouter::deployment_address(&GNOSIS).is_some());

        for chain_id in &[MAINNET, ARBITRUM_ONE, BASE, BNB] {
            assert!(PancakeRouter::deployment_address(chain_id).is_some());
        }

        for chain_id in &[
            MAINNET,
            GNOSIS,
            ARBITRUM_ONE,
            BASE,
            AVALANCHE,
            BNB,
            OPTIMISM,
            POLYGON,
        ] {
            assert!(SushiSwapRouter::deployment_address(chain_id).is_some());
        }

        for chain_id in &[MAINNET, GNOSIS, ARBITRUM_ONE] {
            assert!(SwaprRouter::deployment_address(chain_id).is_some());
        }

        assert!(TestnetUniswapV2Router02::deployment_address(&SEPOLIA).is_some());

        for chain_id in &[
            MAINNET,
            GNOSIS,
            ARBITRUM_ONE,
            BASE,
            SEPOLIA,
            AVALANCHE,
            BNB,
            OPTIMISM,
            POLYGON,
        ] {
            assert!(UniswapV2Factory::deployment_address(chain_id).is_some());
            assert!(UniswapV2Router02::deployment_address(chain_id).is_some());
        }
    }
}<|MERGE_RESOLUTION|>--- conflicted
+++ resolved
@@ -556,7 +556,6 @@
     }
 );
 
-<<<<<<< HEAD
 crate::bindings!(
     Permit2,
     crate::deployments! {
@@ -580,11 +579,10 @@
         POLYGON => (address!("0x000000000022D473030F116dDEE9F6B43aC78BA3"), 35701901),
     }
 );
-=======
+
 pub mod cow_amm {
     crate::bindings!(CowAmmFactoryGetter);
 }
->>>>>>> 3067bd4e
 
 pub mod support {
     // Support contracts used for trade and token simulations.
