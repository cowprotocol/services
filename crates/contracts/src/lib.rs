#![allow(clippy::let_unit_value)]

pub use ethcontract;
pub mod alloy;
pub mod errors;
use {
    anyhow::{Result, anyhow, bail},
    ethcontract::{
        Contract,
        common::{DeploymentInformation, contract::Network},
    },
};

pub fn deployment(contract: &Contract, chain_id: u64) -> Result<&Network> {
    contract
        .networks
        .get(&chain_id.to_string())
        // Note that we are conflating network IDs with chain IDs. In general
        // they cannot be considered the same, but for the networks that we
        // support (xDAI, Görli and Mainnet) they are.
        .ok_or_else(|| anyhow!("missing {} deployment for {}", contract.name, chain_id))
}

pub fn deployment_block(contract: &Contract, chain_id: u64) -> Result<u64> {
    let deployment_info = deployment(contract, chain_id)?
        .deployment_information
        .ok_or_else(|| anyhow!("missing deployment information for {}", contract.name))?;

    match deployment_info {
        DeploymentInformation::BlockNumber(block) => Ok(block),
        DeploymentInformation::TransactionHash(tx) => {
            bail!("missing deployment block number for {}", tx)
        }
    }
}

#[macro_use]
mod macros;

#[cfg(feature = "bin")]
pub mod paths;
pub mod vault;
pub mod web3;

macro_rules! include_contracts {
    ($($name:ident;)*) => {$(
        include!(concat!(env!("OUT_DIR"), "/", stringify!($name), ".rs"));
    )*};
}

include_contracts! {
    ERC20;
    GPv2Settlement;
}

#[cfg(test)]
mod tests {
    use crate::alloy::networks::{ARBITRUM_ONE, GNOSIS, MAINNET, SEPOLIA};
    use {
        super::*,
        ethcontract::{
            futures::future::{self, FutureExt as _, Ready},
            json::json,
            jsonrpc::{Call, Id, MethodCall, Params, Value},
            web3::{BatchTransport, RequestId, Transport, Web3, error::Result as Web3Result},
        },
    };

    #[derive(Debug, Clone)]
    struct ChainIdTransport(u64);

    impl Transport for ChainIdTransport {
        type Out = Ready<Web3Result<Value>>;

        fn prepare(&self, method: &str, params: Vec<Value>) -> (RequestId, Call) {
            assert_eq!(method, "eth_chainId");
            assert_eq!(params.len(), 0);
            (
                0,
                MethodCall {
                    jsonrpc: None,
                    method: method.to_string(),
                    params: Params::Array(params),
                    id: Id::Num(0),
                }
                .into(),
            )
        }

        fn send(&self, _id: RequestId, _request: Call) -> Self::Out {
            future::ready(Ok(json!(format!("{:x}", self.0))))
        }
    }

    impl BatchTransport for ChainIdTransport {
        type Batch = Ready<Web3Result<Vec<Web3Result<Value>>>>;

        fn send_batch<T>(&self, requests: T) -> Self::Batch
        where
            T: IntoIterator<Item = (RequestId, Call)>,
        {
            future::ready(Ok(requests
                .into_iter()
                .map(|_| Ok(json!(format!("{:x}", self.0))))
                .collect()))
        }
    }

    #[test]
    fn deployment_addresses() {
        macro_rules! assert_has_deployment_address {
            ($contract:ident for $network:expr_2021) => {{
                let web3 = Web3::new(ChainIdTransport($network));
                let deployed = $contract::deployed(&web3).now_or_never().unwrap();
                assert!(deployed.is_ok());
            }};
        }

        for network in &[MAINNET, GNOSIS, SEPOLIA, ARBITRUM_ONE] {
<<<<<<< HEAD
            assert_has_deployment_address!(WETH9 for *network);
=======
            assert_has_deployment_address!(GPv2Settlement for *network);
>>>>>>> 724936ef
            assert!(
                alloy::BalancerV2NoProtocolFeeLiquidityBootstrappingPoolFactory::deployment_address(network).is_some()
            )
        }
        for network in &[MAINNET, ARBITRUM_ONE] {
            assert!(
                alloy::BalancerV2WeightedPool2TokensFactory::deployment_address(network).is_some()
            );
            assert!(
                alloy::BalancerV2LiquidityBootstrappingPoolFactory::deployment_address(network)
                    .is_some()
            );
        }

        assert!(alloy::BalancerV2WeightedPoolFactory::deployment_address(&MAINNET).is_some());

        for network in &[MAINNET, GNOSIS, ARBITRUM_ONE] {
            assert!(alloy::BalancerV2StablePoolFactoryV2::deployment_address(network).is_some());
        }
    }

    #[test]
    fn deployment_information() {
        assert!(alloy::BalancerV2WeightedPoolFactory::deployment_address(&MAINNET).is_some());
        for network in &[MAINNET, ARBITRUM_ONE] {
            assert!(
                alloy::BalancerV2WeightedPool2TokensFactory::deployment_address(network).is_some()
            );
        }
        for network in &[MAINNET, GNOSIS, ARBITRUM_ONE] {
            assert!(alloy::BalancerV2StablePoolFactoryV2::deployment_address(network).is_some());
        }
    }
}<|MERGE_RESOLUTION|>--- conflicted
+++ resolved
@@ -55,73 +55,14 @@
 
 #[cfg(test)]
 mod tests {
-    use crate::alloy::networks::{ARBITRUM_ONE, GNOSIS, MAINNET, SEPOLIA};
     use {
         super::*,
-        ethcontract::{
-            futures::future::{self, FutureExt as _, Ready},
-            json::json,
-            jsonrpc::{Call, Id, MethodCall, Params, Value},
-            web3::{BatchTransport, RequestId, Transport, Web3, error::Result as Web3Result},
-        },
+        crate::alloy::networks::{ARBITRUM_ONE, GNOSIS, MAINNET, SEPOLIA},
     };
-
-    #[derive(Debug, Clone)]
-    struct ChainIdTransport(u64);
-
-    impl Transport for ChainIdTransport {
-        type Out = Ready<Web3Result<Value>>;
-
-        fn prepare(&self, method: &str, params: Vec<Value>) -> (RequestId, Call) {
-            assert_eq!(method, "eth_chainId");
-            assert_eq!(params.len(), 0);
-            (
-                0,
-                MethodCall {
-                    jsonrpc: None,
-                    method: method.to_string(),
-                    params: Params::Array(params),
-                    id: Id::Num(0),
-                }
-                .into(),
-            )
-        }
-
-        fn send(&self, _id: RequestId, _request: Call) -> Self::Out {
-            future::ready(Ok(json!(format!("{:x}", self.0))))
-        }
-    }
-
-    impl BatchTransport for ChainIdTransport {
-        type Batch = Ready<Web3Result<Vec<Web3Result<Value>>>>;
-
-        fn send_batch<T>(&self, requests: T) -> Self::Batch
-        where
-            T: IntoIterator<Item = (RequestId, Call)>,
-        {
-            future::ready(Ok(requests
-                .into_iter()
-                .map(|_| Ok(json!(format!("{:x}", self.0))))
-                .collect()))
-        }
-    }
 
     #[test]
     fn deployment_addresses() {
-        macro_rules! assert_has_deployment_address {
-            ($contract:ident for $network:expr_2021) => {{
-                let web3 = Web3::new(ChainIdTransport($network));
-                let deployed = $contract::deployed(&web3).now_or_never().unwrap();
-                assert!(deployed.is_ok());
-            }};
-        }
-
         for network in &[MAINNET, GNOSIS, SEPOLIA, ARBITRUM_ONE] {
-<<<<<<< HEAD
-            assert_has_deployment_address!(WETH9 for *network);
-=======
-            assert_has_deployment_address!(GPv2Settlement for *network);
->>>>>>> 724936ef
             assert!(
                 alloy::BalancerV2NoProtocolFeeLiquidityBootstrappingPoolFactory::deployment_address(network).is_some()
             )
