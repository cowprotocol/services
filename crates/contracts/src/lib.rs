--- conflicted
+++ resolved
@@ -64,11 +64,6 @@
     FlashLoanRouter;
     GPv2AllowListAuthentication;
     GPv2Settlement;
-<<<<<<< HEAD
-    GPv2Wrapper;
-    HooksTrampoline;
-=======
->>>>>>> e2e05a60
     IAavePool;
     IFlashLoanSolverWrapper;
     IUniswapV3Factory;
