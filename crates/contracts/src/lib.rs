#![allow(clippy::let_unit_value)]

pub use ethcontract;
pub mod alloy;
pub mod errors;
use {
    anyhow::{Result, anyhow, bail},
    ethcontract::{
        Contract,
        common::{DeploymentInformation, contract::Network},
    },
};

pub fn deployment(contract: &Contract, chain_id: u64) -> Result<&Network> {
    contract
        .networks
        .get(&chain_id.to_string())
        // Note that we are conflating network IDs with chain IDs. In general
        // they cannot be considered the same, but for the networks that we
        // support (xDAI, Görli and Mainnet) they are.
        .ok_or_else(|| anyhow!("missing {} deployment for {}", contract.name, chain_id))
}

pub fn deployment_block(contract: &Contract, chain_id: u64) -> Result<u64> {
    let deployment_info = deployment(contract, chain_id)?
        .deployment_information
        .ok_or_else(|| anyhow!("missing deployment information for {}", contract.name))?;

    match deployment_info {
        DeploymentInformation::BlockNumber(block) => Ok(block),
        DeploymentInformation::TransactionHash(tx) => {
            bail!("missing deployment block number for {}", tx)
        }
    }
}

#[macro_use]
mod macros;

#[cfg(feature = "bin")]
pub mod paths;
pub mod vault;
pub mod web3;

macro_rules! include_contracts {
    ($($name:ident;)*) => {$(
        include!(concat!(env!("OUT_DIR"), "/", stringify!($name), ".rs"));
    )*};
}

include_contracts! {
<<<<<<< HEAD
    CowProtocolToken;
=======
    CowAmm;
    CowAmmConstantProductFactory;
    CowAmmLegacyHelper;
    CowAmmUniswapV2PriceOracle;
>>>>>>> e65ccc65
    ERC20;
    GPv2AllowListAuthentication;
    GPv2Settlement;
    WETH9;
}

#[cfg(test)]
mod tests {
    use crate::alloy::networks::{ARBITRUM_ONE, GNOSIS, MAINNET, SEPOLIA};
    use {
        super::*,
        ethcontract::{
            common::DeploymentInformation,
            futures::future::{self, FutureExt as _, Ready},
            json::json,
            jsonrpc::{Call, Id, MethodCall, Params, Value},
            web3::{BatchTransport, RequestId, Transport, Web3, error::Result as Web3Result},
        },
    };

    #[derive(Debug, Clone)]
    struct ChainIdTransport(u64);

    impl Transport for ChainIdTransport {
        type Out = Ready<Web3Result<Value>>;

        fn prepare(&self, method: &str, params: Vec<Value>) -> (RequestId, Call) {
            assert_eq!(method, "eth_chainId");
            assert_eq!(params.len(), 0);
            (
                0,
                MethodCall {
                    jsonrpc: None,
                    method: method.to_string(),
                    params: Params::Array(params),
                    id: Id::Num(0),
                }
                .into(),
            )
        }

        fn send(&self, _id: RequestId, _request: Call) -> Self::Out {
            future::ready(Ok(json!(format!("{:x}", self.0))))
        }
    }

    impl BatchTransport for ChainIdTransport {
        type Batch = Ready<Web3Result<Vec<Web3Result<Value>>>>;

        fn send_batch<T>(&self, requests: T) -> Self::Batch
        where
            T: IntoIterator<Item = (RequestId, Call)>,
        {
            future::ready(Ok(requests
                .into_iter()
                .map(|_| Ok(json!(format!("{:x}", self.0))))
                .collect()))
        }
    }

    #[test]
    fn deployment_addresses() {
        macro_rules! assert_has_deployment_address {
            ($contract:ident for $network:expr_2021) => {{
                let web3 = Web3::new(ChainIdTransport($network));
                let deployed = $contract::deployed(&web3).now_or_never().unwrap();
                assert!(deployed.is_ok());
            }};
        }

        for network in &[MAINNET, GNOSIS, SEPOLIA, ARBITRUM_ONE] {
            assert_has_deployment_address!(GPv2Settlement for *network);
            assert_has_deployment_address!(WETH9 for *network);
            assert!(
                alloy::BalancerV2NoProtocolFeeLiquidityBootstrappingPoolFactory::deployment_address(network).is_some()
            )
        }
        for network in &[MAINNET, ARBITRUM_ONE] {
            assert!(
                alloy::BalancerV2WeightedPool2TokensFactory::deployment_address(network).is_some()
            );
            assert!(
                alloy::BalancerV2LiquidityBootstrappingPoolFactory::deployment_address(network)
                    .is_some()
            );
        }

        assert!(alloy::BalancerV2WeightedPoolFactory::deployment_address(&MAINNET).is_some());

        for network in &[MAINNET, GNOSIS, ARBITRUM_ONE] {
            assert!(alloy::BalancerV2StablePoolFactoryV2::deployment_address(network).is_some());
        }
    }

    #[test]
    fn deployment_information() {
        macro_rules! assert_has_deployment_information {
            ($contract:ident for $network:expr_2021) => {{
                let web3 = Web3::new(ChainIdTransport($network));
                let instance = $contract::deployed(&web3).now_or_never().unwrap().unwrap();
                assert!(matches!(
                    instance.deployment_information(),
                    Some(DeploymentInformation::BlockNumber(_)),
                ));
            }};
        }

        for network in &[MAINNET, GNOSIS, SEPOLIA, ARBITRUM_ONE] {
            assert_has_deployment_information!(GPv2Settlement for *network);
        }
        assert!(alloy::BalancerV2WeightedPoolFactory::deployment_address(&MAINNET).is_some());
        for network in &[MAINNET, ARBITRUM_ONE] {
            assert!(
                alloy::BalancerV2WeightedPool2TokensFactory::deployment_address(network).is_some()
            );
        }
        for network in &[MAINNET, GNOSIS, ARBITRUM_ONE] {
            assert!(alloy::BalancerV2StablePoolFactoryV2::deployment_address(network).is_some());
        }
    }
}<|MERGE_RESOLUTION|>--- conflicted
+++ resolved
@@ -49,14 +49,6 @@
 }
 
 include_contracts! {
-<<<<<<< HEAD
-    CowProtocolToken;
-=======
-    CowAmm;
-    CowAmmConstantProductFactory;
-    CowAmmLegacyHelper;
-    CowAmmUniswapV2PriceOracle;
->>>>>>> e65ccc65
     ERC20;
     GPv2AllowListAuthentication;
     GPv2Settlement;
