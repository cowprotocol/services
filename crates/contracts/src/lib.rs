#![allow(clippy::let_unit_value)]

pub use ethcontract;
pub mod alloy;
pub mod errors;
use {
    anyhow::{Result, anyhow, bail},
    ethcontract::{
        Contract,
        common::{DeploymentInformation, contract::Network},
    },
};

pub fn deployment(contract: &Contract, chain_id: u64) -> Result<&Network> {
    contract
        .networks
        .get(&chain_id.to_string())
        // Note that we are conflating network IDs with chain IDs. In general
        // they cannot be considered the same, but for the networks that we
        // support (xDAI, Görli and Mainnet) they are.
        .ok_or_else(|| anyhow!("missing {} deployment for {}", contract.name, chain_id))
}

pub fn deployment_block(contract: &Contract, chain_id: u64) -> Result<u64> {
    let deployment_info = deployment(contract, chain_id)?
        .deployment_information
        .ok_or_else(|| anyhow!("missing deployment information for {}", contract.name))?;

    match deployment_info {
        DeploymentInformation::BlockNumber(block) => Ok(block),
        DeploymentInformation::TransactionHash(tx) => {
            bail!("missing deployment block number for {}", tx)
        }
    }
}

#[macro_use]
mod macros;

#[cfg(feature = "bin")]
pub mod paths;
pub mod vault;
pub mod web3;

macro_rules! include_contracts {
    ($($name:ident;)*) => {$(
        include!(concat!(env!("OUT_DIR"), "/", stringify!($name), ".rs"));
    )*};
}

include_contracts! {
    CowAmm;
    CowAmmConstantProductFactory;
    CowAmmLegacyHelper;
    CowAmmUniswapV2PriceOracle;
    CowProtocolToken;
    ERC20;
    GPv2AllowListAuthentication;
    GPv2Settlement;
    IUniswapV3Factory;
<<<<<<< HEAD
    UniswapV3QuoterV2;
    UniswapV3SwapRouterV2;
=======
    Permit2;
>>>>>>> c6430941
    WETH9;
}

#[cfg(test)]
mod tests {
    use crate::alloy::networks::{
        ARBITRUM_ONE, AVALANCHE, BASE, BNB, GNOSIS, LENS, MAINNET, OPTIMISM, POLYGON, SEPOLIA,
    };
    use {
        super::*,
        ethcontract::{
            common::DeploymentInformation,
            futures::future::{self, FutureExt as _, Ready},
            json::json,
            jsonrpc::{Call, Id, MethodCall, Params, Value},
            web3::{BatchTransport, RequestId, Transport, Web3, error::Result as Web3Result},
        },
    };

    #[derive(Debug, Clone)]
    struct ChainIdTransport(u64);

    impl Transport for ChainIdTransport {
        type Out = Ready<Web3Result<Value>>;

        fn prepare(&self, method: &str, params: Vec<Value>) -> (RequestId, Call) {
            assert_eq!(method, "eth_chainId");
            assert_eq!(params.len(), 0);
            (
                0,
                MethodCall {
                    jsonrpc: None,
                    method: method.to_string(),
                    params: Params::Array(params),
                    id: Id::Num(0),
                }
                .into(),
            )
        }

        fn send(&self, _id: RequestId, _request: Call) -> Self::Out {
            future::ready(Ok(json!(format!("{:x}", self.0))))
        }
    }

    impl BatchTransport for ChainIdTransport {
        type Batch = Ready<Web3Result<Vec<Web3Result<Value>>>>;

        fn send_batch<T>(&self, requests: T) -> Self::Batch
        where
            T: IntoIterator<Item = (RequestId, Call)>,
        {
            future::ready(Ok(requests
                .into_iter()
                .map(|_| Ok(json!(format!("{:x}", self.0))))
                .collect()))
        }
    }

    #[test]
    fn deployment_addresses() {
        macro_rules! assert_has_deployment_address {
            ($contract:ident for $network:expr_2021) => {{
                let web3 = Web3::new(ChainIdTransport($network));
                let deployed = $contract::deployed(&web3).now_or_never().unwrap();
                assert!(deployed.is_ok());
            }};
        }

        for network in &[MAINNET, GNOSIS, SEPOLIA, ARBITRUM_ONE] {
            assert_has_deployment_address!(GPv2Settlement for *network);
            assert_has_deployment_address!(WETH9 for *network);
            assert!(
                alloy::BalancerV2NoProtocolFeeLiquidityBootstrappingPoolFactory::deployment_address(network).is_some()
            )
        }
        for network in &[MAINNET, GNOSIS, SEPOLIA] {
            assert_has_deployment_address!(CowProtocolToken for *network);
        }
        for network in &[
            MAINNET,
            ARBITRUM_ONE,
            POLYGON,
            OPTIMISM,
            BASE,
            AVALANCHE,
            BNB,
            LENS,
        ] {
            assert_has_deployment_address!(IUniswapV3Factory for *network);
        }
        for network in &[MAINNET, ARBITRUM_ONE] {
            assert!(
                alloy::BalancerV2WeightedPool2TokensFactory::deployment_address(network).is_some()
            );
            assert!(
                alloy::BalancerV2LiquidityBootstrappingPoolFactory::deployment_address(network)
                    .is_some()
            );
        }

        assert!(alloy::BalancerV2WeightedPoolFactory::deployment_address(&MAINNET).is_some());

        for network in &[MAINNET, GNOSIS, ARBITRUM_ONE] {
            assert!(alloy::BalancerV2StablePoolFactoryV2::deployment_address(network).is_some());
        }
    }

    #[test]
    fn deployment_information() {
        macro_rules! assert_has_deployment_information {
            ($contract:ident for $network:expr_2021) => {{
                let web3 = Web3::new(ChainIdTransport($network));
                let instance = $contract::deployed(&web3).now_or_never().unwrap().unwrap();
                assert!(matches!(
                    instance.deployment_information(),
                    Some(DeploymentInformation::BlockNumber(_)),
                ));
            }};
        }

        for network in &[MAINNET, GNOSIS, SEPOLIA, ARBITRUM_ONE] {
            assert_has_deployment_information!(GPv2Settlement for *network);
        }
        assert!(alloy::BalancerV2WeightedPoolFactory::deployment_address(&MAINNET).is_some());
        for network in &[MAINNET, ARBITRUM_ONE] {
            assert!(
                alloy::BalancerV2WeightedPool2TokensFactory::deployment_address(network).is_some()
            );
        }
        for network in &[MAINNET, GNOSIS, ARBITRUM_ONE] {
            assert!(alloy::BalancerV2StablePoolFactoryV2::deployment_address(network).is_some());
        }
    }
}<|MERGE_RESOLUTION|>--- conflicted
+++ resolved
@@ -58,12 +58,6 @@
     GPv2AllowListAuthentication;
     GPv2Settlement;
     IUniswapV3Factory;
-<<<<<<< HEAD
-    UniswapV3QuoterV2;
-    UniswapV3SwapRouterV2;
-=======
-    Permit2;
->>>>>>> c6430941
     WETH9;
 }
 
