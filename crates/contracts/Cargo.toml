[package]
name = "contracts"
version = "0.1.0"
authors = ["Gnosis Developers <developers@gnosis.io>", "Cow Protocol Developers <dev@cow.fi>"]
edition = "2021"
license = "MIT OR Apache-2.0"

[lib]
doctest = false

[[bin]]
name = "vendor"
required-features = ["bin"]

[features]
default = []
bin = [
    "anyhow",
    "ethcontract-generate",
    "serde_json",
    "tracing",
    "tracing-subscriber",
]

[dependencies]
<<<<<<< HEAD
ethcontract = { git = "https://github.com/gnosis/ethcontract-rs.git", tag = "v0.18.0", default-features = false }
serde = "1.0"

# [bin-dependencies]
anyhow = { version = "1.0", optional = true }
env_logger = { version = "0.9", optional = true }
ethcontract-generate = { git = "https://github.com/gnosis/ethcontract-rs.git", tag = "v0.18.0", optional = true, default-features = false, features = ["http"] }
log = { version = "0.4", optional = true }
serde_json = { version = "1.0", optional = true }

[build-dependencies]
ethcontract = { git = "https://github.com/gnosis/ethcontract-rs.git", tag = "v0.18.0", default-features = false }
ethcontract-generate = { git = "https://github.com/gnosis/ethcontract-rs.git", tag = "v0.18.0", default-features = false }
maplit = "1.0"
=======
ethcontract = { workspace = true }
serde = { workspace = true }

# [bin-dependencies]
anyhow = { workspace = true, optional = true }
ethcontract-generate = { workspace = true, optional = true, features = ["http"] }
serde_json = { workspace = true, optional = true }
tracing = { workspace = true, optional = true }
tracing-subscriber = { workspace = true, features = ["env-filter", "fmt"], optional = true }

[build-dependencies]
ethcontract = { workspace = true }
ethcontract-generate = { workspace = true }
maplit = { workspace = true }
>>>>>>> c13d32e7
<|MERGE_RESOLUTION|>--- conflicted
+++ resolved
@@ -23,22 +23,6 @@
 ]
 
 [dependencies]
-<<<<<<< HEAD
-ethcontract = { git = "https://github.com/gnosis/ethcontract-rs.git", tag = "v0.18.0", default-features = false }
-serde = "1.0"
-
-# [bin-dependencies]
-anyhow = { version = "1.0", optional = true }
-env_logger = { version = "0.9", optional = true }
-ethcontract-generate = { git = "https://github.com/gnosis/ethcontract-rs.git", tag = "v0.18.0", optional = true, default-features = false, features = ["http"] }
-log = { version = "0.4", optional = true }
-serde_json = { version = "1.0", optional = true }
-
-[build-dependencies]
-ethcontract = { git = "https://github.com/gnosis/ethcontract-rs.git", tag = "v0.18.0", default-features = false }
-ethcontract-generate = { git = "https://github.com/gnosis/ethcontract-rs.git", tag = "v0.18.0", default-features = false }
-maplit = "1.0"
-=======
 ethcontract = { workspace = true }
 serde = { workspace = true }
 
@@ -52,5 +36,4 @@
 [build-dependencies]
 ethcontract = { workspace = true }
 ethcontract-generate = { workspace = true }
-maplit = { workspace = true }
->>>>>>> c13d32e7
+maplit = { workspace = true }