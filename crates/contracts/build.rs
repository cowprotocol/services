use {
    ethcontract::{
        Address,
        common::{DeploymentInformation, contract::Network},
    },
    ethcontract_generate::{ContractBuilder, loaders::TruffleLoader},
    std::{env, path::Path},
};

#[path = "src/paths.rs"]
mod paths;

const MAINNET: &str = "1";
const GOERLI: &str = "5";
const GNOSIS: &str = "100";
const SEPOLIA: &str = "11155111";
const ARBITRUM_ONE: &str = "42161";
const BASE: &str = "8453";
const POLYGON: &str = "137";
const AVALANCHE: &str = "43114";
const BNB: &str = "56";
const OPTIMISM: &str = "10";
const LENS: &str = "232";

fn main() {
    // NOTE: This is a workaround for `rerun-if-changed` directives for
    // non-existent files cause the crate's build unit to get flagged for a
    // rebuild if any files in the workspace change.
    //
    // See:
    // - https://github.com/rust-lang/cargo/issues/6003
    // - https://doc.rust-lang.org/cargo/reference/build-scripts.html#cargorerun-if-changedpath
    println!("cargo:rerun-if-changed=build.rs");

    generate_contract("ERC20");
    generate_contract_with_config("GPv2AllowListAuthentication", |builder| {
        builder
            .contract_mod_override("gpv2_allow_list_authentication")
            .add_network(
                MAINNET,
                Network {
                    address: addr("0x2c4c28DDBdAc9C5E7055b4C863b72eA0149D8aFE"),
                    // <https://etherscan.io/tx/0xb84bf720364f94c749f1ec1cdf0d4c44c70411b716459aaccfd24fc677013375>
                    deployment_information: Some(DeploymentInformation::BlockNumber(12593263)),
                },
            )
            .add_network(
                GOERLI,
                Network {
                    address: addr("0x2c4c28DDBdAc9C5E7055b4C863b72eA0149D8aFE"),
                    // <https://goerli.etherscan.io/tx/0x39dcf30baf887a5db54551a84de8bfdb6cf418bb284b09680d13aed17d5fa0c1>
                    deployment_information: Some(DeploymentInformation::BlockNumber(7020442)),
                },
            )
            .add_network(
                GNOSIS,
                Network {
                    address: addr("0x2c4c28DDBdAc9C5E7055b4C863b72eA0149D8aFE"),
                    // <https://gnosisscan.io/tx/0x1a2d87a05a94bc6680a4faee31bbafbd74e9ddb63dd3941c717b5c609c08b957>
                    deployment_information: Some(DeploymentInformation::BlockNumber(16465099)),
                },
            )
            .add_network(
                SEPOLIA,
                Network {
                    address: addr("0x2c4c28DDBdAc9C5E7055b4C863b72eA0149D8aFE"),
                    // <https://sepolia.etherscan.io/tx/0x73c54c75b3f382304f3adf33e3876c8999fb10df786d4a902733369251033cd1>
                    deployment_information: Some(DeploymentInformation::BlockNumber(4717469)),
                },
            )
            .add_network(
                ARBITRUM_ONE,
                Network {
                    address: addr("0x2c4c28DDBdAc9C5E7055b4C863b72eA0149D8aFE"),
                    // <https://arbiscan.io/tx/0xe994adff141a2e72bd9dab3eb7b3480637013bdfb1aa42c62d9d6c90de091237>
                    deployment_information: Some(DeploymentInformation::BlockNumber(204702129)),
                },
            )
            .add_network(
                BASE,
                Network {
                    address: addr("0x2c4c28DDBdAc9C5E7055b4C863b72eA0149D8aFE"),
                    // <https://basescan.org/tx/0x5497004d2a37c9eafd0bd1e5861a67d3a209c5b845724166e3dbca9527ee05ec>
                    deployment_information: Some(DeploymentInformation::BlockNumber(21407137)),
                },
            )
            .add_network(
                AVALANCHE,
                Network {
                    address: addr("0x2c4c28DDBdAc9C5E7055b4C863b72eA0149D8aFE"),
                    // <https://snowscan.xyz/tx/0xa58fc76846917779d7bcbb7d34f4a2a44aab2b702ef983594e34e6972a0c626b>
                    deployment_information: Some(DeploymentInformation::BlockNumber(59891351)),
                },
            )
            .add_network(
                BNB,
                Network {
                    address: addr("0x2c4c28DDBdAc9C5E7055b4C863b72eA0149D8aFE"),
                    // <https://bscscan.com/tx/0x8da639c62eb4a810573c178ed245184944d66c834122e3f88994ebf679b50e34>
                    deployment_information: Some(DeploymentInformation::BlockNumber(48173639)),
                },
            )
            .add_network(
                OPTIMISM,
                Network {
                    address: addr("0x2c4c28DDBdAc9C5E7055b4C863b72eA0149D8aFE"),
                    // <https://optimistic.etherscan.io/tx/0x5b6403b485e369ce524d04234807df782e6639e55a7c1d859f0a67925d9a5f49>
                    deployment_information: Some(DeploymentInformation::BlockNumber(134254466)),
                },
            )
            .add_network(
                POLYGON,
                Network {
                    address: addr("0x2c4c28DDBdAc9C5E7055b4C863b72eA0149D8aFE"),
                    // <https://polygonscan.com/tx/0x686e4bbcfd6ebae91f0fcc667407c831953629877ec622457916729de3d461c3>
                    deployment_information: Some(DeploymentInformation::BlockNumber(45854728)),
                },
            )
            .add_network(
                LENS,
                Network {
                    address: addr("0x2c4c28DDBdAc9C5E7055b4C863b72eA0149D8aFE"),
                    // <https://explorer.lens.xyz/tx/0x0730c21885153dcc9a25ab7abdc38309ec7c7a8db15b763fbbaf574d1e7ec498>
                    deployment_information: Some(DeploymentInformation::BlockNumber(2612937)),
                },
            )
    });
    generate_contract_with_config("GPv2Settlement", |builder| {
        builder
            .contract_mod_override("gpv2_settlement")
            .add_network(
                MAINNET,
                Network {
                    address: addr("0x9008D19f58AAbD9eD0D60971565AA8510560ab41"),
                    // <https://etherscan.io/tx/0xf49f90aa5a268c40001d1227b76bb4dd8247f18361fcad9fffd4a7a44f1320d3>
                    deployment_information: Some(DeploymentInformation::BlockNumber(12593265)),
                },
            )
            .add_network(
                GOERLI,
                Network {
                    address: addr("0x9008D19f58AAbD9eD0D60971565AA8510560ab41"),
                    // <https://goerli.etherscan.io/tx/0x982f089060ff66e19d0683ef1cc6a637297331a9ba95b65d8eb84b9f8dc64b04>
                    deployment_information: Some(DeploymentInformation::BlockNumber(7020473)),
                },
            )
            .add_network(
                GNOSIS,
                Network {
                    address: addr("0x9008D19f58AAbD9eD0D60971565AA8510560ab41"),
                    // <https://blockscout.com/xdai/mainnet/tx/0x9ddc538f89cd8433f4a19bc4de0de27e7c68a1d04a14b327185e4bba9af87133>
                    deployment_information: Some(DeploymentInformation::BlockNumber(16465100)),
                },
            )
            .add_network(
                SEPOLIA,
                Network {
                    address: addr("0x9008D19f58AAbD9eD0D60971565AA8510560ab41"),
                    // <https://sepolia.etherscan.io/tx/0x6bba22a00ffcff6bca79aced546e18d2a5a4f4e484a4e4dbafab13daf42f718d>
                    deployment_information: Some(DeploymentInformation::BlockNumber(4717488)),
                },
            )
            .add_network(
                ARBITRUM_ONE,
                Network {
                    address: addr("0x9008D19f58AAbD9eD0D60971565AA8510560ab41"),
                    deployment_information: Some(DeploymentInformation::BlockNumber(204704802)),
                },
            )
            .add_network(
                BASE,
                Network {
                    address: addr("0x9008D19f58AAbD9eD0D60971565AA8510560ab41"),
                    // <https://basescan.org/tx/0x00a3c4e2dc4241465208beeba27e90a9ce3159ad4f41581c4c3a1ef02d6e37cb>
                    deployment_information: Some(DeploymentInformation::BlockNumber(21407238)),
                },
            )
            .add_network(
                AVALANCHE,
                Network {
                    address: addr("0x9008D19f58AAbD9eD0D60971565AA8510560ab41"),
                    // <https://snowscan.xyz/tx/0x374b84f0ea6bc554abc3ffdc3fbce4374fefc76f2bd25e324ce95a62cafcc142>
                    deployment_information: Some(DeploymentInformation::BlockNumber(59891356)),
                },
            )
            .add_network(
                BNB,
                Network {
                    address: addr("0x9008D19f58AAbD9eD0D60971565AA8510560ab41"),
                    // <https://bscscan.com/tx/0x9e0c16a655ceadcb95ba2de3bf59d2b3a3d10cce7bdf52aa5520164b58ffd969>
                    deployment_information: Some(DeploymentInformation::BlockNumber(48173641)),
                },
            )
            .add_network(
                OPTIMISM,
                Network {
                    address: addr("0x9008D19f58AAbD9eD0D60971565AA8510560ab41"),
                    // <https://optimistic.etherscan.io/tx/0xd1bbd68ee6b0eecf6f883e148284fc4fb4c960299b75004dfddd5135246cd5eb>
                    deployment_information: Some(DeploymentInformation::BlockNumber(134254624)),
                },
            )
            .add_network(
                POLYGON,
                Network {
                    address: addr("0x9008D19f58AAbD9eD0D60971565AA8510560ab41"),
                    // <https://polygonscan.com/tx/0x0e24d3a2a8530eaad5ae62e54e64d57665a77ce3970227d20c1b77da315cbbf6>
                    deployment_information: Some(DeploymentInformation::BlockNumber(45859743)),
                },
            )
            .add_network(
                LENS,
                Network {
                    address: addr("0x9008D19f58AAbD9eD0D60971565AA8510560ab41"),
                    // <https://explorer.lens.xyz/tx/0x01584b767dda7b115394b93dbcfecadfe589862ae3f7957846a2db82f2f5c703>
                    deployment_information: Some(DeploymentInformation::BlockNumber(2621745)),
                },
            )
    });
    generate_contract_with_config("WETH9", |builder| {
        // Note: the WETH address must be consistent with the one used by the ETH-flow
        // contract
        builder
            .add_network_str(MAINNET, "0xC02aaA39b223FE8D0A0e5C4F27eAD9083C756Cc2")
            .add_network_str(GOERLI, "0xB4FBF271143F4FBf7B91A5ded31805e42b2208d6")
            .add_network_str(GNOSIS, "0xe91D153E0b41518A2Ce8Dd3D7944Fa863463a97d")
            .add_network_str(SEPOLIA, "0xfFf9976782d46CC05630D1f6eBAb18b2324d6B14")
            .add_network_str(ARBITRUM_ONE, "0x82aF49447D8a07e3bd95BD0d56f35241523fBab1")
            .add_network_str(BASE, "0x4200000000000000000000000000000000000006")
            .add_network_str(AVALANCHE, "0xB31f66AA3C1e785363F0875A1B74E27b85FD66c7")
            .add_network_str(BNB, "0xbb4CdB9CBd36B01bD1cBaEBF2De08d9173bc095c")
            .add_network_str(OPTIMISM, "0x4200000000000000000000000000000000000006")
            .add_network_str(POLYGON, "0x0d500B1d8E8eF31E21C99d1Db9A6444d3ADf1270")
            .add_network_str(LENS, "0x6bDc36E20D267Ff0dd6097799f82e78907105e2F")
    });
<<<<<<< HEAD
    generate_contract_with_config("CowProtocolToken", |builder| {
        builder
            .add_network_str(MAINNET, "0xDEf1CA1fb7FBcDC777520aa7f396b4E015F497aB")
            .add_network_str(GOERLI, "0x91056D4A53E1faa1A84306D4deAEc71085394bC8")
            .add_network_str(GNOSIS, "0x177127622c4A00F3d409B75571e12cB3c8973d3c")
            .add_network_str(SEPOLIA, "0x0625aFB445C3B6B7B929342a04A22599fd5dBB59")
            .add_network_str(ARBITRUM_ONE, "0xcb8b5CD20BdCaea9a010aC1F8d835824F5C87A04")
            .add_network_str(BASE, "0xc694a91e6b071bF030A18BD3053A7fE09B6DaE69")
        // Not available on Lens
    });
=======
    generate_contract("CowAmm");
    generate_contract_with_config("CowAmmConstantProductFactory", |builder| {
        builder
            .add_network(
                MAINNET,
                Network {
                    address: addr("0x40664207e3375FB4b733d4743CE9b159331fd034"),
                    // <https://etherscan.io/tx/0xf37fc438ddacb00c28305bd7dea3b79091cd5be3405a2b445717d9faf946fa50>
                    deployment_information: Some(DeploymentInformation::BlockNumber(19861952)),
                },
            )
            .add_network(
                GNOSIS,
                Network {
                    address: addr("0xdb1cba3a87f2db53b6e1e6af48e28ed877592ec0"),
                    // <https://gnosisscan.io/tx/0x4121efab4ad58ae7ad73b50448cccae0de92905e181648e5e08de3d6d9c66083>
                    deployment_information: Some(DeploymentInformation::BlockNumber(33874317)),
                },
            )
            .add_network(
                SEPOLIA,
                Network {
                    address: addr("0xb808e8183e3a72d196457d127c7fd4befa0d7fd3"),
                    // <https://sepolia.etherscan.io/tx/0x5e6af00c670eb421b96e78fd2e3b9df573b19e6e0ea77d8003e47cdde384b048>
                    deployment_information: Some(DeploymentInformation::BlockNumber(5874562)),
                },
            )
    });
    generate_contract_with_config("CowAmmLegacyHelper", |builder| {
        builder
            .add_network(
                MAINNET,
                Network {
                    address: addr("0x3705ceee5eaa561e3157cf92641ce28c45a3999c"),
                    // <https://etherscan.io/tx/0x07f0ce50fb9cd30e69799a63ae9100869a3c653d62ea3ba49d2e5e1282f42b63>
                    deployment_information: Some(DeploymentInformation::BlockNumber(20332745)),
                },
            )
            .add_network(
                GNOSIS,
                Network {
                    address: addr("0xd9ec06b001957498ab1bc716145515d1d0e30ffb"),
                    // <https://gnosisscan.io/tx/0x09e56c7173ab1e1c5d02bc2832799422ebca6d9a40e5bae77f6ca908696bfebf>
                    deployment_information: Some(DeploymentInformation::BlockNumber(35026999)),
                },
            )
    });
    generate_contract("CowAmmUniswapV2PriceOracle");
>>>>>>> e65ccc65
}

fn generate_contract(name: &str) {
    generate_contract_with_config(name, |builder| builder)
}

fn generate_contract_with_config(
    name: &str,
    config: impl FnOnce(ContractBuilder) -> ContractBuilder,
) {
    let path = paths::contract_artifacts_dir()
        .join(name)
        .with_extension("json");
    let contract = TruffleLoader::new()
        .name(name)
        .load_contract_from_file(&path)
        .unwrap();
    let dest = env::var("OUT_DIR").unwrap();

    println!("cargo:rerun-if-changed={}", path.display());

    config(ContractBuilder::new().visibility_modifier("pub"))
        .generate(&contract)
        .unwrap()
        .write_to_file(Path::new(&dest).join(format!("{name}.rs")))
        .unwrap();
}

fn addr(s: &str) -> Address {
    s.parse().unwrap()
}<|MERGE_RESOLUTION|>--- conflicted
+++ resolved
@@ -232,67 +232,6 @@
             .add_network_str(POLYGON, "0x0d500B1d8E8eF31E21C99d1Db9A6444d3ADf1270")
             .add_network_str(LENS, "0x6bDc36E20D267Ff0dd6097799f82e78907105e2F")
     });
-<<<<<<< HEAD
-    generate_contract_with_config("CowProtocolToken", |builder| {
-        builder
-            .add_network_str(MAINNET, "0xDEf1CA1fb7FBcDC777520aa7f396b4E015F497aB")
-            .add_network_str(GOERLI, "0x91056D4A53E1faa1A84306D4deAEc71085394bC8")
-            .add_network_str(GNOSIS, "0x177127622c4A00F3d409B75571e12cB3c8973d3c")
-            .add_network_str(SEPOLIA, "0x0625aFB445C3B6B7B929342a04A22599fd5dBB59")
-            .add_network_str(ARBITRUM_ONE, "0xcb8b5CD20BdCaea9a010aC1F8d835824F5C87A04")
-            .add_network_str(BASE, "0xc694a91e6b071bF030A18BD3053A7fE09B6DaE69")
-        // Not available on Lens
-    });
-=======
-    generate_contract("CowAmm");
-    generate_contract_with_config("CowAmmConstantProductFactory", |builder| {
-        builder
-            .add_network(
-                MAINNET,
-                Network {
-                    address: addr("0x40664207e3375FB4b733d4743CE9b159331fd034"),
-                    // <https://etherscan.io/tx/0xf37fc438ddacb00c28305bd7dea3b79091cd5be3405a2b445717d9faf946fa50>
-                    deployment_information: Some(DeploymentInformation::BlockNumber(19861952)),
-                },
-            )
-            .add_network(
-                GNOSIS,
-                Network {
-                    address: addr("0xdb1cba3a87f2db53b6e1e6af48e28ed877592ec0"),
-                    // <https://gnosisscan.io/tx/0x4121efab4ad58ae7ad73b50448cccae0de92905e181648e5e08de3d6d9c66083>
-                    deployment_information: Some(DeploymentInformation::BlockNumber(33874317)),
-                },
-            )
-            .add_network(
-                SEPOLIA,
-                Network {
-                    address: addr("0xb808e8183e3a72d196457d127c7fd4befa0d7fd3"),
-                    // <https://sepolia.etherscan.io/tx/0x5e6af00c670eb421b96e78fd2e3b9df573b19e6e0ea77d8003e47cdde384b048>
-                    deployment_information: Some(DeploymentInformation::BlockNumber(5874562)),
-                },
-            )
-    });
-    generate_contract_with_config("CowAmmLegacyHelper", |builder| {
-        builder
-            .add_network(
-                MAINNET,
-                Network {
-                    address: addr("0x3705ceee5eaa561e3157cf92641ce28c45a3999c"),
-                    // <https://etherscan.io/tx/0x07f0ce50fb9cd30e69799a63ae9100869a3c653d62ea3ba49d2e5e1282f42b63>
-                    deployment_information: Some(DeploymentInformation::BlockNumber(20332745)),
-                },
-            )
-            .add_network(
-                GNOSIS,
-                Network {
-                    address: addr("0xd9ec06b001957498ab1bc716145515d1d0e30ffb"),
-                    // <https://gnosisscan.io/tx/0x09e56c7173ab1e1c5d02bc2832799422ebca6d9a40e5bae77f6ca908696bfebf>
-                    deployment_information: Some(DeploymentInformation::BlockNumber(35026999)),
-                },
-            )
-    });
-    generate_contract("CowAmmUniswapV2PriceOracle");
->>>>>>> e65ccc65
 }
 
 fn generate_contract(name: &str) {
