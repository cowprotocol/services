[package]
name = "driver"
version = "0.1.0"
authors = ["Cow Protocol Developers <dev@cow.fi>"]
edition = "2021"
license = "GPL-3.0-or-later"

[lib]
name = "driver"
path = "src/lib.rs"
doctest = false

[[bin]]
name = "driver"
path = "src/main.rs"

[dependencies]
anyhow = { workspace = true }
async-trait = { workspace = true }
clap = { workspace = true }
contracts = { path = "../contracts" }
<<<<<<< HEAD
ethcontract = { git = "https://github.com/gnosis/ethcontract-rs.git", tag = "v0.18.0", default-features = false }
futures = "0.3"
gas-estimation = { git = "https://github.com/cowprotocol/gas-estimation", tag = "v0.7.0", features = ["web3_"] }
=======
ethcontract = { workspace = true }
futures = { workspace = true }
gas-estimation = { workspace = true }
>>>>>>> c13d32e7
global-metrics = { path = "../global-metrics" }
model = { path = "../model" }
num = { workspace = true }
number-conversions = { path = "../number-conversions" }
primitive-types = { workspace = true }
reqwest = { workspace = true, features = ["json"] }
serde = { workspace = true }
serde_json = { workspace = true }
serde_with = { workspace = true }
shared = { path = "../shared" }
solver = { path = "../solver" }
thiserror = { workspace = true }
tokio = { workspace = true, features = ["macros", "rt-multi-thread", "signal", "time"] }
tracing = { workspace = true }
warp = { workspace = true }
web3 = { workspace = true }

[dev-dependencies]
maplit = { workspace = true }
mockall = { workspace = true }
tokio = { workspace = true, features = ["test-util"] }<|MERGE_RESOLUTION|>--- conflicted
+++ resolved
@@ -19,15 +19,9 @@
 async-trait = { workspace = true }
 clap = { workspace = true }
 contracts = { path = "../contracts" }
-<<<<<<< HEAD
-ethcontract = { git = "https://github.com/gnosis/ethcontract-rs.git", tag = "v0.18.0", default-features = false }
-futures = "0.3"
-gas-estimation = { git = "https://github.com/cowprotocol/gas-estimation", tag = "v0.7.0", features = ["web3_"] }
-=======
 ethcontract = { workspace = true }
 futures = { workspace = true }
 gas-estimation = { workspace = true }
->>>>>>> c13d32e7
 global-metrics = { path = "../global-metrics" }
 model = { path = "../model" }
 num = { workspace = true }
