use anyhow::{Context, Result};
use clap::Parser;
use contracts::{IUniswapLikeRouter, UniswapV3SwapRouter, WETH9};
use driver::{
    api::serve_api, arguments::Arguments, auction_converter::AuctionConverter,
    commit_reveal::CommitRevealSolver, driver::Driver,
};
use gas_estimation::GasPriceEstimating;
use shared::{
    baseline_solver::BaseTokens,
    current_block::{current_block_stream, CurrentBlockStream},
    http_client::HttpClientFactory,
    http_solver::{DefaultHttpSolverApi, SolverConfig},
    maintenance::{Maintaining, ServiceMaintenance},
    recent_block_cache::CacheConfig,
    sources::{
        self,
        balancer_v2::{pool_fetching::BalancerContracts, BalancerFactoryKind, BalancerPoolFetcher},
        uniswap_v2::pool_cache::PoolCache,
        uniswap_v3::pool_fetching::UniswapV3PoolFetcher,
        BaselineSource,
    },
    tenderly_api::{TenderlyApi, TenderlyHttpApi},
    token_info::{CachedTokenInfoFetcher, TokenInfoFetcher, TokenInfoFetching},
    zeroex_api::DefaultZeroExApi,
};
use solver::{
    arguments::TransactionStrategyArg,
    driver_logger::DriverLogger,
    interactions::allowances::AllowanceManager,
    liquidity::{
        balancer_v2::BalancerV2Liquidity, order_converter::OrderConverter,
        uniswap_v2::UniswapLikeLiquidity, uniswap_v3::UniswapV3Liquidity, zeroex::ZeroExLiquidity,
    },
    liquidity_collector::LiquidityCollector,
    metrics::Metrics,
    settlement_access_list::AccessListEstimating,
    settlement_ranker::SettlementRanker,
    settlement_rater::SettlementRater,
    settlement_submission::{
        submitter::{
            eden_api::EdenApi, flashbots_api::FlashbotsApi, public_mempool_api::PublicMempoolApi,
            Strategy,
        },
        GlobalTxPool, SolutionSubmitter, StrategyArgs, TransactionStrategy,
    },
    solver::{
        http_solver::{buffers::BufferRetriever, HttpSolver, InstanceCache},
        Solver,
    },
};
use std::{collections::HashMap, sync::Arc, time::Duration};

struct CommonComponents {
    http_factory: HttpClientFactory,
    web3: shared::Web3,
    network_id: String,
    chain_id: u64,
    settlement_contract: contracts::GPv2Settlement,
    native_token_contract: WETH9,
    tenderly_api: Option<Arc<dyn TenderlyApi>>,
    access_list_estimator: Arc<dyn AccessListEstimating>,
    gas_price_estimator: Arc<dyn GasPriceEstimating>,
    order_converter: Arc<OrderConverter>,
    token_info_fetcher: Arc<dyn TokenInfoFetching>,
    current_block_stream: CurrentBlockStream,
}

async fn init_common_components(args: &Arguments) -> CommonComponents {
    let http_factory = HttpClientFactory::new(&args.http_client);
    let web3 = shared::web3(&http_factory, &args.node_url, "base");
    let network_id = web3
        .net()
        .version()
        .await
        .expect("failed to get network id");
    let chain_id = web3
        .eth()
        .chain_id()
        .await
        .expect("Could not get chainId")
        .as_u64();
    let settlement_contract = solver::get_settlement_contract(&web3)
        .await
        .expect("couldn't load deployed settlement");
    let native_token_contract = WETH9::deployed(&web3)
        .await
        .expect("couldn't load deployed native token");
    let tenderly_api = Some(()).and_then(|_| {
        Some(Arc::new(
            TenderlyHttpApi::new(
                &http_factory,
                args.tenderly_user.as_deref()?,
                args.tenderly_project.as_deref()?,
                args.tenderly_api_key.as_deref()?,
            )
            .expect("failed to create Tenderly API"),
        ) as Arc<dyn TenderlyApi>)
    });
    let access_list_estimator = Arc::new(
        solver::settlement_access_list::create_priority_estimator(
            &web3,
            args.access_list_estimators.as_slice(),
            tenderly_api.clone(),
            network_id.clone(),
        )
        .expect("failed to create access list estimator"),
    );
    let gas_price_estimator = Arc::new(
        shared::gas_price_estimation::create_priority_estimator(
            &http_factory,
            &web3,
            args.gas_estimators.as_slice(),
            args.blocknative_api_key.clone(),
        )
        .await
        .expect("failed to create gas price estimator"),
    );
    let token_info_fetcher = Arc::new(CachedTokenInfoFetcher::new(Box::new(TokenInfoFetcher {
        web3: web3.clone(),
    })));
    let current_block_stream =
        current_block_stream(web3.clone(), args.block_stream_poll_interval_seconds)
            .await
            .unwrap();

    let order_converter = Arc::new(OrderConverter {
        native_token: native_token_contract.clone(),
        fee_objective_scaling_factor: args.fee_objective_scaling_factor,
    });

    CommonComponents {
        http_factory,
        web3,
        network_id,
        chain_id,
        settlement_contract,
        native_token_contract,
        tenderly_api,
        access_list_estimator,
        gas_price_estimator,
        order_converter,
        token_info_fetcher,
        current_block_stream,
    }
}

async fn build_solvers(common: &CommonComponents, args: &Arguments) -> Vec<Arc<dyn Solver>> {
    let buffer_retriever = Arc::new(BufferRetriever::new(
        common.web3.clone(),
        common.settlement_contract.address(),
    ));
    let allowance_mananger = Arc::new(AllowanceManager::new(
        common.web3.clone(),
        common.settlement_contract.address(),
    ));
    let http_solver_cache = InstanceCache::default();

    args.solvers
        .iter()
        .map(|arg| {
            Arc::new(HttpSolver::new(
                DefaultHttpSolverApi {
                    name: arg.name.clone(),
                    network_name: common.network_id.clone(),
                    chain_id: common.chain_id,
                    base: arg.url.clone(),
                    client: common.http_factory.create(),
                    config: SolverConfig {
                        use_internal_buffers: Some(args.use_internal_buffers),
                        ..Default::default()
                    },
                },
                arg.account.clone().into_account(common.chain_id),
                common.native_token_contract.address(),
                common.token_info_fetcher.clone(),
                buffer_retriever.clone(),
                allowance_mananger.clone(),
                common.order_converter.clone(),
                http_solver_cache.clone(),
                false,
                args.slippage.get_global_calculator(),
            )) as Arc<dyn Solver>
        })
        .collect()
}

async fn build_submitter(common: &CommonComponents, args: &Arguments) -> Arc<SolutionSubmitter> {
    let client = || common.http_factory.create();
    let web3 = &common.web3;

    let submission_nodes_with_url = args
        .transaction_submission_nodes
        .iter()
        .enumerate()
        .map(|(index, url)| (shared::web3(&common.http_factory, url, index), url))
        .collect::<Vec<_>>();
    for (node, url) in &submission_nodes_with_url {
        let node_network_id = node
            .net()
            .version()
            .await
            .with_context(|| {
                format!(
                    "Unable to retrieve network id on startup using the submission node at {url}"
                )
            })
            .unwrap();
        assert_eq!(
            node_network_id, common.network_id,
            "network id of submission node doesn't match main node"
        );
    }
    let submission_nodes = submission_nodes_with_url
        .into_iter()
        .map(|(node, _)| node)
        .collect::<Vec<_>>();
    let submitted_transactions = GlobalTxPool::default();
    let mut transaction_strategies = vec![];
    for strategy in &args.transaction_strategy {
        match strategy {
            TransactionStrategyArg::Eden => {
                transaction_strategies.push(TransactionStrategy::Eden(StrategyArgs {
                    submit_api: Box::new(
                        EdenApi::new(client(), args.eden_api_url.clone()).unwrap(),
                    ),
                    max_additional_tip: args.max_additional_eden_tip,
                    additional_tip_percentage_of_max_fee: args.additional_tip_percentage,
                    sub_tx_pool: submitted_transactions.add_sub_pool(Strategy::Eden),
                }))
            }
            TransactionStrategyArg::Flashbots => {
                for flashbots_url in args.flashbots_api_url.clone() {
                    transaction_strategies.push(TransactionStrategy::Flashbots(StrategyArgs {
                        submit_api: Box::new(FlashbotsApi::new(client(), flashbots_url).unwrap()),
                        max_additional_tip: args.max_additional_flashbot_tip,
                        additional_tip_percentage_of_max_fee: args.additional_tip_percentage,
                        sub_tx_pool: submitted_transactions.add_sub_pool(Strategy::Flashbots),
                    }))
                }
            }
            TransactionStrategyArg::PublicMempool => {
                assert!(
                    !submission_nodes.is_empty(),
                    "missing transaction submission nodes"
                );
                transaction_strategies.push(TransactionStrategy::PublicMempool(StrategyArgs {
                    submit_api: Box::new(PublicMempoolApi::new(
                        submission_nodes.clone(),
                        args.disable_high_risk_public_mempool_transactions,
                    )),
                    max_additional_tip: 0.,
                    additional_tip_percentage_of_max_fee: 0.,
                    sub_tx_pool: submitted_transactions.add_sub_pool(Strategy::PublicMempool),
                }))
            }
            TransactionStrategyArg::DryRun => {
                transaction_strategies.push(TransactionStrategy::DryRun)
            }
        }
    }

    Arc::new(SolutionSubmitter {
        web3: web3.clone(),
        contract: common.settlement_contract.clone(),
        gas_price_estimator: common.gas_price_estimator.clone(),
        target_confirm_time: args.target_confirm_time,
        max_confirm_time: args.max_submission_seconds,
        retry_interval: args.submission_retry_interval_seconds,
        gas_price_cap: args.gas_price_cap,
        transaction_strategies,
        access_list_estimator: common.access_list_estimator.clone(),
    })
}

async fn build_auction_converter(
    common: &CommonComponents,
    args: &Arguments,
) -> Result<Arc<AuctionConverter>> {
    let base_tokens = Arc::new(BaseTokens::new(
        common.native_token_contract.address(),
        &args.base_tokens,
    ));
    let cache_config = CacheConfig {
        number_of_blocks_to_cache: args.pool_cache_blocks,
        maximum_recent_block_age: args.pool_cache_maximum_recent_block_age,
        max_retries: args.pool_cache_maximum_retries,
        delay_between_retries: args.pool_cache_delay_between_retries_seconds,
        ..Default::default()
    };
    let baseline_sources = args.baseline_sources.clone().unwrap_or_else(|| {
        sources::defaults_for_chain(common.chain_id)
            .expect("failed to get default baseline sources")
    });
    tracing::info!(?baseline_sources, "using baseline sources");
    let pool_caches: HashMap<BaselineSource, Arc<PoolCache>> =
        sources::uniswap_like_liquidity_sources(&common.web3, &baseline_sources)
            .await
            .expect("failed to load baseline source uniswap liquidity")
            .into_iter()
            .map(|(source, (_, pool_fetcher))| {
                let pool_cache = PoolCache::new(
                    cache_config,
                    pool_fetcher,
                    common.current_block_stream.clone(),
                )
                .expect("failed to create pool cache");
                (source, Arc::new(pool_cache))
            })
            .collect();
    let (balancer_pool_maintainer, balancer_v2_liquidity) =
        if baseline_sources.contains(&BaselineSource::BalancerV2) {
            let factories = args
                .balancer_factories
                .clone()
                .unwrap_or_else(|| BalancerFactoryKind::for_chain(common.chain_id));
            let contracts = BalancerContracts::new(&common.web3, factories)
                .await
                .unwrap();
            let balancer_pool_fetcher = Arc::new(
                BalancerPoolFetcher::new(
                    common.chain_id,
                    common.token_info_fetcher.clone(),
                    cache_config,
                    common.current_block_stream.clone(),
                    common.http_factory.create(),
                    common.web3.clone(),
                    &contracts,
                    args.balancer_pool_deny_list.clone(),
                )
                .await
                .expect("failed to create Balancer pool fetcher"),
            );
            (
                Some(balancer_pool_fetcher.clone() as Arc<dyn Maintaining>),
                Some(BalancerV2Liquidity::new(
                    common.web3.clone(),
                    balancer_pool_fetcher,
                    base_tokens.clone(),
                    common.settlement_contract.clone(),
                    contracts.vault,
                )),
            )
        } else {
            (None, None)
        };

    let uniswap_like_liquidity = build_amm_artifacts(
        &pool_caches,
        common.settlement_contract.clone(),
        base_tokens.clone(),
        common.web3.clone(),
    )
    .await;

    let zeroex_liquidity = if baseline_sources.contains(&BaselineSource::ZeroEx) {
        let zeroex_api = Arc::new(
            DefaultZeroExApi::new(
                &common.http_factory,
                args.zeroex_url
                    .as_deref()
                    .unwrap_or(DefaultZeroExApi::DEFAULT_URL),
                args.zeroex_api_key.clone(),
            )
            .unwrap(),
        );

        Some(ZeroExLiquidity::new(
            common.web3.clone(),
            zeroex_api,
            contracts::IZeroEx::deployed(&common.web3).await.unwrap(),
            base_tokens.clone(),
            common.settlement_contract.clone(),
        ))
    } else {
        None
    };

    let uniswap_v3_liquidity = if baseline_sources.contains(&BaselineSource::UniswapV3) {
        let uniswap_v3_pool_fetcher = Arc::new(
<<<<<<< HEAD
            UniswapV3PoolFetcher::new(common.chain_id, common.client.clone(), common.web3.clone())
                .await
                .expect("failed to create UniswapV3 pool fetcher in solver"),
=======
            UniswapV3PoolFetcher::new(
                common.chain_id,
                args.liquidity_fetcher_max_age_update,
                common.http_factory.create(),
            )
            .await
            .expect("failed to create UniswapV3 pool fetcher in solver"),
>>>>>>> c13d32e7
        );

        Some(UniswapV3Liquidity::new(
            UniswapV3SwapRouter::deployed(&common.web3).await.unwrap(),
            common.settlement_contract.clone(),
            base_tokens.clone(),
            common.web3.clone(),
            uniswap_v3_pool_fetcher,
        ))
    } else {
        None
    };

    let maintainer = ServiceMaintenance {
        maintainers: pool_caches
            .into_iter()
            .map(|(_, cache)| cache as Arc<dyn Maintaining>)
            .chain(balancer_pool_maintainer)
            .collect(),
    };
    tokio::task::spawn(
        maintainer.run_maintenance_on_new_block(common.current_block_stream.clone()),
    );

    let liquidity_collector = Box::new(LiquidityCollector {
        uniswap_like_liquidity,
        balancer_v2_liquidity,
        zeroex_liquidity,
        uniswap_v3_liquidity,
    });
    Ok(Arc::new(AuctionConverter::new(
        common.gas_price_estimator.clone(),
        liquidity_collector,
        common.order_converter.clone(),
    )))
}

async fn build_amm_artifacts(
    sources: &HashMap<BaselineSource, Arc<PoolCache>>,
    settlement_contract: contracts::GPv2Settlement,
    base_tokens: Arc<BaseTokens>,
    web3: shared::Web3,
) -> Vec<UniswapLikeLiquidity> {
    let mut res = vec![];
    for (source, pool_cache) in sources {
        let router_address = match source {
            BaselineSource::UniswapV2 => contracts::UniswapV2Router02::deployed(&web3)
                .await
                .expect("couldn't load deployed UniswapV2 router")
                .address(),
            BaselineSource::SushiSwap => contracts::SushiSwapRouter::deployed(&web3)
                .await
                .expect("couldn't load deployed SushiSwap router")
                .address(),
            BaselineSource::Honeyswap => contracts::HoneyswapRouter::deployed(&web3)
                .await
                .expect("couldn't load deployed Honeyswap router")
                .address(),
            BaselineSource::Baoswap => contracts::BaoswapRouter::deployed(&web3)
                .await
                .expect("couldn't load deployed Baoswap router")
                .address(),
            BaselineSource::Swapr => contracts::SwaprRouter::deployed(&web3)
                .await
                .expect("couldn't load deployed Swapr router")
                .address(),
            BaselineSource::BalancerV2 => continue,
            BaselineSource::ZeroEx => continue,
            BaselineSource::UniswapV3 => continue,
        };
        res.push(UniswapLikeLiquidity::new(
            IUniswapLikeRouter::at(&web3, router_address),
            settlement_contract.clone(),
            base_tokens.clone(),
            web3.clone(),
            pool_cache.clone(),
        ));
    }
    res
}

async fn build_drivers(common: &CommonComponents, args: &Arguments) -> Vec<(Arc<Driver>, String)> {
    let solvers = build_solvers(common, args).await;
    let submitter = build_submitter(common, args).await;
    let settlement_rater = Arc::new(SettlementRater {
        access_list_estimator: common.access_list_estimator.clone(),
        settlement_contract: common.settlement_contract.clone(),
        web3: common.web3.clone(),
    });
    let auction_converter = build_auction_converter(common, args).await.unwrap();
    let metrics = Arc::new(Metrics::new().unwrap());
    metrics.initialize_solver_metrics(
        &solvers
            .iter()
            .map(|solver| solver.name())
            .collect::<Vec<_>>(),
    );

    let settlement_ranker = Arc::new(SettlementRanker {
        metrics: metrics.clone(),
        settlement_rater: settlement_rater.clone(),
        min_order_age: std::time::Duration::from_secs(30),
        max_settlement_price_deviation: None,
        token_list_restriction_for_price_checks: solver::settlement::PriceCheckTokens::All,
    });
    let logger = Arc::new(DriverLogger {
        web3: common.web3.clone(),
        network_id: common.network_id.clone(),
        metrics,
        settlement_contract: common.settlement_contract.clone(),
        simulation_gas_limit: args.simulation_gas_limit,
        tenderly: common.tenderly_api.clone(),
    });

    solvers
        .into_iter()
        .map(|solver| {
            let name = solver.name().to_string();
            let driver = Arc::new(Driver {
                solver: Arc::new(CommitRevealSolver::new(
                    solver,
                    common.gas_price_estimator.clone(),
                    settlement_ranker.clone(),
                    logger.clone(),
                )),
                submitter: submitter.clone(),
                auction_converter: auction_converter.clone(),
                block_stream: common.current_block_stream.clone(),
                logger: logger.clone(),
                settlement_rater: settlement_rater.clone(),
                gas_price_estimator: common.gas_price_estimator.clone(),
            });
            (driver, name)
        })
        .collect()
}

#[tokio::main]
async fn main() {
    let args = driver::arguments::Arguments::parse();
    shared::tracing::initialize(args.log_filter.as_str(), args.log_stderr_threshold);
    shared::exit_process_on_panic::set_panic_hook();
    tracing::info!("running driver with validated arguments:\n{}", args);
    global_metrics::setup_metrics_registry(Some("gp_v2_driver".into()), None);
    let common = init_common_components(&args).await;

    let (shutdown_sender, shutdown_receiver) = tokio::sync::oneshot::channel();
    let serve_api = serve_api(
        args.bind_address,
        async {
            let _ = shutdown_receiver.await;
        },
        build_drivers(&common, &args).await,
    );

    futures::pin_mut!(serve_api);
    tokio::select! {
        result = &mut serve_api => tracing::error!(?result, "API task exited"),
        _ = shutdown_signal() => {
            tracing::info!("Gracefully shutting down API");
            shutdown_sender.send(()).expect("failed to send shutdown signal");
            match tokio::time::timeout(Duration::from_secs(10), serve_api).await {
                Ok(inner) => inner.expect("API failed during shutdown"),
                Err(_) => tracing::error!("API shutdown exceeded timeout"),
            }
        }
    };
}

#[cfg(unix)]
async fn shutdown_signal() {
    // Intercept main signals for graceful shutdown
    // Kubernetes sends sigterm, whereas locally sigint (ctrl-c) is most common
    let sigterm = async {
        tokio::signal::unix::signal(tokio::signal::unix::SignalKind::terminate())
            .unwrap()
            .recv()
            .await
    };
    let sigint = async {
        tokio::signal::unix::signal(tokio::signal::unix::SignalKind::interrupt())
            .unwrap()
            .recv()
            .await;
    };
    futures::pin_mut!(sigint);
    futures::pin_mut!(sigterm);
    futures::future::select(sigterm, sigint).await;
}

#[cfg(windows)]
async fn shutdown_signal() {
    // We don't support signal handling on windows
    std::future::pending().await
}<|MERGE_RESOLUTION|>--- conflicted
+++ resolved
@@ -378,19 +378,13 @@
 
     let uniswap_v3_liquidity = if baseline_sources.contains(&BaselineSource::UniswapV3) {
         let uniswap_v3_pool_fetcher = Arc::new(
-<<<<<<< HEAD
-            UniswapV3PoolFetcher::new(common.chain_id, common.client.clone(), common.web3.clone())
-                .await
-                .expect("failed to create UniswapV3 pool fetcher in solver"),
-=======
             UniswapV3PoolFetcher::new(
                 common.chain_id,
-                args.liquidity_fetcher_max_age_update,
                 common.http_factory.create(),
+                common.web3.clone(),
             )
             .await
             .expect("failed to create UniswapV3 pool fetcher in solver"),
->>>>>>> c13d32e7
         );
 
         Some(UniswapV3Liquidity::new(
