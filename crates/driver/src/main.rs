use anyhow::{Context, Result};
use clap::Parser;
use contracts::{IUniswapLikeRouter, UniswapV3SwapRouter, WETH9};
use driver::{
    api::serve_api, arguments::Arguments, auction_converter::AuctionConverter,
    commit_reveal::CommitRevealSolver, driver::Driver,
};
use gas_estimation::GasPriceEstimating;
use reqwest::Client;
use shared::{
    baseline_solver::BaseTokens,
    current_block::{current_block_stream, CurrentBlockStream},
    http_solver::{DefaultHttpSolverApi, SolverConfig},
    maintenance::{Maintaining, ServiceMaintenance},
    recent_block_cache::CacheConfig,
    sources::{
        self,
        balancer_v2::{pool_fetching::BalancerContracts, BalancerFactoryKind, BalancerPoolFetcher},
        uniswap_v2::pool_cache::PoolCache,
        uniswap_v3::pool_fetching::UniswapV3PoolFetcher,
        BaselineSource,
    },
    token_info::{CachedTokenInfoFetcher, TokenInfoFetcher, TokenInfoFetching},
    transport::http::HttpTransport,
    zeroex_api::DefaultZeroExApi,
    Web3Transport,
};
use solver::{
    arguments::TransactionStrategyArg,
    driver_logger::DriverLogger,
    interactions::allowances::AllowanceManager,
    liquidity::{
        balancer_v2::BalancerV2Liquidity, order_converter::OrderConverter,
        uniswap_v2::UniswapLikeLiquidity, uniswap_v3::UniswapV3Liquidity, zeroex::ZeroExLiquidity,
    },
    liquidity_collector::LiquidityCollector,
    metrics::Metrics,
    settlement_access_list::AccessListEstimating,
    settlement_ranker::SettlementRanker,
    settlement_rater::SettlementRater,
    settlement_simulation::TenderlyApi,
    settlement_submission::{
        submitter::{
            custom_nodes_api::CustomNodesApi, eden_api::EdenApi, flashbots_api::FlashbotsApi,
            Strategy,
        },
        GlobalTxPool, SolutionSubmitter, StrategyArgs, TransactionStrategy,
    },
    solver::{
        http_solver::{buffers::BufferRetriever, HttpSolver, InstanceCache},
        Solver,
    },
};
use std::{collections::HashMap, sync::Arc, time::Duration};

struct CommonComponents {
    client: Client,
    web3: shared::Web3,
    network_id: String,
    chain_id: u64,
    settlement_contract: contracts::GPv2Settlement,
    native_token_contract: WETH9,
    access_list_estimator: Arc<dyn AccessListEstimating>,
    gas_price_estimator: Arc<dyn GasPriceEstimating>,
    order_converter: Arc<OrderConverter>,
    token_info_fetcher: Arc<dyn TokenInfoFetching>,
    current_block_stream: CurrentBlockStream,
}

async fn init_common_components(args: &Arguments) -> CommonComponents {
    let client = shared::http_client(args.http_timeout);
    let transport = Web3Transport::new(HttpTransport::new(
        client.clone(),
        args.node_url.clone(),
        "base".to_string(),
    ));
    let web3 = web3::Web3::new(transport);
    let network_id = web3
        .net()
        .version()
        .await
        .expect("failed to get network id");
    let chain_id = web3
        .eth()
        .chain_id()
        .await
        .expect("Could not get chainId")
        .as_u64();
    let settlement_contract = solver::get_settlement_contract(&web3)
        .await
        .expect("couldn't load deployed settlement");
    let native_token_contract = WETH9::deployed(&web3)
        .await
        .expect("couldn't load deployed native token");
    let access_list_estimator = Arc::new(
        solver::settlement_access_list::create_priority_estimator(
            &client,
            &web3,
            args.access_list_estimators.as_slice(),
            args.tenderly_url.clone(),
            args.tenderly_api_key.clone(),
            network_id.clone(),
        )
        .await
        .expect("failed to create access list estimator"),
    );
    let gas_price_estimator = Arc::new(
        shared::gas_price_estimation::create_priority_estimator(
            client.clone(),
            &web3,
            args.gas_estimators.as_slice(),
            args.blocknative_api_key.clone(),
        )
        .await
        .expect("failed to create gas price estimator"),
    );
    let token_info_fetcher = Arc::new(CachedTokenInfoFetcher::new(Box::new(TokenInfoFetcher {
        web3: web3.clone(),
    })));
    let current_block_stream =
        current_block_stream(web3.clone(), args.block_stream_poll_interval_seconds)
            .await
            .unwrap();

    let order_converter = Arc::new(OrderConverter {
        native_token: native_token_contract.clone(),
        fee_objective_scaling_factor: args.fee_objective_scaling_factor,
    });

    CommonComponents {
        client,
        web3,
        network_id,
        chain_id,
        settlement_contract,
        native_token_contract,
        access_list_estimator,
        gas_price_estimator,
        order_converter,
        token_info_fetcher,
        current_block_stream,
    }
}

async fn build_solvers(common: &CommonComponents, args: &Arguments) -> Vec<Arc<dyn Solver>> {
    let buffer_retriever = Arc::new(BufferRetriever::new(
        common.web3.clone(),
        common.settlement_contract.address(),
    ));
    let allowance_mananger = Arc::new(AllowanceManager::new(
        common.web3.clone(),
        common.settlement_contract.address(),
    ));
    let http_solver_cache = InstanceCache::default();

    args.solvers
        .iter()
        .map(|arg| {
            Arc::new(HttpSolver::new(
                DefaultHttpSolverApi {
                    name: arg.name.clone(),
                    network_name: common.network_id.clone(),
                    chain_id: common.chain_id,
                    base: arg.url.clone(),
                    client: common.client.clone(),
                    config: SolverConfig {
                        use_internal_buffers: Some(args.use_internal_buffers),
                        ..Default::default()
                    },
                },
                arg.account.clone().into_account(common.chain_id),
                common.native_token_contract.address(),
                common.token_info_fetcher.clone(),
                buffer_retriever.clone(),
                allowance_mananger.clone(),
                common.order_converter.clone(),
                http_solver_cache.clone(),
                false,
            )) as Arc<dyn Solver>
        })
        .collect()
}

async fn build_submitter(common: &CommonComponents, args: &Arguments) -> Arc<SolutionSubmitter> {
    let client = &common.client;
    let web3 = &common.web3;

    let submission_nodes_with_url = args
        .transaction_submission_nodes
        .iter()
        .enumerate()
        .map(|(index, url)| {
            let transport = Web3Transport::new(HttpTransport::new(
                client.clone(),
                url.clone(),
                index.to_string(),
            ));
            (web3::Web3::new(transport), url)
        })
        .collect::<Vec<_>>();
    for (node, url) in &submission_nodes_with_url {
        let node_network_id = node
            .net()
            .version()
            .await
            .with_context(|| {
                format!(
                    "Unable to retrieve network id on startup using the submission node at {url}"
                )
            })
            .unwrap();
        assert_eq!(
            node_network_id, common.network_id,
            "network id of custom node doesn't match main node"
        );
    }
    let submission_nodes = submission_nodes_with_url
        .into_iter()
        .map(|(node, _)| node)
        .collect::<Vec<_>>();
    let submitted_transactions = GlobalTxPool::default();
    let mut transaction_strategies = vec![];
    for strategy in &args.transaction_strategy {
        match strategy {
            TransactionStrategyArg::PublicMempool => {
                transaction_strategies.push(TransactionStrategy::CustomNodes(StrategyArgs {
                    submit_api: Box::new(CustomNodesApi::new(
                        vec![web3.clone()],
                        args.disable_high_risk_public_mempool_transactions,
                    )),
                    max_additional_tip: 0.,
                    additional_tip_percentage_of_max_fee: 0.,
                    sub_tx_pool: submitted_transactions.add_sub_pool(Strategy::CustomNodes),
                }))
            }
            TransactionStrategyArg::Eden => {
                transaction_strategies.push(TransactionStrategy::Eden(StrategyArgs {
                    submit_api: Box::new(
                        EdenApi::new(
                            client.clone(),
                            args.eden_api_url.clone(),
                            submitted_transactions.clone(),
                        )
                        .unwrap(),
                    ),
                    max_additional_tip: args.max_additional_eden_tip,
                    additional_tip_percentage_of_max_fee: args.additional_tip_percentage,
                    sub_tx_pool: submitted_transactions.add_sub_pool(Strategy::Eden),
                }))
            }
            TransactionStrategyArg::Flashbots => {
                for flashbots_url in args.flashbots_api_url.clone() {
                    transaction_strategies.push(TransactionStrategy::Flashbots(StrategyArgs {
                        submit_api: Box::new(
                            FlashbotsApi::new(client.clone(), flashbots_url).unwrap(),
                        ),
                        max_additional_tip: args.max_additional_flashbot_tip,
                        additional_tip_percentage_of_max_fee: args.additional_tip_percentage,
                        sub_tx_pool: submitted_transactions.add_sub_pool(Strategy::Flashbots),
                    }))
                }
            }
            TransactionStrategyArg::CustomNodes => {
                assert!(
                    !submission_nodes.is_empty(),
                    "missing transaction submission nodes"
                );
                transaction_strategies.push(TransactionStrategy::CustomNodes(StrategyArgs {
                    submit_api: Box::new(CustomNodesApi::new(
                        submission_nodes.clone(),
                        args.disable_high_risk_public_mempool_transactions,
                    )),
                    max_additional_tip: 0.,
                    additional_tip_percentage_of_max_fee: 0.,
                    sub_tx_pool: submitted_transactions.add_sub_pool(Strategy::CustomNodes),
                }))
            }
            TransactionStrategyArg::DryRun => {
                transaction_strategies.push(TransactionStrategy::DryRun)
            }
        }
    }

    Arc::new(SolutionSubmitter {
        web3: web3.clone(),
        contract: common.settlement_contract.clone(),
        gas_price_estimator: common.gas_price_estimator.clone(),
        target_confirm_time: args.target_confirm_time,
        max_confirm_time: args.max_submission_seconds,
        retry_interval: args.submission_retry_interval_seconds,
        gas_price_cap: args.gas_price_cap,
        transaction_strategies,
        access_list_estimator: common.access_list_estimator.clone(),
    })
}

async fn build_auction_converter(
    common: &CommonComponents,
    args: &Arguments,
) -> Result<Arc<AuctionConverter>> {
    let base_tokens = Arc::new(BaseTokens::new(
        common.native_token_contract.address(),
        &args.base_tokens,
    ));
    let cache_config = CacheConfig {
        number_of_blocks_to_cache: args.pool_cache_blocks,
        // 0 because we don't make use of the auto update functionality as we always fetch
        // for specific blocks
        number_of_entries_to_auto_update: 0,
        maximum_recent_block_age: args.pool_cache_maximum_recent_block_age,
        max_retries: args.pool_cache_maximum_retries,
        delay_between_retries: args.pool_cache_delay_between_retries_seconds,
    };
    let baseline_sources = args.baseline_sources.clone().unwrap_or_else(|| {
        sources::defaults_for_chain(common.chain_id)
            .expect("failed to get default baseline sources")
    });
    tracing::info!(?baseline_sources, "using baseline sources");
    let pool_caches: HashMap<BaselineSource, Arc<PoolCache>> =
        sources::uniswap_like_liquidity_sources(&common.web3, &baseline_sources)
            .await
            .expect("failed to load baseline source uniswap liquidity")
            .into_iter()
            .map(|(source, (_, pool_fetcher))| {
                let pool_cache = PoolCache::new(
                    cache_config,
                    pool_fetcher,
                    common.current_block_stream.clone(),
                )
                .expect("failed to create pool cache");
                (source, Arc::new(pool_cache))
            })
            .collect();
    let (balancer_pool_maintainer, balancer_v2_liquidity) =
        if baseline_sources.contains(&BaselineSource::BalancerV2) {
            let factories = args
                .balancer_factories
                .clone()
                .unwrap_or_else(|| BalancerFactoryKind::for_chain(common.chain_id));
            let contracts = BalancerContracts::new(&common.web3, factories)
                .await
                .unwrap();
            let balancer_pool_fetcher = Arc::new(
                BalancerPoolFetcher::new(
                    common.chain_id,
                    common.token_info_fetcher.clone(),
                    cache_config,
                    common.current_block_stream.clone(),
                    common.client.clone(),
                    &contracts,
                    args.balancer_pool_deny_list.clone(),
                )
                .await
                .expect("failed to create Balancer pool fetcher"),
            );
            (
                Some(balancer_pool_fetcher.clone() as Arc<dyn Maintaining>),
                Some(BalancerV2Liquidity::new(
                    common.web3.clone(),
                    balancer_pool_fetcher,
                    base_tokens.clone(),
                    common.settlement_contract.clone(),
                    contracts.vault,
                )),
            )
        } else {
            (None, None)
        };

    let uniswap_like_liquidity = build_amm_artifacts(
        &pool_caches,
        common.settlement_contract.clone(),
        base_tokens.clone(),
        common.web3.clone(),
    )
    .await;

    let zeroex_liquidity = if baseline_sources.contains(&BaselineSource::ZeroEx) {
        let zeroex_api = Arc::new(
            DefaultZeroExApi::new(
                args.zeroex_url
                    .as_deref()
                    .unwrap_or(DefaultZeroExApi::DEFAULT_URL),
                args.zeroex_api_key.clone(),
                common.client.clone(),
            )
            .unwrap(),
        );

        Some(ZeroExLiquidity::new(
            common.web3.clone(),
            zeroex_api,
            contracts::IZeroEx::deployed(&common.web3).await.unwrap(),
            base_tokens.clone(),
            common.settlement_contract.clone(),
        ))
    } else {
        None
    };

    let uniswap_v3_liquidity = if baseline_sources.contains(&BaselineSource::UniswapV3) {
        let uniswap_v3_pool_fetcher = Arc::new(
            UniswapV3PoolFetcher::new(
                common.chain_id,
                args.liquidity_fetcher_max_age_update,
                common.client.clone(),
            )
            .await
            .expect("failed to create UniswapV3 pool fetcher in solver"),
        );

        Some(UniswapV3Liquidity::new(
            UniswapV3SwapRouter::deployed(&common.web3).await.unwrap(),
            common.settlement_contract.clone(),
            base_tokens.clone(),
            common.web3.clone(),
            uniswap_v3_pool_fetcher,
        ))
    } else {
        None
    };

    let maintainer = ServiceMaintenance {
        maintainers: pool_caches
            .into_iter()
            .map(|(_, cache)| cache as Arc<dyn Maintaining>)
            .chain(balancer_pool_maintainer)
            .collect(),
    };
    tokio::task::spawn(
        maintainer.run_maintenance_on_new_block(common.current_block_stream.clone()),
    );

    let liquidity_collector = Box::new(LiquidityCollector {
        uniswap_like_liquidity,
        balancer_v2_liquidity,
        zeroex_liquidity,
        uniswap_v3_liquidity,
    });
    Ok(Arc::new(AuctionConverter::new(
        common.gas_price_estimator.clone(),
        liquidity_collector,
        common.order_converter.clone(),
    )))
}

async fn build_amm_artifacts(
    sources: &HashMap<BaselineSource, Arc<PoolCache>>,
    settlement_contract: contracts::GPv2Settlement,
    base_tokens: Arc<BaseTokens>,
    web3: shared::Web3,
) -> Vec<UniswapLikeLiquidity> {
    let mut res = vec![];
    for (source, pool_cache) in sources {
        let router_address = match source {
            BaselineSource::UniswapV2 => contracts::UniswapV2Router02::deployed(&web3)
                .await
                .expect("couldn't load deployed UniswapV2 router")
                .address(),
            BaselineSource::SushiSwap => contracts::SushiSwapRouter::deployed(&web3)
                .await
                .expect("couldn't load deployed SushiSwap router")
                .address(),
            BaselineSource::Honeyswap => contracts::HoneyswapRouter::deployed(&web3)
                .await
                .expect("couldn't load deployed Honeyswap router")
                .address(),
            BaselineSource::Baoswap => contracts::BaoswapRouter::deployed(&web3)
                .await
                .expect("couldn't load deployed Baoswap router")
                .address(),
            BaselineSource::Swapr => contracts::SwaprRouter::deployed(&web3)
                .await
                .expect("couldn't load deployed Swapr router")
                .address(),
            BaselineSource::BalancerV2 => continue,
            BaselineSource::ZeroEx => continue,
            BaselineSource::UniswapV3 => continue,
        };
        res.push(UniswapLikeLiquidity::new(
            IUniswapLikeRouter::at(&web3, router_address),
            settlement_contract.clone(),
            base_tokens.clone(),
            web3.clone(),
            pool_cache.clone(),
        ));
    }
    res
}

async fn build_drivers(common: &CommonComponents, args: &Arguments) -> Vec<(Arc<Driver>, String)> {
    let solvers = build_solvers(common, args).await;
    let submitter = build_submitter(common, args).await;
    let settlement_rater = Arc::new(SettlementRater {
        access_list_estimator: common.access_list_estimator.clone(),
        settlement_contract: common.settlement_contract.clone(),
        web3: common.web3.clone(),
    });
    let auction_converter = build_auction_converter(common, args).await.unwrap();
    let tenderly = args
        .tenderly_url
        .clone()
        .zip(args.tenderly_api_key.clone())
        .and_then(|(url, api_key)| TenderlyApi::new(url, common.client.clone(), &api_key).ok());
    let metrics = Arc::new(Metrics::new().unwrap());
<<<<<<< HEAD

    let settlement_ranker = Arc::new(SettlementRanker {
        metrics: metrics.clone(),
        settlement_rater: settlement_rater.clone(),
        min_order_age: std::time::Duration::from_secs(30),
        max_settlement_price_deviation: None,
        token_list_restriction_for_price_checks: solver::settlement::PriceCheckTokens::All,
    });
    let logger = Arc::new(DriverLogger {
        web3: common.web3.clone(),
        network_id: common.network_id.clone(),
        metrics,
        settlement_contract: common.settlement_contract.clone(),
        simulation_gas_limit: 15000000, // TODO pass as CLI argument?
        tenderly,
    });

=======

    let settlement_ranker = Arc::new(SettlementRanker {
        metrics: metrics.clone(),
        settlement_rater: settlement_rater.clone(),
        min_order_age: std::time::Duration::from_secs(30),
        max_settlement_price_deviation: None,
        token_list_restriction_for_price_checks: solver::settlement::PriceCheckTokens::All,
    });
    let logger = Arc::new(DriverLogger {
        web3: common.web3.clone(),
        network_id: common.network_id.clone(),
        metrics,
        settlement_contract: common.settlement_contract.clone(),
        simulation_gas_limit: args.simulation_gas_limit,
        tenderly,
    });

>>>>>>> 5835c001
    solvers
        .into_iter()
        .map(|solver| {
            let name = solver.name().to_string();
            let driver = Arc::new(Driver {
                solver: Arc::new(CommitRevealSolver::new(
                    solver,
                    common.gas_price_estimator.clone(),
                    settlement_ranker.clone(),
                    logger.clone(),
                )),
                submitter: submitter.clone(),
                auction_converter: auction_converter.clone(),
                block_stream: common.current_block_stream.clone(),
                logger: logger.clone(),
                settlement_rater: settlement_rater.clone(),
                gas_price_estimator: common.gas_price_estimator.clone(),
            });
            (driver, name)
        })
        .collect()
}

#[tokio::main]
async fn main() {
    let args = driver::arguments::Arguments::parse();
    shared::tracing::initialize(args.log_filter.as_str(), args.log_stderr_threshold);
    tracing::info!("running driver with validated arguments:\n{}", args);
    global_metrics::setup_metrics_registry(Some("gp_v2_driver".into()), None);
    let common = init_common_components(&args).await;

    let (shutdown_sender, shutdown_receiver) = tokio::sync::oneshot::channel();
    let serve_api = serve_api(
        args.bind_address,
        async {
            let _ = shutdown_receiver.await;
        },
        build_drivers(&common, &args).await,
    );

    futures::pin_mut!(serve_api);
    tokio::select! {
        result = &mut serve_api => tracing::error!(?result, "API task exited"),
        _ = shutdown_signal() => {
            tracing::info!("Gracefully shutting down API");
            shutdown_sender.send(()).expect("failed to send shutdown signal");
            match tokio::time::timeout(Duration::from_secs(10), serve_api).await {
                Ok(inner) => inner.expect("API failed during shutdown"),
                Err(_) => tracing::error!("API shutdown exceeded timeout"),
            }
        }
    };
}

#[cfg(unix)]
async fn shutdown_signal() {
    // Intercept main signals for graceful shutdown
    // Kubernetes sends sigterm, whereas locally sigint (ctrl-c) is most common
    let sigterm = async {
        tokio::signal::unix::signal(tokio::signal::unix::SignalKind::terminate())
            .unwrap()
            .recv()
            .await
    };
    let sigint = async {
        tokio::signal::unix::signal(tokio::signal::unix::SignalKind::interrupt())
            .unwrap()
            .recv()
            .await;
    };
    futures::pin_mut!(sigint);
    futures::pin_mut!(sigterm);
    futures::future::select(sigterm, sigint).await;
}

#[cfg(windows)]
async fn shutdown_signal() {
    // We don't support signal handling on windows
    std::future::pending().await
}<|MERGE_RESOLUTION|>--- conflicted
+++ resolved
@@ -503,25 +503,6 @@
         .zip(args.tenderly_api_key.clone())
         .and_then(|(url, api_key)| TenderlyApi::new(url, common.client.clone(), &api_key).ok());
     let metrics = Arc::new(Metrics::new().unwrap());
-<<<<<<< HEAD
-
-    let settlement_ranker = Arc::new(SettlementRanker {
-        metrics: metrics.clone(),
-        settlement_rater: settlement_rater.clone(),
-        min_order_age: std::time::Duration::from_secs(30),
-        max_settlement_price_deviation: None,
-        token_list_restriction_for_price_checks: solver::settlement::PriceCheckTokens::All,
-    });
-    let logger = Arc::new(DriverLogger {
-        web3: common.web3.clone(),
-        network_id: common.network_id.clone(),
-        metrics,
-        settlement_contract: common.settlement_contract.clone(),
-        simulation_gas_limit: 15000000, // TODO pass as CLI argument?
-        tenderly,
-    });
-
-=======
 
     let settlement_ranker = Arc::new(SettlementRanker {
         metrics: metrics.clone(),
@@ -539,7 +520,6 @@
         tenderly,
     });
 
->>>>>>> 5835c001
     solvers
         .into_iter()
         .map(|solver| {
