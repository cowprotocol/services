--- conflicted
+++ resolved
@@ -105,19 +105,6 @@
     simulator
 }
 
-<<<<<<< HEAD
-async fn ethereum(config: &infra::Config, args: &cli::Args) -> Ethereum {
-    Ethereum::ethrpc(
-        &args.ethrpc,
-        blockchain::contracts::Addresses {
-            settlement: config.contracts.gp_v2_settlement.map(Into::into),
-            weth: config.contracts.weth.map(Into::into),
-            ethflow: config.contracts.ethflow.map(Into::into),
-        },
-    )
-    .await
-    .expect("initialize ethereum RPC API")
-=======
 async fn ethrpc(args: &cli::Args) -> blockchain::Rpc {
     blockchain::Rpc::new(&args.ethrpc)
         .await
@@ -128,7 +115,6 @@
     Ethereum::new(ethrpc, config.contracts)
         .await
         .expect("initialize ethereum RPC API")
->>>>>>> ec3bbade
 }
 
 fn solvers(config: &config::Config, eth: &Ethereum) -> Vec<Solver> {
