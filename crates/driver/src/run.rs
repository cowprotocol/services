--- conflicted
+++ resolved
@@ -166,18 +166,13 @@
             .await
             .expect("initialize gas price estimator"),
     );
-<<<<<<< HEAD
-    Ethereum::new(ethrpc, config.contracts.clone(), gas).await
-=======
     Ethereum::new(
         ethrpc,
         config.contracts.clone(),
         gas,
-        config.archive_node_url.as_ref(),
         config.tx_gas_limit,
     )
     .await
->>>>>>> b10a0c4c
 }
 
 async fn solvers(config: &config::Config, eth: &Ethereum) -> Vec<Solver> {
