--- conflicted
+++ resolved
@@ -94,19 +94,12 @@
             "appData": "0x0000000000000000000000000000000000000000000000000000000000000000",
             "signingScheme": "eip712",
             "signature": format!("0x{}", hex::encode(quote.order_signature(&test.blockchain))),
-<<<<<<< HEAD
-            "feePolicies": match &quote.order.fee_policy {
-                None => json!([]),
-                Some(policy) => json!([policy]),
-            },
-=======
             "feePolicies": [{
                 "priceImprovement": {
                     "factor": 0.5,
                     "maxVolumeFactor": 0.06
                 }
             }],
->>>>>>> b41145d7
         }));
     }
     for fulfillment in test.fulfillments.iter() {
