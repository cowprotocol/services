use {
    super::{blockchain::Blockchain, Partial, Solver, Test},
    crate::{
        domain::competition::order,
        infra::time,
        tests::{cases, hex_address},
    },
    rand::seq::SliceRandom,
    serde_json::json,
    std::{io::Write, net::SocketAddr, path::PathBuf},
    tokio::sync::oneshot,
};

pub struct Config {
    /// If specified, the driver will load this config file. Otherwise, a
    /// temporary file will be created with reasonable values.
    pub config_file: Option<PathBuf>,
    pub enable_simulation: bool,
}

pub struct Driver {
    pub addr: SocketAddr,
    _delete_on_drop: Option<tempfile::TempPath>,
}

impl Driver {
    /// Start the driver HTTP server and return the server address.
    pub async fn new(
        config: &Config,
        solvers: &Vec<(Solver, SocketAddr)>,
        blockchain: &Blockchain,
    ) -> Self {
        let (config_file, config_temp_path) = match config.config_file.as_ref() {
            Some(config_file) => (config_file.to_owned(), None),
            None => {
                let config_temp_path = create_config_file(config, solvers, blockchain).await;
                (config_temp_path.to_path_buf(), Some(config_temp_path))
            }
        };
        let (addr_sender, addr_receiver) = oneshot::channel();
        let args = vec![
            "/test/driver/path".to_owned(),
            "--addr".to_owned(),
            "0.0.0.0:0".to_owned(),
            "--ethrpc".to_owned(),
            blockchain.web3_url.clone(),
            "--config".to_owned(),
            config_file.to_str().unwrap().to_owned(),
        ];
        tokio::spawn(crate::run(args.into_iter(), Some(addr_sender)));
        let addr = addr_receiver.await.unwrap();
        Self {
            addr,
            _delete_on_drop: config_temp_path,
        }
    }
}

/// Create a request for the driver /solve endpoint.
pub fn solve_req(test: &Test) -> serde_json::Value {
    let mut tokens_json = Vec::new();
    let mut orders_json = Vec::new();
    // The orders are shuffled before being sent to the driver, to ensure that the
    // driver sorts them correctly before forwarding them to the solver.
    let mut quotes = test.quoted_orders.clone();
    quotes.shuffle(&mut rand::thread_rng());
    for quote in quotes.iter() {
        orders_json.push(json!({
            "uid": quote.order_uid(&test.blockchain),
            "sellToken": hex_address(test.blockchain.get_token(quote.order.sell_token)),
            "buyToken": hex_address(test.blockchain.get_token(quote.order.buy_token)),
            "sellAmount": quote.sell_amount().to_string(),
            "buyAmount": quote.buy_amount().to_string(),
            "solverFee": quote.order.user_fee.to_string(),
            "userFee": quote.order.user_fee.to_string(),
            "protocolFees": match quote.order.kind {
                order::Kind::Market => json!([]),
                order::Kind::Liquidity => json!([]),
                order::Kind::Limit { .. } => json!([{
                    "priceImprovement": {
                        "factor": 0.0,
                        "maxVolumeFactor": 0.06
                    }
                }]),
            },
            "validTo": u32::try_from(time::now().timestamp()).unwrap() + quote.order.valid_for.0,
            "kind": match quote.order.side {
                order::Side::Sell => "sell",
                order::Side::Buy => "buy",
            },
            "owner": hex_address(test.trader_address),
            "partiallyFillable": matches!(quote.order.partial, Partial::Yes { .. }),
            "executed": match quote.order.partial {
                Partial::Yes { executed } => executed.to_string(),
                Partial::No => "0".to_owned(),
            },
            "preInteractions": [],
            "postInteractions": [],
            "class": match quote.order.kind {
                order::Kind::Market => "market",
                order::Kind::Liquidity => "liquidity",
                order::Kind::Limit { .. } => "limit",
            },
            "appData": "0x0000000000000000000000000000000000000000000000000000000000000000",
            "signingScheme": "eip712",
            "signature": format!("0x{}", hex::encode(quote.order_signature(&test.blockchain))),
<<<<<<< HEAD
=======
            "feePolicies": match quote.order.kind {
                order::Kind::Market => json!([]),
                order::Kind::Liquidity => json!([]),
                order::Kind::Limit { .. } => json!([{
                    "surplus": {
                        "factor": 0.0,
                        "maxVolumeFactor": 0.06
                    }
                }]),
            },
>>>>>>> 8694659d
        }));
    }
    for fulfillment in test.fulfillments.iter() {
        tokens_json.push(json!({
            "address": hex_address(test.blockchain.get_token_wrapped(fulfillment.quoted_order.order.sell_token)),
            "price": "1000000000000000000",
            "trusted": test.trusted.contains(fulfillment.quoted_order.order.sell_token),
        }));
        tokens_json.push(json!({
            "address": hex_address(test.blockchain.get_token_wrapped(fulfillment.quoted_order.order.buy_token)),
            "price": "1000000000000000000",
            "trusted": test.trusted.contains(fulfillment.quoted_order.order.buy_token),
        }));
    }
    json!({
        "id": "1",
        "tokens": tokens_json,
        "orders": orders_json,
        "deadline": test.deadline,
        "scoreCap": cases::DEFAULT_SCORE_CAP.to_string(),
    })
}

/// Create a request for the driver /reveal endpoint.
pub fn reveal_req() -> serde_json::Value {
    json!({
        "solutionId": "0",
    })
}

/// Create a request for the driver /settle endpoint.
pub fn settle_req() -> serde_json::Value {
    json!({
        "solutionId": "0",
    })
}

/// Create a request for the driver /quote endpoint.
pub fn quote_req(test: &Test) -> serde_json::Value {
    if test.quoted_orders.len() != 1 {
        panic!("when testing /quote, there must be exactly one order");
    }

    let quote = test.quoted_orders.first().unwrap();
    json!({
        "sellToken": hex_address(test.blockchain.get_token(quote.order.sell_token)),
        "buyToken": hex_address(test.blockchain.get_token(quote.order.buy_token)),
        "amount": match quote.order.side {
            order::Side::Buy => quote.buy_amount().to_string(),
            order::Side::Sell => quote.sell_amount().to_string(),
        },
        "kind": match quote.order.side {
            order::Side::Sell => "sell",
            order::Side::Buy => "buy",
        },
        "deadline": test.deadline,
    })
}

/// Create the config file for the driver to use.
async fn create_config_file(
    config: &Config,
    solvers: &Vec<(Solver, SocketAddr)>,
    blockchain: &Blockchain,
) -> tempfile::TempPath {
    let mut file = tempfile::NamedTempFile::new().unwrap();
    let simulation = if config.enable_simulation {
        ""
    } else {
        r#"disable-access-list-simulation = true
           disable-gas-simulation = "2381500"
           "#
    };
    write!(file, "{simulation}").unwrap();
    write!(
        file,
        r#"[contracts]
           gp-v2-settlement = "{}"
           weth = "{}"

           [submission]
           gas-price-cap = 1000000000000

           [[submission.mempool]]
           mempool = "public"
           "#,
        hex_address(blockchain.settlement.address()),
        hex_address(blockchain.weth.address())
    )
    .unwrap();

    for (solver, addr) in solvers {
        write!(
            file,
            r#"[[solver]]
               name = "{}"
               endpoint = "http://{}"
               absolute-slippage = "{}"
               relative-slippage = "{}"
               account = "0x{}"
               solving-share-of-deadline = {}
               http-time-buffer = "{}ms"
               "#,
            solver.name,
            addr,
            solver
                .slippage
                .absolute
                .map(|abs| abs.0)
                .unwrap_or_default(),
            solver.slippage.relative,
            hex::encode(solver.private_key.secret_bytes()),
            solver.timeouts.solving_share_of_deadline.get(),
            solver.timeouts.http_delay.num_milliseconds(),
        )
        .unwrap();
    }
    file.into_temp_path()
}<|MERGE_RESOLUTION|>--- conflicted
+++ resolved
@@ -77,7 +77,7 @@
                 order::Kind::Market => json!([]),
                 order::Kind::Liquidity => json!([]),
                 order::Kind::Limit { .. } => json!([{
-                    "priceImprovement": {
+                    "surplus": {
                         "factor": 0.0,
                         "maxVolumeFactor": 0.06
                     }
@@ -104,19 +104,6 @@
             "appData": "0x0000000000000000000000000000000000000000000000000000000000000000",
             "signingScheme": "eip712",
             "signature": format!("0x{}", hex::encode(quote.order_signature(&test.blockchain))),
-<<<<<<< HEAD
-=======
-            "feePolicies": match quote.order.kind {
-                order::Kind::Market => json!([]),
-                order::Kind::Liquidity => json!([]),
-                order::Kind::Limit { .. } => json!([{
-                    "surplus": {
-                        "factor": 0.0,
-                        "maxVolumeFactor": 0.06
-                    }
-                }]),
-            },
->>>>>>> 8694659d
         }));
     }
     for fulfillment in test.fulfillments.iter() {
