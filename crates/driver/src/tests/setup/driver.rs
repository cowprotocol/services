--- conflicted
+++ resolved
@@ -234,13 +234,8 @@
            [submission]
            gas-price-cap = "1000000000000"
            "#,
-<<<<<<< HEAD
-        hex_address(blockchain.settlement.address().into_legacy()),
-        hex_address(blockchain.weth.address()),
-=======
-        hex_address(blockchain.settlement.address()),
+        blockchain.settlement.address(),
         blockchain.weth.address(),
->>>>>>> 724936ef
         blockchain.balances.address(),
         blockchain.signatures.address(),
         hex_address(blockchain.flashloan_router.address().into_legacy()),
