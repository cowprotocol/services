--- conflicted
+++ resolved
@@ -101,17 +101,6 @@
             "signingScheme": "eip712",
             "signature": format!("0x{}", hex::encode(quote.order_signature(&test.blockchain))),
             "feePolicies": [{
-<<<<<<< HEAD
-                "quoteDeviation": {
-                    "factor": 0.5,
-                    "volume_cap_factor": 0.06,
-                }
-            },
-            {
-                "volume": {
-                    "factor": 0.1,
-                }
-=======
                 "kind": "priceimprovement",
                 "factor": 0.5,
                 "maxVolumeFactor": 0.06,
@@ -119,7 +108,6 @@
             {
                 "kind": "volume",
                 "factor": 0.1,
->>>>>>> 6af2ac60
             }],
         }));
     }
