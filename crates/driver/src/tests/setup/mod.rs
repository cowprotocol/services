//! Framework for setting up tests.

use {
    self::{blockchain::Fulfillment, driver::Driver, solver::Solver},
    crate::{
        domain::{competition::order, eth},
        infra::time,
        tests::{
            cases::{
                AB_ORDER_AMOUNT,
                CD_ORDER_AMOUNT,
                DEFAULT_POOL_AMOUNT_A,
                DEFAULT_POOL_AMOUNT_B,
                DEFAULT_POOL_AMOUNT_C,
                DEFAULT_POOL_AMOUNT_D,
                DEFAULT_SCORE_MAX,
                DEFAULT_SCORE_MIN,
                DEFAULT_SURPLUS_FACTOR,
                ETH_ORDER_AMOUNT,
            },
            setup::blockchain::Blockchain,
        },
        util::{self, serialize},
    },
    ethcontract::BlockId,
    hyper::StatusCode,
    secp256k1::SecretKey,
    serde_with::serde_as,
    std::{
        collections::{HashMap, HashSet},
        path::PathBuf,
        str::FromStr,
    },
    web3::types::TransactionId,
};

mod blockchain;
mod driver;
mod solver;

#[derive(Debug, Clone, Copy)]
pub struct Asset {
    token: &'static str,
    amount: eth::U256,
}

#[allow(dead_code)]
#[derive(Clone, Copy, Debug, Default, Eq, PartialEq)]
pub enum Partial {
    #[default]
    No,
    Yes {
        executed: eth::U256,
    },
}

#[serde_as]
#[derive(Debug, Clone, serde::Serialize)]
#[serde(rename_all = "lowercase")]
pub enum Score {
    Solver {
        #[serde_as(as = "serialize::U256")]
        score: eth::U256,
    },
    RiskAdjusted(f64),
}

impl Default for Score {
    fn default() -> Self {
        Self::RiskAdjusted(1.0)
    }
}

#[derive(Debug, Clone, PartialEq, Eq)]
pub struct Order {
    pub name: &'static str,

    pub sell_amount: eth::U256,
    pub sell_token: &'static str,
    pub buy_token: &'static str,

    pub internalize: bool,
    pub side: order::Side,
    pub partial: Partial,
    pub valid_for: util::Timestamp,
    pub kind: order::Kind,

    // TODO For now I'll always set these to zero. But I think they should be tested as well.
    // Figure out what (if anything) would constitute meaningful tests for these values.
    pub user_fee: eth::U256,
    // Currently used for limit orders to represent the surplus_fee calculated by the solver.
    pub solver_fee: Option<eth::U256>,

    /// Set a value to be used to divide the order buy or sell amount before
    /// the order gets placed and thereby generate surplus. Whether the sell or
    /// buy amount is divided depends on the order side. This is necessary to
    /// keep the solution scores positive.
    pub surplus_factor: eth::U256,
    /// Override the executed amount of the order. Useful for testing liquidity
    /// orders. Otherwise [`execution_diff`] is probably more suitable.
    pub executed: Option<eth::U256>,

    /// Should this order be filtered out before being sent to the solver?
    pub filtered: bool,
    /// Should the trader account be funded with enough tokens to place this
    /// order? True by default.
    pub funded: bool,
}

impl Order {
    /// Rename the order.
    pub fn rename(self, name: &'static str) -> Self {
        Self { name, ..self }
    }

    /// Reduce the sell amount of this order by the given amount.
    pub fn reduce_amount(self, diff: eth::U256) -> Self {
        Self {
            sell_amount: self.sell_amount - diff,
            ..self
        }
    }

    /// Multiply the sell amount of this order by the given factor.
    pub fn multiply_amount(self, mult: eth::U256) -> Self {
        Self {
            sell_amount: self.sell_amount * mult,
            ..self
        }
    }

    /// Ensure that this order generates no surplus, and therefore most likely
    /// has a negative score.
    pub fn no_surplus(self) -> Self {
        Self {
            surplus_factor: 1.into(),
            ..self
        }
    }

    /// Mark this order as internalizable.
    pub fn internalize(self) -> Self {
        Self {
            internalize: true,
            ..self
        }
    }

    /// Set the order kind.
    pub fn kind(self, kind: order::Kind) -> Self {
        Self { kind, ..self }
    }

    /// Set the order side.
    pub fn side(self, side: order::Side) -> Self {
        Self { side, ..self }
    }

    /// Set the solver fee.
    pub fn solver_fee(self, solver_fee: Option<eth::U256>) -> Self {
        Self { solver_fee, ..self }
    }

    /// Make this a limit order.
    pub fn limit(self) -> Self {
        Self {
            kind: order::Kind::Limit,
            ..self
        }
    }

    /// Mark that this order should be filtered out before being sent to the
    /// solver.
    pub fn filtered(self) -> Self {
        Self {
            filtered: true,
            ..self
        }
    }

    /// Mark that the trader should not be funded with tokens that are needed to
    /// place this order.
    pub fn unfunded(self) -> Self {
        Self {
            funded: false,
            ..self
        }
    }

    fn surplus_fee(&self) -> eth::U256 {
        match self.kind {
            order::Kind::Limit => self.solver_fee.unwrap_or_default(),
            _ => 0.into(),
        }
    }
}

impl Default for Order {
    fn default() -> Self {
        Self {
            sell_amount: Default::default(),
            sell_token: Default::default(),
            buy_token: Default::default(),
            internalize: Default::default(),
            side: order::Side::Sell,
            partial: Default::default(),
            valid_for: 100.into(),
            kind: order::Kind::Market,
            user_fee: Default::default(),
            solver_fee: Default::default(),
            name: Default::default(),
            surplus_factor: DEFAULT_SURPLUS_FACTOR.into(),
            executed: Default::default(),
            filtered: Default::default(),
            funded: true,
        }
    }
}

#[derive(Debug, Clone, PartialEq, Eq)]
pub struct Pool {
    pub token_a: &'static str,
    pub token_b: &'static str,
    pub amount_a: eth::U256,
    pub amount_b: eth::U256,
}

/// Create a builder for the setup process.
pub fn setup() -> Setup {
    Setup {
        name: Default::default(),
        pools: Default::default(),
        orders: Default::default(),
        trusted: Default::default(),
        config_file: Default::default(),
        solutions: Default::default(),
        quote: Default::default(),
        fund_solver: true,
        enable_simulation: true,
        settlement_address: Default::default(),
    }
}

#[derive(Debug)]
pub struct Setup {
    name: Option<String>,
    pools: Vec<blockchain::Pool>,
    orders: Vec<Order>,
    trusted: HashSet<&'static str>,
    config_file: Option<PathBuf>,
    solutions: Vec<Solution>,
    /// Is this a test for the /quote endpoint?
    quote: bool,
    /// Should the solver be funded with ETH? True by default.
    fund_solver: bool,
    /// Should simulation be enabled? True by default.
    enable_simulation: bool,
    /// Ensure the settlement contract is deployed on a specific address?
    settlement_address: Option<eth::H160>,
}

/// The validity of a solution.
#[derive(Debug, Clone, Copy)]
pub enum Calldata {
    /// Set up the solver to return a solution with valid calldata.
    Valid {
        /// Include additional meaningless bytes appended to the calldata. This
        /// is useful for lowering the solution score in a controlled
        /// way.
        additional_bytes: usize,
    },
    /// Set up the solver to return a solution with bogus calldata.
    Invalid,
}

#[derive(Debug, Clone)]
pub struct Solution {
    pub calldata: Calldata,
    pub orders: Vec<&'static str>,
    pub score: Score,
}

impl Solution {
    /// Reduce the solution score by adding additional meaningless calldata.
    pub fn reduce_score(self) -> Self {
        Self {
            calldata: match self.calldata {
                Calldata::Valid { .. } => Calldata::Valid {
                    additional_bytes: 10,
                },
                Calldata::Invalid => Calldata::Invalid,
            },
            ..self
        }
    }

    /// Make the solution return invalid calldata.
    pub fn invalid(self) -> Self {
        Self {
            calldata: Calldata::Invalid,
            ..self
        }
    }

    /// Set the solution score to the specified value.
    pub fn score(self, score: Score) -> Self {
        Self { score, ..self }
    }
}

impl Default for Solution {
    fn default() -> Self {
        Self {
            calldata: Calldata::Valid {
                additional_bytes: 0,
            },
            orders: Default::default(),
            score: Default::default(),
        }
    }
}

/// A pool between tokens "A" and "B".
pub fn ab_pool() -> Pool {
    Pool {
        token_a: "A",
        token_b: "B",
        amount_a: DEFAULT_POOL_AMOUNT_A.into(),
        amount_b: DEFAULT_POOL_AMOUNT_B.into(),
    }
}

/// An example order which sells token "A" for token "B".
pub fn ab_order() -> Order {
    Order {
        name: "A-B order",
        sell_amount: AB_ORDER_AMOUNT.into(),
        sell_token: "A",
        buy_token: "B",
        ..Default::default()
    }
}

/// A solution solving the [`ab_order`].
pub fn ab_solution() -> Solution {
    Solution {
        calldata: Calldata::Valid {
            additional_bytes: 0,
        },
        orders: vec!["A-B order"],
        score: Default::default(),
    }
}

/// A pool between tokens "C" and "D".
pub fn cd_pool() -> Pool {
    Pool {
        token_a: "C",
        token_b: "D",
        amount_a: DEFAULT_POOL_AMOUNT_C.into(),
        amount_b: DEFAULT_POOL_AMOUNT_D.into(),
    }
}

/// An example order which sells token "C" for token "D".
pub fn cd_order() -> Order {
    Order {
        name: "C-D order",
        sell_amount: CD_ORDER_AMOUNT.into(),
        sell_token: "C",
        buy_token: "D",
        ..Default::default()
    }
}

/// A solution solving the [`cd_order`].
pub fn cd_solution() -> Solution {
    Solution {
        calldata: Calldata::Valid {
            additional_bytes: 0,
        },
        orders: vec!["C-D order"],
        score: Default::default(),
    }
}

/// A pool between "A" and "WETH".
pub fn weth_pool() -> Pool {
    Pool {
        token_a: "A",
        token_b: "WETH",
        amount_a: DEFAULT_POOL_AMOUNT_A.into(),
        amount_b: DEFAULT_POOL_AMOUNT_B.into(),
    }
}

/// An order which buys ETH.
pub fn eth_order() -> Order {
    Order {
        name: "ETH order",
        sell_amount: ETH_ORDER_AMOUNT.into(),
        sell_token: "A",
        buy_token: "ETH",
        ..Default::default()
    }
}

pub fn eth_solution() -> Solution {
    Solution {
        calldata: Calldata::Valid {
            additional_bytes: 0,
        },
        orders: vec!["ETH order"],
        score: Default::default(),
    }
}

impl Setup {
    /// Set an explicit name for this test. If a name is set, it will be logged
    /// before the test runs.
    pub fn name(mut self, name: impl Into<String>) -> Self {
        self.name = Some(name.into());
        self
    }

    /// Add a uniswap pool with the specified reserves. Tokens are identified
    /// by their symbols. Every order will be solved through one of the pools.
    pub fn pool(mut self, pool: Pool) -> Self {
        self.pools.push(blockchain::Pool {
            reserve_a: Asset {
                token: pool.token_a,
                amount: pool.amount_a,
            },
            reserve_b: Asset {
                token: pool.token_b,
                amount: pool.amount_b,
            },
        });
        self
    }

    /// Add a new order to be solved as part of the test. This order will be
    /// passed to /solve when [`Test::solve`] is called and it will be
    /// anticipated by the mock solver.
    pub fn order(mut self, order: Order) -> Self {
        self.orders.push(order);
        self
    }

    /// Set up the protocol to consider the specified token as trusted. The
    /// token is identified by its symbol.
    pub fn trust(mut self, token: &'static str) -> Self {
        self.trusted.insert(token);
        self
    }

    /// Load the specified config file. Otherwise, a temporary config file will
    /// be created with reasonable values.
    pub fn config(mut self, path: PathBuf) -> Self {
        self.config_file = Some(path);
        self
    }

    /// Add a solution to be returned by the mock solver.
    pub fn solution(mut self, solution: Solution) -> Self {
        self.solutions.push(solution);
        self
    }

    /// Don't fund the solver account with any ETH.
    pub fn defund_solver(mut self) -> Self {
        self.fund_solver = false;
        self
    }

    /// Ensure that the settlement contract is deployed to a specific address.
    pub fn settlement_address(mut self, address: &str) -> Self {
        self.settlement_address = Some(address.parse().unwrap());
        self
    }

    /// Create the test: set up onchain contracts and pools, start a mock HTTP
    /// server for the solver and start the HTTP server for the driver.
    pub async fn done(self) -> Test {
        observe::tracing::initialize_reentrant(
            "driver=trace,driver::tests::setup::blockchain=debug",
        );

        if let Some(name) = self.name.as_ref() {
            tracing::warn!("\n***** [RUNNING TEST CASE] *****\n{name}");
        }

        let deadline = self.deadline();
        let Self {
            pools,
            orders,
            trusted,
            config_file,
            ..
        } = self;

        // Hardcoded trader account. Don't use this account for anything else!!!
        let trader_address =
            eth::H160::from_str("d2525C68A663295BBE347B65C87c8e17De936a0a").unwrap();
        let trader_secret_key = SecretKey::from_slice(
            &hex::decode("f9f831cee763ef826b8d45557f0f8677b27045e0e011bcd78571a40acc8a6cc3")
                .unwrap(),
        )
        .unwrap();

        // Hardcoded solver account. Don't use this account for anything else!!!
        let solver_address =
            eth::H160::from_str("72b92Ee5F847FBB0D243047c263Acd40c34A63B9").unwrap();
        let solver_secret_key = SecretKey::from_slice(
            &hex::decode("a131a35fb8f614b31611f4fe68b6fc538b0febd2f75cd68e1282d8fd45b63326")
                .unwrap(),
        )
        .unwrap();

        let relative_slippage = 0.3;
        let absolute_slippage = 183.into();

        // Create the necessary components for testing.
        let blockchain = Blockchain::new(blockchain::Config {
            pools,
            trader_address,
            trader_secret_key,
            solver_address,
            solver_secret_key,
            fund_solver: self.fund_solver,
            settlement_address: self.settlement_address,
        })
        .await;
        let mut solutions = Vec::new();
        for solution in self.solutions {
            let orders = solution
                .orders
                .iter()
                .map(|solution_order| orders.iter().find(|o| o.name == *solution_order).unwrap());
            solutions.push(blockchain.fulfill(orders, &solution).await);
        }
        let mut quotes = Vec::new();
        for order in orders {
            let quote = blockchain.quote(&order).await;
            quotes.push(quote);
        }
        let solver = Solver::new(solver::Config {
            blockchain: &blockchain,
            solutions: &solutions,
            trusted: &trusted,
            quoted_orders: &quotes,
            deadline,
            quote: self.quote,
        })
        .await;
        let driver = Driver::new(
            &driver::Config {
                config_file,
                relative_slippage,
                absolute_slippage,
                solver_address,
                solver_secret_key,
                enable_simulation: self.enable_simulation,
            },
            &solver,
            &blockchain,
        )
        .await;

        Test {
            blockchain,
            driver,
            client: Default::default(),
            trader_address,
            fulfillments: solutions.into_iter().flat_map(|s| s.fulfillments).collect(),
            trusted,
            deadline,
            quoted_orders: quotes,
            quote: self.quote,
        }
    }

    /// This is a test for the /quote endpoint.
    pub fn quote(self) -> Self {
        Self {
            quote: true,
            ..self
        }
    }

    fn deadline(&self) -> chrono::DateTime<chrono::Utc> {
        time::now() + chrono::Duration::seconds(2)
    }
}

pub struct Test {
    quoted_orders: Vec<blockchain::QuotedOrder>,
    blockchain: Blockchain,
    driver: Driver,
    client: reqwest::Client,
    trader_address: eth::H160,
    fulfillments: Vec<Fulfillment>,
    trusted: HashSet<&'static str>,
    deadline: chrono::DateTime<chrono::Utc>,
    /// Is this testing the /quote endpoint?
    quote: bool,
}

impl Test {
    /// Call the /solve endpoint.
    pub async fn solve(&self) -> Solve {
        let res = self
            .client
            .post(format!(
                "http://{}/{}/solve",
                self.driver.addr,
                solver::NAME
            ))
            .json(&driver::solve_req(self))
            .send()
            .await
            .unwrap();
        let status = res.status();
        let body = res.text().await.unwrap();
        tracing::debug!(?status, ?body, "got a response from /solve");
        Solve {
            status,
            body,
            fulfillments: &self.fulfillments,
            blockchain: &self.blockchain,
        }
    }

    /// Call the /reveal endpoint.
    pub async fn reveal(&self) -> Reveal {
        let res = self
            .client
            .post(format!(
                "http://{}/{}/reveal",
                self.driver.addr,
                solver::NAME
            ))
            .json(&driver::reveal_req())
            .send()
            .await
            .unwrap();
        let status = res.status();
        let body = res.text().await.unwrap();
        tracing::debug!(?status, ?body, "got a response from /reveal");
        Reveal { status, body }
    }

    /// Call the /quote endpoint.
    pub async fn quote(&self) -> Quote {
        if !self.quote {
            panic!("called /quote on a test which wasn't configured to test the /quote endpoint");
        }

        let res = self
            .client
            .get(format!(
                "http://{}/{}/quote",
                self.driver.addr,
                solver::NAME
            ))
            .query(&driver::quote_req(self))
            .send()
            .await
            .unwrap();
        let status = res.status();
        let body = res.text().await.unwrap();
        tracing::debug!(?status, ?body, "got a response from /quote");
        Quote {
            fulfillments: &self.fulfillments,
            status,
            body,
        }
    }

    /// Call the /settle endpoint.
    pub async fn settle(&self) -> Settle {
        let old_balances = self.balances().await;
        let old_block = self
            .blockchain
            .web3
            .eth()
            .block_number()
            .await
            .unwrap()
            .as_u64();
        let res = self
            .client
            .post(format!(
                "http://{}/{}/settle",
                self.driver.addr,
                solver::NAME
            ))
            .json(&driver::settle_req())
            .send()
            .await
            .unwrap();
        let status = res.status();
        let body = res.text().await.unwrap();
        tracing::debug!(?status, ?body, "got a response from /settle");
        Settle {
            old_balances,
            old_block,
            status,
            test: self,
            body,
        }
    }

    async fn balances(&self) -> HashMap<&'static str, eth::U256> {
        let mut balances = HashMap::new();
        for (token, contract) in self.blockchain.tokens.iter() {
            let balance = contract
                .balance_of(self.trader_address)
                .call()
                .await
                .unwrap();
            balances.insert(*token, balance);
        }
        balances.insert(
            "WETH",
            self.blockchain
                .weth
                .balance_of(self.trader_address)
                .call()
                .await
                .unwrap(),
        );
        balances.insert(
            "ETH",
            self.blockchain
                .web3
                .eth()
                .balance(self.trader_address, None)
                .await
                .unwrap(),
        );
        balances
    }
}

/// A /solve response.
pub struct Solve<'a> {
    status: StatusCode,
    body: String,
    fulfillments: &'a [Fulfillment],
    blockchain: &'a Blockchain,
}

pub struct SolveOk<'a> {
    body: String,
    fulfillments: &'a [Fulfillment],
    blockchain: &'a Blockchain,
}

impl<'a> Solve<'a> {
    /// Expect the /solve endpoint to have returned a 200 OK response.
    pub fn ok(self) -> SolveOk<'a> {
        assert_eq!(self.status, hyper::StatusCode::OK);
        SolveOk {
            body: self.body,
            fulfillments: self.fulfillments,
            blockchain: self.blockchain,
        }
    }
}

impl<'a> SolveOk<'a> {
    fn solutions(&self) -> Vec<serde_json::Value> {
        #[derive(serde::Deserialize)]
        struct Body {
            solutions: Vec<serde_json::Value>,
        }
        serde_json::from_str::<Body>(&self.body).unwrap().solutions
    }

    /// Extracts the first solution from the response. This is expected to be
    /// always valid if there is a valid solution, as we expect from driver to
    /// not send multiple solutions (yet).
    fn solution(&self) -> serde_json::Value {
        let solutions = self.solutions();
        assert_eq!(solutions.len(), 1);
        let solution = solutions[0].clone();
        assert!(solution.is_object());
        assert_eq!(solution.as_object().unwrap().len(), 4);
        solution
    }

    /// Extracts the score from the response. Since response can contain
    /// multiple solutions, it takes the score from the first solution.
    pub fn score(&self) -> eth::U256 {
        let solution = self.solution();
        assert!(solution.get("score").is_some());
        let score = solution.get("score").unwrap().as_str().unwrap();
        eth::U256::from_dec_str(score).unwrap()
    }

    /// Ensure that the score in the response is within a certain range. The
    /// reason why this is a range is because small timing differences in
    /// the test can lead to the settlement using slightly different amounts
    /// of gas, which in turn leads to different scores.
    pub fn score_in_range(self, min: eth::U256, max: eth::U256) -> Self {
        let score = self.score();
        assert!(score >= min, "score less than min {score} < {min}");
        assert!(score <= max, "score more than max {score} > {max}");
        self
    }

    /// Ensure that the score is within the default expected range.
    pub fn default_score(self) -> Self {
        self.score_in_range(DEFAULT_SCORE_MIN.into(), DEFAULT_SCORE_MAX.into())
    }

    /// Ensures that `/solve` returns no solutions.
    pub fn empty(self) {
        assert!(self.solutions().is_empty());
    }
<<<<<<< HEAD

    /// Check that the solution contains the expected orders.
    pub fn orders(self, order_names: &[&str]) -> Self {
        let expected_order_uids = order_names
            .iter()
            .map(|name| {
                self.fulfillments
                    .iter()
                    .find(|f| f.quoted_order.order.name == *name)
                    .unwrap_or_else(|| {
                        panic!(
                            "unexpected orders {order_names:?}: fulfillment not found in {:?}",
                            self.fulfillments,
                        )
                    })
                    .quoted_order
                    .order_uid(self.blockchain)
                    .to_string()
            })
            .sorted()
            .collect_vec();
        let solution = self.solution();
        assert!(solution.get("orders").is_some());
        let order_uids = serde_json::from_value::<HashMap<String, serde_json::Value>>(
            solution.get("orders").unwrap().clone(),
        )
        .unwrap()
        .keys()
        .cloned()
        .sorted()
        .collect_vec();
        assert_eq!(order_uids, expected_order_uids);
        self
    }
}

/// A /reveal response.
pub struct Reveal {
    status: StatusCode,
    body: String,
}

=======

    /// Check that the solution contains the expected orders.
    pub fn orders(self, order_names: &[&str]) -> Self {
        let solution = self.solution();
        assert!(solution.get("orders").is_some());
        let trades = serde_json::from_value::<HashMap<String, serde_json::Value>>(
            solution.get("orders").unwrap().clone(),
        )
        .unwrap();

        for expected in order_names.iter().map(|name| {
            self.fulfillments
                .iter()
                .find(|f| f.quoted_order.order.name == *name)
                .unwrap_or_else(|| {
                    panic!(
                        "unexpected orders {order_names:?}: fulfillment not found in {:?}",
                        self.fulfillments,
                    )
                })
        }) {
            let uid = expected.quoted_order.order_uid(self.blockchain);
            let trade = trades
                .get(&uid.to_string())
                .expect("Didn't find expected trade in solution");
            let u256 = |value: &serde_json::Value| {
                eth::U256::from_dec_str(value.as_str().unwrap()).unwrap()
            };
            assert!(u256(trade.get("buyAmount").unwrap()) == expected.quoted_order.buy);
            assert!(u256(trade.get("sellAmount").unwrap()) == expected.quoted_order.sell);
        }
        self
    }
}

/// A /reveal response.
pub struct Reveal {
    status: StatusCode,
    body: String,
}

>>>>>>> 54da1685
impl Reveal {
    /// Expect the /reveal endpoint to have returned a 200 OK response.
    pub fn ok(self) -> RevealOk {
        assert_eq!(self.status, hyper::StatusCode::OK);
        RevealOk { body: self.body }
    }
}

pub struct RevealOk {
    body: String,
}

impl RevealOk {
    pub fn calldata(self) -> Self {
        let result: serde_json::Value = serde_json::from_str(&self.body).unwrap();
        assert!(result.is_object());
        assert_eq!(result.as_object().unwrap().len(), 1);
        let calldata = result.get("calldata").unwrap().as_object().unwrap();
        assert_eq!(calldata.len(), 2);
        assert!(!calldata
            .get("internalized")
            .unwrap()
            .as_str()
<<<<<<< HEAD
            .unwrap()
            .is_empty());
        assert!(!calldata
            .get("uninternalized")
            .unwrap()
=======
            .unwrap()
            .is_empty());
        assert!(!calldata
            .get("uninternalized")
            .unwrap()
>>>>>>> 54da1685
            .as_str()
            .unwrap()
            .is_empty());
        self
    }
}

/// A /quote response.
pub struct Quote<'a> {
    fulfillments: &'a [Fulfillment],
    status: StatusCode,
    body: String,
}

impl<'a> Quote<'a> {
    /// Expect the /quote endpoint to have returned a 200 OK response.
    pub fn ok(self) -> QuoteOk<'a> {
        assert_eq!(self.status, hyper::StatusCode::OK);
        QuoteOk {
            fulfillments: self.fulfillments,
            body: self.body,
        }
    }
}

pub struct QuoteOk<'a> {
    fulfillments: &'a [Fulfillment],
    body: String,
}

impl QuoteOk<'_> {
    /// Check that the quote returns the expected amount of tokens. This is
    /// based on the state of the blockchain and the test setup.
    pub fn amount(self) -> Self {
        assert_eq!(self.fulfillments.len(), 1);
        let fulfillment = &self.fulfillments[0];
        let result: serde_json::Value = serde_json::from_str(&self.body).unwrap();
        let amount = result.get("amount").unwrap().as_str().unwrap().to_owned();
        let expected = match fulfillment.quoted_order.order.side {
            order::Side::Buy => (fulfillment.quoted_order.sell
                - fulfillment.quoted_order.order.surplus_fee())
            .to_string(),
            order::Side::Sell => fulfillment.quoted_order.buy.to_string(),
        };
        assert_eq!(amount, expected);
        self
    }

    /// Check that the quote returns the expected interactions. This is
    /// based on the state of the blockchain and the test setup.
    pub fn interactions(self) -> Self {
        assert_eq!(self.fulfillments.len(), 1);
        let fulfillment = &self.fulfillments[0];
        let result: serde_json::Value = serde_json::from_str(&self.body).unwrap();
        let interactions = result
            .get("interactions")
            .unwrap()
            .as_array()
            .unwrap()
            .to_owned();
        assert_eq!(interactions.len(), fulfillment.interactions.len());
        for (interaction, expected) in interactions.iter().zip(&fulfillment.interactions) {
            let target = interaction.get("target").unwrap().as_str().unwrap();
            let value = interaction.get("value").unwrap().as_str().unwrap();
            let calldata = interaction.get("callData").unwrap().as_str().unwrap();
            assert_eq!(target, format!("0x{}", hex::encode(expected.address)));
            assert_eq!(value, "0");
            assert_eq!(calldata, format!("0x{}", hex::encode(&expected.calldata)));
        }
        self
    }
}

/// The expected difference between a previous user balance for a certain token
/// and the balance after the settlement has been broadcast.
#[derive(Debug, Clone, Copy)]
pub enum Balance {
    /// The balance should be greater than before.
    Greater,
    /// The balance should be smaller than before by an exact amount.
    SmallerBy(eth::U256),
}

/// A /settle response.
pub struct Settle<'a> {
    old_balances: HashMap<&'static str, eth::U256>,
    old_block: u64,
    status: StatusCode,
    test: &'a Test,
    body: String,
}

pub struct SettleOk<'a> {
    test: &'a Test,
    old_balances: HashMap<&'static str, eth::U256>,
}

pub struct SettleErr {
    body: String,
}

impl<'a> Settle<'a> {
    /// Expect the /settle endpoint to have returned a 200 OK response.
    pub async fn ok(self) -> SettleOk<'a> {
        // Ensure that the response is OK.
        assert_eq!(self.status, hyper::StatusCode::OK);
        let result: serde_json::Value = serde_json::from_str(&self.body).unwrap();
        assert!(result.is_object());
        assert_eq!(result.as_object().unwrap().len(), 2);
        assert!(!result
            .get("calldata")
            .unwrap()
            .get("internalized")
            .unwrap()
            .as_str()
            .unwrap()
            .is_empty());
        assert!(!result
            .get("calldata")
            .unwrap()
            .get("uninternalized")
            .unwrap()
            .as_str()
            .unwrap()
            .is_empty());

        let reported_tx_hash =
            serde_json::from_value::<eth::H256>(result.get("txHash").unwrap().clone()).unwrap();

        // Wait for the new block with the settlement to be mined.
        blockchain::wait_for_block(&self.test.blockchain.web3, self.old_block + 1).await;

        // Ensure that the solution ID is included in the settlement.
        let tx = self
            .test
            .blockchain
            .web3
            .eth()
            .transaction(TransactionId::Block(
                BlockId::Number(ethcontract::BlockNumber::Latest),
                0.into(),
            ))
            .await
            .unwrap()
            .unwrap();

        let input = tx.input.0;
        let len = input.len();
        let tx_auction_id = u64::from_be_bytes((&input[len - 8..]).try_into().unwrap());
        assert_eq!(tx_auction_id.to_string(), "1");
        assert_eq!(reported_tx_hash, tx.hash);

        // Ensure that the internalized calldata returned by the driver is equal to the
        // calldata published to the blockchain.
        let internalized = result
            .get("calldata")
            .unwrap()
            .get("internalized")
            .unwrap()
            .as_str()
            .unwrap();
        assert_eq!(
            internalized,
            format!("0x{}", hex::encode(&input).to_lowercase())
        );

        SettleOk {
            test: self.test,
            old_balances: self.old_balances,
        }
    }

    /// Expect the /settle endpoint to return a 400 BAD REQUEST response.
    pub fn err(self) -> SettleErr {
        assert_eq!(self.status, hyper::StatusCode::BAD_REQUEST);
        SettleErr { body: self.body }
    }
}

impl<'a> SettleOk<'a> {
    /// Check that the user balance changed.
    pub async fn balance(self, token: &'static str, balance: Balance) -> SettleOk<'a> {
        let new_balances = self.test.balances().await;
        let new_balance = new_balances.get(token).unwrap();
        let old_balance = self.old_balances.get(token).unwrap();
        match balance {
            Balance::Greater => assert!(new_balance > old_balance),
            Balance::SmallerBy(diff) => assert_eq!(*new_balance, old_balance - diff),
        }
        self
    }

    /// Ensure that the onchain balances changed in accordance with the
    /// [`ab_order`].
    pub async fn ab_order_executed(self) -> SettleOk<'a> {
        self.balance("A", Balance::SmallerBy(AB_ORDER_AMOUNT.into()))
            .await
            .balance("B", Balance::Greater)
            .await
    }

    /// Ensure that the onchain balances changed in accordance with the
    /// [`cd_order`].
    pub async fn cd_order_executed(self) -> SettleOk<'a> {
        self.balance("C", Balance::SmallerBy(CD_ORDER_AMOUNT.into()))
            .await
            .balance("D", Balance::Greater)
            .await
    }

    /// Ensure that the onchain balances changed in accordance with the
    /// [`eth_order`].
    pub async fn eth_order_executed(self) -> SettleOk<'a> {
        self.balance("A", Balance::SmallerBy(ETH_ORDER_AMOUNT.into()))
            .await
            .balance("ETH", Balance::Greater)
            .await
    }
}

impl SettleErr {
    /// Check the kind field in the error response.
    pub fn kind(self, expected_kind: &str) {
        let result: serde_json::Value = serde_json::from_str(&self.body).unwrap();
        assert!(result.is_object());
        assert_eq!(result.as_object().unwrap().len(), 2);
        assert!(result.get("kind").is_some());
        assert!(result.get("description").is_some());
        let kind = result.get("kind").unwrap().as_str().unwrap();
        assert_eq!(kind, expected_kind);
    }
}<|MERGE_RESOLUTION|>--- conflicted
+++ resolved
@@ -819,50 +819,6 @@
     pub fn empty(self) {
         assert!(self.solutions().is_empty());
     }
-<<<<<<< HEAD
-
-    /// Check that the solution contains the expected orders.
-    pub fn orders(self, order_names: &[&str]) -> Self {
-        let expected_order_uids = order_names
-            .iter()
-            .map(|name| {
-                self.fulfillments
-                    .iter()
-                    .find(|f| f.quoted_order.order.name == *name)
-                    .unwrap_or_else(|| {
-                        panic!(
-                            "unexpected orders {order_names:?}: fulfillment not found in {:?}",
-                            self.fulfillments,
-                        )
-                    })
-                    .quoted_order
-                    .order_uid(self.blockchain)
-                    .to_string()
-            })
-            .sorted()
-            .collect_vec();
-        let solution = self.solution();
-        assert!(solution.get("orders").is_some());
-        let order_uids = serde_json::from_value::<HashMap<String, serde_json::Value>>(
-            solution.get("orders").unwrap().clone(),
-        )
-        .unwrap()
-        .keys()
-        .cloned()
-        .sorted()
-        .collect_vec();
-        assert_eq!(order_uids, expected_order_uids);
-        self
-    }
-}
-
-/// A /reveal response.
-pub struct Reveal {
-    status: StatusCode,
-    body: String,
-}
-
-=======
 
     /// Check that the solution contains the expected orders.
     pub fn orders(self, order_names: &[&str]) -> Self {
@@ -904,7 +860,6 @@
     body: String,
 }
 
->>>>>>> 54da1685
 impl Reveal {
     /// Expect the /reveal endpoint to have returned a 200 OK response.
     pub fn ok(self) -> RevealOk {
@@ -928,19 +883,11 @@
             .get("internalized")
             .unwrap()
             .as_str()
-<<<<<<< HEAD
             .unwrap()
             .is_empty());
         assert!(!calldata
             .get("uninternalized")
             .unwrap()
-=======
-            .unwrap()
-            .is_empty());
-        assert!(!calldata
-            .get("uninternalized")
-            .unwrap()
->>>>>>> 54da1685
             .as_str()
             .unwrap()
             .is_empty());
