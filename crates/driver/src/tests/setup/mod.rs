--- conflicted
+++ resolved
@@ -897,10 +897,7 @@
         // Create the necessary components for testing.
         let blockchain = Blockchain::new(blockchain::Config {
             pools,
-<<<<<<< HEAD
-=======
             // This PK is publicly known - don't send any funds to its account onchain!!!
->>>>>>> 6e5dc961
             main_trader_secret_key: PrivateKeySigner::from_bytes(&b256!(
                 "f9f831cee763ef826b8d45557f0f8677b27045e0e011bcd78571a40acc8a6cc3"
             ))
