//! Framework for setting up tests .

use {
    self::{blockchain::Fulfillment, driver::Driver, solver::Solver},
    crate::{
        domain::{competition::order, eth},
        infra::time,
        tests::{
            cases::{
                AB_ORDER_AMOUNT,
                CD_ORDER_AMOUNT,
                DEFAULT_POOL_AMOUNT_A,
                DEFAULT_POOL_AMOUNT_B,
                DEFAULT_POOL_AMOUNT_C,
                DEFAULT_POOL_AMOUNT_D,
                DEFAULT_SCORE_MAX,
                DEFAULT_SCORE_MIN,
                DEFAULT_SURPLUS_FACTOR,
                ETH_ORDER_AMOUNT,
            },
            setup::blockchain::Blockchain,
        },
        util::{self, serialize},
    },
    ethcontract::BlockId,
    hyper::StatusCode,
    secp256k1::SecretKey,
    serde_with::serde_as,
    std::{
        collections::{HashMap, HashSet},
        path::PathBuf,
        str::FromStr,
    },
    web3::types::TransactionId,
};

mod blockchain;
mod driver;
mod solver;

#[derive(Debug, Clone, Copy)]
pub struct Asset {
    token: &'static str,
    amount: eth::U256,
}

#[allow(dead_code)]
#[derive(Clone, Copy, Debug, Default, Eq, PartialEq)]
pub enum Partial {
    #[default]
    No,
    Yes {
        executed: eth::U256,
    },
}

#[serde_as]
#[derive(Debug, Clone, serde::Serialize)]
<<<<<<< HEAD
#[serde(rename_all = "camelCase")]
=======
#[serde(rename_all = "lowercase", tag = "kind")]
>>>>>>> d8ab6923
pub enum Score {
    Solver {
        #[serde_as(as = "serialize::U256")]
        score: eth::U256,
    },
    #[serde(rename_all = "camelCase")]
    RiskAdjusted { success_probability: f64 },
}

impl Default for Score {
    fn default() -> Self {
        Self::RiskAdjusted {
            success_probability: 1.0,
        }
    }
}

#[derive(Debug, Clone, PartialEq, Eq)]
pub struct Order {
    pub name: &'static str,

    pub sell_amount: eth::U256,
    pub sell_token: &'static str,
    pub buy_token: &'static str,

    pub internalize: bool,
    pub side: order::Side,
    pub partial: Partial,
    pub valid_for: util::Timestamp,
    pub kind: order::Kind,

    pub user_fee: eth::U256,
    // Currently used for limit orders to represent the surplus_fee calculated by the solver.
    pub solver_fee: Option<eth::U256>,

    /// Set a value to be used to divide the order buy or sell amount before
    /// the order gets placed and thereby generate surplus. Whether the sell or
    /// buy amount is divided depends on the order side. This is necessary to
    /// keep the solution scores positive.
    pub surplus_factor: eth::U256,
    /// Override the executed amount of the order. Useful for testing liquidity
    /// orders. Otherwise [`execution_diff`] is probably more suitable.
    pub executed: Option<eth::U256>,

    /// Should this order be filtered out before being sent to the solver?
    pub filtered: bool,
    /// Should the trader account be funded with enough tokens to place this
    /// order? True by default.
    pub funded: bool,
}

impl Order {
    /// Rename the order.
    pub fn rename(self, name: &'static str) -> Self {
        Self { name, ..self }
    }

    /// Reduce the sell amount of this order by the given amount.
    pub fn reduce_amount(self, diff: eth::U256) -> Self {
        Self {
            sell_amount: self.sell_amount - diff,
            ..self
        }
    }

    /// Multiply the sell amount of this order by the given factor.
    pub fn multiply_amount(self, mult: eth::U256) -> Self {
        Self {
            sell_amount: self.sell_amount * mult,
            ..self
        }
    }

    pub fn user_fee(self, amount: eth::U256) -> Self {
        Self {
            user_fee: amount,
            ..self
        }
    }

    /// Ensure that this order generates no surplus, and therefore most likely
    /// has a negative score.
    pub fn no_surplus(self) -> Self {
        Self {
            surplus_factor: 1.into(),
            ..self
        }
    }

    /// Mark this order as internalizable.
    pub fn internalize(self) -> Self {
        Self {
            internalize: true,
            ..self
        }
    }

    /// Set the order kind.
    pub fn kind(self, kind: order::Kind) -> Self {
        Self { kind, ..self }
    }

    /// Set the order side.
    pub fn side(self, side: order::Side) -> Self {
        Self { side, ..self }
    }

    /// Set the solver fee.
    pub fn solver_fee(self, solver_fee: Option<eth::U256>) -> Self {
        Self { solver_fee, ..self }
    }

    /// Make this a limit order.
    pub fn limit(self) -> Self {
        Self {
            kind: order::Kind::Limit,
            ..self
        }
    }

    /// Mark that this order should be filtered out before being sent to the
    /// solver.
    pub fn filtered(self) -> Self {
        Self {
            filtered: true,
            ..self
        }
    }

    /// Mark that the trader should not be funded with tokens that are needed to
    /// place this order.
    pub fn unfunded(self) -> Self {
        Self {
            funded: false,
            ..self
        }
    }

    fn surplus_fee(&self) -> eth::U256 {
        match self.kind {
            order::Kind::Limit => self.solver_fee.unwrap_or_default(),
            _ => 0.into(),
        }
    }
}

impl Default for Order {
    fn default() -> Self {
        Self {
            sell_amount: Default::default(),
            sell_token: Default::default(),
            buy_token: Default::default(),
            internalize: Default::default(),
            side: order::Side::Sell,
            partial: Default::default(),
            valid_for: 100.into(),
            kind: order::Kind::Market,
            user_fee: Default::default(),
            solver_fee: Default::default(),
            name: Default::default(),
            surplus_factor: DEFAULT_SURPLUS_FACTOR.into(),
            executed: Default::default(),
            filtered: Default::default(),
            funded: true,
        }
    }
}

#[derive(Debug, Clone, PartialEq, Eq)]
pub struct Pool {
    pub token_a: &'static str,
    pub token_b: &'static str,
    pub amount_a: eth::U256,
    pub amount_b: eth::U256,
}

/// Create a builder for the setup process.
pub fn setup() -> Setup {
    Setup {
        name: Default::default(),
        pools: Default::default(),
        orders: Default::default(),
        trusted: Default::default(),
        config_file: Default::default(),
        solutions: Default::default(),
        quote: Default::default(),
        fund_solver: true,
        enable_simulation: true,
        settlement_address: Default::default(),
    }
}

#[derive(Debug)]
pub struct Setup {
    name: Option<String>,
    pools: Vec<blockchain::Pool>,
    orders: Vec<Order>,
    trusted: HashSet<&'static str>,
    config_file: Option<PathBuf>,
    solutions: Vec<Solution>,
    /// Is this a test for the /quote endpoint?
    quote: bool,
    /// Should the solver be funded with ETH? True by default.
    fund_solver: bool,
    /// Should simulation be enabled? True by default.
    enable_simulation: bool,
    /// Ensure the settlement contract is deployed on a specific address?
    settlement_address: Option<eth::H160>,
}

/// The validity of a solution.
#[derive(Debug, Clone, Copy)]
pub enum Calldata {
    /// Set up the solver to return a solution with valid calldata.
    Valid {
        /// Include additional meaningless bytes appended to the calldata. This
        /// is useful for lowering the solution score in a controlled
        /// way.
        additional_bytes: usize,
    },
    /// Set up the solver to return a solution with bogus calldata.
    Invalid,
}

#[derive(Debug, Clone)]
pub struct Solution {
    pub calldata: Calldata,
    pub orders: Vec<&'static str>,
    pub score: Score,
}

impl Solution {
    /// Reduce the solution score by adding additional meaningless calldata.
    pub fn reduce_score(self) -> Self {
        Self {
            calldata: match self.calldata {
                Calldata::Valid { .. } => Calldata::Valid {
                    additional_bytes: 10,
                },
                Calldata::Invalid => Calldata::Invalid,
            },
            ..self
        }
    }

    /// Make the solution return invalid calldata.
    pub fn invalid(self) -> Self {
        Self {
            calldata: Calldata::Invalid,
            ..self
        }
    }

    /// Set the solution score to the specified value.
    pub fn score(self, score: Score) -> Self {
        Self { score, ..self }
    }
}

impl Default for Solution {
    fn default() -> Self {
        Self {
            calldata: Calldata::Valid {
                additional_bytes: 0,
            },
            orders: Default::default(),
            score: Default::default(),
        }
    }
}

/// A pool between tokens "A" and "B".
pub fn ab_pool() -> Pool {
    Pool {
        token_a: "A",
        token_b: "B",
        amount_a: DEFAULT_POOL_AMOUNT_A.into(),
        amount_b: DEFAULT_POOL_AMOUNT_B.into(),
    }
}

/// An example order which sells token "A" for token "B".
pub fn ab_order() -> Order {
    Order {
        name: "A-B order",
        sell_amount: AB_ORDER_AMOUNT.into(),
        sell_token: "A",
        buy_token: "B",
        ..Default::default()
    }
}

/// A solution solving the [`ab_order`].
pub fn ab_solution() -> Solution {
    Solution {
        calldata: Calldata::Valid {
            additional_bytes: 0,
        },
        orders: vec!["A-B order"],
        score: Default::default(),
    }
}

/// A pool between tokens "C" and "D".
pub fn cd_pool() -> Pool {
    Pool {
        token_a: "C",
        token_b: "D",
        amount_a: DEFAULT_POOL_AMOUNT_C.into(),
        amount_b: DEFAULT_POOL_AMOUNT_D.into(),
    }
}

/// An example order which sells token "C" for token "D".
pub fn cd_order() -> Order {
    Order {
        name: "C-D order",
        sell_amount: CD_ORDER_AMOUNT.into(),
        sell_token: "C",
        buy_token: "D",
        ..Default::default()
    }
}

/// A solution solving the [`cd_order`].
pub fn cd_solution() -> Solution {
    Solution {
        calldata: Calldata::Valid {
            additional_bytes: 0,
        },
        orders: vec!["C-D order"],
        score: Default::default(),
    }
}

/// A pool between "A" and "WETH".
pub fn weth_pool() -> Pool {
    Pool {
        token_a: "A",
        token_b: "WETH",
        amount_a: DEFAULT_POOL_AMOUNT_A.into(),
        amount_b: DEFAULT_POOL_AMOUNT_B.into(),
    }
}

/// An order which buys ETH.
pub fn eth_order() -> Order {
    Order {
        name: "ETH order",
        sell_amount: ETH_ORDER_AMOUNT.into(),
        sell_token: "A",
        buy_token: "ETH",
        ..Default::default()
    }
}

pub fn eth_solution() -> Solution {
    Solution {
        calldata: Calldata::Valid {
            additional_bytes: 0,
        },
        orders: vec!["ETH order"],
        score: Default::default(),
    }
}

impl Setup {
    /// Set an explicit name for this test. If a name is set, it will be logged
    /// before the test runs.
    pub fn name(mut self, name: impl Into<String>) -> Self {
        self.name = Some(name.into());
        self
    }

    /// Add a uniswap pool with the specified reserves. Tokens are identified
    /// by their symbols. Every order will be solved through one of the pools.
    pub fn pool(mut self, pool: Pool) -> Self {
        self.pools.push(blockchain::Pool {
            reserve_a: Asset {
                token: pool.token_a,
                amount: pool.amount_a,
            },
            reserve_b: Asset {
                token: pool.token_b,
                amount: pool.amount_b,
            },
        });
        self
    }

    /// Add a new order to be solved as part of the test. This order will be
    /// passed to /solve when [`Test::solve`] is called and it will be
    /// anticipated by the mock solver.
    pub fn order(mut self, order: Order) -> Self {
        self.orders.push(order);
        self
    }

    /// Set up the protocol to consider the specified token as trusted. The
    /// token is identified by its symbol.
    pub fn trust(mut self, token: &'static str) -> Self {
        self.trusted.insert(token);
        self
    }

    /// Load the specified config file. Otherwise, a temporary config file will
    /// be created with reasonable values.
    pub fn config(mut self, path: PathBuf) -> Self {
        self.config_file = Some(path);
        self
    }

    /// Add a solution to be returned by the mock solver.
    pub fn solution(mut self, solution: Solution) -> Self {
        self.solutions.push(solution);
        self
    }

    /// Don't fund the solver account with any ETH.
    pub fn defund_solver(mut self) -> Self {
        self.fund_solver = false;
        self
    }

    /// Ensure that the settlement contract is deployed to a specific address.
    pub fn settlement_address(mut self, address: &str) -> Self {
        self.settlement_address = Some(address.parse().unwrap());
        self
    }

    /// Create the test: set up onchain contracts and pools, start a mock HTTP
    /// server for the solver and start the HTTP server for the driver.
    pub async fn done(self) -> Test {
        observe::tracing::initialize_reentrant(
            "driver=trace,driver::tests::setup::blockchain=debug",
        );

        if let Some(name) = self.name.as_ref() {
            tracing::warn!("\n***** [RUNNING TEST CASE] *****\n{name}");
        }

        let deadline = self.deadline();
        let Self {
            pools,
            orders,
            trusted,
            config_file,
            ..
        } = self;

        // Hardcoded trader account. Don't use this account for anything else!!!
        let trader_address =
            eth::H160::from_str("d2525C68A663295BBE347B65C87c8e17De936a0a").unwrap();
        let trader_secret_key = SecretKey::from_slice(
            &hex::decode("f9f831cee763ef826b8d45557f0f8677b27045e0e011bcd78571a40acc8a6cc3")
                .unwrap(),
        )
        .unwrap();

        // Hardcoded solver account. Don't use this account for anything else!!!
        let solver_address =
            eth::H160::from_str("72b92Ee5F847FBB0D243047c263Acd40c34A63B9").unwrap();
        let solver_secret_key = SecretKey::from_slice(
            &hex::decode("a131a35fb8f614b31611f4fe68b6fc538b0febd2f75cd68e1282d8fd45b63326")
                .unwrap(),
        )
        .unwrap();

        let relative_slippage = 0.3;
        let absolute_slippage = 183.into();

        // Create the necessary components for testing.
        let blockchain = Blockchain::new(blockchain::Config {
            pools,
            trader_address,
            trader_secret_key,
            solver_address,
            solver_secret_key,
            fund_solver: self.fund_solver,
            settlement_address: self.settlement_address,
        })
        .await;
        let mut solutions = Vec::new();
        for solution in self.solutions {
            let orders = solution
                .orders
                .iter()
                .map(|solution_order| orders.iter().find(|o| o.name == *solution_order).unwrap());
            solutions.push(blockchain.fulfill(orders, &solution).await);
        }
        let mut quotes = Vec::new();
        for order in orders {
            let quote = blockchain.quote(&order).await;
            quotes.push(quote);
        }
        let solver = Solver::new(solver::Config {
            blockchain: &blockchain,
            solutions: &solutions,
            trusted: &trusted,
            quoted_orders: &quotes,
            deadline,
            quote: self.quote,
        })
        .await;
        let driver = Driver::new(
            &driver::Config {
                config_file,
                relative_slippage,
                absolute_slippage,
                solver_address,
                solver_secret_key,
                enable_simulation: self.enable_simulation,
            },
            &solver,
            &blockchain,
        )
        .await;

        Test {
            blockchain,
            driver,
            client: Default::default(),
            trader_address,
            fulfillments: solutions.into_iter().flat_map(|s| s.fulfillments).collect(),
            trusted,
            deadline,
            quoted_orders: quotes,
            quote: self.quote,
        }
    }

    /// This is a test for the /quote endpoint.
    pub fn quote(self) -> Self {
        Self {
            quote: true,
            ..self
        }
    }

    fn deadline(&self) -> chrono::DateTime<chrono::Utc> {
        time::now() + chrono::Duration::seconds(2)
    }
}

pub struct Test {
    quoted_orders: Vec<blockchain::QuotedOrder>,
    blockchain: Blockchain,
    driver: Driver,
    client: reqwest::Client,
    trader_address: eth::H160,
    fulfillments: Vec<Fulfillment>,
    trusted: HashSet<&'static str>,
    deadline: chrono::DateTime<chrono::Utc>,
    /// Is this testing the /quote endpoint?
    quote: bool,
}

impl Test {
    /// Call the /solve endpoint.
    pub async fn solve(&self) -> Solve {
        let res = self
            .client
            .post(format!(
                "http://{}/{}/solve",
                self.driver.addr,
                solver::NAME
            ))
            .json(&driver::solve_req(self))
            .send()
            .await
            .unwrap();
        let status = res.status();
        let body = res.text().await.unwrap();
        tracing::debug!(?status, ?body, "got a response from /solve");
        Solve {
            status,
            body,
            fulfillments: &self.fulfillments,
            blockchain: &self.blockchain,
        }
    }

    /// Call the /reveal endpoint.
    pub async fn reveal(&self) -> Reveal {
        let res = self
            .client
            .post(format!(
                "http://{}/{}/reveal",
                self.driver.addr,
                solver::NAME
            ))
            .json(&driver::reveal_req())
            .send()
            .await
            .unwrap();
        let status = res.status();
        let body = res.text().await.unwrap();
        tracing::debug!(?status, ?body, "got a response from /reveal");
        Reveal { status, body }
    }

    /// Call the /quote endpoint.
    pub async fn quote(&self) -> Quote {
        if !self.quote {
            panic!("called /quote on a test which wasn't configured to test the /quote endpoint");
        }

        let res = self
            .client
            .get(format!(
                "http://{}/{}/quote",
                self.driver.addr,
                solver::NAME
            ))
            .query(&driver::quote_req(self))
            .send()
            .await
            .unwrap();
        let status = res.status();
        let body = res.text().await.unwrap();
        tracing::debug!(?status, ?body, "got a response from /quote");
        Quote {
            fulfillments: &self.fulfillments,
            status,
            body,
        }
    }

    /// Call the /settle endpoint.
    pub async fn settle(&self) -> Settle {
        let old_balances = self.balances().await;
        let old_block = self
            .blockchain
            .web3
            .eth()
            .block_number()
            .await
            .unwrap()
            .as_u64();
        let res = self
            .client
            .post(format!(
                "http://{}/{}/settle",
                self.driver.addr,
                solver::NAME
            ))
            .json(&driver::settle_req())
            .send()
            .await
            .unwrap();
        let status = res.status();
        let body = res.text().await.unwrap();
        tracing::debug!(?status, ?body, "got a response from /settle");
        Settle {
            old_balances,
            old_block,
            status,
            test: self,
            body,
        }
    }

    async fn balances(&self) -> HashMap<&'static str, eth::U256> {
        let mut balances = HashMap::new();
        for (token, contract) in self.blockchain.tokens.iter() {
            let balance = contract
                .balance_of(self.trader_address)
                .call()
                .await
                .unwrap();
            balances.insert(*token, balance);
        }
        balances.insert(
            "WETH",
            self.blockchain
                .weth
                .balance_of(self.trader_address)
                .call()
                .await
                .unwrap(),
        );
        balances.insert(
            "ETH",
            self.blockchain
                .web3
                .eth()
                .balance(self.trader_address, None)
                .await
                .unwrap(),
        );
        balances
    }
}

/// A /solve response.
pub struct Solve<'a> {
    status: StatusCode,
    body: String,
    fulfillments: &'a [Fulfillment],
    blockchain: &'a Blockchain,
}

pub struct SolveOk<'a> {
    body: String,
    fulfillments: &'a [Fulfillment],
    blockchain: &'a Blockchain,
}

impl<'a> Solve<'a> {
    /// Expect the /solve endpoint to have returned a 200 OK response.
    pub fn ok(self) -> SolveOk<'a> {
        assert_eq!(self.status, hyper::StatusCode::OK);
        SolveOk {
            body: self.body,
            fulfillments: self.fulfillments,
            blockchain: self.blockchain,
        }
    }

    pub fn status(self, code: hyper::StatusCode) {
        assert_eq!(self.status, code);
    }
}

impl<'a> SolveOk<'a> {
    fn solutions(&self) -> Vec<serde_json::Value> {
        #[derive(serde::Deserialize)]
        struct Body {
            solutions: Vec<serde_json::Value>,
        }
        serde_json::from_str::<Body>(&self.body).unwrap().solutions
    }

    /// Extracts the first solution from the response. This is expected to be
    /// always valid if there is a valid solution, as we expect from driver to
    /// not send multiple solutions (yet).
    fn solution(&self) -> serde_json::Value {
        let solutions = self.solutions();
        assert_eq!(solutions.len(), 1);
        let solution = solutions[0].clone();
        assert!(solution.is_object());
        assert_eq!(solution.as_object().unwrap().len(), 5);
        solution
    }

    /// Extracts the score from the response. Since response can contain
    /// multiple solutions, it takes the score from the first solution.
    pub fn score(&self) -> eth::U256 {
        let solution = self.solution();
        assert!(solution.get("score").is_some());
        let score = solution.get("score").unwrap().as_str().unwrap();
        eth::U256::from_dec_str(score).unwrap()
    }

    /// Ensure that the score in the response is within a certain range. The
    /// reason why this is a range is because small timing differences in
    /// the test can lead to the settlement using slightly different amounts
    /// of gas, which in turn leads to different scores.
    pub fn score_in_range(self, min: eth::U256, max: eth::U256) -> Self {
        let score = self.score();
        assert!(score >= min, "score less than min {score} < {min}");
        assert!(score <= max, "score more than max {score} > {max}");
        self
    }

    /// Ensure that the score is within the default expected range.
    pub fn default_score(self) -> Self {
        self.score_in_range(DEFAULT_SCORE_MIN.into(), DEFAULT_SCORE_MAX.into())
    }

    /// Ensures that `/solve` returns no solutions.
    pub fn empty(self) {
        assert!(self.solutions().is_empty());
    }

    /// Check that the solution contains the expected orders.
    pub fn orders(self, order_names: &[&str]) -> Self {
        let solution = self.solution();
        assert!(solution.get("orders").is_some());
        let trades = serde_json::from_value::<HashMap<String, serde_json::Value>>(
            solution.get("orders").unwrap().clone(),
        )
        .unwrap();

        for expected in order_names.iter().map(|name| {
            self.fulfillments
                .iter()
                .find(|f| f.quoted_order.order.name == *name)
                .unwrap_or_else(|| {
                    panic!(
                        "unexpected orders {order_names:?}: fulfillment not found in {:?}",
                        self.fulfillments,
                    )
                })
        }) {
            let uid = expected.quoted_order.order_uid(self.blockchain);
            let trade = trades
                .get(&uid.to_string())
                .expect("Didn't find expected trade in solution");
            let u256 = |value: &serde_json::Value| {
                eth::U256::from_dec_str(value.as_str().unwrap()).unwrap()
            };
            assert!(u256(trade.get("buyAmount").unwrap()) == expected.quoted_order.buy);
            assert!(
                u256(trade.get("sellAmount").unwrap())
                    == expected.quoted_order.sell + expected.quoted_order.order.user_fee
            );
        }
        self
    }
}

/// A /reveal response.
pub struct Reveal {
    status: StatusCode,
    body: String,
}

impl Reveal {
    /// Expect the /reveal endpoint to have returned a 200 OK response.
    pub fn ok(self) -> RevealOk {
        assert_eq!(self.status, hyper::StatusCode::OK);
        RevealOk { body: self.body }
    }
}

pub struct RevealOk {
    body: String,
}

impl RevealOk {
    pub fn calldata(self) -> Self {
        let result: serde_json::Value = serde_json::from_str(&self.body).unwrap();
        assert!(result.is_object());
        assert_eq!(result.as_object().unwrap().len(), 1);
        let calldata = result.get("calldata").unwrap().as_object().unwrap();
        assert_eq!(calldata.len(), 2);
        assert!(!calldata
            .get("internalized")
            .unwrap()
            .as_str()
            .unwrap()
            .is_empty());
        assert!(!calldata
            .get("uninternalized")
            .unwrap()
            .as_str()
            .unwrap()
            .is_empty());
        self
    }
}

/// A /quote response.
pub struct Quote<'a> {
    fulfillments: &'a [Fulfillment],
    status: StatusCode,
    body: String,
}

impl<'a> Quote<'a> {
    /// Expect the /quote endpoint to have returned a 200 OK response.
    pub fn ok(self) -> QuoteOk<'a> {
        assert_eq!(self.status, hyper::StatusCode::OK);
        QuoteOk {
            fulfillments: self.fulfillments,
            body: self.body,
        }
    }
}

pub struct QuoteOk<'a> {
    fulfillments: &'a [Fulfillment],
    body: String,
}

impl QuoteOk<'_> {
    /// Check that the quote returns the expected amount of tokens. This is
    /// based on the state of the blockchain and the test setup.
    pub fn amount(self) -> Self {
        assert_eq!(self.fulfillments.len(), 1);
        let fulfillment = &self.fulfillments[0];
        let result: serde_json::Value = serde_json::from_str(&self.body).unwrap();
        let amount = result.get("amount").unwrap().as_str().unwrap().to_owned();
        let expected = match fulfillment.quoted_order.order.side {
            order::Side::Buy => (fulfillment.quoted_order.sell
                - fulfillment.quoted_order.order.surplus_fee())
            .to_string(),
            order::Side::Sell => fulfillment.quoted_order.buy.to_string(),
        };
        assert_eq!(amount, expected);
        self
    }

    /// Check that the quote returns the expected interactions. This is
    /// based on the state of the blockchain and the test setup.
    pub fn interactions(self) -> Self {
        assert_eq!(self.fulfillments.len(), 1);
        let fulfillment = &self.fulfillments[0];
        let result: serde_json::Value = serde_json::from_str(&self.body).unwrap();
        let interactions = result
            .get("interactions")
            .unwrap()
            .as_array()
            .unwrap()
            .to_owned();
        assert_eq!(interactions.len(), fulfillment.interactions.len());
        for (interaction, expected) in interactions.iter().zip(&fulfillment.interactions) {
            let target = interaction.get("target").unwrap().as_str().unwrap();
            let value = interaction.get("value").unwrap().as_str().unwrap();
            let calldata = interaction.get("callData").unwrap().as_str().unwrap();
            assert_eq!(target, format!("0x{}", hex::encode(expected.address)));
            assert_eq!(value, "0");
            assert_eq!(calldata, format!("0x{}", hex::encode(&expected.calldata)));
        }
        self
    }
}

/// The expected difference between a previous user balance for a certain token
/// and the balance after the settlement has been broadcast.
#[derive(Debug, Clone, Copy)]
pub enum Balance {
    /// The balance should be greater than before.
    Greater,
    /// The balance should be smaller than before by an exact amount.
    SmallerBy(eth::U256),
}

/// A /settle response.
pub struct Settle<'a> {
    old_balances: HashMap<&'static str, eth::U256>,
    old_block: u64,
    status: StatusCode,
    test: &'a Test,
    body: String,
}

pub struct SettleOk<'a> {
    test: &'a Test,
    old_balances: HashMap<&'static str, eth::U256>,
}

pub struct SettleErr {
    body: String,
}

impl<'a> Settle<'a> {
    /// Expect the /settle endpoint to have returned a 200 OK response.
    pub async fn ok(self) -> SettleOk<'a> {
        // Ensure that the response is OK.
        assert_eq!(self.status, hyper::StatusCode::OK);
        let result: serde_json::Value = serde_json::from_str(&self.body).unwrap();
        assert!(result.is_object());
        assert_eq!(result.as_object().unwrap().len(), 2);
        assert!(!result
            .get("calldata")
            .unwrap()
            .get("internalized")
            .unwrap()
            .as_str()
            .unwrap()
            .is_empty());
        assert!(!result
            .get("calldata")
            .unwrap()
            .get("uninternalized")
            .unwrap()
            .as_str()
            .unwrap()
            .is_empty());

        let reported_tx_hash =
            serde_json::from_value::<eth::H256>(result.get("txHash").unwrap().clone()).unwrap();

        // Wait for the new block with the settlement to be mined.
        blockchain::wait_for_block(&self.test.blockchain.web3, self.old_block + 1).await;

        // Ensure that the solution ID is included in the settlement.
        let tx = self
            .test
            .blockchain
            .web3
            .eth()
            .transaction(TransactionId::Block(
                BlockId::Number(ethcontract::BlockNumber::Latest),
                0.into(),
            ))
            .await
            .unwrap()
            .unwrap();

        let input = tx.input.0;
        let len = input.len();
        let tx_auction_id = u64::from_be_bytes((&input[len - 8..]).try_into().unwrap());
        assert_eq!(tx_auction_id.to_string(), "1");
        assert_eq!(reported_tx_hash, tx.hash);

        // Ensure that the internalized calldata returned by the driver is equal to the
        // calldata published to the blockchain.
        let internalized = result
            .get("calldata")
            .unwrap()
            .get("internalized")
            .unwrap()
            .as_str()
            .unwrap();
        assert_eq!(
            internalized,
            format!("0x{}", hex::encode(&input).to_lowercase())
        );

        SettleOk {
            test: self.test,
            old_balances: self.old_balances,
        }
    }

    /// Expect the /settle endpoint to return a 400 BAD REQUEST response.
    pub fn err(self) -> SettleErr {
        assert_eq!(self.status, hyper::StatusCode::BAD_REQUEST);
        SettleErr { body: self.body }
    }
}

impl<'a> SettleOk<'a> {
    /// Check that the user balance changed.
    pub async fn balance(self, token: &'static str, balance: Balance) -> SettleOk<'a> {
        let new_balances = self.test.balances().await;
        let new_balance = new_balances.get(token).unwrap();
        let old_balance = self.old_balances.get(token).unwrap();
        match balance {
            Balance::Greater => assert!(new_balance > old_balance),
            Balance::SmallerBy(diff) => assert_eq!(*new_balance, old_balance - diff),
        }
        self
    }

    /// Ensure that the onchain balances changed in accordance with the
    /// [`ab_order`].
    pub async fn ab_order_executed(self) -> SettleOk<'a> {
        self.balance("A", Balance::SmallerBy(AB_ORDER_AMOUNT.into()))
            .await
            .balance("B", Balance::Greater)
            .await
    }

    /// Ensure that the onchain balances changed in accordance with the
    /// [`cd_order`].
    pub async fn cd_order_executed(self) -> SettleOk<'a> {
        self.balance("C", Balance::SmallerBy(CD_ORDER_AMOUNT.into()))
            .await
            .balance("D", Balance::Greater)
            .await
    }

    /// Ensure that the onchain balances changed in accordance with the
    /// [`eth_order`].
    pub async fn eth_order_executed(self) -> SettleOk<'a> {
        self.balance("A", Balance::SmallerBy(ETH_ORDER_AMOUNT.into()))
            .await
            .balance("ETH", Balance::Greater)
            .await
    }
}

impl SettleErr {
    /// Check the kind field in the error response.
    pub fn kind(self, expected_kind: &str) {
        let result: serde_json::Value = serde_json::from_str(&self.body).unwrap();
        assert!(result.is_object());
        assert_eq!(result.as_object().unwrap().len(), 2);
        assert!(result.get("kind").is_some());
        assert!(result.get("description").is_some());
        let kind = result.get("kind").unwrap().as_str().unwrap();
        assert_eq!(kind, expected_kind);
    }
}<|MERGE_RESOLUTION|>--- conflicted
+++ resolved
@@ -56,11 +56,7 @@
 
 #[serde_as]
 #[derive(Debug, Clone, serde::Serialize)]
-<<<<<<< HEAD
-#[serde(rename_all = "camelCase")]
-=======
-#[serde(rename_all = "lowercase", tag = "kind")]
->>>>>>> d8ab6923
+#[serde(rename_all = "camelCase", tag = "kind")]
 pub enum Score {
     Solver {
         #[serde_as(as = "serialize::U256")]
