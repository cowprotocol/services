//! Framework for setting up tests.

use {
    self::{blockchain::Fulfillment, driver::Driver, solver::Solver},
    crate::{
        domain::{competition::order, eth},
        infra::time,
        tests::{
            cases::{
                AB_ORDER_AMOUNT,
                CD_ORDER_AMOUNT,
                DEFAULT_POOL_AMOUNT_A,
                DEFAULT_POOL_AMOUNT_B,
                DEFAULT_POOL_AMOUNT_C,
                DEFAULT_POOL_AMOUNT_D,
                DEFAULT_SCORE_MAX,
                DEFAULT_SCORE_MIN,
                DEFAULT_SURPLUS_FACTOR,
                ETH_ORDER_AMOUNT,
            },
            setup::blockchain::Blockchain,
        },
        util::{self, serialize},
    },
    ethcontract::BlockId,
    hyper::StatusCode,
    secp256k1::SecretKey,
    serde_with::serde_as,
    std::{
        collections::{HashMap, HashSet},
        path::PathBuf,
        str::FromStr,
    },
    web3::types::TransactionId,
};

mod blockchain;
mod driver;
mod solver;

#[derive(Debug, Clone, Copy)]
pub struct Asset {
    token: &'static str,
    amount: eth::U256,
}

#[allow(dead_code)]
#[derive(Clone, Copy, Debug, Default, Eq, PartialEq)]
pub enum Partial {
    #[default]
    No,
    Yes {
        executed: eth::U256,
    },
}

#[serde_as]
#[derive(Debug, Clone, serde::Serialize)]
#[serde(rename_all = "lowercase")]
pub enum Score {
    Solver {
        #[serde_as(as = "serialize::U256")]
        score: eth::U256,
    },
    RiskAdjusted(f64),
}

impl Default for Score {
    fn default() -> Self {
        Self::RiskAdjusted(1.0)
    }
}

#[derive(Debug, Clone, PartialEq, Eq)]
pub struct Order {
    pub name: &'static str,

    pub sell_amount: eth::U256,
    pub sell_token: &'static str,
    pub buy_token: &'static str,

    pub internalize: bool,
    pub side: order::Side,
    pub partial: Partial,
    pub valid_for: util::Timestamp,
    pub kind: order::Kind,

    pub user_fee: eth::U256,
    // Currently used for limit orders to represent the surplus_fee calculated by the solver.
    pub solver_fee: Option<eth::U256>,

    /// Set a value to be used to divide the order buy or sell amount before
    /// the order gets placed and thereby generate surplus. Whether the sell or
    /// buy amount is divided depends on the order side. This is necessary to
    /// keep the solution scores positive.
    pub surplus_factor: eth::U256,
    /// Override the executed amount of the order. Useful for testing liquidity
    /// orders. Otherwise [`execution_diff`] is probably more suitable.
    pub executed: Option<eth::U256>,

    /// Should this order be filtered out before being sent to the solver?
    pub filtered: bool,
    /// Should the trader account be funded with enough tokens to place this
    /// order? True by default.
    pub funded: bool,
}

impl Order {
    /// Rename the order.
    pub fn rename(self, name: &'static str) -> Self {
        Self { name, ..self }
    }

    /// Reduce the sell amount of this order by the given amount.
    pub fn reduce_amount(self, diff: eth::U256) -> Self {
        Self {
            sell_amount: self.sell_amount - diff,
            ..self
        }
    }

    /// Multiply the sell amount of this order by the given factor.
    pub fn multiply_amount(self, mult: eth::U256) -> Self {
        Self {
            sell_amount: self.sell_amount * mult,
            ..self
        }
    }

    pub fn user_fee(self, amount: eth::U256) -> Self {
        Self {
            user_fee: amount,
            ..self
        }
    }

    /// Ensure that this order generates no surplus, and therefore most likely
    /// has a negative score.
    pub fn no_surplus(self) -> Self {
        Self {
            surplus_factor: 1.into(),
            ..self
        }
    }

    /// Mark this order as internalizable.
    pub fn internalize(self) -> Self {
        Self {
            internalize: true,
            ..self
        }
    }

    /// Set the order kind.
    pub fn kind(self, kind: order::Kind) -> Self {
        Self { kind, ..self }
    }

    /// Set the order side.
    pub fn side(self, side: order::Side) -> Self {
        Self { side, ..self }
    }

    /// Set the solver fee.
    pub fn solver_fee(self, solver_fee: Option<eth::U256>) -> Self {
        Self { solver_fee, ..self }
    }

    /// Make this a limit order.
    pub fn limit(self) -> Self {
        Self {
            kind: order::Kind::Limit,
            ..self
        }
    }

    /// Mark that this order should be filtered out before being sent to the
    /// solver.
    pub fn filtered(self) -> Self {
        Self {
            filtered: true,
            ..self
        }
    }

    /// Mark that the trader should not be funded with tokens that are needed to
    /// place this order.
    pub fn unfunded(self) -> Self {
        Self {
            funded: false,
            ..self
        }
    }

    fn surplus_fee(&self) -> eth::U256 {
        match self.kind {
            order::Kind::Limit => self.solver_fee.unwrap_or_default(),
            _ => 0.into(),
        }
    }
}

impl Default for Order {
    fn default() -> Self {
        Self {
            sell_amount: Default::default(),
            sell_token: Default::default(),
            buy_token: Default::default(),
            internalize: Default::default(),
            side: order::Side::Sell,
            partial: Default::default(),
            valid_for: 100.into(),
            kind: order::Kind::Market,
            user_fee: Default::default(),
            solver_fee: Default::default(),
            name: Default::default(),
            surplus_factor: DEFAULT_SURPLUS_FACTOR.into(),
            executed: Default::default(),
            filtered: Default::default(),
            funded: true,
        }
    }
}

#[derive(Debug, Clone, PartialEq, Eq)]
pub struct Pool {
    pub token_a: &'static str,
    pub token_b: &'static str,
    pub amount_a: eth::U256,
    pub amount_b: eth::U256,
}

/// Create a builder for the setup process.
pub fn setup() -> Setup {
    Setup {
        name: Default::default(),
        pools: Default::default(),
        orders: Default::default(),
        trusted: Default::default(),
        config_file: Default::default(),
        solutions: Default::default(),
        quote: Default::default(),
        fund_solver: true,
        enable_simulation: true,
        settlement_address: Default::default(),
    }
}

#[derive(Debug)]
pub struct Setup {
    name: Option<String>,
    pools: Vec<blockchain::Pool>,
    orders: Vec<Order>,
    trusted: HashSet<&'static str>,
    config_file: Option<PathBuf>,
    solutions: Vec<Solution>,
    /// Is this a test for the /quote endpoint?
    quote: bool,
    /// Should the solver be funded with ETH? True by default.
    fund_solver: bool,
    /// Should simulation be enabled? True by default.
    enable_simulation: bool,
    /// Ensure the settlement contract is deployed on a specific address?
    settlement_address: Option<eth::H160>,
}

/// The validity of a solution.
#[derive(Debug, Clone, Copy)]
pub enum Calldata {
    /// Set up the solver to return a solution with valid calldata.
    Valid {
        /// Include additional meaningless bytes appended to the calldata. This
        /// is useful for lowering the solution score in a controlled
        /// way.
        additional_bytes: usize,
    },
    /// Set up the solver to return a solution with bogus calldata.
    Invalid,
}

#[derive(Debug, Clone)]
pub struct Solution {
    pub calldata: Calldata,
    pub orders: Vec<&'static str>,
    pub score: Score,
}

impl Solution {
    /// Reduce the solution score by adding additional meaningless calldata.
    pub fn reduce_score(self) -> Self {
        Self {
            calldata: match self.calldata {
                Calldata::Valid { .. } => Calldata::Valid {
                    additional_bytes: 10,
                },
                Calldata::Invalid => Calldata::Invalid,
            },
            ..self
        }
    }

    /// Make the solution return invalid calldata.
    pub fn invalid(self) -> Self {
        Self {
            calldata: Calldata::Invalid,
            ..self
        }
    }

    /// Set the solution score to the specified value.
    pub fn score(self, score: Score) -> Self {
        Self { score, ..self }
    }
}

impl Default for Solution {
    fn default() -> Self {
        Self {
            calldata: Calldata::Valid {
                additional_bytes: 0,
            },
            orders: Default::default(),
            score: Default::default(),
        }
    }
}

/// A pool between tokens "A" and "B".
pub fn ab_pool() -> Pool {
    Pool {
        token_a: "A",
        token_b: "B",
        amount_a: DEFAULT_POOL_AMOUNT_A.into(),
        amount_b: DEFAULT_POOL_AMOUNT_B.into(),
    }
}

/// An example order which sells token "A" for token "B".
pub fn ab_order() -> Order {
    Order {
        name: "A-B order",
        sell_amount: AB_ORDER_AMOUNT.into(),
        sell_token: "A",
        buy_token: "B",
        ..Default::default()
    }
}

/// A solution solving the [`ab_order`].
pub fn ab_solution() -> Solution {
    Solution {
        calldata: Calldata::Valid {
            additional_bytes: 0,
        },
        orders: vec!["A-B order"],
        score: Default::default(),
    }
}

/// A pool between tokens "C" and "D".
pub fn cd_pool() -> Pool {
    Pool {
        token_a: "C",
        token_b: "D",
        amount_a: DEFAULT_POOL_AMOUNT_C.into(),
        amount_b: DEFAULT_POOL_AMOUNT_D.into(),
    }
}

/// An example order which sells token "C" for token "D".
pub fn cd_order() -> Order {
    Order {
        name: "C-D order",
        sell_amount: CD_ORDER_AMOUNT.into(),
        sell_token: "C",
        buy_token: "D",
        ..Default::default()
    }
}

/// A solution solving the [`cd_order`].
pub fn cd_solution() -> Solution {
    Solution {
        calldata: Calldata::Valid {
            additional_bytes: 0,
        },
        orders: vec!["C-D order"],
        score: Default::default(),
    }
}

/// A pool between "A" and "WETH".
pub fn weth_pool() -> Pool {
    Pool {
        token_a: "A",
        token_b: "WETH",
        amount_a: DEFAULT_POOL_AMOUNT_A.into(),
        amount_b: DEFAULT_POOL_AMOUNT_B.into(),
    }
}

/// An order which buys ETH.
pub fn eth_order() -> Order {
    Order {
        name: "ETH order",
        sell_amount: ETH_ORDER_AMOUNT.into(),
        sell_token: "A",
        buy_token: "ETH",
        ..Default::default()
    }
}

pub fn eth_solution() -> Solution {
    Solution {
        calldata: Calldata::Valid {
            additional_bytes: 0,
        },
        orders: vec!["ETH order"],
        score: Default::default(),
    }
}

impl Setup {
    /// Set an explicit name for this test. If a name is set, it will be logged
    /// before the test runs.
    pub fn name(mut self, name: impl Into<String>) -> Self {
        self.name = Some(name.into());
        self
    }

    /// Add a uniswap pool with the specified reserves. Tokens are identified
    /// by their symbols. Every order will be solved through one of the pools.
    pub fn pool(mut self, pool: Pool) -> Self {
        self.pools.push(blockchain::Pool {
            reserve_a: Asset {
                token: pool.token_a,
                amount: pool.amount_a,
            },
            reserve_b: Asset {
                token: pool.token_b,
                amount: pool.amount_b,
            },
        });
        self
    }

    /// Add a new order to be solved as part of the test. This order will be
    /// passed to /solve when [`Test::solve`] is called and it will be
    /// anticipated by the mock solver.
    pub fn order(mut self, order: Order) -> Self {
        self.orders.push(order);
        self
    }

    /// Set up the protocol to consider the specified token as trusted. The
    /// token is identified by its symbol.
    pub fn trust(mut self, token: &'static str) -> Self {
        self.trusted.insert(token);
        self
    }

    /// Load the specified config file. Otherwise, a temporary config file will
    /// be created with reasonable values.
    pub fn config(mut self, path: PathBuf) -> Self {
        self.config_file = Some(path);
        self
    }

    /// Add a solution to be returned by the mock solver.
    pub fn solution(mut self, solution: Solution) -> Self {
        self.solutions.push(solution);
        self
    }

    /// Don't fund the solver account with any ETH.
    pub fn defund_solver(mut self) -> Self {
        self.fund_solver = false;
        self
    }

    /// Ensure that the settlement contract is deployed to a specific address.
    pub fn settlement_address(mut self, address: &str) -> Self {
        self.settlement_address = Some(address.parse().unwrap());
        self
    }

    /// Create the test: set up onchain contracts and pools, start a mock HTTP
    /// server for the solver and start the HTTP server for the driver.
    pub async fn done(self) -> Test {
        observe::tracing::initialize_reentrant(
            "driver=trace,driver::tests::setup::blockchain=debug",
        );

        if let Some(name) = self.name.as_ref() {
            tracing::warn!("\n***** [RUNNING TEST CASE] *****\n{name}");
        }

        let deadline = self.deadline();
        let Self {
            pools,
            orders,
            trusted,
            config_file,
            ..
        } = self;

        // Hardcoded trader account. Don't use this account for anything else!!!
        let trader_address =
            eth::H160::from_str("d2525C68A663295BBE347B65C87c8e17De936a0a").unwrap();
        let trader_secret_key = SecretKey::from_slice(
            &hex::decode("f9f831cee763ef826b8d45557f0f8677b27045e0e011bcd78571a40acc8a6cc3")
                .unwrap(),
        )
        .unwrap();

        // Hardcoded solver account. Don't use this account for anything else!!!
        let solver_address =
            eth::H160::from_str("72b92Ee5F847FBB0D243047c263Acd40c34A63B9").unwrap();
        let solver_secret_key = SecretKey::from_slice(
            &hex::decode("a131a35fb8f614b31611f4fe68b6fc538b0febd2f75cd68e1282d8fd45b63326")
                .unwrap(),
        )
        .unwrap();

        let relative_slippage = 0.3;
        let absolute_slippage = 183.into();

        // Create the necessary components for testing.
        let blockchain = Blockchain::new(blockchain::Config {
            pools,
            trader_address,
            trader_secret_key,
            solver_address,
            solver_secret_key,
            fund_solver: self.fund_solver,
            settlement_address: self.settlement_address,
        })
        .await;
        let mut solutions = Vec::new();
        for solution in self.solutions {
            let orders = solution
                .orders
                .iter()
                .map(|solution_order| orders.iter().find(|o| o.name == *solution_order).unwrap());
            solutions.push(blockchain.fulfill(orders, &solution).await);
        }
        let mut quotes = Vec::new();
        for order in orders {
            let quote = blockchain.quote(&order).await;
            quotes.push(quote);
        }
        let solver = Solver::new(solver::Config {
            blockchain: &blockchain,
            solutions: &solutions,
            trusted: &trusted,
            quoted_orders: &quotes,
            deadline,
            quote: self.quote,
        })
        .await;
        let driver = Driver::new(
            &driver::Config {
                config_file,
                relative_slippage,
                absolute_slippage,
                solver_address,
                solver_secret_key,
                enable_simulation: self.enable_simulation,
            },
            &solver,
            &blockchain,
        )
        .await;

        Test {
            blockchain,
            driver,
            client: Default::default(),
            trader_address,
            fulfillments: solutions.into_iter().flat_map(|s| s.fulfillments).collect(),
            trusted,
            deadline,
            quoted_orders: quotes,
            quote: self.quote,
        }
    }

    /// This is a test for the /quote endpoint.
    pub fn quote(self) -> Self {
        Self {
            quote: true,
            ..self
        }
    }

    fn deadline(&self) -> chrono::DateTime<chrono::Utc> {
        time::now() + chrono::Duration::seconds(2)
    }
}

pub struct Test {
    quoted_orders: Vec<blockchain::QuotedOrder>,
    blockchain: Blockchain,
    driver: Driver,
    client: reqwest::Client,
    trader_address: eth::H160,
    fulfillments: Vec<Fulfillment>,
    trusted: HashSet<&'static str>,
    deadline: chrono::DateTime<chrono::Utc>,
    /// Is this testing the /quote endpoint?
    quote: bool,
}

impl Test {
    /// Call the /solve endpoint.
    pub async fn solve(&self) -> Solve {
        let res = self
            .client
            .post(format!(
                "http://{}/{}/solve",
                self.driver.addr,
                solver::NAME
            ))
            .json(&driver::solve_req(self))
            .send()
            .await
            .unwrap();
        let status = res.status();
        let body = res.text().await.unwrap();
        tracing::debug!(?status, ?body, "got a response from /solve");
        Solve {
            status,
            body,
            fulfillments: &self.fulfillments,
            blockchain: &self.blockchain,
        }
    }

    /// Call the /reveal endpoint.
    pub async fn reveal(&self) -> Reveal {
        let res = self
            .client
            .post(format!(
                "http://{}/{}/reveal",
                self.driver.addr,
                solver::NAME
            ))
            .json(&driver::reveal_req())
            .send()
            .await
            .unwrap();
        let status = res.status();
        let body = res.text().await.unwrap();
        tracing::debug!(?status, ?body, "got a response from /reveal");
        Reveal { status, body }
    }

    /// Call the /quote endpoint.
    pub async fn quote(&self) -> Quote {
        if !self.quote {
            panic!("called /quote on a test which wasn't configured to test the /quote endpoint");
        }

        let res = self
            .client
            .get(format!(
                "http://{}/{}/quote",
                self.driver.addr,
                solver::NAME
            ))
            .query(&driver::quote_req(self))
            .send()
            .await
            .unwrap();
        let status = res.status();
        let body = res.text().await.unwrap();
        tracing::debug!(?status, ?body, "got a response from /quote");
        Quote {
            fulfillments: &self.fulfillments,
            status,
            body,
        }
    }

    /// Call the /settle endpoint.
    pub async fn settle(&self) -> Settle {
        let old_balances = self.balances().await;
        let old_block = self
            .blockchain
            .web3
            .eth()
            .block_number()
            .await
            .unwrap()
            .as_u64();
        let res = self
            .client
            .post(format!(
                "http://{}/{}/settle",
                self.driver.addr,
                solver::NAME
            ))
            .json(&driver::settle_req())
            .send()
            .await
            .unwrap();
        let status = res.status();
        let body = res.text().await.unwrap();
        tracing::debug!(?status, ?body, "got a response from /settle");
        Settle {
            old_balances,
            old_block,
            status,
            test: self,
            body,
        }
    }

    async fn balances(&self) -> HashMap<&'static str, eth::U256> {
        let mut balances = HashMap::new();
        for (token, contract) in self.blockchain.tokens.iter() {
            let balance = contract
                .balance_of(self.trader_address)
                .call()
                .await
                .unwrap();
            balances.insert(*token, balance);
        }
        balances.insert(
            "WETH",
            self.blockchain
                .weth
                .balance_of(self.trader_address)
                .call()
                .await
                .unwrap(),
        );
        balances.insert(
            "ETH",
            self.blockchain
                .web3
                .eth()
                .balance(self.trader_address, None)
                .await
                .unwrap(),
        );
        balances
    }
}

/// A /solve response.
pub struct Solve<'a> {
    status: StatusCode,
    body: String,
    fulfillments: &'a [Fulfillment],
    blockchain: &'a Blockchain,
}

pub struct SolveOk<'a> {
    body: String,
    fulfillments: &'a [Fulfillment],
    blockchain: &'a Blockchain,
}

impl<'a> Solve<'a> {
    /// Expect the /solve endpoint to have returned a 200 OK response.
    pub fn ok(self) -> SolveOk<'a> {
        assert_eq!(self.status, hyper::StatusCode::OK);
        SolveOk {
            body: self.body,
            fulfillments: self.fulfillments,
            blockchain: self.blockchain,
        }
    }

<<<<<<< HEAD
    pub fn not_ok(self, code: hyper::StatusCode) {
=======
    pub fn status(self, code: hyper::StatusCode) {
>>>>>>> c3ec0bc8
        assert_eq!(self.status, code);
    }
}

impl<'a> SolveOk<'a> {
    fn solutions(&self) -> Vec<serde_json::Value> {
        #[derive(serde::Deserialize)]
        struct Body {
            solutions: Vec<serde_json::Value>,
        }
        serde_json::from_str::<Body>(&self.body).unwrap().solutions
    }

    /// Extracts the first solution from the response. This is expected to be
    /// always valid if there is a valid solution, as we expect from driver to
    /// not send multiple solutions (yet).
    fn solution(&self) -> serde_json::Value {
        let solutions = self.solutions();
        assert_eq!(solutions.len(), 1);
        let solution = solutions[0].clone();
        assert!(solution.is_object());
        assert_eq!(solution.as_object().unwrap().len(), 4);
        solution
    }

    /// Extracts the score from the response. Since response can contain
    /// multiple solutions, it takes the score from the first solution.
    pub fn score(&self) -> eth::U256 {
        let solution = self.solution();
        assert!(solution.get("score").is_some());
        let score = solution.get("score").unwrap().as_str().unwrap();
        eth::U256::from_dec_str(score).unwrap()
    }

    /// Ensure that the score in the response is within a certain range. The
    /// reason why this is a range is because small timing differences in
    /// the test can lead to the settlement using slightly different amounts
    /// of gas, which in turn leads to different scores.
    pub fn score_in_range(self, min: eth::U256, max: eth::U256) -> Self {
        let score = self.score();
        assert!(score >= min, "score less than min {score} < {min}");
        assert!(score <= max, "score more than max {score} > {max}");
        self
    }

    /// Ensure that the score is within the default expected range.
    pub fn default_score(self) -> Self {
        self.score_in_range(DEFAULT_SCORE_MIN.into(), DEFAULT_SCORE_MAX.into())
    }

    /// Ensures that `/solve` returns no solutions.
    pub fn empty(self) {
        assert!(self.solutions().is_empty());
    }

    /// Check that the solution contains the expected orders.
    pub fn orders(self, order_names: &[&str]) -> Self {
        let solution = self.solution();
        assert!(solution.get("orders").is_some());
        let trades = serde_json::from_value::<HashMap<String, serde_json::Value>>(
            solution.get("orders").unwrap().clone(),
        )
        .unwrap();

        for expected in order_names.iter().map(|name| {
            self.fulfillments
                .iter()
                .find(|f| f.quoted_order.order.name == *name)
                .unwrap_or_else(|| {
                    panic!(
                        "unexpected orders {order_names:?}: fulfillment not found in {:?}",
                        self.fulfillments,
                    )
                })
        }) {
            let uid = expected.quoted_order.order_uid(self.blockchain);
            let trade = trades
                .get(&uid.to_string())
                .expect("Didn't find expected trade in solution");
            let u256 = |value: &serde_json::Value| {
                eth::U256::from_dec_str(value.as_str().unwrap()).unwrap()
            };
            assert!(u256(trade.get("buyAmount").unwrap()) == expected.quoted_order.buy);
            assert!(
                u256(trade.get("sellAmount").unwrap())
                    == expected.quoted_order.sell + expected.quoted_order.order.user_fee
            );
        }
        self
    }
}

/// A /reveal response.
pub struct Reveal {
    status: StatusCode,
    body: String,
}

impl Reveal {
    /// Expect the /reveal endpoint to have returned a 200 OK response.
    pub fn ok(self) -> RevealOk {
        assert_eq!(self.status, hyper::StatusCode::OK);
        RevealOk { body: self.body }
    }
}

pub struct RevealOk {
    body: String,
}

impl RevealOk {
    pub fn calldata(self) -> Self {
        let result: serde_json::Value = serde_json::from_str(&self.body).unwrap();
        assert!(result.is_object());
        assert_eq!(result.as_object().unwrap().len(), 1);
        let calldata = result.get("calldata").unwrap().as_object().unwrap();
        assert_eq!(calldata.len(), 2);
        assert!(!calldata
            .get("internalized")
            .unwrap()
            .as_str()
            .unwrap()
            .is_empty());
        assert!(!calldata
            .get("uninternalized")
            .unwrap()
            .as_str()
            .unwrap()
            .is_empty());
        self
    }
}

/// A /quote response.
pub struct Quote<'a> {
    fulfillments: &'a [Fulfillment],
    status: StatusCode,
    body: String,
}

impl<'a> Quote<'a> {
    /// Expect the /quote endpoint to have returned a 200 OK response.
    pub fn ok(self) -> QuoteOk<'a> {
        assert_eq!(self.status, hyper::StatusCode::OK);
        QuoteOk {
            fulfillments: self.fulfillments,
            body: self.body,
        }
    }
}

pub struct QuoteOk<'a> {
    fulfillments: &'a [Fulfillment],
    body: String,
}

impl QuoteOk<'_> {
    /// Check that the quote returns the expected amount of tokens. This is
    /// based on the state of the blockchain and the test setup.
    pub fn amount(self) -> Self {
        assert_eq!(self.fulfillments.len(), 1);
        let fulfillment = &self.fulfillments[0];
        let result: serde_json::Value = serde_json::from_str(&self.body).unwrap();
        let amount = result.get("amount").unwrap().as_str().unwrap().to_owned();
        let expected = match fulfillment.quoted_order.order.side {
            order::Side::Buy => (fulfillment.quoted_order.sell
                - fulfillment.quoted_order.order.surplus_fee())
            .to_string(),
            order::Side::Sell => fulfillment.quoted_order.buy.to_string(),
        };
        assert_eq!(amount, expected);
        self
    }

    /// Check that the quote returns the expected interactions. This is
    /// based on the state of the blockchain and the test setup.
    pub fn interactions(self) -> Self {
        assert_eq!(self.fulfillments.len(), 1);
        let fulfillment = &self.fulfillments[0];
        let result: serde_json::Value = serde_json::from_str(&self.body).unwrap();
        let interactions = result
            .get("interactions")
            .unwrap()
            .as_array()
            .unwrap()
            .to_owned();
        assert_eq!(interactions.len(), fulfillment.interactions.len());
        for (interaction, expected) in interactions.iter().zip(&fulfillment.interactions) {
            let target = interaction.get("target").unwrap().as_str().unwrap();
            let value = interaction.get("value").unwrap().as_str().unwrap();
            let calldata = interaction.get("callData").unwrap().as_str().unwrap();
            assert_eq!(target, format!("0x{}", hex::encode(expected.address)));
            assert_eq!(value, "0");
            assert_eq!(calldata, format!("0x{}", hex::encode(&expected.calldata)));
        }
        self
    }
}

/// The expected difference between a previous user balance for a certain token
/// and the balance after the settlement has been broadcast.
#[derive(Debug, Clone, Copy)]
pub enum Balance {
    /// The balance should be greater than before.
    Greater,
    /// The balance should be smaller than before by an exact amount.
    SmallerBy(eth::U256),
}

/// A /settle response.
pub struct Settle<'a> {
    old_balances: HashMap<&'static str, eth::U256>,
    old_block: u64,
    status: StatusCode,
    test: &'a Test,
    body: String,
}

pub struct SettleOk<'a> {
    test: &'a Test,
    old_balances: HashMap<&'static str, eth::U256>,
}

pub struct SettleErr {
    body: String,
}

impl<'a> Settle<'a> {
    /// Expect the /settle endpoint to have returned a 200 OK response.
    pub async fn ok(self) -> SettleOk<'a> {
        // Ensure that the response is OK.
        assert_eq!(self.status, hyper::StatusCode::OK);
        let result: serde_json::Value = serde_json::from_str(&self.body).unwrap();
        assert!(result.is_object());
        assert_eq!(result.as_object().unwrap().len(), 2);
        assert!(!result
            .get("calldata")
            .unwrap()
            .get("internalized")
            .unwrap()
            .as_str()
            .unwrap()
            .is_empty());
        assert!(!result
            .get("calldata")
            .unwrap()
            .get("uninternalized")
            .unwrap()
            .as_str()
            .unwrap()
            .is_empty());

        let reported_tx_hash =
            serde_json::from_value::<eth::H256>(result.get("txHash").unwrap().clone()).unwrap();

        // Wait for the new block with the settlement to be mined.
        blockchain::wait_for_block(&self.test.blockchain.web3, self.old_block + 1).await;

        // Ensure that the solution ID is included in the settlement.
        let tx = self
            .test
            .blockchain
            .web3
            .eth()
            .transaction(TransactionId::Block(
                BlockId::Number(ethcontract::BlockNumber::Latest),
                0.into(),
            ))
            .await
            .unwrap()
            .unwrap();

        let input = tx.input.0;
        let len = input.len();
        let tx_auction_id = u64::from_be_bytes((&input[len - 8..]).try_into().unwrap());
        assert_eq!(tx_auction_id.to_string(), "1");
        assert_eq!(reported_tx_hash, tx.hash);

        // Ensure that the internalized calldata returned by the driver is equal to the
        // calldata published to the blockchain.
        let internalized = result
            .get("calldata")
            .unwrap()
            .get("internalized")
            .unwrap()
            .as_str()
            .unwrap();
        assert_eq!(
            internalized,
            format!("0x{}", hex::encode(&input).to_lowercase())
        );

        SettleOk {
            test: self.test,
            old_balances: self.old_balances,
        }
    }

    /// Expect the /settle endpoint to return a 400 BAD REQUEST response.
    pub fn err(self) -> SettleErr {
        assert_eq!(self.status, hyper::StatusCode::BAD_REQUEST);
        SettleErr { body: self.body }
    }
}

impl<'a> SettleOk<'a> {
    /// Check that the user balance changed.
    pub async fn balance(self, token: &'static str, balance: Balance) -> SettleOk<'a> {
        let new_balances = self.test.balances().await;
        let new_balance = new_balances.get(token).unwrap();
        let old_balance = self.old_balances.get(token).unwrap();
        match balance {
            Balance::Greater => assert!(new_balance > old_balance),
            Balance::SmallerBy(diff) => assert_eq!(*new_balance, old_balance - diff),
        }
        self
    }

    /// Ensure that the onchain balances changed in accordance with the
    /// [`ab_order`].
    pub async fn ab_order_executed(self) -> SettleOk<'a> {
        self.balance("A", Balance::SmallerBy(AB_ORDER_AMOUNT.into()))
            .await
            .balance("B", Balance::Greater)
            .await
    }

    /// Ensure that the onchain balances changed in accordance with the
    /// [`cd_order`].
    pub async fn cd_order_executed(self) -> SettleOk<'a> {
        self.balance("C", Balance::SmallerBy(CD_ORDER_AMOUNT.into()))
            .await
            .balance("D", Balance::Greater)
            .await
    }

    /// Ensure that the onchain balances changed in accordance with the
    /// [`eth_order`].
    pub async fn eth_order_executed(self) -> SettleOk<'a> {
        self.balance("A", Balance::SmallerBy(ETH_ORDER_AMOUNT.into()))
            .await
            .balance("ETH", Balance::Greater)
            .await
    }
}

impl SettleErr {
    /// Check the kind field in the error response.
    pub fn kind(self, expected_kind: &str) {
        let result: serde_json::Value = serde_json::from_str(&self.body).unwrap();
        assert!(result.is_object());
        assert_eq!(result.as_object().unwrap().len(), 2);
        assert!(result.get("kind").is_some());
        assert!(result.get("description").is_some());
        let kind = result.get("kind").unwrap().as_str().unwrap();
        assert_eq!(kind, expected_kind);
    }
}<|MERGE_RESOLUTION|>--- conflicted
+++ resolved
@@ -773,11 +773,7 @@
         }
     }
 
-<<<<<<< HEAD
-    pub fn not_ok(self, code: hyper::StatusCode) {
-=======
     pub fn status(self, code: hyper::StatusCode) {
->>>>>>> c3ec0bc8
         assert_eq!(self.status, code);
     }
 }
