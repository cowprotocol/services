//! Framework for setting up tests.

use {
    self::{blockchain::Fulfillment, driver::Driver, solver::Solver as SolverInstance},
    crate::{
        domain::{competition::order, eth, time},
        infra::{
            self,
            config::file::{
                default_http_time_buffer,
                default_solving_share_of_deadline,
                FeeHandler,
            },
        },
        tests::{
            cases::{
                EtherExt,
                AB_ORDER_AMOUNT,
                CD_ORDER_AMOUNT,
                DEFAULT_POOL_AMOUNT_A,
                DEFAULT_POOL_AMOUNT_B,
                DEFAULT_POOL_AMOUNT_C,
                DEFAULT_POOL_AMOUNT_D,
                DEFAULT_SURPLUS_FACTOR,
                ETH_ORDER_AMOUNT,
            },
            setup::blockchain::Blockchain,
        },
    },
<<<<<<< HEAD
    bigdecimal::FromPrimitive,
    ethcontract::dyns::DynTransport,
=======
    app_data::AppDataHash,
    bigdecimal::{BigDecimal, FromPrimitive},
    ethcontract::{dyns::DynTransport, BlockId},
>>>>>>> 55b5f17c
    futures::future::join_all,
    hyper::StatusCode,
    model::order::{BuyTokenDestination, SellTokenSource},
    primitive_types::H160,
    secp256k1::SecretKey,
    std::{
        collections::{HashMap, HashSet},
        path::PathBuf,
        str::FromStr,
    },
};

mod blockchain;
mod driver;
pub mod fee;
mod solver;

#[derive(Debug, Clone, Copy)]
pub struct Asset {
    token: &'static str,
    amount: eth::U256,
}

#[allow(dead_code)]
#[derive(Clone, Copy, Debug, Default, Eq, PartialEq)]
pub enum Partial {
    #[default]
    No,
    Yes {
        executed: eth::U256,
    },
}

#[derive(Debug, Clone, Copy, PartialEq)]
pub struct LiquidityQuote {
    pub sell_token: &'static str,
    pub buy_token: &'static str,
    pub sell_amount: eth::U256,
    pub buy_amount: eth::U256,
}

impl LiquidityQuote {
    pub fn buy_amount(self, buy_amount: eth::U256) -> Self {
        Self { buy_amount, ..self }
    }

    pub fn sell_amount(self, sell_amount: eth::U256) -> Self {
        Self {
            sell_amount,
            ..self
        }
    }
}

#[derive(Debug, Clone, PartialEq)]
pub struct Order {
    pub name: &'static str,

    pub sell_amount: eth::U256,
    /// The explicit limit buy amount for the order. If None, it will be derived
    /// from the order's quote.
    pub buy_amount: Option<eth::U256>,
    pub sell_token: &'static str,
    pub buy_token: &'static str,

    pub internalize: bool,
    pub side: order::Side,
    pub partial: Partial,
    pub valid_to: u32,
    pub kind: order::Kind,

    // Currently used for limit orders to represent the surplus_fee calculated by the solver.
    pub solver_fee: Option<eth::U256>,

    /// Set a value to be used to divide the order buy or sell amount before
    /// the order gets placed and thereby generate surplus. Whether the sell or
    /// buy amount is divided depends on the order side. This is necessary to
    /// keep the solution scores positive.
    pub surplus_factor: eth::U256,
    /// Override the executed target amount of the order. Useful for testing
    /// liquidity orders. Otherwise [`execution_diff`] is probably more
    /// suitable.
    pub executed: Option<eth::U256>,
    /// Provides explicit expected order executed amounts.
    pub expected_amounts: Option<ExpectedOrderAmounts>,
    /// Should this order be filtered out before being sent to the solver?
    pub filtered: bool,
    /// Should the trader account be funded with enough tokens to place this
    /// order? True by default.
    pub funded: bool,
    pub fee_policy: Vec<fee::Policy>,
    pub owner: H160,
    pub sell_token_source: SellTokenSource,
    pub buy_token_destination: BuyTokenDestination,
    pub app_data: AppDataHash,
}

impl Order {
    /// Rename the order.
    pub fn rename(self, name: &'static str) -> Self {
        Self { name, ..self }
    }

    /// Reduce the sell amount of this order by the given amount.
    pub fn reduce_amount(self, diff: eth::U256) -> Self {
        Self {
            sell_amount: self.sell_amount - diff,
            ..self
        }
    }

    /// Multiply the sell amount of this order by the given factor.
    pub fn multiply_amount(self, mult: eth::U256) -> Self {
        Self {
            sell_amount: self.sell_amount * mult,
            ..self
        }
    }

    /// Ensure that this order generates no surplus, and therefore most likely
    /// has a negative score.
    pub fn no_surplus(self) -> Self {
        Self {
            surplus_factor: 1.into(),
            ..self
        }
    }

    /// Mark this order as internalizable.
    pub fn internalize(self) -> Self {
        Self {
            internalize: true,
            ..self
        }
    }

    /// Set the order kind.
    pub fn kind(self, kind: order::Kind) -> Self {
        Self { kind, ..self }
    }

    /// Set the order side.
    pub fn side(self, side: order::Side) -> Self {
        Self { side, ..self }
    }

    /// Set the solver fee.
    pub fn solver_fee(self, solver_fee: Option<eth::U256>) -> Self {
        Self { solver_fee, ..self }
    }

    /// Make this a limit order.
    pub fn limit(self) -> Self {
        Self {
            kind: order::Kind::Limit,
            ..self
        }
    }

    /// Mark that this order should be filtered out before being sent to the
    /// solver.
    pub fn filtered(self) -> Self {
        Self {
            filtered: true,
            ..self
        }
    }

    /// Mark that the trader should not be funded with tokens that are needed to
    /// place this order.
    pub fn unfunded(self) -> Self {
        Self {
            funded: false,
            ..self
        }
    }

    pub fn fee_policy(self, fee_policy: Vec<fee::Policy>) -> Self {
        Self { fee_policy, ..self }
    }

    pub fn expected_amounts(self, expected_amounts: ExpectedOrderAmounts) -> Self {
        Self {
            expected_amounts: Some(expected_amounts),
            ..self
        }
    }

    pub fn sell_amount(self, sell_amount: eth::U256) -> Self {
        Self {
            sell_amount,
            ..self
        }
    }

    pub fn buy_amount(self, buy_amount: eth::U256) -> Self {
        Self {
            buy_amount: Some(buy_amount),
            ..self
        }
    }

    pub fn partial(self, already_executed: eth::U256) -> Self {
        Self {
            partial: Partial::Yes {
                executed: already_executed,
            },
            ..self
        }
    }

    pub fn executed(self, executed: Option<eth::U256>) -> Self {
        Self { executed, ..self }
    }

    fn surplus_fee(&self) -> eth::U256 {
        match self.kind {
            order::Kind::Limit => self.solver_fee.unwrap_or_default(),
            _ => 0.into(),
        }
    }
}

impl Default for Order {
    fn default() -> Self {
        Self {
            sell_amount: Default::default(),
            buy_amount: None,
            sell_token: Default::default(),
            buy_token: Default::default(),
            internalize: Default::default(),
            side: order::Side::Sell,
            partial: Default::default(),
            valid_to: u32::MAX,
            kind: order::Kind::Market,
            solver_fee: Default::default(),
            name: Default::default(),
            surplus_factor: DEFAULT_SURPLUS_FACTOR.ether().into_wei(),
            executed: Default::default(),
            expected_amounts: Default::default(),
            filtered: Default::default(),
            funded: true,
            fee_policy: vec![fee::Policy::Surplus {
                factor: 0.0,
                max_volume_factor: 0.06,
            }],
            owner: eth::H160::from_str(TRADER_ADDRESS).unwrap(),
            sell_token_source: Default::default(),
            buy_token_destination: Default::default(),
            app_data: Default::default(),
        }
    }
}

#[derive(Debug, Clone)]
pub struct Solver {
    /// A human readable identifier of the solver
    name: String,
    /// How much ETH balance should the solver be funded with? 1 ETH by default.
    balance: eth::U256,
    /// The private key for this solver.
    private_key: ethcontract::PrivateKey,
    /// The slippage for this solver.
    slippage: Slippage,
    /// The fraction of time used for solving
    timeouts: infra::solver::Timeouts,
    /// Determines whether the `solver` or the `driver` handles the fees
    fee_handler: FeeHandler,
    /// Whether or not solver is allowed to combine multiple solutions into a
    /// new one.
    merge_solutions: bool,
}

#[derive(Debug, Clone)]
struct Slippage {
    relative: BigDecimal,
    absolute: Option<eth::Ether>,
}

pub fn test_solver() -> Solver {
    Solver {
        name: solver::NAME.to_owned(),
        balance: eth::U256::exp10(18),
        private_key: ethcontract::PrivateKey::from_slice(
            hex::decode("a131a35fb8f614b31611f4fe68b6fc538b0febd2f75cd68e1282d8fd45b63326")
                .unwrap(),
        )
        .unwrap(),
        slippage: Slippage {
            relative: BigDecimal::from_f64(0.3).unwrap(),
            absolute: Some(183.into()),
        },
        timeouts: infra::solver::Timeouts {
            http_delay: chrono::Duration::from_std(default_http_time_buffer()).unwrap(),
            solving_share_of_deadline: default_solving_share_of_deadline().try_into().unwrap(),
        },
        fee_handler: FeeHandler::default(),
        merge_solutions: false,
    }
}

impl Solver {
    fn address(&self) -> eth::H160 {
        self.private_key.public_address()
    }

    pub fn name(self, name: &str) -> Self {
        Self {
            name: name.to_owned(),
            ..self
        }
    }

    pub fn solving_time_share(self, share: f64) -> Self {
        Self {
            timeouts: infra::solver::Timeouts {
                solving_share_of_deadline: share.try_into().unwrap(),
                ..self.timeouts
            },
            ..self
        }
    }

    pub fn balance(self, balance: eth::U256) -> Self {
        Self { balance, ..self }
    }

    pub fn fee_handler(mut self, fee_handler: FeeHandler) -> Self {
        self.fee_handler = fee_handler;
        self
    }

    pub fn merge_solutions(mut self) -> Self {
        self.merge_solutions = true;
        self
    }
}

#[derive(Debug, Clone, PartialEq)]
pub struct Pool {
    pub token_a: &'static str,
    pub token_b: &'static str,
    pub amount_a: eth::U256,
    pub amount_b: eth::U256,
}

impl Pool {
    /// Restores reserve_a value from the given reserve_b and the quote. Reverse
    /// operation for the `blockchain::Pool::out` function.
    /// <https://en.wikipedia.org/wiki/Floor_and_ceiling_functions>
    #[allow(dead_code)]
    pub fn adjusted_reserve_a(self, quote: &LiquidityQuote) -> Self {
        let (quote_sell_amount, quote_buy_amount) = if quote.sell_token == self.token_a {
            (quote.sell_amount, quote.buy_amount)
        } else {
            (quote.buy_amount, quote.sell_amount)
        };
        let reserve_a_min = ceil_div(
            eth::U256::from(997)
                * quote_sell_amount
                * (self.amount_b - quote_buy_amount - eth::U256::from(1)),
            eth::U256::from(1000) * quote_buy_amount,
        );
        let reserve_a_max =
            (eth::U256::from(997) * quote_sell_amount * (self.amount_b - quote_buy_amount))
                / (eth::U256::from(1000) * quote_buy_amount);
        if reserve_a_min > reserve_a_max {
            panic!(
                "Unexpected calculated reserves. min: {:?}, max: {:?}",
                reserve_a_min, reserve_a_max
            );
        }
        Self {
            amount_a: reserve_a_min,
            ..self
        }
    }

    /// Restores reserve_b value from the given reserve_a and the quote. Reverse
    /// operation for the `blockchain::Pool::out` function
    /// <https://en.wikipedia.org/wiki/Floor_and_ceiling_functions>
    pub fn adjusted_reserve_b(self, quote: &LiquidityQuote) -> Self {
        let (quote_sell_amount, quote_buy_amount) = if quote.sell_token == self.token_a {
            (quote.sell_amount, quote.buy_amount)
        } else {
            (quote.buy_amount, quote.sell_amount)
        };
        let reserve_b_min = ceil_div(
            quote_buy_amount
                * (eth::U256::from(1000) * self.amount_a
                    + eth::U256::from(997) * quote_sell_amount),
            eth::U256::from(997) * quote_sell_amount,
        );
        let reserve_b_max = ((quote_buy_amount + eth::U256::from(1))
            * (eth::U256::from(1000) * self.amount_a + eth::U256::from(997) * quote_sell_amount)
            - eth::U256::from(1))
            / (eth::U256::from(997) * quote_sell_amount);
        if reserve_b_min > reserve_b_max {
            panic!(
                "Unexpected calculated reserves. min: {:?}, max: {:?}",
                reserve_b_min, reserve_b_max
            );
        }
        Self {
            amount_b: reserve_b_min,
            ..self
        }
    }
}

fn ceil_div(x: eth::U256, y: eth::U256) -> eth::U256 {
    (x + y - eth::U256::from(1)) / y
}

#[derive(Debug)]
pub enum Mempool {
    Public,
    Private {
        /// Uses ethrpc node if None
        url: Option<String>,
    },
}

/// Create a builder for the setup process.
pub fn setup() -> Setup {
    Setup {
        name: Default::default(),
        pools: Default::default(),
        orders: Default::default(),
        trusted: Default::default(),
        config_file: Default::default(),
        solutions: Default::default(),
        quote: Default::default(),
        solvers: vec![test_solver()],
        enable_simulation: true,
        settlement_address: Default::default(),
        mempools: vec![Mempool::Public],
        rpc_args: vec!["--gas-limit".into(), "10000000".into()],
    }
}

#[derive(Debug)]
pub struct Setup {
    name: Option<String>,
    pools: Vec<blockchain::Pool>,
    orders: Vec<Order>,
    trusted: HashSet<&'static str>,
    config_file: Option<PathBuf>,
    solutions: Vec<Solution>,
    /// Is this a test for the /quote endpoint?
    quote: bool,
    /// List of solvers in this test
    solvers: Vec<Solver>,
    /// Should simulation be enabled? True by default.
    enable_simulation: bool,
    /// Ensure the settlement contract is deployed on a specific address?
    settlement_address: Option<eth::H160>,
    /// Via which mempool the solutions should be submitted
    mempools: Vec<Mempool>,
    /// Extra configuration for the RPC node
    rpc_args: Vec<String>,
}

/// The validity of a solution.
#[derive(Debug, Clone, Copy)]
pub enum Calldata {
    /// Set up the solver to return a solution with valid calldata.
    Valid {
        /// Include additional meaningless non-zero bytes appended to the
        /// calldata. This is useful for lowering the solution score in
        /// a controlled way.
        additional_bytes: usize,
    },
    /// Set up the solver to return a solution with bogus calldata.
    Invalid,
}

#[derive(Debug, Clone)]
pub struct Solution {
    pub calldata: Calldata,
    pub orders: Vec<&'static str>,
}

impl Solution {
    /// Reduce the solution score by adding additional meaningless calldata.
    pub fn reduce_score(self) -> Self {
        Self {
            calldata: match self.calldata {
                Calldata::Valid { .. } => Calldata::Valid {
                    additional_bytes: 10,
                },
                Calldata::Invalid => Calldata::Invalid,
            },
            ..self
        }
    }

    /// Increase the solution gas consumption by at least `units`.
    #[allow(dead_code)]
    pub fn increase_gas(self, units: usize) -> Self {
        // non-zero bytes costs 16 gas
        let additional_bytes = (units / 16) + 1;
        Self {
            calldata: match self.calldata {
                Calldata::Valid {
                    additional_bytes: existing,
                } => Calldata::Valid {
                    additional_bytes: existing + additional_bytes,
                },
                Calldata::Invalid => Calldata::Invalid,
            },
            ..self
        }
    }

    /// Make the solution return invalid calldata.
    pub fn invalid(self) -> Self {
        Self {
            calldata: Calldata::Invalid,
            ..self
        }
    }
}

impl Default for Solution {
    fn default() -> Self {
        Self {
            calldata: Calldata::Valid {
                additional_bytes: 0,
            },
            orders: Default::default(),
        }
    }
}

/// A pool between tokens "A" and "B".
pub fn ab_pool() -> Pool {
    Pool {
        token_a: "A",
        token_b: "B",
        amount_a: DEFAULT_POOL_AMOUNT_A.ether().into_wei(),
        amount_b: DEFAULT_POOL_AMOUNT_B.ether().into_wei(),
    }
}

pub fn ab_adjusted_pool(quote: LiquidityQuote) -> Pool {
    ab_pool().adjusted_reserve_b(&quote)
}

/// An example order which sells token "A" for token "B".
pub fn ab_order() -> Order {
    Order {
        name: "A-B order",
        sell_amount: AB_ORDER_AMOUNT.ether().into_wei(),
        sell_token: "A",
        buy_token: "B",
        ..Default::default()
    }
}

pub fn ab_liquidity_quote() -> LiquidityQuote {
    LiquidityQuote {
        sell_token: "A",
        buy_token: "B",
        sell_amount: AB_ORDER_AMOUNT.ether().into_wei(),
        buy_amount: 40.ether().into_wei(),
    }
}

/// A solution solving the [`ab_order`].
pub fn ab_solution() -> Solution {
    Solution {
        calldata: Calldata::Valid {
            additional_bytes: 0,
        },
        orders: vec!["A-B order"],
    }
}

/// A pool between tokens "C" and "D".
pub fn cd_pool() -> Pool {
    Pool {
        token_a: "C",
        token_b: "D",
        amount_a: DEFAULT_POOL_AMOUNT_C.ether().into_wei(),
        amount_b: DEFAULT_POOL_AMOUNT_D.ether().into_wei(),
    }
}

/// An example order which sells token "C" for token "D".
pub fn cd_order() -> Order {
    Order {
        name: "C-D order",
        sell_amount: CD_ORDER_AMOUNT.ether().into_wei(),
        sell_token: "C",
        buy_token: "D",
        ..Default::default()
    }
}

/// A solution solving the [`cd_order`].
pub fn cd_solution() -> Solution {
    Solution {
        calldata: Calldata::Valid {
            additional_bytes: 0,
        },
        orders: vec!["C-D order"],
    }
}

/// A pool between "A" and "WETH".
pub fn weth_pool() -> Pool {
    Pool {
        token_a: "A",
        token_b: "WETH",
        amount_a: DEFAULT_POOL_AMOUNT_A.ether().into_wei(),
        amount_b: DEFAULT_POOL_AMOUNT_B.ether().into_wei(),
    }
}

/// An order which buys ETH.
pub fn eth_order() -> Order {
    Order {
        name: "ETH order",
        sell_amount: ETH_ORDER_AMOUNT.ether().into_wei(),
        sell_token: "A",
        buy_token: "ETH",
        ..Default::default()
    }
}

pub fn eth_solution() -> Solution {
    Solution {
        calldata: Calldata::Valid {
            additional_bytes: 0,
        },
        orders: vec!["ETH order"],
    }
}

// Hardcoded trader account. Don't use this account for anything else!!!
pub const TRADER_ADDRESS: &str = "d2525C68A663295BBE347B65C87c8e17De936a0a";

impl Setup {
    /// Set an explicit name for this test. If a name is set, it will be logged
    /// before the test runs.
    pub fn name(mut self, name: impl Into<String>) -> Self {
        self.name = Some(name.into());
        self
    }

    /// Add a uniswap pool with the specified reserves. Tokens are identified
    /// by their symbols. Every order will be solved through one of the pools.
    pub fn pool(mut self, pool: Pool) -> Self {
        self.pools.push(blockchain::Pool {
            reserve_a: Asset {
                token: pool.token_a,
                amount: pool.amount_a,
            },
            reserve_b: Asset {
                token: pool.token_b,
                amount: pool.amount_b,
            },
        });
        self
    }

    /// Add a new order to be solved as part of the test. This order will be
    /// passed to /solve when [`Test::solve`] is called and it will be
    /// anticipated by the mock solver.
    pub fn order(mut self, order: Order) -> Self {
        self.orders.push(order);
        self
    }

    /// Set up the protocol to consider the specified token as trusted. The
    /// token is identified by its symbol.
    pub fn trust(mut self, token: &'static str) -> Self {
        self.trusted.insert(token);
        self
    }

    /// Load the specified config file. Otherwise, a temporary config file will
    /// be created with reasonable values.
    pub fn config(mut self, path: PathBuf) -> Self {
        self.config_file = Some(path);
        self
    }

    /// Add a solution to be returned by the mock solver.
    pub fn solution(mut self, solution: Solution) -> Self {
        self.solutions.push(solution);
        self
    }

    pub fn solvers(mut self, solvers: Vec<Solver>) -> Self {
        self.solvers = solvers;
        self
    }

    /// Ensure that the settlement contract is deployed to a specific address.
    pub fn settlement_address(mut self, address: &str) -> Self {
        self.settlement_address = Some(address.parse().unwrap());
        self
    }

    pub fn mempools(mut self, mempools: Vec<Mempool>) -> Self {
        self.mempools = mempools;
        self
    }

    pub fn rpc_args(mut self, rpc_args: Vec<String>) -> Self {
        self.rpc_args = rpc_args;
        self
    }

    /// Create the test: set up onchain contracts and pools, start a mock HTTP
    /// server for the solver and start the HTTP server for the driver.
    pub async fn done(self) -> Test {
        observe::tracing::initialize_reentrant(
            "driver=trace,driver::tests::setup::blockchain=debug",
        );

        if let Some(name) = self.name.as_ref() {
            tracing::warn!("\n***** [RUNNING TEST CASE] *****\n{name}");
        }

        let deadline = self.deadline();
        let Self {
            pools,
            orders,
            trusted,
            config_file,
            ..
        } = self;

        // Hardcoded trader account. Don't use this account for anything else!!!
        let trader_address = eth::H160::from_str(TRADER_ADDRESS).unwrap();
        let trader_secret_key = SecretKey::from_slice(
            &hex::decode("f9f831cee763ef826b8d45557f0f8677b27045e0e011bcd78571a40acc8a6cc3")
                .unwrap(),
        )
        .unwrap();

        // Create the necessary components for testing.
        let blockchain = Blockchain::new(blockchain::Config {
            pools,
            trader_address,
            trader_secret_key,
            solvers: self.solvers.clone(),
            settlement_address: self.settlement_address,
            rpc_args: self.rpc_args,
        })
        .await;
        let mut solutions = Vec::new();
        for solution in self.solutions {
            let orders = solution
                .orders
                .iter()
                .map(|solution_order| orders.iter().find(|o| o.name == *solution_order).unwrap());
            solutions.push(blockchain.fulfill(orders, &solution).await);
        }
        let mut quotes = Vec::new();
        for order in orders {
            let quote = blockchain.quote(&order);
            quotes.push(quote);
        }
        let solvers_with_address = join_all(self.solvers.iter().map(|solver| async {
            let instance = SolverInstance::new(solver::Config {
                blockchain: &blockchain,
                solutions: &solutions,
                trusted: &trusted,
                quoted_orders: &quotes,
                deadline: time::Deadline::new(deadline, solver.timeouts),
                quote: self.quote,
                fee_handler: solver.fee_handler,
            })
            .await;

            (solver.clone(), instance.addr)
        }))
        .await;
        let driver = Driver::new(
            &driver::Config {
                config_file,
                enable_simulation: self.enable_simulation,
                mempools: self.mempools,
            },
            &solvers_with_address,
            &blockchain,
        )
        .await;

        Test {
            blockchain,
            driver,
            client: Default::default(),
            trader_address,
            fulfillments: solutions.into_iter().flat_map(|s| s.fulfillments).collect(),
            trusted,
            deadline,
            quoted_orders: quotes,
            quote: self.quote,
        }
    }

    /// This is a test for the /quote endpoint.
    pub fn quote(self) -> Self {
        Self {
            quote: true,
            ..self
        }
    }

    fn deadline(&self) -> chrono::DateTime<chrono::Utc> {
        crate::infra::time::now() + chrono::Duration::seconds(2)
    }
}

pub struct Test {
    quoted_orders: Vec<blockchain::QuotedOrder>,
    blockchain: Blockchain,
    driver: Driver,
    client: reqwest::Client,
    trader_address: eth::H160,
    fulfillments: Vec<Fulfillment>,
    trusted: HashSet<&'static str>,
    deadline: chrono::DateTime<chrono::Utc>,
    /// Is this testing the /quote endpoint?
    quote: bool,
}

impl Test {
    /// Call the /solve endpoint.
    pub async fn solve(&self) -> Solve {
        self.solve_with_solver(solver::NAME).await
    }

    pub async fn solve_with_solver(&self, solver: &str) -> Solve {
        let res = self
            .client
            .post(format!("http://{}/{}/solve", self.driver.addr, solver))
            .json(&driver::solve_req(self))
            .send()
            .await
            .unwrap();
        let status = res.status();
        let body = res.text().await.unwrap();
        tracing::debug!(?status, ?body, "got a response from /solve");
        Solve {
            status,
            body,
            fulfillments: &self.fulfillments,
            blockchain: &self.blockchain,
        }
    }

    /// Call the /reveal endpoint.
    pub async fn reveal(&self) -> Reveal {
        let res = self
            .client
            .post(format!(
                "http://{}/{}/reveal",
                self.driver.addr,
                solver::NAME
            ))
            .json(&driver::reveal_req())
            .send()
            .await
            .unwrap();
        let status = res.status();
        let body = res.text().await.unwrap();
        tracing::debug!(?status, ?body, "got a response from /reveal");
        Reveal { status, body }
    }

    /// Call the /quote endpoint.
    pub async fn quote(&self) -> Quote {
        if !self.quote {
            panic!("called /quote on a test which wasn't configured to test the /quote endpoint");
        }

        let res = self
            .client
            .get(format!(
                "http://{}/{}/quote",
                self.driver.addr,
                solver::NAME
            ))
            .query(&driver::quote_req(self))
            .send()
            .await
            .unwrap();
        let status = res.status();
        let body = res.text().await.unwrap();
        tracing::debug!(?status, ?body, "got a response from /quote");
        Quote {
            fulfillments: &self.fulfillments,
            status,
            body,
        }
    }

    /// Call the /settle endpoint.
    pub async fn settle(&self) -> Settle {
        self.settle_with_solver(solver::NAME).await
    }

    pub async fn settle_with_solver(&self, solver_name: &str) -> Settle {
        let old_balances = self.balances().await;
        let res = self
            .client
            .post(format!(
                "http://{}/{}/settle",
                self.driver.addr, solver_name
            ))
            .json(&driver::settle_req())
            .send()
            .await
            .unwrap();
        let status_code = res.status();
        let settle_status = match status_code {
            StatusCode::OK => SettleStatus::Ok,
            not_ok => SettleStatus::Err {
                status_code: not_ok,
                body: res.text().await.unwrap(),
            },
        };
        tracing::debug!(status=?status_code, "got a response from /settle");
        Settle {
            old_balances,
            status: settle_status,
            test: self,
        }
    }

    async fn balances(&self) -> HashMap<&'static str, eth::U256> {
        let mut balances = HashMap::new();
        for (token, contract) in self.blockchain.tokens.iter() {
            let balance = contract
                .balance_of(self.trader_address)
                .call()
                .await
                .unwrap();
            balances.insert(*token, balance);
        }
        balances.insert(
            "WETH",
            self.blockchain
                .weth
                .balance_of(self.trader_address)
                .call()
                .await
                .unwrap(),
        );
        balances.insert(
            "ETH",
            self.blockchain
                .web3
                .eth()
                .balance(self.trader_address, None)
                .await
                .unwrap(),
        );
        balances
    }

    #[allow(dead_code)]
    pub fn web3(&self) -> &web3::Web3<DynTransport> {
        &self.blockchain.web3
    }
}

/// A /solve response.
pub struct Solve<'a> {
    status: StatusCode,
    body: String,
    fulfillments: &'a [Fulfillment],
    blockchain: &'a Blockchain,
}

pub struct SolveOk<'a> {
    body: String,
    fulfillments: &'a [Fulfillment],
    blockchain: &'a Blockchain,
}

impl<'a> Solve<'a> {
    /// Expect the /solve endpoint to have returned a 200 OK response.
    pub fn ok(self) -> SolveOk<'a> {
        assert_eq!(self.status, hyper::StatusCode::OK);
        SolveOk {
            body: self.body,
            fulfillments: self.fulfillments,
            blockchain: self.blockchain,
        }
    }
}

impl<'a> SolveOk<'a> {
    fn solutions(&self) -> Vec<serde_json::Value> {
        #[derive(serde::Deserialize)]
        struct Body {
            solutions: Vec<serde_json::Value>,
        }
        serde_json::from_str::<Body>(&self.body).unwrap().solutions
    }

    /// Extracts the first solution from the response. This is expected to be
    /// always valid if there is a valid solution, as we expect from driver to
    /// not send multiple solutions (yet).
    fn solution(&self) -> serde_json::Value {
        let solutions = self.solutions();
        assert_eq!(solutions.len(), 1);
        let solution = solutions[0].clone();
        assert!(solution.is_object());
        // response contains 1 optional field
        assert!((5..=6).contains(&solution.as_object().unwrap().len()));
        solution
    }

    /// Extracts the score from the response. Since response can contain
    /// multiple solutions, it takes the score from the first solution.
    pub fn score(&self) -> eth::U256 {
        let solution = self.solution();
        assert!(solution.get("score").is_some());
        let score = solution.get("score").unwrap().as_str().unwrap();
        eth::U256::from_dec_str(score).unwrap()
    }

    /// Ensures that `/solve` returns no solutions.
    pub fn empty(self) {
        assert!(self.solutions().is_empty());
    }

    /// Check that the solution contains the expected orders.
    pub fn orders(self, orders: &[Order]) -> Self {
        let solution = self.solution();
        assert!(solution.get("orders").is_some());
        let trades = serde_json::from_value::<HashMap<String, serde_json::Value>>(
            solution.get("orders").unwrap().clone(),
        )
        .unwrap();

        for (expected, fulfillment) in orders.iter().map(|expected_order| {
            let fulfillment = self
                .fulfillments
                .iter()
                .find(|f| f.quoted_order.order.name == expected_order.name)
                .unwrap_or_else(|| {
                    panic!(
                        "unexpected order {:?}: fulfillment not found in {:?}",
                        expected_order.name, self.fulfillments,
                    )
                });
            (expected_order, fulfillment)
        }) {
            let uid = fulfillment.quoted_order.order_uid(self.blockchain);
            let trade = trades
                .get(&uid.to_string())
                .expect("Didn't find expected trade in solution");
            let u256 = |value: &serde_json::Value| {
                eth::U256::from_dec_str(value.as_str().unwrap()).unwrap()
            };

            let (expected_sell, expected_buy) = match &expected.expected_amounts {
                Some(executed_amounts) => (executed_amounts.sell, executed_amounts.buy),
                None => (fulfillment.quoted_order.sell, fulfillment.quoted_order.buy),
            };
            assert!(u256(trade.get("sellAmount").unwrap()) == expected_sell);
            assert!(u256(trade.get("buyAmount").unwrap()) == expected_buy);
        }
        self
    }
}

/// A /reveal response.
pub struct Reveal {
    status: StatusCode,
    body: String,
}

impl Reveal {
    /// Expect the /reveal endpoint to have returned a 200 OK response.
    pub fn ok(self) -> RevealOk {
        assert_eq!(self.status, hyper::StatusCode::OK);
        RevealOk { body: self.body }
    }
}

#[derive(Debug, Clone, PartialEq)]
pub struct ExpectedOrderAmounts {
    pub sell: eth::U256,
    pub buy: eth::U256,
}

pub struct RevealOk {
    body: String,
}

impl RevealOk {
    pub fn calldata(self) -> Self {
        let result: serde_json::Value = serde_json::from_str(&self.body).unwrap();
        assert!(result.is_object());
        assert_eq!(result.as_object().unwrap().len(), 1);
        let calldata = result.get("calldata").unwrap().as_object().unwrap();
        assert_eq!(calldata.len(), 2);
        assert!(!calldata
            .get("internalized")
            .unwrap()
            .as_str()
            .unwrap()
            .is_empty());
        assert!(!calldata
            .get("uninternalized")
            .unwrap()
            .as_str()
            .unwrap()
            .is_empty());
        self
    }
}

/// A /quote response.
pub struct Quote<'a> {
    fulfillments: &'a [Fulfillment],
    status: StatusCode,
    body: String,
}

impl<'a> Quote<'a> {
    /// Expect the /quote endpoint to have returned a 200 OK response.
    pub fn ok(self) -> QuoteOk<'a> {
        assert_eq!(self.status, hyper::StatusCode::OK);
        QuoteOk {
            fulfillments: self.fulfillments,
            body: self.body,
        }
    }
}

pub struct QuoteOk<'a> {
    fulfillments: &'a [Fulfillment],
    body: String,
}

impl QuoteOk<'_> {
    /// Check that the quote returns the expected amount of tokens. This is
    /// based on the state of the blockchain and the test setup.
    pub fn amount(self) -> Self {
        assert_eq!(self.fulfillments.len(), 1);
        let fulfillment = &self.fulfillments[0];
        let result: serde_json::Value = serde_json::from_str(&self.body).unwrap();
        let amount = result.get("amount").unwrap().as_str().unwrap().to_owned();
        let expected = match fulfillment.quoted_order.order.side {
            order::Side::Buy => (fulfillment.quoted_order.sell
                - fulfillment.quoted_order.order.surplus_fee())
            .to_string(),
            order::Side::Sell => fulfillment.quoted_order.buy.to_string(),
        };
        assert_eq!(amount, expected);
        self
    }

    /// Check that the quote returns the expected interactions. This is
    /// based on the state of the blockchain and the test setup.
    pub fn interactions(self) -> Self {
        assert_eq!(self.fulfillments.len(), 1);
        let fulfillment = &self.fulfillments[0];
        let result: serde_json::Value = serde_json::from_str(&self.body).unwrap();
        let interactions = result
            .get("interactions")
            .unwrap()
            .as_array()
            .unwrap()
            .to_owned();
        assert_eq!(interactions.len(), fulfillment.interactions.len());
        for (interaction, expected) in interactions.iter().zip(&fulfillment.interactions) {
            let target = interaction.get("target").unwrap().as_str().unwrap();
            let value = interaction.get("value").unwrap().as_str().unwrap();
            let calldata = interaction.get("callData").unwrap().as_str().unwrap();
            assert_eq!(target, format!("0x{}", hex::encode(expected.address)));
            assert_eq!(value, "0");
            assert_eq!(calldata, format!("0x{}", hex::encode(&expected.calldata)));
        }
        self
    }
}

/// The expected difference between a previous user balance for a certain token
/// and the balance after the settlement has been broadcast.
#[derive(Debug, Clone, Copy)]
pub enum Balance {
    /// The balance should be greater than before.
    Greater,
    /// The balance should be smaller than before by an exact amount.
    SmallerBy(eth::U256),
}

/// A /settle response.
pub struct Settle<'a> {
    old_balances: HashMap<&'static str, eth::U256>,
    status: SettleStatus,
    test: &'a Test,
}

#[derive(Debug, PartialEq)]
pub enum SettleStatus {
    Ok,
    Err {
        status_code: StatusCode,
        body: String,
    },
}

pub struct SettleOk<'a> {
    test: &'a Test,
    old_balances: HashMap<&'static str, eth::U256>,
}

pub struct SettleErr {
    body: String,
}

impl<'a> Settle<'a> {
    /// Expect the /settle endpoint to have returned a 200 OK response.
    pub async fn ok(self) -> SettleOk<'a> {
        // Ensure that the response is OK.
        assert_eq!(self.status, SettleStatus::Ok);

        SettleOk {
            test: self.test,
            old_balances: self.old_balances,
        }
    }

    /// Expect the /settle endpoint to return a 400 BAD REQUEST response.
    pub fn err(self) -> SettleErr {
        match self.status {
            SettleStatus::Err { status_code, body } => {
                assert_eq!(status_code, hyper::StatusCode::BAD_REQUEST);
                SettleErr { body }
            }
            _ => panic!("expected a 400 BAD REQUEST response"),
        }
    }
}

impl<'a> SettleOk<'a> {
    /// Check that the user balance changed.
    pub async fn balance(self, token: &'static str, balance: Balance) -> SettleOk<'a> {
        let new_balances = self.test.balances().await;
        let new_balance = new_balances.get(token).unwrap();
        let old_balance = self.old_balances.get(token).unwrap();
        match balance {
            Balance::Greater => assert!(new_balance > old_balance),
            Balance::SmallerBy(diff) => assert_eq!(*new_balance, old_balance - diff),
        }
        self
    }

    /// Ensure that the onchain balances changed in accordance with the
    /// [`ab_order`].
    pub async fn ab_order_executed(self) -> SettleOk<'a> {
        self.balance("A", Balance::SmallerBy(AB_ORDER_AMOUNT.ether().into_wei()))
            .await
            .balance("B", Balance::Greater)
            .await
    }

    /// Ensure that the onchain balances changed in accordance with the
    /// [`cd_order`].
    pub async fn cd_order_executed(self) -> SettleOk<'a> {
        self.balance("C", Balance::SmallerBy(CD_ORDER_AMOUNT.ether().into_wei()))
            .await
            .balance("D", Balance::Greater)
            .await
    }

    /// Ensure that the onchain balances changed in accordance with the
    /// [`eth_order`].
    pub async fn eth_order_executed(self) -> SettleOk<'a> {
        self.balance("A", Balance::SmallerBy(ETH_ORDER_AMOUNT.ether().into_wei()))
            .await
            .balance("ETH", Balance::Greater)
            .await
    }
}

impl SettleErr {
    /// Check the kind field in the error response.
    pub fn kind(self, expected_kind: &str) {
        let result: serde_json::Value = serde_json::from_str(&self.body).unwrap();
        assert!(result.is_object());
        assert_eq!(result.as_object().unwrap().len(), 2);
        assert!(result.get("kind").is_some());
        assert!(result.get("description").is_some());
        let kind = result.get("kind").unwrap().as_str().unwrap();
        assert_eq!(kind, expected_kind);
    }
}<|MERGE_RESOLUTION|>--- conflicted
+++ resolved
@@ -27,14 +27,9 @@
             setup::blockchain::Blockchain,
         },
     },
-<<<<<<< HEAD
-    bigdecimal::FromPrimitive,
-    ethcontract::dyns::DynTransport,
-=======
     app_data::AppDataHash,
     bigdecimal::{BigDecimal, FromPrimitive},
-    ethcontract::{dyns::DynTransport, BlockId},
->>>>>>> 55b5f17c
+    ethcontract::dyns::DynTransport,
     futures::future::join_all,
     hyper::StatusCode,
     model::order::{BuyTokenDestination, SellTokenSource},
