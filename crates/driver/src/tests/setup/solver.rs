--- conflicted
+++ resolved
@@ -468,13 +468,8 @@
         let eth = Ethereum::new(
             rpc,
             Addresses {
-<<<<<<< HEAD
                 settlement: Some(config.blockchain.settlement.address().into_legacy().into()),
-                weth: Some(config.blockchain.weth.address().into()),
-=======
-                settlement: Some(config.blockchain.settlement.address().into()),
                 weth: Some(config.blockchain.weth.address().into_legacy().into()),
->>>>>>> 724936ef
                 balances: Some(config.blockchain.balances.address().into_legacy().into()),
                 signatures: Some(config.blockchain.signatures.address().into_legacy().into()),
                 cow_amm_helper_by_factory: Default::default(),
