use {
    super::{
        Partial,
        blockchain::{self, Blockchain},
        fee,
    },
    crate::{
        domain::{
            competition::order,
            eth,
            time::{self},
        },
        infra::{self, Ethereum, blockchain::contracts::Addresses, config::file::FeeHandler},
        tests::{hex_address, setup::blockchain::Trade},
    },
    ethereum_types::H160,
    itertools::Itertools,
    serde_json::json,
    solvers_dto::auction::FlashloanHint,
    std::{
        collections::{HashMap, HashSet},
        net::SocketAddr,
        sync::{Arc, Mutex},
    },
    web3::signing::Key,
};

pub const NAME: &str = "test-solver";

pub struct Solver {
    pub addr: SocketAddr,
}

#[derive(Debug)]
pub struct Config<'a> {
    pub blockchain: &'a Blockchain,
    pub solutions: &'a [blockchain::Solution],
    pub trusted: &'a HashSet<&'static str>,
    pub quoted_orders: &'a [super::blockchain::QuotedOrder],
    pub deadline: time::Deadline,
    /// Is this a test for the /quote endpoint?
    pub quote: bool,
    pub fee_handler: FeeHandler,
    pub private_key: ethcontract::PrivateKey,
    pub expected_surplus_capturing_jit_order_owners: Vec<H160>,
    pub allow_multiple_solve_requests: bool,
}

impl Solver {
    /// Set up an HTTP server exposing a solver API and acting as a solver mock.
    pub async fn new(config: Config<'_>) -> Self {
        let mut solutions_json = Vec::new();
        let mut orders_json = Vec::new();
        for quote in config.quoted_orders.iter().filter(|q| !q.order.filtered) {
            // ETH orders get unwrapped into WETH by the driver before being passed to the
            // solver.
            let sell_token = if quote.order.sell_token == "ETH" {
                "WETH"
            } else {
                quote.order.sell_token
            };
            let buy_token = if quote.order.buy_token == "ETH" {
                "WETH"
            } else {
                quote.order.buy_token
            };
            let sell_amount = match quote.order.side {
                order::Side::Buy if config.quote => {
                    "22300745198530623141535718272648361505980416".to_owned()
                }
                order::Side::Buy => {
                    let mut current_sell_amount = quote.sell_amount();
                    for fee_policy in &quote.order.fee_policy {
                        match fee_policy {
                            // If the fees are handled in the driver, for volume based fee, we
                            // artificially reduce the limit sell amount
                            // for buy orders before sending to solvers. This
                            // allows driver to withhold volume based fee and not violate original
                            // limit prices.
                            fee::Policy::Volume { factor }
                                if config.fee_handler == FeeHandler::Driver =>
                            {
                                current_sell_amount = eth::TokenAmount(current_sell_amount)
                                    .apply_factor(1.0 / (1.0 + factor))
                                    .unwrap()
                                    .0;
                            }
                            _ => {}
                        }
                    }
                    current_sell_amount.to_string()
                }
                _ => quote.sell_amount().to_string(),
            };
            let buy_amount = match quote.order.side {
                order::Side::Sell if config.quote => "1".to_owned(),
                order::Side::Sell => {
                    let mut current_buy_amount = quote.buy_amount();
                    for fee_policy in &quote.order.fee_policy {
                        match fee_policy {
                            // If the fees are handled in the driver, for volume based fee, we
                            // artificially increase the limit buy
                            // amount for sell orders before sending to solvers. This
                            // allows driver to withhold volume based fee and not violate original
                            // limit prices.
                            fee::Policy::Volume { factor }
                                if config.fee_handler == FeeHandler::Driver =>
                            {
                                current_buy_amount = eth::TokenAmount(current_buy_amount)
                                    .apply_factor(1.0 / (1.0 - factor))
                                    .unwrap()
                                    .0;
                            }
                            _ => {}
                        }
                    }
                    current_buy_amount.to_string()
                }
                _ => quote.buy_amount().to_string(),
            };

            let mut order = json!({
                "uid": if config.quote { Default::default() } else { quote.order_uid(config.blockchain) },
                "sellToken": hex_address(config.blockchain.get_token(sell_token)),
                "buyToken": hex_address(config.blockchain.get_token(buy_token)),
                "sellAmount": sell_amount,
                "fullSellAmount": if config.quote { sell_amount } else { quote.sell_amount().to_string() },
                "buyAmount": buy_amount,
                "fullBuyAmount": if config.quote { buy_amount } else { quote.buy_amount().to_string() },
                "validTo": quote.order.valid_to,
                "owner": if config.quote { H160::zero() } else { quote.order.owner },
                "preInteractions":  json!([]),
                "postInteractions":  json!([]),
                "sellTokenSource": quote.order.sell_token_source,
                "buyTokenDestination": quote.order.buy_token_destination,
                "kind": match quote.order.side {
                    order::Side::Sell => "sell",
                    order::Side::Buy => "buy",
                },
                "partiallyFillable": matches!(quote.order.partial, Partial::Yes { .. }),
                "class": match quote.order.kind {
                    _ if config.quote => "market",
                    order::Kind::Market => "market",
                    order::Kind::Limit => "limit",
                },
                "appData": app_data::AppDataHash(quote.order.app_data.hash().0.0),
                "signature": if config.quote { "0x".to_string() } else { format!("0x{}", hex::encode(quote.order_signature(config.blockchain))) },
                "signingScheme": if config.quote { "eip1271" } else { "eip712" },
            });
            if let Some(receiver) = quote.order.receiver {
                order["receiver"] = json!(hex_address(receiver));
            }
            if let Some(flashloan) = quote.order.app_data.flashloan() {
                order["flashloanHint"] = json!(FlashloanHint {
                    liquidity_provider: flashloan.liquidity_provider,
                    protocol_adapter: flashloan.protocol_adapter,
                    receiver: flashloan.receiver,
                    token: flashloan.token,
                    amount: flashloan.amount
                });
            }
            if config.fee_handler == FeeHandler::Solver {
                order.as_object_mut().unwrap().insert(
                    "feePolicies".to_owned(),
                    match quote.order.kind {
                        _ if config.quote => json!([]),
                        order::Kind::Market => json!([]),
                        order::Kind::Limit => {
                            let fee_policies_json: Vec<serde_json::Value> = quote
                                .order
                                .fee_policy
                                .iter()
                                .map(|policy| policy.to_json_value())
                                .collect();
                            json!(fee_policies_json)
                        }
                    },
                );
            }
            orders_json.push(order);
        }
        for (i, solution) in config.solutions.iter().enumerate() {
            let mut pre_interactions_json = Vec::new();
            let mut interactions_json = Vec::new();
            let mut prices_json = HashMap::new();
            let mut trades_json = Vec::new();
            for trade in solution.trades.iter() {
                match trade {
                    Trade::Fulfillment(fulfillment) => {
                        interactions_json.extend(fulfillment.interactions.iter().map(
                            |interaction| {
                                json!({
                                    "kind": "custom",
                                    "internalize": interaction.internalize,
                                    "target": hex_address(interaction.address),
                                    "value": "0",
                                    "callData": format!("0x{}", hex::encode(&interaction.calldata)),
                                    "allowances": [],
                                    "inputs": interaction.inputs.iter().map(|input| {
                                        json!({
                                            "token": hex_address(input.token.into()),
                                            "amount": input.amount.to_string(),
                                        })
                                    }).collect_vec(),
                                    "outputs": interaction.outputs.iter().map(|output| {
                                        json!({
                                            "token": hex_address(output.token.into()),
                                            "amount": output.amount.to_string(),
                                        })
                                    }).collect_vec(),
                                })
                            },
                        ));
                        let previous_value = prices_json.insert(
                            config
                                .blockchain
                                .get_token_wrapped(fulfillment.quoted_order.order.sell_token),
                            fulfillment.execution.buy.to_string(),
                        );
                        assert_eq!(previous_value, None, "existing price overwritten");
                        let previous_value = prices_json.insert(
                            config
                                .blockchain
                                .get_token_wrapped(fulfillment.quoted_order.order.buy_token),
                            (fulfillment.execution.sell
                                - fulfillment.quoted_order.order.surplus_fee())
                            .to_string(),
                        );
                        assert_eq!(previous_value, None, "existing price overwritten");
                        {
                            // trades have optional field `fee`
                            let order = if config.quote {
                                Default::default()
                            } else {
                                fulfillment.quoted_order.order_uid(config.blockchain)
                            };
                            let executed_amount = match fulfillment.quoted_order.order.executed {
                                Some(executed) => executed.to_string(),
                                None => match fulfillment.quoted_order.order.side {
                                    order::Side::Sell => (fulfillment.execution.sell
                                        - fulfillment.quoted_order.order.surplus_fee())
                                    .to_string(),
                                    order::Side::Buy => fulfillment.execution.buy.to_string(),
                                },
                            };
                            let fee = fulfillment
                                .quoted_order
                                .order
                                .solver_fee
                                .map(|fee| fee.to_string());
                            let trade_json = match fee {
                                Some(fee) => json!({
                                    "kind": "fulfillment",
                                    "order": order,
                                    "executedAmount": executed_amount,
                                    "fee": fee,
                                }),
                                None => json!({
                                    "kind": "fulfillment",
                                    "order": order,
                                    "executedAmount": executed_amount,
                                }),
                            };

                            trades_json.push(trade_json);
                        }
                    }
                    Trade::Jit(jit) => {
                        pre_interactions_json
                            .extend(jit.quoted_order.order.pre_interactions.iter().map(
                            |interaction| {
                                json!({
                                    "kind": "custom",
                                    "internalize": interaction.internalize,
                                    "target": hex_address(interaction.address),
                                    "value": "0",
                                    "callData": format!("0x{}", hex::encode(&interaction.calldata)),
                                    "allowances": [],
                                    "inputs": interaction.inputs.iter().map(|input| {
                                        json!({
                                            "token": hex_address(input.token.into()),
                                            "amount": input.amount.to_string(),
                                        })
                                    }).collect_vec(),
                                    "outputs": interaction.outputs.iter().map(|output| {
                                        json!({
                                            "token": hex_address(output.token.into()),
                                            "amount": output.amount.to_string(),
                                        })
                                    }).collect_vec(),
                                })
                            },
                        ));
                        interactions_json.extend(jit.interactions.iter().map(|interaction| {
                            json!({
                                "kind": "custom",
                                "internalize": interaction.internalize,
                                "target": hex_address(interaction.address),
                                "value": "0",
                                "callData": format!("0x{}", hex::encode(&interaction.calldata)),
                                "allowances": [],
                                "inputs": interaction.inputs.iter().map(|input| {
                                    json!({
                                        "token": hex_address(input.token.into()),
                                        "amount": input.amount.to_string(),
                                    })
                                }).collect_vec(),
                                "outputs": interaction.outputs.iter().map(|output| {
                                    json!({
                                        "token": hex_address(output.token.into()),
                                        "amount": output.amount.to_string(),
                                    })
                                }).collect_vec(),
                            })
                        }));
                        // Skipping the prices for JIT orders (non-surplus-capturing)
                        if config
                            .expected_surplus_capturing_jit_order_owners
                            .contains(&jit.quoted_order.order.owner)
                        {
                            let previous_value = prices_json.insert(
                                config
                                    .blockchain
                                    .get_token_wrapped(jit.quoted_order.order.sell_token),
                                jit.execution.buy.to_string(),
                            );
                            assert_eq!(previous_value, None, "existing price overwritten");
                            let previous_value = prices_json.insert(
                                config
                                    .blockchain
                                    .get_token_wrapped(jit.quoted_order.order.buy_token),
                                (jit.execution.sell - jit.quoted_order.order.surplus_fee())
                                    .to_string(),
                            );
                            assert_eq!(previous_value, None, "existing price overwritten");
                        }
                        {
                            let executed_amount = match jit.quoted_order.order.executed {
                                Some(executed) => executed.to_string(),
                                None => match jit.quoted_order.order.side {
                                    order::Side::Sell => (jit.execution.sell
                                        - jit.quoted_order.order.surplus_fee())
                                    .to_string(),
                                    order::Side::Buy => jit.execution.buy.to_string(),
                                },
                            };
                            let mut jit = jit.clone();
                            jit.quoted_order.order = jit
                                .quoted_order
                                .order
                                .receiver(Some(config.private_key.address()));
                            let fee_amount = jit.quoted_order.order.solver_fee.unwrap_or_default();
                            let order = json!({
                                "sellToken": config.blockchain.get_token(jit.quoted_order.order.sell_token),
                                "buyToken": config.blockchain.get_token(jit.quoted_order.order.buy_token),
                                "receiver": hex_address(jit.quoted_order.order.receiver.unwrap_or_default()),
                                "sellAmount": jit.quoted_order.order.sell_amount.to_string(),
                                "buyAmount": jit.quoted_order.order.buy_amount.unwrap_or_default().to_string(),
                                "validTo": jit.quoted_order.order.valid_to,
                                "appData": app_data::AppDataHash(jit.quoted_order.order.app_data.hash().0.0),
                                "kind": match jit.quoted_order.order.side {
                                            order::Side::Sell => "sell",
                                            order::Side::Buy => "buy",
                                },
                                "sellTokenBalance": jit.quoted_order.order.sell_token_source,
                                "buyTokenBalance": jit.quoted_order.order.buy_token_destination,
                                "signature": format!("0x{}", hex::encode(jit.quoted_order.order_signature_with_private_key(config.blockchain, &config.private_key))),
                                "signingScheme": if config.quote { "eip1271" } else { "eip712" },
                            });
                            trades_json.push(json!({
                                "kind": "jit",
                                "order": order,
                                "executedAmount": executed_amount,
                                "fee": fee_amount.to_string(),
                            }));
                        }
                    }
                }
            }
            let mut solution_json = json!({
                "id": i,
                "prices": prices_json,
                "trades": trades_json,
                "interactions": interactions_json,
                "preInteractions": pre_interactions_json,
            });
            if !solution.flashloans.is_empty() {
                solution_json["flashloans"] = serde_json::Value::Object(
                    solution
                        .flashloans
                        .iter()
                        .map(|(order, loan)| {
                            (
                                format!("{:?}", order.0),
                                serde_json::to_value(loan).unwrap(),
                            )
                        })
                        .collect(),
                );
            }
            solutions_json.push(solution_json);
        }

        let build_tokens = config
            .solutions
            .iter()
            .flat_map(|s| s.trades.iter())
            .flat_map(|f| {
                let build_token = |token_name: String| async move {
                    let token = config.blockchain.get_token_wrapped(token_name.as_str());
                    let contract = contracts::ERC20::at(&config.blockchain.web3, token);
                    let settlement = config.blockchain.settlement.address();
                    (
                        hex_address(token),
                        json!({
                            "decimals": contract.decimals().call().await.ok(),
                            "symbol": contract.symbol().call().await.ok(),
                            "referencePrice": if config.quote { None } else { Some("1000000000000000000") },
                            // available balance might break if one test settles 2 auctions after
                            // another
                            "availableBalance": contract.balance_of(settlement).call().await.unwrap().to_string(),
                            "trusted": config.trusted.contains(token_name.as_str()),
                        }),
                    )
                };
                let order = match f {
                    Trade::Fulfillment(fulfillment) => &fulfillment.quoted_order.order,
                    Trade::Jit(jit) => &jit.quoted_order.order
                };
                [
                    build_token(order.sell_token.to_string()),
                    build_token(order.buy_token.to_string()),
                ]
            });
        let tokens_json = futures::future::join_all(build_tokens)
            .await
            .into_iter()
            .collect::<HashMap<_, _>>();

        let url = config.blockchain.web3_url.parse().unwrap();
        let rpc = infra::blockchain::Rpc::try_new(infra::blockchain::RpcArgs {
            url,
            max_batch_size: 20,
            max_concurrent_requests: 10,
        })
        .await
        .unwrap();
        let gas = Arc::new(
            infra::blockchain::GasPriceEstimator::new(
                rpc.web3(),
                &Default::default(),
                &[infra::mempool::Config {
                    min_priority_fee: Default::default(),
                    gas_price_cap: eth::U256::MAX,
                    target_confirm_time: Default::default(),
                    retry_interval: Default::default(),
                    kind: infra::mempool::Kind::Public {
                        max_additional_tip: 0.into(),
                        additional_tip_percentage: 0.,
                        revert_protection: infra::mempool::RevertProtection::Disabled,
                    },
                }],
            )
            .await
            .unwrap(),
        );
        let eth = Ethereum::new(
            rpc,
            Addresses {
                settlement: Some(config.blockchain.settlement.address().into()),
                weth: Some(config.blockchain.weth.address().into()),
                balances: Some(config.blockchain.balances.address().into()),
                signatures: Some(config.blockchain.signatures.address().into()),
<<<<<<< HEAD
                cow_amm_helper_by_factory: Default::default(),
                flashloan_default_lender: flashloan_wrappers.first().map(|w| w.lender.into()),
                flashloan_wrappers,
                flashloan_router: Some(config.blockchain.flashloan_wrapper.address().into()),
=======
                cow_amms: vec![],
                flashloan_router: Some(config.blockchain.flashloan_router.address().into()),
>>>>>>> b14cd2c5
            },
            gas,
        )
        .await;

        let state = Arc::new(Mutex::new(StateInner {
            called: false,
            allow_multiple_solve_requests: config.allow_multiple_solve_requests,
        }));
        let app = axum::Router::new()
        .route(
            "/solve",
            axum::routing::post(
                move |axum::extract::State(state): axum::extract::State<State>,
                 axum::extract::Json(req): axum::extract::Json<serde_json::Value>| async move {
                    let effective_gas_price = eth
                        .gas_price(None)
                        .await
                        .unwrap()
                        .effective()
                        .0
                        .0
                        .to_string();
                    let expected = json!({
                        "id": (!config.quote).then_some("1"),
                        "tokens": tokens_json,
                        "orders": orders_json,
                        "liquidity": [],
                        "effectiveGasPrice": effective_gas_price,
                        "deadline": config.deadline.solvers(),
                        "surplusCapturingJitOrderOwners": config.expected_surplus_capturing_jit_order_owners,
                    });
                    assert_eq!(req, expected, "unexpected /solve request");
                    let mut state = state.0.lock().unwrap();
                    assert!(
                        !state.called || state.allow_multiple_solve_requests,
                        "can't call /solve multiple times"
                    );
                    state.called = true;
                    axum::response::Json(json!({
                        "solutions": solutions_json,
                    }))
                },
            ),
        )
        .with_state(State(state));
        let server =
            axum::Server::bind(&"0.0.0.0:0".parse().unwrap()).serve(app.into_make_service());
        let addr = server.local_addr();
        tokio::spawn(async move { server.await.unwrap() });
        Self { addr }
    }
}

#[derive(Debug, Clone)]
struct StateInner {
    /// Has this solver been called yet? If so, attempting to make another call
    /// will result in a failed test.
    called: bool,
    /// In case you want to allow calling a solver multiple times.
    allow_multiple_solve_requests: bool,
}

#[derive(Debug, Clone)]
struct State(Arc<Mutex<StateInner>>);<|MERGE_RESOLUTION|>--- conflicted
+++ resolved
@@ -471,15 +471,8 @@
                 weth: Some(config.blockchain.weth.address().into()),
                 balances: Some(config.blockchain.balances.address().into()),
                 signatures: Some(config.blockchain.signatures.address().into()),
-<<<<<<< HEAD
                 cow_amm_helper_by_factory: Default::default(),
-                flashloan_default_lender: flashloan_wrappers.first().map(|w| w.lender.into()),
-                flashloan_wrappers,
                 flashloan_router: Some(config.blockchain.flashloan_wrapper.address().into()),
-=======
-                cow_amms: vec![],
-                flashloan_router: Some(config.blockchain.flashloan_router.address().into()),
->>>>>>> b14cd2c5
             },
             gas,
         )
