use {
    super::{
        Partial,
        blockchain::{self, Blockchain},
        fee,
    },
    crate::{
        domain::{
            competition::order,
            eth,
            time::{self},
        },
        infra::{self, Ethereum, blockchain::contracts::Addresses, config::file::FeeHandler},
        tests::{hex_address, setup::blockchain::Trade},
    },
    ethereum_types::H160,
    ethrpc::alloy::conversions::IntoLegacy,
    itertools::Itertools,
    serde_json::json,
    solvers_dto::auction::FlashloanHint,
    std::{
        collections::{HashMap, HashSet},
        net::SocketAddr,
        sync::{Arc, Mutex},
    },
    web3::signing::Key,
};

pub const NAME: &str = "test-solver";

pub struct Solver {
    pub addr: SocketAddr,
}

#[derive(Debug)]
pub struct Config<'a> {
    pub blockchain: &'a Blockchain,
    pub solutions: &'a [blockchain::Solution],
    pub trusted: &'a HashSet<&'static str>,
    pub quoted_orders: &'a [super::blockchain::QuotedOrder],
    pub deadline: time::Deadline,
    /// Is this a test for the /quote endpoint?
    pub quote: bool,
    pub fee_handler: FeeHandler,
    pub private_key: ethcontract::PrivateKey,
    pub expected_surplus_capturing_jit_order_owners: Vec<H160>,
    pub allow_multiple_solve_requests: bool,
}

impl Solver {
    /// Set up an HTTP server exposing a solver API and acting as a solver mock.
    pub async fn new(config: Config<'_>) -> Self {
        let mut solutions_json = Vec::new();
        let mut orders_json = Vec::new();
        for quote in config.quoted_orders.iter().filter(|q| !q.order.filtered) {
            // ETH orders get unwrapped into WETH by the driver before being passed to the
            // solver.
            let sell_token = if quote.order.sell_token == "ETH" {
                "WETH"
            } else {
                quote.order.sell_token
            };
            let buy_token = if quote.order.buy_token == "ETH" {
                "WETH"
            } else {
                quote.order.buy_token
            };
            let sell_amount = match quote.order.side {
                order::Side::Buy if config.quote => {
                    "22300745198530623141535718272648361505980416".to_owned()
                }
                order::Side::Buy => {
                    let mut current_sell_amount = quote.sell_amount();
                    for fee_policy in &quote.order.fee_policy {
                        match fee_policy {
                            // If the fees are handled in the driver, for volume based fee, we
                            // artificially reduce the limit sell amount
                            // for buy orders before sending to solvers. This
                            // allows driver to withhold volume based fee and not violate original
                            // limit prices.
                            fee::Policy::Volume { factor }
                                if config.fee_handler == FeeHandler::Driver =>
                            {
                                current_sell_amount = eth::TokenAmount(current_sell_amount)
                                    .apply_factor(1.0 / (1.0 + factor))
                                    .unwrap()
                                    .0;
                            }
                            _ => {}
                        }
                    }
                    current_sell_amount.to_string()
                }
                _ => quote.sell_amount().to_string(),
            };
            let buy_amount = match quote.order.side {
                order::Side::Sell if config.quote => "1".to_owned(),
                order::Side::Sell => {
                    let mut current_buy_amount = quote.buy_amount();
                    for fee_policy in &quote.order.fee_policy {
                        match fee_policy {
                            // If the fees are handled in the driver, for volume based fee, we
                            // artificially increase the limit buy
                            // amount for sell orders before sending to solvers. This
                            // allows driver to withhold volume based fee and not violate original
                            // limit prices.
                            fee::Policy::Volume { factor }
                                if config.fee_handler == FeeHandler::Driver =>
                            {
                                current_buy_amount = eth::TokenAmount(current_buy_amount)
                                    .apply_factor(1.0 / (1.0 - factor))
                                    .unwrap()
                                    .0;
                            }
                            _ => {}
                        }
                    }
                    current_buy_amount.to_string()
                }
                _ => quote.buy_amount().to_string(),
            };

            let mut order = json!({
                "uid": if config.quote { Default::default() } else { quote.order_uid(config.blockchain) },
                "sellToken": hex_address(config.blockchain.get_token(sell_token)),
                "buyToken": hex_address(config.blockchain.get_token(buy_token)),
                "sellAmount": sell_amount,
                "fullSellAmount": if config.quote { sell_amount } else { quote.sell_amount().to_string() },
                "buyAmount": buy_amount,
                "fullBuyAmount": if config.quote { buy_amount } else { quote.buy_amount().to_string() },
                "validTo": quote.order.valid_to,
                "owner": if config.quote { H160::zero() } else { quote.order.owner },
                "preInteractions":  json!([]),
                "postInteractions":  json!([]),
                "sellTokenSource": quote.order.sell_token_source,
                "buyTokenDestination": quote.order.buy_token_destination,
                "kind": match quote.order.side {
                    order::Side::Sell => "sell",
                    order::Side::Buy => "buy",
                },
                "partiallyFillable": matches!(quote.order.partial, Partial::Yes { .. }),
                "class": match quote.order.kind {
                    _ if config.quote => "market",
                    order::Kind::Market => "market",
                    order::Kind::Limit => "limit",
                },
                "appData": app_data::AppDataHash(quote.order.app_data.hash().0.0),
                "signature": if config.quote { "0x".to_string() } else { format!("0x{}", hex::encode(quote.order_signature(config.blockchain))) },
                "signingScheme": if config.quote { "eip1271" } else { "eip712" },
            });
            if let Some(receiver) = quote.order.receiver {
                order["receiver"] = json!(hex_address(receiver));
            }
            if let Some(flashloan) = quote.order.app_data.flashloan() {
                order["flashloanHint"] = json!(FlashloanHint {
                    liquidity_provider: flashloan.liquidity_provider,
                    protocol_adapter: flashloan.protocol_adapter,
                    receiver: flashloan.receiver,
                    token: flashloan.token,
                    amount: flashloan.amount
                });
            }
            if config.fee_handler == FeeHandler::Solver {
                order.as_object_mut().unwrap().insert(
                    "feePolicies".to_owned(),
                    match quote.order.kind {
                        _ if config.quote => json!([]),
                        order::Kind::Market => json!([]),
                        order::Kind::Limit => {
                            let fee_policies_json: Vec<serde_json::Value> = quote
                                .order
                                .fee_policy
                                .iter()
                                .map(|policy| policy.to_json_value())
                                .collect();
                            json!(fee_policies_json)
                        }
                    },
                );
            }
            orders_json.push(order);
        }
        for (i, solution) in config.solutions.iter().enumerate() {
            let mut pre_interactions_json = Vec::new();
            let mut interactions_json = Vec::new();
            let mut prices_json = HashMap::new();
            let mut trades_json = Vec::new();
            for trade in solution.trades.iter() {
                match trade {
                    Trade::Fulfillment(fulfillment) => {
                        interactions_json.extend(fulfillment.interactions.iter().map(
                            |interaction| {
                                json!({
                                    "kind": "custom",
                                    "internalize": interaction.internalize,
                                    "target": hex_address(interaction.address),
                                    "value": "0",
                                    "callData": format!("0x{}", hex::encode(&interaction.calldata)),
                                    "allowances": [],
                                    "inputs": interaction.inputs.iter().map(|input| {
                                        json!({
                                            "token": hex_address(input.token.into()),
                                            "amount": input.amount.to_string(),
                                        })
                                    }).collect_vec(),
                                    "outputs": interaction.outputs.iter().map(|output| {
                                        json!({
                                            "token": hex_address(output.token.into()),
                                            "amount": output.amount.to_string(),
                                        })
                                    }).collect_vec(),
                                })
                            },
                        ));
                        let previous_value = prices_json.insert(
                            config
                                .blockchain
                                .get_token_wrapped(fulfillment.quoted_order.order.sell_token),
                            fulfillment.execution.buy.to_string(),
                        );
                        assert_eq!(previous_value, None, "existing price overwritten");
                        let previous_value = prices_json.insert(
                            config
                                .blockchain
                                .get_token_wrapped(fulfillment.quoted_order.order.buy_token),
                            (fulfillment.execution.sell
                                - fulfillment.quoted_order.order.surplus_fee())
                            .to_string(),
                        );
                        assert_eq!(previous_value, None, "existing price overwritten");
                        {
                            // trades have optional field `fee`
                            let order = if config.quote {
                                Default::default()
                            } else {
                                fulfillment.quoted_order.order_uid(config.blockchain)
                            };
                            let executed_amount = match fulfillment.quoted_order.order.executed {
                                Some(executed) => executed.to_string(),
                                None => match fulfillment.quoted_order.order.side {
                                    order::Side::Sell => (fulfillment.execution.sell
                                        - fulfillment.quoted_order.order.surplus_fee())
                                    .to_string(),
                                    order::Side::Buy => fulfillment.execution.buy.to_string(),
                                },
                            };
                            let fee = fulfillment
                                .quoted_order
                                .order
                                .solver_fee
                                .map(|fee| fee.to_string());
                            let trade_json = match fee {
                                Some(fee) => json!({
                                    "kind": "fulfillment",
                                    "order": order,
                                    "executedAmount": executed_amount,
                                    "fee": fee,
                                }),
                                None => json!({
                                    "kind": "fulfillment",
                                    "order": order,
                                    "executedAmount": executed_amount,
                                }),
                            };

                            trades_json.push(trade_json);
                        }
                    }
                    Trade::Jit(jit) => {
                        pre_interactions_json
                            .extend(jit.quoted_order.order.pre_interactions.iter().map(
                            |interaction| {
                                json!({
                                    "kind": "custom",
                                    "internalize": interaction.internalize,
                                    "target": hex_address(interaction.address),
                                    "value": "0",
                                    "callData": format!("0x{}", hex::encode(&interaction.calldata)),
                                    "allowances": [],
                                    "inputs": interaction.inputs.iter().map(|input| {
                                        json!({
                                            "token": hex_address(input.token.into()),
                                            "amount": input.amount.to_string(),
                                        })
                                    }).collect_vec(),
                                    "outputs": interaction.outputs.iter().map(|output| {
                                        json!({
                                            "token": hex_address(output.token.into()),
                                            "amount": output.amount.to_string(),
                                        })
                                    }).collect_vec(),
                                })
                            },
                        ));
                        interactions_json.extend(jit.interactions.iter().map(|interaction| {
                            json!({
                                "kind": "custom",
                                "internalize": interaction.internalize,
                                "target": hex_address(interaction.address),
                                "value": "0",
                                "callData": format!("0x{}", hex::encode(&interaction.calldata)),
                                "allowances": [],
                                "inputs": interaction.inputs.iter().map(|input| {
                                    json!({
                                        "token": hex_address(input.token.into()),
                                        "amount": input.amount.to_string(),
                                    })
                                }).collect_vec(),
                                "outputs": interaction.outputs.iter().map(|output| {
                                    json!({
                                        "token": hex_address(output.token.into()),
                                        "amount": output.amount.to_string(),
                                    })
                                }).collect_vec(),
                            })
                        }));
                        // Skipping the prices for JIT orders (non-surplus-capturing)
                        if config
                            .expected_surplus_capturing_jit_order_owners
                            .contains(&jit.quoted_order.order.owner)
                        {
                            let previous_value = prices_json.insert(
                                config
                                    .blockchain
                                    .get_token_wrapped(jit.quoted_order.order.sell_token),
                                jit.execution.buy.to_string(),
                            );
                            assert_eq!(previous_value, None, "existing price overwritten");
                            let previous_value = prices_json.insert(
                                config
                                    .blockchain
                                    .get_token_wrapped(jit.quoted_order.order.buy_token),
                                (jit.execution.sell - jit.quoted_order.order.surplus_fee())
                                    .to_string(),
                            );
                            assert_eq!(previous_value, None, "existing price overwritten");
                        }
                        {
                            let executed_amount = match jit.quoted_order.order.executed {
                                Some(executed) => executed.to_string(),
                                None => match jit.quoted_order.order.side {
                                    order::Side::Sell => (jit.execution.sell
                                        - jit.quoted_order.order.surplus_fee())
                                    .to_string(),
                                    order::Side::Buy => jit.execution.buy.to_string(),
                                },
                            };
                            let mut jit = jit.clone();
                            jit.quoted_order.order = jit
                                .quoted_order
                                .order
                                .receiver(Some(config.private_key.address()));
                            let fee_amount = jit.quoted_order.order.solver_fee.unwrap_or_default();
                            let order = json!({
                                "sellToken": config.blockchain.get_token(jit.quoted_order.order.sell_token),
                                "buyToken": config.blockchain.get_token(jit.quoted_order.order.buy_token),
                                "receiver": hex_address(jit.quoted_order.order.receiver.unwrap_or_default()),
                                "sellAmount": jit.quoted_order.order.sell_amount.to_string(),
                                "buyAmount": jit.quoted_order.order.buy_amount.unwrap_or_default().to_string(),
                                "validTo": jit.quoted_order.order.valid_to,
                                "appData": app_data::AppDataHash(jit.quoted_order.order.app_data.hash().0.0),
                                "kind": match jit.quoted_order.order.side {
                                            order::Side::Sell => "sell",
                                            order::Side::Buy => "buy",
                                },
                                "sellTokenBalance": jit.quoted_order.order.sell_token_source,
                                "buyTokenBalance": jit.quoted_order.order.buy_token_destination,
                                "signature": format!("0x{}", hex::encode(jit.quoted_order.order_signature_with_private_key(config.blockchain, &config.private_key))),
                                "signingScheme": if config.quote { "eip1271" } else { "eip712" },
                            });
                            trades_json.push(json!({
                                "kind": "jit",
                                "order": order,
                                "executedAmount": executed_amount,
                                "fee": fee_amount.to_string(),
                            }));
                        }
                    }
                }
            }
            let mut solution_json = json!({
                "id": i,
                "prices": prices_json,
                "trades": trades_json,
                "interactions": interactions_json,
                "preInteractions": pre_interactions_json,
            });
            if !solution.flashloans.is_empty() {
                solution_json["flashloans"] = serde_json::Value::Object(
                    solution
                        .flashloans
                        .iter()
                        .map(|(order, loan)| {
                            (
                                format!("{:?}", order.0),
                                serde_json::to_value(loan).unwrap(),
                            )
                        })
                        .collect(),
                );
            }
            solutions_json.push(solution_json);
        }

        let build_tokens = config
            .solutions
            .iter()
            .flat_map(|s| s.trades.iter())
            .flat_map(|f| {
                let build_token = |token_name: String| async move {
                    let token = config.blockchain.get_token_wrapped(token_name.as_str());
                    let contract = contracts::ERC20::at(&config.blockchain.web3, token);
                    let settlement = config.blockchain.settlement.address();
                    (
                        hex_address(token),
                        json!({
                            "decimals": contract.decimals().call().await.ok(),
                            "symbol": contract.symbol().call().await.ok(),
                            "referencePrice": if config.quote { None } else { Some("1000000000000000000") },
                            // available balance might break if one test settles 2 auctions after
                            // another
                            "availableBalance": contract.balance_of(settlement).call().await.unwrap().to_string(),
                            "trusted": config.trusted.contains(token_name.as_str()),
                        }),
                    )
                };
                let order = match f {
                    Trade::Fulfillment(fulfillment) => &fulfillment.quoted_order.order,
                    Trade::Jit(jit) => &jit.quoted_order.order
                };
                [
                    build_token(order.sell_token.to_string()),
                    build_token(order.buy_token.to_string()),
                ]
            });
        let tokens_json = futures::future::join_all(build_tokens)
            .await
            .into_iter()
            .collect::<HashMap<_, _>>();

        let url = config.blockchain.web3_url.parse().unwrap();
        let rpc = infra::blockchain::Rpc::try_new(infra::blockchain::RpcArgs {
            url,
            max_batch_size: 20,
            max_concurrent_requests: 10,
        })
        .await
        .unwrap();
        let gas = Arc::new(
            infra::blockchain::GasPriceEstimator::new(
                rpc.web3(),
                &Default::default(),
                &[infra::mempool::Config {
                    min_priority_fee: Default::default(),
                    gas_price_cap: eth::U256::MAX,
                    target_confirm_time: Default::default(),
                    retry_interval: Default::default(),
                    kind: infra::mempool::Kind::Public {
                        max_additional_tip: 0.into(),
                        additional_tip_percentage: 0.,
                        revert_protection: infra::mempool::RevertProtection::Disabled,
                    },
                }],
            )
            .await
            .unwrap(),
        );
        let eth = Ethereum::new(
            rpc,
            Addresses {
                settlement: Some(config.blockchain.settlement.address().into()),
                weth: Some(config.blockchain.weth.address().into()),
                balances: Some(config.blockchain.balances.address().into()),
                signatures: Some(config.blockchain.signatures.address().into_legacy().into()),
                cow_amm_helper_by_factory: Default::default(),
                flashloan_router: Some(
                    config
                        .blockchain
                        .flashloan_router
                        .address()
                        .into_legacy()
                        .into(),
                ),
            },
            gas,
<<<<<<< HEAD
=======
            None,
            45_000_000.into(),
>>>>>>> b10a0c4c
        )
        .await;

        let state = Arc::new(Mutex::new(StateInner {
            called: false,
            allow_multiple_solve_requests: config.allow_multiple_solve_requests,
        }));
        let app = axum::Router::new()
        .route(
            "/solve",
            axum::routing::post(
                move |axum::extract::State(state): axum::extract::State<State>,
                 axum::extract::Json(req): axum::extract::Json<serde_json::Value>| async move {
                    let effective_gas_price = eth
                        .gas_price(None)
                        .await
                        .unwrap()
                        .effective()
                        .0
                        .0
                        .to_string();
                    let expected = json!({
                        "id": (!config.quote).then_some("1"),
                        "tokens": tokens_json,
                        "orders": orders_json,
                        "liquidity": [],
                        "effectiveGasPrice": effective_gas_price,
                        "deadline": config.deadline.solvers(),
                        "surplusCapturingJitOrderOwners": config.expected_surplus_capturing_jit_order_owners,
                    });
                    assert_eq!(req, expected, "unexpected /solve request");
                    let mut state = state.0.lock().unwrap();
                    assert!(
                        !state.called || state.allow_multiple_solve_requests,
                        "can't call /solve multiple times"
                    );
                    state.called = true;
                    axum::response::Json(json!({
                        "solutions": solutions_json,
                    }))
                },
            ),
        )
        .with_state(State(state));
        let server =
            axum::Server::bind(&"0.0.0.0:0".parse().unwrap()).serve(app.into_make_service());
        let addr = server.local_addr();
        tokio::spawn(async move { server.await.unwrap() });
        Self { addr }
    }
}

#[derive(Debug, Clone)]
struct StateInner {
    /// Has this solver been called yet? If so, attempting to make another call
    /// will result in a failed test.
    called: bool,
    /// In case you want to allow calling a solver multiple times.
    allow_multiple_solve_requests: bool,
}

#[derive(Debug, Clone)]
struct State(Arc<Mutex<StateInner>>);<|MERGE_RESOLUTION|>--- conflicted
+++ resolved
@@ -483,11 +483,7 @@
                 ),
             },
             gas,
-<<<<<<< HEAD
-=======
-            None,
             45_000_000.into(),
->>>>>>> b10a0c4c
         )
         .await;
 
