--- conflicted
+++ resolved
@@ -471,13 +471,7 @@
                 settlement: Some(config.blockchain.settlement.address().into()),
                 weth: Some(config.blockchain.weth.address().into()),
                 balances: Some(config.blockchain.balances.address().into()),
-<<<<<<< HEAD
-                signatures: Some(config.blockchain.signatures.address().into()),
-                cow_amm_helper_by_factory: Default::default(),
-                flashloan_router: Some(config.blockchain.flashloan_router.address().into()),
-=======
                 signatures: Some(config.blockchain.signatures.address().into_legacy().into()),
-                cow_amms: vec![],
                 flashloan_router: Some(
                     config
                         .blockchain
@@ -486,7 +480,6 @@
                         .into_legacy()
                         .into(),
                 ),
->>>>>>> c1fc9704
             },
             gas,
         )
