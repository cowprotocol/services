use {
    super::{blockchain, blockchain::Blockchain, Partial},
    crate::{
        domain::{
            competition::order,
            eth,
            time::{self},
        },
        infra::{self, blockchain::contracts::Addresses, Ethereum},
        tests::hex_address,
    },
    itertools::Itertools,
    serde_json::json,
    std::{
        collections::{HashMap, HashSet},
        net::SocketAddr,
        sync::{Arc, Mutex},
    },
};

pub const NAME: &str = "test-solver";

pub struct Solver {
    pub addr: SocketAddr,
}

#[derive(Debug)]
pub struct Config<'a> {
    pub blockchain: &'a Blockchain,
    pub solutions: &'a [blockchain::Solution],
    pub trusted: &'a HashSet<&'static str>,
    pub quoted_orders: &'a [super::blockchain::QuotedOrder],
    pub deadline: time::Deadline,
    /// Is this a test for the /quote endpoint?
    pub quote: bool,
}

impl Solver {
    /// Set up an HTTP server exposing a solver API and acting as a solver mock.
    pub async fn new(config: Config<'_>) -> Self {
        let mut solutions_json = Vec::new();
        let mut orders_json = Vec::new();
        for quote in config.quoted_orders.iter().filter(|q| !q.order.filtered) {
            // ETH orders get unwrapped into WETH by the driver before being passed to the
            // solver.
            let sell_token = if quote.order.sell_token == "ETH" {
                "WETH"
            } else {
                quote.order.sell_token
            };
            let buy_token = if quote.order.buy_token == "ETH" {
                "WETH"
            } else {
                quote.order.buy_token
            };
            orders_json.push(json!({
                "uid": if config.quote { Default::default() } else { quote.order_uid(config.blockchain) },
                "sellToken": hex_address(config.blockchain.get_token(sell_token)),
                "buyToken": hex_address(config.blockchain.get_token(buy_token)),
                "sellAmount": match quote.order.side {
                    order::Side::Buy if config.quote => "22300745198530623141535718272648361505980416".to_owned(),
                    _ => quote.sell_amount().to_string(),
                },
                "buyAmount": match quote.order.side {
                    order::Side::Sell if config.quote => "1".to_owned(),
                    _ => quote.buy_amount().to_string(),
                },
                "feeAmount": quote.order.user_fee.to_string(),
                "kind": match quote.order.side {
                    order::Side::Sell => "sell",
                    order::Side::Buy => "buy",
                },
                "partiallyFillable": matches!(quote.order.partial, Partial::Yes { .. }),
                "class": match quote.order.kind {
                    _ if config.quote => "market",
                    order::Kind::Market => "market",
                    order::Kind::Liquidity => "liquidity",
                    order::Kind::Limit { .. } => "limit",
                },
            }));
        }
        for (i, solution) in config.solutions.iter().enumerate() {
            let mut interactions_json = Vec::new();
            let mut prices_json = HashMap::new();
            let mut trades_json = Vec::new();
            for fulfillment in solution.fulfillments.iter() {
                interactions_json.extend(fulfillment.interactions.iter().map(|interaction| {
                    json!({
                        "kind": "custom",
                        "internalize": interaction.internalize,
                        "target": hex_address(interaction.address),
                        "value": "0",
                        "callData": format!("0x{}", hex::encode(&interaction.calldata)),
                        "allowances": [],
                        "inputs": interaction.inputs.iter().map(|input| {
                            json!({
                                "token": hex_address(input.token.into()),
                                "amount": input.amount.to_string(),
                            })
                        }).collect_vec(),
                        "outputs": interaction.outputs.iter().map(|output| {
                            json!({
                                "token": hex_address(output.token.into()),
                                "amount": output.amount.to_string(),
                            })
                        }).collect_vec(),
                    })
                }));
                prices_json.insert(
                    config
                        .blockchain
                        .get_token_wrapped(fulfillment.quoted_order.order.sell_token),
                    fulfillment.quoted_order.buy.to_string(),
                );
                prices_json.insert(
                    config
                        .blockchain
                        .get_token_wrapped(fulfillment.quoted_order.order.buy_token),
                    (fulfillment.quoted_order.sell - fulfillment.quoted_order.order.surplus_fee())
                        .to_string(),
                );
                {
                    // trades have optional field `fee`
                    let order = if config.quote {
                        Default::default()
                    } else {
                        fulfillment.quoted_order.order_uid(config.blockchain)
                    };
                    let executed_amount = match fulfillment.quoted_order.order.executed {
                        Some(executed) => executed.to_string(),
                        None => match fulfillment.quoted_order.order.side {
                            order::Side::Sell => (fulfillment.quoted_order.sell_amount()
                                - fulfillment.quoted_order.order.surplus_fee())
                            .to_string(),
                            order::Side::Buy => fulfillment.quoted_order.buy_amount().to_string(),
                        },
                    };
                    let fee = fulfillment
                        .quoted_order
                        .order
                        .solver_fee
                        .map(|fee| fee.to_string());
                    match fee {
                        Some(fee) => trades_json.push(json!({
                            "kind": "fulfillment",
                            "order": order,
                            "executedAmount": executed_amount,
                            "fee": fee,
                        })),
                        None => trades_json.push(json!({
                            "kind": "fulfillment",
                            "order": order,
                            "executedAmount": executed_amount,
                        })),
                    }
                }
            }
            solutions_json.push(json!({
                "id": i,
                "prices": prices_json,
                "trades": trades_json,
                "interactions": interactions_json,
                "score": solution.score,
            }));
        }

        let build_tokens = config
            .solutions
            .iter()
            .flat_map(|s| s.fulfillments.iter())
            .flat_map(|f| {
                let quote = &f.quoted_order;
                let build_token = |token_name: String| async move {
                    let token = config.blockchain.get_token_wrapped(token_name.as_str());
                    let contract = contracts::ERC20::at(&config.blockchain.web3, token);
                    let settlement = config.blockchain.settlement.address();
                    (
                        hex_address(token),
                        json!({
                            "decimals": contract.decimals().call().await.ok(),
                            "symbol": contract.symbol().call().await.ok(),
                            "referencePrice": if config.quote { None } else { Some("1000000000000000000") },
                            // available balance might break if one test settles 2 auctions after
                            // another
                            "availableBalance": contract.balance_of(settlement).call().await.unwrap().to_string(),
                            "trusted": config.trusted.contains(token_name.as_str()),
                        }),
                    )
                };
                [
                    build_token(quote.order.sell_token.to_string()),
                    build_token(quote.order.buy_token.to_string()),
                ]
            });
        let tokens_json = futures::future::join_all(build_tokens)
            .await
            .into_iter()
            .collect::<HashMap<_, _>>();

        let url = config.blockchain.web3_url.parse().unwrap();
        let rpc = infra::blockchain::Rpc::new(&url).await.unwrap();
        let gas = Arc::new(
            infra::blockchain::GasPriceEstimator::new(
                rpc.web3(),
                &[infra::mempool::Config {
                    additional_tip_percentage: Default::default(),
<<<<<<< HEAD
                    gas_price_cap: eth::U256::MAX,
=======
                    gas_price_cap: f64::MAX,
>>>>>>> afcc32f5
                    target_confirm_time: Default::default(),
                    max_confirm_time: Default::default(),
                    retry_interval: Default::default(),
                    kind: infra::mempool::Kind::Public(infra::mempool::RevertProtection::Disabled),
<<<<<<< HEAD
=======
                    submission: infra::mempool::SubmissionLogic::Native,
>>>>>>> afcc32f5
                }],
            )
            .await
            .unwrap(),
        );
        let eth = Ethereum::new(
            rpc,
            Addresses {
                settlement: Some(config.blockchain.settlement.address().into()),
                weth: Some(config.blockchain.weth.address().into()),
            },
            gas,
        )
        .await;

        let state = Arc::new(Mutex::new(StateInner { called: false }));
        let app = axum::Router::new()
        .route(
            "/solve",
            axum::routing::post(
                move |axum::extract::State(state): axum::extract::State<State>,
                 axum::extract::Json(req): axum::extract::Json<serde_json::Value>| async move {
                    let effective_gas_price = eth
                        .gas_price()
                        .await
                        .unwrap()
                        .effective()
                        .0
                        .0
                        .to_string();
                    let expected = json!({
                        "id": if config.quote { None } else { Some("1") },
                        "tokens": tokens_json,
                        "orders": orders_json,
                        "liquidity": [],
                        "effectiveGasPrice": effective_gas_price,
                        "deadline": config.deadline.solvers(),
                    });
                    assert_eq!(req, expected, "unexpected /solve request");
                    let mut state = state.0.lock().unwrap();
                    assert!(!state.called, "solve was already called");
                    state.called = true;
                    axum::response::Json(json!({
                        "solutions": solutions_json,
                    }))
                },
            ),
        )
        .with_state(State(state));
        let server =
            axum::Server::bind(&"0.0.0.0:0".parse().unwrap()).serve(app.into_make_service());
        let addr = server.local_addr();
        tokio::spawn(async move { server.await.unwrap() });
        Self { addr }
    }
}

#[derive(Debug, Clone)]
struct StateInner {
    /// Has this solver been called yet? If so, attempting to make another call
    /// will result in a failed test.
    called: bool,
}

#[derive(Debug, Clone)]
struct State(Arc<Mutex<StateInner>>);<|MERGE_RESOLUTION|>--- conflicted
+++ resolved
@@ -204,19 +204,12 @@
                 rpc.web3(),
                 &[infra::mempool::Config {
                     additional_tip_percentage: Default::default(),
-<<<<<<< HEAD
                     gas_price_cap: eth::U256::MAX,
-=======
-                    gas_price_cap: f64::MAX,
->>>>>>> afcc32f5
                     target_confirm_time: Default::default(),
                     max_confirm_time: Default::default(),
                     retry_interval: Default::default(),
                     kind: infra::mempool::Kind::Public(infra::mempool::RevertProtection::Disabled),
-<<<<<<< HEAD
-=======
                     submission: infra::mempool::SubmissionLogic::Native,
->>>>>>> afcc32f5
                 }],
             )
             .await
