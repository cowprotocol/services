--- conflicted
+++ resolved
@@ -54,13 +54,8 @@
                 "sellToken": hex_address(config.blockchain.get_token(sell_token)),
                 "buyToken": hex_address(config.blockchain.get_token(buy_token)),
                 "sellAmount": match quote.order.side {
-<<<<<<< HEAD
-                    order::Side::Buy if config.quote => "6277101735386680763835789423207666416102355444464034512896".to_owned(),
+                    order::Side::Buy if config.quote => "22300745198530623141535718272648361505980416".to_owned(),
                     _ => quote.sell_amount().to_string(),
-=======
-                    order::Side::Buy if config.quote => "22300745198530623141535718272648361505980416".to_owned(),
-                    _ => (quote.sell_amount() - quote.order.surplus_fee()).to_string(),
->>>>>>> 69700f77
                 },
                 "buyAmount": match quote.order.side {
                     order::Side::Sell if config.quote => "1".to_owned(),
