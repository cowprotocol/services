--- conflicted
+++ resolved
@@ -24,11 +24,7 @@
     },
     ethrpc::{
         Web3,
-<<<<<<< HEAD
-        alloy::{CallBuilderExt, EvmProviderExt, ProviderExt, conversions::IntoLegacy},
-=======
-        alloy::{CallBuilderExt, ProviderExt},
->>>>>>> d4f38101
+        alloy::{CallBuilderExt, EvmProviderExt, ProviderExt},
     },
     futures::Future,
     solvers_dto::solution::Flashloan,
