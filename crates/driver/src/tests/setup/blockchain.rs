--- conflicted
+++ resolved
@@ -6,11 +6,7 @@
             eth::{self, ContractAddress},
         },
         infra::time,
-<<<<<<< HEAD
-        tests::{self, boundary, setup::FeePolicy},
-=======
-        tests::{self, boundary, cases::EtherExt},
->>>>>>> 780431de
+        tests::{self, boundary, cases::EtherExt, setup::FeePolicy},
     },
     ethcontract::{dyns::DynWeb3, transport::DynTransport, Web3},
     futures::Future,
