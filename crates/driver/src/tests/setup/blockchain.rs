use {
<<<<<<< HEAD
    super::{Asset, Order, Score},
=======
    super::{Asset, Order, Partial},
>>>>>>> 2ffc504c
    crate::{
        domain::{
            competition::order,
            eth::{self, ContractAddress},
        },
        infra::time,
        tests::{self, boundary},
    },
    ethcontract::{dyns::DynWeb3, transport::DynTransport, Web3},
    futures::Future,
    secp256k1::SecretKey,
    serde_json::json,
    std::collections::HashMap,
};

// TODO Possibly might be a good idea to use an enum for tokens instead of
// &'static str

#[derive(Debug)]
pub struct Pair {
    token_a: &'static str,
    token_b: &'static str,
    contract: contracts::IUniswapLikePair,
    pool: Pool,
}

#[derive(Debug)]
pub struct Blockchain {
    pub solver_address: ethcontract::H160,
    pub solver_secret_key: SecretKey,
    pub trader_address: ethcontract::H160,
    pub trader_secret_key: SecretKey,

    pub web3: Web3<DynTransport>,
    pub web3_url: String,
    pub tokens: HashMap<&'static str, contracts::ERC20Mintable>,
    pub weth: contracts::WETH9,
    pub settlement: contracts::GPv2Settlement,
    pub ethflow: Option<ContractAddress>,
    pub domain_separator: boundary::DomainSeparator,
    pub node: Node,
    pub pairs: Vec<Pair>,
}

#[derive(Debug, Clone)]
pub struct Interaction {
    pub address: ethcontract::H160,
    pub calldata: Vec<u8>,
    pub inputs: Vec<eth::Asset>,
    pub outputs: Vec<eth::Asset>,
    pub internalize: bool,
}

/// A uniswap pool deployed as part of the blockchain setup.
#[derive(Debug, Clone, Copy)]
pub struct Pool {
    pub reserve_a: Asset,
    pub reserve_b: Asset,
}

impl Pool {
    /// Use the Uniswap constant AMM formula to calculate the output amount
    /// based on the input.
    fn out(&self, input: Asset) -> eth::U256 {
        let (input_reserve, output_reserve) = if input.token == self.reserve_a.token {
            (self.reserve_a.amount, self.reserve_b.amount)
        } else {
            (self.reserve_b.amount, self.reserve_a.amount)
        };
        output_reserve * input.amount * eth::U256::from(997)
            / (input_reserve * eth::U256::from(1000) + input.amount * eth::U256::from(997))
    }
}

#[derive(Debug, Clone)]
pub struct Solution {
    pub fulfillments: Vec<Fulfillment>,
    pub score: Score,
}

#[derive(Debug, Clone)]
pub struct Fulfillment {
    pub quoted_order: QuotedOrder,
    pub interactions: Vec<Interaction>,
}

/// An order for which buy and sell amounts have been calculated.
#[derive(Debug, Clone)]
pub struct QuotedOrder {
    pub order: Order,
    pub buy: eth::U256,
    pub sell: eth::U256,
}

impl QuotedOrder {
    /// The buy amount with the surplus factor.
    pub fn buy_amount(&self) -> eth::U256 {
        match self.order.side {
            order::Side::Buy => self.buy,
            order::Side::Sell => self.buy / self.order.surplus_factor,
        }
    }

    /// The sell amount with the surplus factor.
    pub fn sell_amount(&self) -> eth::U256 {
        match self.order.side {
            order::Side::Buy => self.sell * self.order.surplus_factor,
            order::Side::Sell => self.sell,
        }
    }

    /// The UID of the order.
    pub fn order_uid(&self, blockchain: &Blockchain) -> tests::boundary::OrderUid {
        self.boundary(blockchain).uid()
    }

    /// The signature of the order.
    pub fn order_signature(&self, blockchain: &Blockchain) -> Vec<u8> {
        self.boundary(blockchain).signature()
    }

    fn boundary(&self, blockchain: &Blockchain) -> tests::boundary::Order {
        tests::boundary::Order {
            sell_token: blockchain.get_token(self.order.sell_token),
            buy_token: blockchain.get_token(self.order.buy_token),
            sell_amount: self.sell_amount(),
            buy_amount: self.buy_amount(),
            valid_to: u32::try_from(time::now().timestamp()).unwrap() + self.order.valid_for.0,
            user_fee: self.order.user_fee,
            side: self.order.side,
            secret_key: blockchain.trader_secret_key,
            domain_separator: blockchain.domain_separator,
            owner: blockchain.trader_address,
            partially_fillable: matches!(self.order.partial, Partial::Yes { .. }),
        }
    }
}

pub struct Config {
    pub pools: Vec<Pool>,
    pub trader_address: eth::H160,
    pub trader_secret_key: SecretKey,
    pub solver_address: eth::H160,
    pub solver_secret_key: SecretKey,
    pub fund_solver: bool,
    pub settlement_address: Option<eth::H160>,
}

impl Blockchain {
    /// Start a local node and deploy the
    /// settlement contract, token contracts, and all supporting contracts
    /// for the settlement.
    pub async fn new(config: Config) -> Self {
        // TODO All these various deployments that are happening from the trader account
        // should be happening from the primary_account of the node, will do this
        // later

        let node = Node::new().await;
        let web3 = Web3::new(DynTransport::new(
            web3::transports::Http::new(&node.url()).expect("valid URL"),
        ));

        let trader_account = ethcontract::Account::Offline(
            ethcontract::PrivateKey::from_slice(config.trader_secret_key.as_ref()).unwrap(),
            None,
        );

        // Use the primary account to fund the trader and the solver with ETH.
        let balance = web3
            .eth()
            .balance(primary_address(&web3).await, None)
            .await
            .unwrap();
        wait_for(
            &web3,
            web3.eth()
                .send_transaction(web3::types::TransactionRequest {
                    from: primary_address(&web3).await,
                    to: Some(config.trader_address),
                    value: Some(balance / 5),
                    ..Default::default()
                }),
        )
        .await
        .unwrap();
        if config.fund_solver {
            wait_for(
                &web3,
                web3.eth()
                    .send_transaction(web3::types::TransactionRequest {
                        from: primary_address(&web3).await,
                        to: Some(config.solver_address),
                        value: Some(balance / 5),
                        ..Default::default()
                    }),
            )
            .await
            .unwrap();
        }

        // Deploy WETH and wrap some funds in the primary account of the node.
        let weth = wait_for(
            &web3,
            contracts::WETH9::builder(&web3)
                .from(trader_account.clone())
                .deploy(),
        )
        .await
        .unwrap();
        wait_for(
            &web3,
            ethcontract::transaction::TransactionBuilder::new(web3.clone())
                .from(primary_account(&web3).await)
                .to(weth.address())
                .value(balance / 5)
                .send(),
        )
        .await
        .unwrap();

        // Set up the settlement contract and related contracts.
        let vault_authorizer = wait_for(
            &web3,
            contracts::BalancerV2Authorizer::builder(&web3, config.trader_address)
                .from(trader_account.clone())
                .deploy(),
        )
        .await
        .unwrap();
        let vault = wait_for(
            &web3,
            contracts::BalancerV2Vault::builder(
                &web3,
                vault_authorizer.address(),
                weth.address(),
                0.into(),
                0.into(),
            )
            .from(trader_account.clone())
            .deploy(),
        )
        .await
        .unwrap();
        let authenticator = wait_for(
            &web3,
            contracts::GPv2AllowListAuthentication::builder(&web3)
                .from(trader_account.clone())
                .deploy(),
        )
        .await
        .unwrap();
        let mut settlement = wait_for(
            &web3,
            contracts::GPv2Settlement::builder(&web3, authenticator.address(), vault.address())
                .from(trader_account.clone())
                .deploy(),
        )
        .await
        .unwrap();
        if let Some(settlement_address) = config.settlement_address {
            let vault_relayer = settlement.vault_relayer().call().await.unwrap();
            let vault_relayer_code = {
                // replace the vault relayer code to allow the settlement
                // contract at a specific address.
                let mut code = web3.eth().code(vault_relayer, None).await.unwrap().0;
                for i in 0..code.len() - 20 {
                    let window = &mut code[i..][..20];
                    if window == settlement.address().0 {
                        window.copy_from_slice(&settlement_address.0);
                    }
                }
                code
            };
            let settlement_code = web3.eth().code(settlement.address(), None).await.unwrap().0;

            set_code(&web3, vault_relayer, &vault_relayer_code).await;
            set_code(&web3, settlement_address, &settlement_code).await;

            settlement = contracts::GPv2Settlement::at(&web3, settlement_address);
        }
        wait_for(
            &web3,
            authenticator
                .initialize_manager(config.trader_address)
                .from(trader_account.clone())
                .send(),
        )
        .await
        .unwrap();
        wait_for(
            &web3,
            authenticator
                .add_solver(config.solver_address)
                .from(trader_account.clone())
                .send(),
        )
        .await
        .unwrap();

        let domain_separator =
            boundary::DomainSeparator(settlement.domain_separator().call().await.unwrap().0);

        // Create (deploy) the tokens needed by the pools.
        let mut tokens = HashMap::new();
        for pool in config.pools.iter() {
            if pool.reserve_a.token != "WETH" && !tokens.contains_key(pool.reserve_a.token) {
                let token = wait_for(
                    &web3,
                    contracts::ERC20Mintable::builder(&web3)
                        .from(trader_account.clone())
                        .deploy(),
                )
                .await
                .unwrap();
                tokens.insert(pool.reserve_a.token, token);
            }
            if pool.reserve_b.token != "WETH" && !tokens.contains_key(pool.reserve_b.token) {
                let token = wait_for(
                    &web3,
                    contracts::ERC20Mintable::builder(&web3)
                        .from(trader_account.clone())
                        .deploy(),
                )
                .await
                .unwrap();
                tokens.insert(pool.reserve_b.token, token);
            }
        }

        // Create the uniswap factory.
        let uniswap_factory = wait_for(
            &web3,
            contracts::UniswapV2Factory::builder(&web3, config.trader_address)
                .from(trader_account.clone())
                .deploy(),
        )
        .await
        .unwrap();

        // Create and fund a uniswap pair for each pool. Fund the settlement contract
        // with the same liquidity as the pool, to allow for internalized interactions.
        let mut pairs = Vec::new();
        for pool in config.pools {
            // Get token addresses.
            let token_a = if pool.reserve_a.token == "WETH" {
                weth.address()
            } else {
                tokens.get(pool.reserve_a.token).unwrap().address()
            };
            let token_b = if pool.reserve_b.token == "WETH" {
                weth.address()
            } else {
                tokens.get(pool.reserve_b.token).unwrap().address()
            };
            // Create the pair.
            wait_for(
                &web3,
                uniswap_factory
                    .create_pair(token_a, token_b)
                    .from(trader_account.clone())
                    .send(),
            )
            .await
            .unwrap();
            // Fund the pair and the settlement contract.
            let pair = contracts::IUniswapLikePair::at(
                &web3,
                uniswap_factory
                    .get_pair(token_a, token_b)
                    .call()
                    .await
                    .unwrap(),
            );
            pairs.push(Pair {
                token_a: pool.reserve_a.token,
                token_b: pool.reserve_b.token,
                contract: pair.clone(),
                pool: pool.to_owned(),
            });
            if pool.reserve_a.token == "WETH" {
                wait_for(
                    &web3,
                    weth.transfer(pair.address(), pool.reserve_a.amount)
                        .from(primary_account(&web3).await)
                        .send(),
                )
                .await
                .unwrap();
                wait_for(
                    &web3,
                    weth.transfer(settlement.address(), pool.reserve_a.amount)
                        .from(primary_account(&web3).await)
                        .send(),
                )
                .await
                .unwrap();
            } else {
                wait_for(
                    &web3,
                    tokens
                        .get(pool.reserve_a.token)
                        .unwrap()
                        .mint(pair.address(), pool.reserve_a.amount)
                        .from(trader_account.clone())
                        .send(),
                )
                .await
                .unwrap();
                wait_for(
                    &web3,
                    tokens
                        .get(pool.reserve_a.token)
                        .unwrap()
                        .mint(settlement.address(), pool.reserve_a.amount)
                        .from(trader_account.clone())
                        .send(),
                )
                .await
                .unwrap();
            }
            if pool.reserve_b.token == "WETH" {
                wait_for(
                    &web3,
                    weth.transfer(pair.address(), pool.reserve_b.amount)
                        .from(primary_account(&web3).await)
                        .send(),
                )
                .await
                .unwrap();
                wait_for(
                    &web3,
                    weth.transfer(settlement.address(), pool.reserve_b.amount)
                        .from(primary_account(&web3).await)
                        .send(),
                )
                .await
                .unwrap();
            } else {
                wait_for(
                    &web3,
                    tokens
                        .get(pool.reserve_b.token)
                        .unwrap()
                        .mint(pair.address(), pool.reserve_b.amount)
                        .from(trader_account.clone())
                        .send(),
                )
                .await
                .unwrap();
                wait_for(
                    &web3,
                    tokens
                        .get(pool.reserve_b.token)
                        .unwrap()
                        .mint(settlement.address(), pool.reserve_b.amount)
                        .from(trader_account.clone())
                        .send(),
                )
                .await
                .unwrap();
            }
            wait_for(
                &web3,
                pair.mint(
                    "0x8270bA71b28CF60859B547A2346aCDE824D6ed40"
                        .parse()
                        .unwrap(),
                )
                .from(trader_account.clone())
                .send(),
            )
            .await
            .unwrap();
        }

        // UniswapV2Pair._update, which is called by both mint() and swap(), will check
        // the block.timestamp and decide what to do based on it. If the block.timestamp
        // has changed since the last _update call, a conditional block will be
        // executed, which affects the gas used. The mint call above will result in the
        // first call to _update, and the onchain settlement will be the second.
        //
        // This timeout ensures that when the settlement is executed at least one UNIX
        // second has passed, so that conditional block always gets executed and the
        // gas usage is deterministic.
        tokio::time::sleep(std::time::Duration::from_millis(1100)).await;

        Self {
            trader_address: config.trader_address,
            trader_secret_key: config.trader_secret_key,
            solver_address: config.solver_address,
            solver_secret_key: config.solver_secret_key,
            tokens,
            settlement,
            domain_separator,
            weth,
            ethflow: None,
            web3,
            web3_url: node.url(),
            node,
            pairs,
        }
    }

    pub fn find_pair(&self, order: &Order) -> &Pair {
        self.pairs
            .iter()
            .find(|pair| {
                (pair.token_a, pair.token_b)
                    == (
                        order.sell_token,
                        if order.buy_token == "ETH" {
                            "WETH"
                        } else {
                            order.buy_token
                        },
                    )
                    || (pair.token_b, pair.token_a)
                        == (
                            order.sell_token,
                            if order.buy_token == "ETH" {
                                "WETH"
                            } else {
                                order.buy_token
                            },
                        )
            })
            .expect("could not find uniswap pair for order")
    }

    /// Quote an order using a UniswapV2 pool. This determines the buy and sell
    /// amount of the order.
    pub async fn quote(&self, order: &Order) -> QuotedOrder {
        let pair = self.find_pair(order);
        let executed_sell = order.sell_amount;
        let executed_buy = pair.pool.out(Asset {
            amount: order.sell_amount,
            token: order.sell_token,
        });
        QuotedOrder {
            order: order.clone(),
            buy: executed_buy,
            sell: executed_sell,
        }
    }

    /// Set up the blockchain context and return the interactions needed to
    /// fulfill the orders.
    pub async fn fulfill(
        &self,
        orders: impl Iterator<Item = &Order>,
        solution: &super::Solution,
    ) -> Solution {
        let mut fulfillments = Vec::new();
        for order in orders {
            // Find the pair to use for this order and calculate the buy and sell amounts.
            let sell_token =
                contracts::ERC20::at(&self.web3, self.get_token_wrapped(order.sell_token));
            let buy_token =
                contracts::ERC20::at(&self.web3, self.get_token_wrapped(order.buy_token));
            let pair = self.find_pair(order);
            let quote = self.quote(order).await;

            // Fund the trader account with tokens needed for the solution.
            let trader_account = ethcontract::Account::Offline(
                ethcontract::PrivateKey::from_slice(self.trader_secret_key.as_ref()).unwrap(),
                None,
            );
            if order.sell_token == "WETH" {
                todo!("deposit trader funds into the weth contract, none of the tests do this yet")
            } else if order.funded {
                wait_for(
                    &self.web3,
                    self.tokens
                        .get(order.sell_token)
                        .unwrap()
                        .mint(
                            self.trader_address,
                            eth::U256::from(100000000000u64) * quote.sell + order.user_fee,
                        )
                        .from(trader_account.clone())
                        .send(),
                )
                .await
                .unwrap();
            }

            // Approve the tokens needed for the solution.
            let vault_relayer = self.settlement.vault_relayer().call().await.unwrap();
            wait_for(
                &self.web3,
                self.tokens
                    .get(order.sell_token)
                    .unwrap()
                    .approve(vault_relayer, ethcontract::U256::max_value())
                    .from(trader_account.clone())
                    .send(),
            )
            .await
            .unwrap();

            // Create the interactions fulfilling the order.
            let transfer_interaction = sell_token
                .transfer(pair.contract.address(), quote.sell)
                .tx
                .data
                .unwrap()
                .0;
            let (amount_a_out, amount_b_out) = if pair.token_a == order.sell_token {
                (0.into(), quote.buy)
            } else {
                // Surplus fees stay in the contract.
                (quote.sell - quote.order.surplus_fee(), 0.into())
            };
            let (amount_0_out, amount_1_out) =
                if self.get_token(pair.token_a) < self.get_token(pair.token_b) {
                    (amount_a_out, amount_b_out)
                } else {
                    (amount_b_out, amount_a_out)
                };
            let swap_interaction = pair
                .contract
                .swap(
                    amount_0_out,
                    amount_1_out,
                    self.settlement.address(),
                    Default::default(),
                )
                .tx
                .data
                .unwrap()
                .0;
            fulfillments.push(Fulfillment {
                quoted_order: quote.clone(),
                interactions: vec![
                    Interaction {
                        address: sell_token.address(),
                        calldata: match solution.calldata {
                            super::Calldata::Valid { additional_bytes } => transfer_interaction
                                .into_iter()
                                .chain(std::iter::repeat(0xab).take(additional_bytes))
                                .collect(),
                            super::Calldata::Invalid => vec![1, 2, 3, 4, 5],
                        },
                        inputs: Default::default(),
                        outputs: Default::default(),
                        internalize: false,
                    },
                    Interaction {
                        address: pair.contract.address(),
                        calldata: match solution.calldata {
                            super::Calldata::Valid { .. } => swap_interaction,
                            super::Calldata::Invalid => {
                                vec![10, 11, 12, 13, 14, 15, 63, 78]
                            }
                        },
                        inputs: vec![eth::Asset {
                            token: sell_token.address().into(),
                            // Surplus fees stay in the contract.
                            amount: (quote.sell - quote.order.surplus_fee()
                                + quote.order.execution_diff.increase_sell
                                - quote.order.execution_diff.decrease_sell)
                                .into(),
                        }],
                        outputs: vec![eth::Asset {
                            token: buy_token.address().into(),
                            amount: (quote.buy + quote.order.execution_diff.increase_buy
                                - quote.order.execution_diff.decrease_buy)
                                .into(),
                        }],
                        internalize: order.internalize,
                    },
                ],
            });
        }
        Solution {
            fulfillments,
            score: solution.score.clone(),
        }
    }

    /// Returns the address of the token with the given symbol.
    pub fn get_token(&self, token: &str) -> eth::H160 {
        match token {
            "WETH" => self.weth.address(),
            "ETH" => eth::ETH_TOKEN.into(),
            _ => self.tokens.get(token).unwrap().address(),
        }
    }

    /// Returns the address of the token with the given symbol. Wrap ETH into
    /// WETH.
    pub fn get_token_wrapped(&self, token: &str) -> eth::H160 {
        match token {
            "WETH" | "ETH" => self.weth.address(),
            _ => self.tokens.get(token).unwrap().address(),
        }
    }
}

async fn primary_address(web3: &DynWeb3) -> ethcontract::H160 {
    web3.eth().accounts().await.unwrap()[0]
}

async fn primary_account(web3: &DynWeb3) -> ethcontract::Account {
    ethcontract::Account::Local(web3.eth().accounts().await.unwrap()[0], None)
}

/// A blockchain node for development purposes. Dropping this type will
/// terminate the node.
pub struct Node {
    process: tokio::process::Child,
    url: String,
}

impl std::fmt::Debug for Node {
    fn fmt(&self, f: &mut std::fmt::Formatter<'_>) -> std::fmt::Result {
        f.debug_struct("Node").field("url", &self.url).finish()
    }
}

impl Node {
    /// Spawn a new node instance.
    async fn new() -> Self {
        use tokio::io::AsyncBufReadExt as _;

        // Allow using some custom logic to spawn `anvil` by setting `ANVIL_COMMAND`.
        // For example if you set up a command that spins up a docker container.
        let command = std::env::var("ANVIL_COMMAND").unwrap_or("anvil".to_string());

        let mut process = tokio::process::Command::new(command)
            .arg("--port")
            .arg("0") // use 0 to let `anvil` use any open port
            .arg("--balance")
            .arg("1000000")
            .stdout(std::process::Stdio::piped())
            .spawn()
            .unwrap();

        let stdout = process.stdout.take().unwrap();
        let (sender, receiver) = tokio::sync::oneshot::channel::<String>();

        tokio::task::spawn(async move {
            let mut sender = Some(sender);
            const NEEDLE: &str = "Listening on ";
            let mut reader = tokio::io::BufReader::new(stdout).lines();
            while let Some(line) = reader.next_line().await.unwrap() {
                tracing::trace!(line);
                if let Some(addr) = line.strip_prefix(NEEDLE) {
                    match sender.take() {
                        Some(sender) => sender.send(format!("http://{addr}")).unwrap(),
                        None => tracing::error!(addr, "detected multiple anvil endpoints"),
                    }
                }
            }
        });

        let url = tokio::time::timeout(tokio::time::Duration::from_secs(1), receiver)
            .await
            .expect("finding anvil URL timed out")
            .unwrap();
        Self { process, url }
    }

    fn url(&self) -> String {
        self.url.clone()
    }
}

impl Drop for Node {
    fn drop(&mut self) {
        // This only sends SIGKILL to the process but does not wait for the process to
        // actually terminate. But since `anvil` is fairly well behaved that
        // should be good enough.
        if let Err(err) = self.process.start_kill() {
            tracing::error!("failed to kill anvil: {err:?}");
        }
    }
}

/// Execute an asynchronous operation, then wait for the next block to be mined
/// before proceeding.
///
/// [Dev mode geth](https://geth.ethereum.org/docs/developers/dapp-developer/dev-mode)
/// mines blocks as soon as there's a pending transaction, but publishing a
/// transaction does not wait for the block to be mined before returning. This
/// introduces a subtle race condition, so it's necessary to
/// wait for transactions to be confirmed before proceeding with the test. When
/// switching from geth back to hardhat, this function can be removed.
pub async fn wait_for<T>(web3: &DynWeb3, fut: impl Future<Output = T>) -> T {
    let block = web3.eth().block_number().await.unwrap();
    let result = fut.await;
    tokio::time::timeout(std::time::Duration::from_secs(15), async {
        loop {
            let next_block = web3.eth().block_number().await.unwrap();
            if next_block > block {
                break;
            }
            tokio::time::sleep(std::time::Duration::from_millis(50)).await;
        }
    })
    .await
    .expect("timeout while waiting for next block to be mined");
    result
}

/// Sets code at a specific address for testing.
pub async fn set_code(web3: &DynWeb3, address: eth::H160, code: &[u8]) {
    use web3::Transport;

    web3.transport()
        .execute(
            "anvil_setCode",
            vec![json!(address), json!(format!("0x{}", hex::encode(code)))],
        )
        .await
        .unwrap();
}<|MERGE_RESOLUTION|>--- conflicted
+++ resolved
@@ -1,9 +1,5 @@
 use {
-<<<<<<< HEAD
-    super::{Asset, Order, Score},
-=======
-    super::{Asset, Order, Partial},
->>>>>>> 2ffc504c
+    super::{Asset, Order, Partial, Score},
     crate::{
         domain::{
             competition::order,
