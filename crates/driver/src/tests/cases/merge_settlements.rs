--- conflicted
+++ resolved
@@ -91,18 +91,13 @@
 
     // Only the first A-B order gets settled.
     let id = test.solve().await.ok().orders(&[order]).id();
-<<<<<<< HEAD
-    test.reveal(&id).await.ok().calldata();
-    test.settle(&id)
+    test.reveal(id).await.ok().calldata();
+    test.settle(id)
         .await
         .ok()
         .await
         .ab_order_executed(&test)
         .await;
-=======
-    test.reveal(id).await.ok().calldata();
-    test.settle(id).await.ok().await.ab_order_executed().await;
->>>>>>> ca671211
 }
 
 /// Test that mergable solutions don't get merged if feature was not enabled.
@@ -124,16 +119,11 @@
     // Even though the solutions could be combined (see test "possible") they were
     // not because solution merging is not enabled by default.
     let id = test.solve().await.ok().orders(&[ab_order]).id();
-<<<<<<< HEAD
-    test.reveal(&id).await.ok().calldata();
-    test.settle(&id)
+    test.reveal(id).await.ok().calldata();
+    test.settle(id)
         .await
         .ok()
         .await
         .ab_order_executed(&test)
         .await;
-=======
-    test.reveal(id).await.ok().calldata();
-    test.settle(id).await.ok().await.ab_order_executed().await;
->>>>>>> ca671211
 }