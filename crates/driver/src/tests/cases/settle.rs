use {
    crate::{
        domain::competition::order,
        tests::{
            self,
            cases::{EtherExt, DEFAULT_SOLVER_FEE},
            setup::{ab_order, ab_pool, ab_solution},
        },
    },
    futures::future::join_all,
    itertools::Itertools,
    std::{sync::Arc, time::Duration},
    web3::Transport,
};

/// Run a matrix of tests for all meaningful combinations of order kind and
/// side, verifying that they get scored and settled successfully.
#[tokio::test]
#[ignore]
async fn matrix() {
    for side in [order::Side::Buy, order::Side::Sell] {
        for kind in [order::Kind::Market, order::Kind::Limit] {
            let solver_fee = match kind {
                order::Kind::Market => None,
                order::Kind::Limit { .. } => Some(DEFAULT_SOLVER_FEE.ether().into_wei()),
            };
            let test = tests::setup()
                .name(format!("{side:?} {kind:?}"))
                .pool(ab_pool())
                .order(ab_order().side(side).kind(kind).solver_fee(solver_fee))
                .solution(ab_solution())
                .done()
                .await;

            let id = test.solve().await.ok().id();
<<<<<<< HEAD
            test.settle(&id)
                .await
                .ok()
                .await
                .ab_order_executed(&test)
                .await;
=======
            test.settle(id).await.ok().await.ab_order_executed().await;
>>>>>>> ca671211
        }
    }
}

/// Checks that settling without a solution returns an error.
#[tokio::test]
#[ignore]
async fn solution_not_available() {
    let test = tests::setup()
        .name("solution not available")
        .pool(ab_pool())
        .order(ab_order())
        .solution(ab_solution())
        .done()
        .await;

    test.settle(99).await.err().kind("SolutionNotAvailable");
}

/// Checks that settlements with revert risk are not submitted via public
/// mempool.
#[tokio::test]
#[ignore]
async fn private_rpc_with_high_risk_solution() {
    let test = tests::setup()
        .name("private rpc")
        .pool(ab_pool())
        .order(ab_order())
        .solution(ab_solution())
        .mempools(vec![
            tests::setup::Mempool::Public,
            tests::setup::Mempool::Private {
                url: Some("http://non-existant:8545".to_string()),
            },
        ])
        .done()
        .await;

    let id = test.solve().await.ok().id();
    // Public cannot be used and private RPC is not available
    test.settle(id).await.err().kind("FailedToSubmit");
}

#[tokio::test]
#[ignore]
async fn too_much_gas() {
    let test = tests::setup()
        .name("too much gas")
        .pool(ab_pool())
        .order(ab_order())
        .solution(ab_solution().increase_gas(6_000_000))
        .rpc_args(vec!["--gas-limit".into(), "10000000".into()])
        .done()
        .await;
    test.solve().await.ok().empty();
}

#[tokio::test]
#[ignore]
async fn high_gas_limit() {
    let test = tests::setup()
        .name("high gas limit")
        .pool(ab_pool())
        .order(ab_order())
        .solution(ab_solution().increase_gas(4_000_000))
        .rpc_args(vec!["--gas-limit".into(), "10000000".into()])
        .done()
        .await;

    let id = test.solve().await.ok().orders(&[ab_order()]).id();

    // Assume validators downvoted gas limit, solution still settles
    test.web3()
        .transport()
        .execute("evm_setBlockGasLimit", vec![serde_json::json!(9_000_000)])
        .await
        .unwrap();
<<<<<<< HEAD
    test.settle(&id).await.ok().await;
}

#[tokio::test]
#[ignore]
async fn discards_excess_settle_and_solve_requests() {
    let test = Arc::new(
        tests::setup()
            .allow_multiple_solve_requests()
            .pool(ab_pool())
            .order(ab_order())
            .solution(ab_solution())
            .settle_submission_deadline(6)
            .done()
            .await,
    );

    // MAX_SOLUTION_STORAGE = 5. Since this is hardcoded, no more solutions can be
    // stored.
    let solution_ids = join_all(vec![
        test.solve(),
        test.solve(),
        test.solve(),
        test.solve(),
        test.solve(),
    ])
    .await
    .into_iter()
    .map(|res| res.ok().id())
    .collect::<Vec<_>>();

    let unique_solutions_count = solution_ids.iter().unique().count();
    assert_eq!(unique_solutions_count, solution_ids.len());

    // Disable auto mining to accumulate all the settlement requests.
    test.set_auto_mining(false).await;

    // To avoid race conditions with the settlement queue processing, a
    // `/settle` request needs to be sent first, so it is dequeued, and it's
    // execution is paused before any subsequent request is received.
    let test_clone = Arc::clone(&test);
    let first_solution_id = solution_ids[0].clone();
    let first_settlement_fut =
        tokio::spawn(async move { test_clone.settle(&first_solution_id).await });
    // Make sure the first settlement gets dequeued before sending the remaining
    // requests.
    tokio::time::sleep(Duration::from_millis(100)).await;
    let remaining_solutions = solution_ids[1..].to_vec();
    let remaining_settlements = {
        let test_clone = Arc::clone(&test);
        remaining_solutions.into_iter().map(move |id| {
            let test_clone = Arc::clone(&test_clone);
            async move { test_clone.settle(&id).await }
        })
    };
    let remaining_settlements_fut = tokio::spawn(join_all(remaining_settlements));

    // Sleep for a bit to make sure all the settlement requests are queued.
    tokio::time::sleep(Duration::from_millis(500)).await;

    // While there is no room in the settlement queue, `/solve` requests must be
    // rejected.
    test.solve().await.err().kind("TooManyPendingSettlements");

    // Enable auto mining to process all the settlement requests.
    test.set_auto_mining(true).await;

    // The first settlement must be successful.
    let first_settlement = first_settlement_fut.await.unwrap();
    first_settlement.ok().await.ab_order_executed(&test).await;

    let remaining_settlements = remaining_settlements_fut.await.unwrap();
    assert_eq!(remaining_settlements.len(), 4);

    for (idx, result) in remaining_settlements.into_iter().enumerate() {
        match idx {
            // The next 2 settlements failed to submit due to the framework's limitation(unable to
            // fulfill the same order again).
            0 | 1 => result.err().kind("FailedToSubmit"),
            // All the subsequent settlements rejected due to the settlement queue being full.
            2 | 3 => result.err().kind("TooManyPendingSettlements"),
            _ => unreachable!(),
        }
    }

    // `/solve` works again.
    test.solve().await.ok();
}

#[tokio::test]
#[ignore]
async fn accepts_new_settle_requests_after_timeout() {
    let test = Arc::new(
        tests::setup()
            .allow_multiple_solve_requests()
            .pool(ab_pool())
            .order(ab_order())
            .solution(ab_solution())
            .settle_submission_deadline(6)
            .done()
            .await,
    );

    // MAX_SOLUTION_STORAGE = 5. Since this is hardcoded, no more solutions can be
    // stored.
    let solution_ids = join_all(vec![
        test.solve(),
        test.solve(),
        test.solve(),
        test.solve(),
        test.solve(),
    ])
    .await
    .into_iter()
    .map(|res| res.ok().id())
    .collect::<Vec<_>>();

    let unique_solutions_count = solution_ids.iter().unique().count();
    assert_eq!(unique_solutions_count, solution_ids.len());

    // Disable auto mining to accumulate all the settlement requests.
    test.set_auto_mining(false).await;

    // To avoid race conditions with the settlement queue processing, a
    // `/settle` request needs to be sent first, so it is dequeued, and it's
    // execution is paused before any subsequent request is received.
    let test_clone = Arc::clone(&test);
    let first_solution_id = solution_ids[0].clone();
    let first_settlement_fut =
        tokio::spawn(async move { test_clone.settle(&first_solution_id).await });
    // Make sure the first settlement gets dequeued before sending the remaining
    // requests.
    tokio::time::sleep(Duration::from_millis(100)).await;
    // Send only 3 more settle requests.
    let additional_solutions = solution_ids[1..4].to_vec();
    let additional_settlements = {
        let test_clone = Arc::clone(&test);
        additional_solutions.into_iter().map(move |id| {
            let test_clone = Arc::clone(&test_clone);
            async move { test_clone.settle(&id).await }
        })
    };
    let additional_settlements_fut = tokio::spawn(join_all(additional_settlements));

    // Sleep for a bit to make sure all the settlement requests are queued.
    tokio::time::sleep(Duration::from_millis(500)).await;
    test.set_auto_mining(true).await;

    let first_settlement = first_settlement_fut.await.unwrap();
    // The first settlement must be successful.
    first_settlement.ok().await.ab_order_executed(&test).await;

    let additional_settlements = additional_settlements_fut.await.unwrap();
    assert_eq!(additional_settlements.len(), 3);

    for (idx, result) in additional_settlements.into_iter().enumerate() {
        match idx {
            // The next 2 settlements failed to submit due to the framework's limitation(unable to
            // fulfill the same order again).
            0 | 1 => result.err().kind("FailedToSubmit"),
            // The next request gets rejected due to the settlement queue being full.
            2 => result.err().kind("TooManyPendingSettlements"),
            _ => unreachable!(),
        }
    }

    // Now we send the last settlement request. It fails due to the framework's
    // limitation(unable to fulfill the same order again).
    test.settle(&solution_ids[4])
        .await
        .err()
        .kind("FailedToSubmit");
=======
    test.settle(id).await.ok().await;
>>>>>>> ca671211
}<|MERGE_RESOLUTION|>--- conflicted
+++ resolved
@@ -33,16 +33,12 @@
                 .await;
 
             let id = test.solve().await.ok().id();
-<<<<<<< HEAD
-            test.settle(&id)
+            test.settle(id)
                 .await
                 .ok()
                 .await
                 .ab_order_executed(&test)
                 .await;
-=======
-            test.settle(id).await.ok().await.ab_order_executed().await;
->>>>>>> ca671211
         }
     }
 }
@@ -120,8 +116,7 @@
         .execute("evm_setBlockGasLimit", vec![serde_json::json!(9_000_000)])
         .await
         .unwrap();
-<<<<<<< HEAD
-    test.settle(&id).await.ok().await;
+    test.settle(id).await.ok().await;
 }
 
 #[tokio::test]
@@ -293,7 +288,4 @@
         .await
         .err()
         .kind("FailedToSubmit");
-=======
-    test.settle(id).await.ok().await;
->>>>>>> ca671211
 }