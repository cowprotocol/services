--- conflicted
+++ resolved
@@ -1,30 +1,3 @@
-<<<<<<< HEAD
-use crate::{
-    api::{execute::ExecuteError, solve::SolveError},
-    auction_converter::AuctionConverting,
-    commit_reveal::{CommitRevealSolverAdapter, CommitRevealSolving, SettlementSummary},
-};
-use anyhow::{Context, Error, Result};
-use futures::StreamExt;
-use gas_estimation::GasPriceEstimating;
-use model::auction::AuctionWithId;
-use primitive_types::H256;
-use shared::{
-    current_block::{into_stream, BlockInfo, CurrentBlockStream},
-    ethrpc::Web3,
-    http_solver::model::InternalizationStrategy,
-};
-use solver::{
-    driver::submit_settlement,
-    driver_logger::DriverLogger,
-    settlement::Settlement,
-    settlement_rater::{SettlementRating, SimulationWithResult},
-    settlement_submission::{SolutionSubmitter, SubmissionError},
-};
-use std::{
-    sync::Arc,
-    time::{Duration, Instant},
-=======
 use {
     crate::{
         api::{execute::ExecuteError, solve::SolveError},
@@ -39,6 +12,7 @@
     shared::{
         current_block::{into_stream, BlockInfo, CurrentBlockStream},
         ethrpc::Web3,
+        http_solver::model::InternalizationStrategy,
     },
     solver::{
         driver::submit_settlement,
@@ -51,7 +25,6 @@
         sync::Arc,
         time::{Duration, Instant},
     },
->>>>>>> da53a3df
 };
 
 pub struct Driver {
