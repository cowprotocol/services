--- conflicted
+++ resolved
@@ -130,12 +130,7 @@
 
     let pool_fetcher = Arc::new(
         UniswapV3PoolFetcher::new(
-<<<<<<< HEAD
             &config.graph_url,
-=======
-            &config.graph_api_base_url,
-            eth.network().0,
->>>>>>> 9164d2b5
             web3.clone(),
             boundary::liquidity::http_client(),
             block_retriever,
