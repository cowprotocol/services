--- conflicted
+++ resolved
@@ -178,12 +178,7 @@
 
     let balancer_pool_fetcher = Arc::new(
         BalancerPoolFetcher::new(
-<<<<<<< HEAD
             &config.graph_url,
-=======
-            &config.graph_api_base_url,
-            eth.network().0,
->>>>>>> 9164d2b5
             block_retriever.clone(),
             token_info_fetcher.clone(),
             boundary::liquidity::cache_config(),
