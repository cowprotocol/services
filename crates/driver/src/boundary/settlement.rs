--- conflicted
+++ resolved
@@ -27,11 +27,7 @@
         DomainSeparator,
     },
     number_conversions::u256_to_big_rational,
-<<<<<<< HEAD
-    shared::{external_prices::ExternalPrices, http_solver::model::InternalizationStrategy},
-=======
-    shared::http_solver::model::{InternalizationStrategy, TokenAmount},
->>>>>>> 06270c3c
+    shared::{external_prices::ExternalPrices, http_solver::model::{InternalizationStrategy, TokenAmount}},
     solver::{
         interactions::Erc20ApproveInteraction,
         liquidity::{
