--- conflicted
+++ resolved
@@ -87,46 +87,25 @@
                     // TODO: The `http_solver` module filters out orders with 0
                     // executed amounts which seems weird to me... why is a
                     // solver specifying trades with 0 executed amounts?
-<<<<<<< HEAD
-                    if eth::U256::from(trade.execution.filled).is_zero() {
-                        return Err(Error::Boundary(anyhow!("unexpected empty execution")));
-                    }
-
-                    let solver_fee = match trade.order.solver_determines_fee() {
-                        true => trade.execution.fee.expect("API ensures fee exists").0,
-                        false => trade.order.fee.solver.0,
-                    };
-
-                    let execution = LimitOrderExecution {
-                        filled: trade.execution.filled.into(),
-                        solver_fee,
-                    };
-
-                    (to_boundary_order(&trade.order), execution)
-                }
-                competition::solution::Trade::Jit(trade) => {
-                    let execution = LimitOrderExecution {
-                        filled: trade.executed.into(),
-                        solver_fee: 0.into(),
-                    };
-
-                    (
-                        to_boundary_jit_order(&DomainSeparator(domain.0), &trade.order),
-                        execution,
-                    )
-                }
-=======
                     if eth::U256::from(trade.executed()).is_zero() {
                         return Err(Error::Boundary(anyhow!("unexpected empty execution")));
                     }
 
-                    (to_boundary_order(trade.order()), trade.executed().into())
+                    (
+                        to_boundary_order(trade.order()),
+                        LimitOrderExecution {
+                            filled: trade.executed().into(),
+                            solver_fee: trade.solver_fee().into(),
+                        },
+                    )
                 }
                 competition::solution::Trade::Jit(trade) => (
                     to_boundary_jit_order(&DomainSeparator(domain.0), trade.order()),
-                    trade.executed().into(),
+                    LimitOrderExecution {
+                        filled: trade.executed().into(),
+                        solver_fee: 0.into(),
+                    },
                 ),
->>>>>>> daa404c0
             };
 
             let boundary_limit_order = order_converter
