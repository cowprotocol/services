--- conflicted
+++ resolved
@@ -26,12 +26,8 @@
     // TODO: make this non-optional when contracts are deployed
     // everywhere
     flashloan_router: Option<FlashLoanRouter::Instance>,
-<<<<<<< HEAD
-    balance_helper: contracts::support::Balances,
+    balance_helper: Balances::Instance,
     cow_amm_helper_by_factory: HashMap<eth::ContractAddress, eth::ContractAddress>,
-=======
-    balance_helper: Balances::Instance,
->>>>>>> b4d88c56
 }
 
 #[derive(Debug, Default, Clone)]
