use {
    crate::{domain::eth, infra::blockchain::Ethereum},
    chain::Chain,
    contracts::alloy::{BalancerV2Vault, FlashLoanRouter, support::Balances},
    ethrpc::{
        Web3,
        alloy::conversions::{IntoAlloy, IntoLegacy},
    },
    std::collections::HashMap,
    thiserror::Error,
};

#[derive(Debug, Clone)]
pub struct Contracts {
    settlement: contracts::GPv2Settlement,
    vault_relayer: eth::ContractAddress,
    vault: BalancerV2Vault::Instance,
    signatures: contracts::alloy::support::Signatures::Instance,
    weth: contracts::WETH9,

    /// The domain separator for settlement contract used for signing orders.
    settlement_domain_separator: eth::DomainSeparator,

    /// Single router that supports multiple flashloans in the
    /// same settlement.
    // TODO: make this non-optional when contracts are deployed
    // everywhere
    flashloan_router: Option<FlashLoanRouter::Instance>,
<<<<<<< HEAD
    balance_helper: contracts::support::Balances,
    web3: Web3,
=======
    balance_helper: Balances::Instance,
    /// Mapping from CoW AMM factory address to the corresponding CoW AMM
    /// helper.
    cow_amm_helper_by_factory: HashMap<eth::ContractAddress, eth::ContractAddress>,
>>>>>>> 3067bd4e
}

#[derive(Debug, Default, Clone)]
pub struct Addresses {
    pub settlement: Option<eth::ContractAddress>,
    pub signatures: Option<eth::ContractAddress>,
    pub weth: Option<eth::ContractAddress>,
    pub balances: Option<eth::ContractAddress>,
    pub cow_amm_helper_by_factory: HashMap<eth::ContractAddress, eth::ContractAddress>,
    pub flashloan_router: Option<eth::ContractAddress>,
}

impl Contracts {
    pub(super) async fn new(
        web3: &Web3,
        chain: Chain,
        addresses: Addresses,
    ) -> Result<Self, Error> {
        let address_for = |contract: &ethcontract::Contract,
                           address: Option<eth::ContractAddress>| {
            address
                .or_else(|| deployment_address(contract, chain))
                .unwrap()
                .0
        };

        let settlement = contracts::GPv2Settlement::at(
            web3,
            address_for(
                contracts::GPv2Settlement::raw_contract(),
                addresses.settlement,
            ),
        );
        let vault_relayer = settlement.methods().vault_relayer().call().await?.into();
        let vault = BalancerV2Vault::Instance::new(
            settlement.methods().vault().call().await?.into_alloy(),
            web3.alloy.clone(),
        );
        let balance_helper = Balances::Instance::new(
            addresses
                .balances
                .map(|addr| addr.0.into_alloy())
                .or_else(|| Balances::deployment_address(&chain.id()))
                .unwrap(),
            web3.alloy.clone(),
        );
        let signatures = contracts::alloy::support::Signatures::Instance::new(
            addresses
                .signatures
                .map(|addr| addr.0.into_alloy())
                .or_else(|| contracts::alloy::support::Signatures::deployment_address(&chain.id()))
                .unwrap(),
            web3.alloy.clone(),
        );

        let weth = contracts::WETH9::at(
            web3,
            address_for(contracts::WETH9::raw_contract(), addresses.weth),
        );

        let settlement_domain_separator = eth::DomainSeparator(
            settlement
                .domain_separator()
                .call()
                .await
                .expect("domain separator")
                .0,
        );

        // TODO: use `address_for()` once contracts are deployed
        let flashloan_router = addresses
            .flashloan_router
            .or_else(|| {
                FlashLoanRouter::deployment_address(&chain.id()).map(|deployment_address| {
                    eth::ContractAddress(deployment_address.into_legacy())
                })
            })
            .map(|address| {
                FlashLoanRouter::Instance::new(address.0.into_alloy(), web3.alloy.clone())
            });

        Ok(Self {
            settlement,
            vault_relayer,
            vault,
            signatures,
            weth,
            settlement_domain_separator,
            flashloan_router,
            balance_helper,
<<<<<<< HEAD
            web3: web3.clone(),
=======
            cow_amm_helper_by_factory: addresses.cow_amm_helper_by_factory,
>>>>>>> 3067bd4e
        })
    }

    pub fn settlement(&self) -> &contracts::GPv2Settlement {
        &self.settlement
    }

    pub fn signatures(&self) -> &contracts::alloy::support::Signatures::Instance {
        &self.signatures
    }

    pub fn vault_relayer(&self) -> eth::ContractAddress {
        self.vault_relayer
    }

    pub fn vault(&self) -> &BalancerV2Vault::Instance {
        &self.vault
    }

    pub fn weth(&self) -> &contracts::WETH9 {
        &self.weth
    }

    pub fn weth_address(&self) -> eth::WethAddress {
        self.weth.address().into()
    }

    pub fn settlement_domain_separator(&self) -> &eth::DomainSeparator {
        &self.settlement_domain_separator
    }

    pub fn flashloan_router(&self) -> Option<&FlashLoanRouter::Instance> {
        self.flashloan_router.as_ref()
    }

    pub fn balance_helper(&self) -> &Balances::Instance {
        &self.balance_helper
    }
<<<<<<< HEAD

    pub fn web3(&self) -> &Web3 {
        &self.web3
    }
}
=======
>>>>>>> 3067bd4e

    pub fn cow_amm_helper_by_factory(
        &self,
    ) -> &HashMap<eth::ContractAddress, eth::ContractAddress> {
        &self.cow_amm_helper_by_factory
    }
}

/// Returns the address of a contract for the specified network, or `None` if
/// there is no known deployment for the contract on that network.
pub fn deployment_address(
    contract: &ethcontract::Contract,
    chain: Chain,
) -> Option<eth::ContractAddress> {
    Some(
        contract
            .networks
            .get(&chain.id().to_string())?
            .address
            .into(),
    )
}

/// A trait for initializing contract instances with dynamic addresses.
pub trait ContractAt {
    fn at(eth: &Ethereum, address: eth::ContractAddress) -> Self;
}

impl ContractAt for contracts::ERC20 {
    fn at(eth: &Ethereum, address: eth::ContractAddress) -> Self {
        Self::at(&eth.web3, address.into())
    }
}

#[derive(Debug, Error)]
pub enum Error {
    #[error("method error: {0:?}")]
    Method(#[from] ethcontract::errors::MethodError),
}<|MERGE_RESOLUTION|>--- conflicted
+++ resolved
@@ -26,15 +26,11 @@
     // TODO: make this non-optional when contracts are deployed
     // everywhere
     flashloan_router: Option<FlashLoanRouter::Instance>,
-<<<<<<< HEAD
-    balance_helper: contracts::support::Balances,
-    web3: Web3,
-=======
     balance_helper: Balances::Instance,
     /// Mapping from CoW AMM factory address to the corresponding CoW AMM
     /// helper.
     cow_amm_helper_by_factory: HashMap<eth::ContractAddress, eth::ContractAddress>,
->>>>>>> 3067bd4e
+    web3: Web3,
 }
 
 #[derive(Debug, Default, Clone)]
@@ -125,11 +121,8 @@
             settlement_domain_separator,
             flashloan_router,
             balance_helper,
-<<<<<<< HEAD
+            cow_amm_helper_by_factory: addresses.cow_amm_helper_by_factory,
             web3: web3.clone(),
-=======
-            cow_amm_helper_by_factory: addresses.cow_amm_helper_by_factory,
->>>>>>> 3067bd4e
         })
     }
 
@@ -168,14 +161,10 @@
     pub fn balance_helper(&self) -> &Balances::Instance {
         &self.balance_helper
     }
-<<<<<<< HEAD
 
     pub fn web3(&self) -> &Web3 {
         &self.web3
     }
-}
-=======
->>>>>>> 3067bd4e
 
     pub fn cow_amm_helper_by_factory(
         &self,
