--- conflicted
+++ resolved
@@ -1,18 +1,13 @@
 use {
     crate::{domain::eth, infra::blockchain::Ethereum},
     chain::Chain,
-<<<<<<< HEAD
-    contracts::FlashLoanRouter,
-    ethrpc::Web3,
-    std::collections::HashMap,
-=======
     contracts::alloy::FlashLoanRouter,
     ethrpc::{
         Web3,
         alloy::conversions::{IntoAlloy, IntoLegacy},
         block_stream::CurrentBlockWatcher,
     },
->>>>>>> c1fc9704
+    std::collections::HashMap,
     thiserror::Error,
 };
 
@@ -153,15 +148,7 @@
         &self.settlement_domain_separator
     }
 
-<<<<<<< HEAD
-    pub fn flashloan_router(&self) -> Option<&contracts::FlashLoanRouter> {
-=======
-    pub fn cow_amm_registry(&self) -> &cow_amm::Registry {
-        &self.cow_amm_registry
-    }
-
     pub fn flashloan_router(&self) -> Option<&FlashLoanRouter::Instance> {
->>>>>>> c1fc9704
         self.flashloan_router.as_ref()
     }
 
