--- conflicted
+++ resolved
@@ -81,7 +81,13 @@
         let vault_relayer = settlement.methods().vault_relayer().call().await?.into();
         let vault =
             contracts::BalancerV2Vault::at(web3, settlement.methods().vault().call().await?);
-<<<<<<< HEAD
+        let balance_helper = contracts::support::Balances::at(
+            web3,
+            address_for(
+                contracts::support::Balances::raw_contract(),
+                addresses.balances,
+            ),
+        );
         let signatures = contracts::support::Signatures::at(
             web3,
             address_for(
@@ -89,16 +95,6 @@
                 addresses.signatures,
             ),
         );
-        let balance_helper = contracts::support::Balances::deployed(web3).await?;
-=======
-        let balance_helper = contracts::support::Balances::at(
-            web3,
-            address_for(
-                contracts::support::Balances::raw_contract(),
-                addresses.balances,
-            ),
-        );
->>>>>>> ca031165
 
         let weth = contracts::WETH9::at(
             web3,
