use {
<<<<<<< HEAD
    crate::{
        domain::eth,
        infra::{blockchain::Ethereum, config},
    },
    chain::Chain,
    contracts::FlashLoanRouter,
    ethrpc::Web3,
    std::collections::HashMap,
=======
    crate::{boundary, domain::eth, infra::blockchain::Ethereum},
    chain::Chain,
    contracts::FlashLoanRouter,
    ethrpc::{Web3, block_stream::CurrentBlockWatcher},
>>>>>>> b14cd2c5
    thiserror::Error,
};

#[derive(Debug, Clone)]
pub struct Contracts {
    settlement: contracts::GPv2Settlement,
    vault_relayer: eth::ContractAddress,
    vault: contracts::BalancerV2Vault,
    signatures: contracts::support::Signatures,
    weth: contracts::WETH9,

    /// The domain separator for settlement contract used for signing orders.
    settlement_domain_separator: eth::DomainSeparator,

    /// Single router that supports multiple flashloans in the
    /// same settlement.
    // TODO: make this non-optional when contracts are deployed
    // everywhere
    flashloan_router: Option<FlashLoanRouter>,
    balance_helper: contracts::support::Balances,
    cow_amm_helper_by_factory: HashMap<eth::ContractAddress, eth::ContractAddress>,
}

#[derive(Debug, Default, Clone)]
pub struct Addresses {
    pub settlement: Option<eth::ContractAddress>,
    pub signatures: Option<eth::ContractAddress>,
    pub weth: Option<eth::ContractAddress>,
    pub balances: Option<eth::ContractAddress>,
<<<<<<< HEAD
    pub cow_amm_helper_by_factory: HashMap<eth::ContractAddress, eth::ContractAddress>,
    pub flashloan_wrappers: Vec<config::file::FlashloanWrapperConfig>,
=======
    pub cow_amms: Vec<CowAmmConfig>,
>>>>>>> b14cd2c5
    pub flashloan_router: Option<eth::ContractAddress>,
}

impl Contracts {
    pub(super) async fn new(
        web3: &Web3,
        chain: Chain,
        addresses: Addresses,
    ) -> Result<Self, Error> {
        let address_for = |contract: &ethcontract::Contract,
                           address: Option<eth::ContractAddress>| {
            address
                .or_else(|| deployment_address(contract, chain))
                .unwrap()
                .0
        };

        let settlement = contracts::GPv2Settlement::at(
            web3,
            address_for(
                contracts::GPv2Settlement::raw_contract(),
                addresses.settlement,
            ),
        );
        let vault_relayer = settlement.methods().vault_relayer().call().await?.into();
        let vault =
            contracts::BalancerV2Vault::at(web3, settlement.methods().vault().call().await?);
        let balance_helper = contracts::support::Balances::at(
            web3,
            address_for(
                contracts::support::Balances::raw_contract(),
                addresses.balances,
            ),
        );
        let signatures = contracts::support::Signatures::at(
            web3,
            address_for(
                contracts::support::Signatures::raw_contract(),
                addresses.signatures,
            ),
        );

        let weth = contracts::WETH9::at(
            web3,
            address_for(contracts::WETH9::raw_contract(), addresses.weth),
        );

        let settlement_domain_separator = eth::DomainSeparator(
            settlement
                .domain_separator()
                .call()
                .await
                .expect("domain separator")
                .0,
        );

<<<<<<< HEAD
        let flashloan_wrapper_by_lender = addresses
            .flashloan_wrappers
            .iter()
            .map(|wrapper_config| {
                let helper_contract = contracts::IFlashLoanSolverWrapper::at(
                    web3,
                    address_for(
                        contracts::IFlashLoanSolverWrapper::raw_contract(),
                        Some(wrapper_config.helper_contract.into()),
                    ),
                );
                let wrapper_data = FlashloanWrapperData {
                    helper_contract,
                    fee_in_bps: wrapper_config.fee_in_bps,
                };
                (wrapper_config.lender.into(), wrapper_data)
            })
            .collect();
=======
        let archive_node_web3 = archive_node.as_ref().map_or(web3.clone(), |args| {
            boundary::buffered_web3_client(
                &args.url,
                args.max_batch_size,
                args.max_concurrent_requests,
            )
        });
        let mut cow_amm_registry = cow_amm::Registry::new(archive_node_web3);
        for config in addresses.cow_amms {
            cow_amm_registry
                .add_listener(config.index_start, config.factory, config.helper)
                .await;
        }
        cow_amm_registry.spawn_maintenance_task(block_stream);
>>>>>>> b14cd2c5

        // TODO: use `address_for()` once contracts are deployed
        let flashloan_router = addresses
            .flashloan_router
            .or_else(|| {
                contracts::FlashLoanRouter::raw_contract()
                    .networks
                    .get(&chain.id().to_string())
                    .map(|deployment| eth::ContractAddress(deployment.address))
            })
            .map(|address| contracts::FlashLoanRouter::at(web3, address.0));

        Ok(Self {
            settlement,
            vault_relayer,
            vault,
            signatures,
            weth,
            settlement_domain_separator,
<<<<<<< HEAD
            flashloan_wrapper_by_lender,
=======
            cow_amm_registry,
>>>>>>> b14cd2c5
            flashloan_router,
            balance_helper,
            cow_amm_helper_by_factory: addresses.cow_amm_helper_by_factory,
        })
    }

    pub fn settlement(&self) -> &contracts::GPv2Settlement {
        &self.settlement
    }

    pub fn signatures(&self) -> &contracts::support::Signatures {
        &self.signatures
    }

    pub fn vault_relayer(&self) -> eth::ContractAddress {
        self.vault_relayer
    }

    pub fn vault(&self) -> &contracts::BalancerV2Vault {
        &self.vault
    }

    pub fn weth(&self) -> &contracts::WETH9 {
        &self.weth
    }

    pub fn weth_address(&self) -> eth::WethAddress {
        self.weth.address().into()
    }

    pub fn settlement_domain_separator(&self) -> &eth::DomainSeparator {
        &self.settlement_domain_separator
    }

<<<<<<< HEAD
    pub fn get_flashloan_wrapper(
        &self,
        lender: &eth::ContractAddress,
    ) -> Option<&FlashloanWrapperData> {
        self.flashloan_wrapper_by_lender.get(lender)
    }

    pub fn flashloan_default_lender(&self) -> Option<eth::ContractAddress> {
        self.flashloan_default_lender
=======
    pub fn cow_amm_registry(&self) -> &cow_amm::Registry {
        &self.cow_amm_registry
>>>>>>> b14cd2c5
    }

    pub fn flashloan_router(&self) -> Option<&contracts::FlashLoanRouter> {
        self.flashloan_router.as_ref()
    }

    pub fn balance_helper(&self) -> &contracts::support::Balances {
        &self.balance_helper
    }

    pub fn cow_amm_helper_by_factory(
        &self,
    ) -> &HashMap<eth::ContractAddress, eth::ContractAddress> {
        &self.cow_amm_helper_by_factory
    }
}

/// Returns the address of a contract for the specified network, or `None` if
/// there is no known deployment for the contract on that network.
pub fn deployment_address(
    contract: &ethcontract::Contract,
    chain: Chain,
) -> Option<eth::ContractAddress> {
    Some(
        contract
            .networks
            .get(&chain.id().to_string())?
            .address
            .into(),
    )
}

/// A trait for initializing contract instances with dynamic addresses.
pub trait ContractAt {
    fn at(eth: &Ethereum, address: eth::ContractAddress) -> Self;
}

impl ContractAt for contracts::ERC20 {
    fn at(eth: &Ethereum, address: eth::ContractAddress) -> Self {
        Self::at(&eth.web3, address.into())
    }
}

impl ContractAt for contracts::support::Balances {
    fn at(eth: &Ethereum, address: eth::ContractAddress) -> Self {
        Self::at(&eth.web3, address.into())
    }
}

#[derive(Debug, Error)]
pub enum Error {
    #[error("method error: {0:?}")]
    Method(#[from] ethcontract::errors::MethodError),
}<|MERGE_RESOLUTION|>--- conflicted
+++ resolved
@@ -1,19 +1,12 @@
 use {
-<<<<<<< HEAD
     crate::{
         domain::eth,
-        infra::{blockchain::Ethereum, config},
+        infra::blockchain::Ethereum,
     },
     chain::Chain,
     contracts::FlashLoanRouter,
     ethrpc::Web3,
     std::collections::HashMap,
-=======
-    crate::{boundary, domain::eth, infra::blockchain::Ethereum},
-    chain::Chain,
-    contracts::FlashLoanRouter,
-    ethrpc::{Web3, block_stream::CurrentBlockWatcher},
->>>>>>> b14cd2c5
     thiserror::Error,
 };
 
@@ -43,12 +36,7 @@
     pub signatures: Option<eth::ContractAddress>,
     pub weth: Option<eth::ContractAddress>,
     pub balances: Option<eth::ContractAddress>,
-<<<<<<< HEAD
     pub cow_amm_helper_by_factory: HashMap<eth::ContractAddress, eth::ContractAddress>,
-    pub flashloan_wrappers: Vec<config::file::FlashloanWrapperConfig>,
-=======
-    pub cow_amms: Vec<CowAmmConfig>,
->>>>>>> b14cd2c5
     pub flashloan_router: Option<eth::ContractAddress>,
 }
 
@@ -105,42 +93,6 @@
                 .0,
         );
 
-<<<<<<< HEAD
-        let flashloan_wrapper_by_lender = addresses
-            .flashloan_wrappers
-            .iter()
-            .map(|wrapper_config| {
-                let helper_contract = contracts::IFlashLoanSolverWrapper::at(
-                    web3,
-                    address_for(
-                        contracts::IFlashLoanSolverWrapper::raw_contract(),
-                        Some(wrapper_config.helper_contract.into()),
-                    ),
-                );
-                let wrapper_data = FlashloanWrapperData {
-                    helper_contract,
-                    fee_in_bps: wrapper_config.fee_in_bps,
-                };
-                (wrapper_config.lender.into(), wrapper_data)
-            })
-            .collect();
-=======
-        let archive_node_web3 = archive_node.as_ref().map_or(web3.clone(), |args| {
-            boundary::buffered_web3_client(
-                &args.url,
-                args.max_batch_size,
-                args.max_concurrent_requests,
-            )
-        });
-        let mut cow_amm_registry = cow_amm::Registry::new(archive_node_web3);
-        for config in addresses.cow_amms {
-            cow_amm_registry
-                .add_listener(config.index_start, config.factory, config.helper)
-                .await;
-        }
-        cow_amm_registry.spawn_maintenance_task(block_stream);
->>>>>>> b14cd2c5
-
         // TODO: use `address_for()` once contracts are deployed
         let flashloan_router = addresses
             .flashloan_router
@@ -159,11 +111,6 @@
             signatures,
             weth,
             settlement_domain_separator,
-<<<<<<< HEAD
-            flashloan_wrapper_by_lender,
-=======
-            cow_amm_registry,
->>>>>>> b14cd2c5
             flashloan_router,
             balance_helper,
             cow_amm_helper_by_factory: addresses.cow_amm_helper_by_factory,
@@ -196,22 +143,6 @@
 
     pub fn settlement_domain_separator(&self) -> &eth::DomainSeparator {
         &self.settlement_domain_separator
-    }
-
-<<<<<<< HEAD
-    pub fn get_flashloan_wrapper(
-        &self,
-        lender: &eth::ContractAddress,
-    ) -> Option<&FlashloanWrapperData> {
-        self.flashloan_wrapper_by_lender.get(lender)
-    }
-
-    pub fn flashloan_default_lender(&self) -> Option<eth::ContractAddress> {
-        self.flashloan_default_lender
-=======
-    pub fn cow_amm_registry(&self) -> &cow_amm::Registry {
-        &self.cow_amm_registry
->>>>>>> b14cd2c5
     }
 
     pub fn flashloan_router(&self) -> Option<&contracts::FlashLoanRouter> {
