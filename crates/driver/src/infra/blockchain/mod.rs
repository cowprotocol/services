--- conflicted
+++ resolved
@@ -28,12 +28,7 @@
     /// at the specifed URL.
     pub async fn new(url: &url::Url) -> Result<Self, RpcError> {
         let web3 = boundary::buffered_web3_client(url);
-<<<<<<< HEAD
-        let chain =
-            Chain::try_from(web3.eth().chain_id().await?).map_err(|_| Error::UnsupportedChain)?;
-=======
         let chain = Chain::try_from(web3.eth().chain_id().await?)?;
->>>>>>> 104722a9
 
         Ok(Self {
             web3,
