--- conflicted
+++ resolved
@@ -105,26 +105,10 @@
         .await
         .expect("couldn't initialize current block stream");
 
-<<<<<<< HEAD
         let contracts = Contracts::new(&web3, chain, addresses)
             .await
             .expect("could not initialize important smart contracts");
-=======
-        let contracts = Contracts::new(
-            &web3,
-            chain,
-            addresses,
-            current_block_stream.clone(),
-            archive_node_url.map(|url| RpcArgs {
-                url: url.clone(),
-                max_batch_size: args.max_batch_size,
-                max_concurrent_requests: args.max_concurrent_requests,
-            }),
-        )
-        .await
-        .expect("could not initialize important smart contracts");
         let balance_overrider = Arc::new(BalanceOverrides::new(web3.clone()));
->>>>>>> 02c317f8
         let balance_simulator = BalanceSimulator::new(
             contracts.settlement().clone(),
             contracts.balance_helper().clone(),
