--- conflicted
+++ resolved
@@ -11,17 +11,8 @@
     },
     anyhow::anyhow,
     chain::Chain,
-<<<<<<< HEAD
     ethcontract::errors::ExecutionError,
     ethrpc::{Web3, alloy::conversions::IntoAlloy, block_stream::CurrentBlockWatcher},
-=======
-    ethcontract::{BlockNumber, errors::ExecutionError},
-    ethrpc::{
-        Web3,
-        alloy::conversions::{IntoAlloy, IntoLegacy},
-        block_stream::CurrentBlockWatcher,
-    },
->>>>>>> fdb2ce80
     shared::{
         account_balances::{BalanceSimulator, SimulationError},
         price_estimation::trade_verifier::balance_overrides::{
@@ -196,7 +187,6 @@
     where
         T: Into<TransactionRequest>,
     {
-<<<<<<< HEAD
         let tx = tx.into();
 
         let gas_limit = self.inner.tx_gas_limit.try_into().map_err(|err| {
@@ -214,7 +204,7 @@
             _ => tx,
         };
 
-        let access_list = self.web3.alloy.create_access_list(&tx).await?;
+        let access_list = self.web3.alloy.create_access_list(&tx).pending().await?;
 
         Ok(access_list
             .ensure_ok()
@@ -249,59 +239,12 @@
             self.web3
                 .alloy
                 .estimate_gas(tx)
+                .pending()
                 .await
                 .map_err(anyhow::Error::from)
                 .map_err(Error::GasPrice)?,
         )
         .into())
-=======
-        let mut tx: CallRequest = tx.into();
-        tx.gas = Some(self.inner.tx_gas_limit.into_legacy());
-        tx.gas_price = self
-            .simulation_gas_price()
-            .await
-            .map(IntoLegacy::into_legacy);
-
-        let json = self
-            .web3
-            .transport()
-            .execute(
-                "eth_createAccessList",
-                vec![serde_json::to_value(&tx).unwrap(), "pending".into()],
-            )
-            .await?;
-        if let Some(err) = json.get("error") {
-            return Err(Error::AccessList(err.to_owned()));
-        }
-        let access_list: web3::types::AccessList =
-            serde_json::from_value(json.get("accessList").unwrap().to_owned()).unwrap();
-        Ok(access_list.into())
-    }
-
-    /// Estimate gas used by a transaction.
-    pub async fn estimate_gas(&self, tx: &eth::Tx) -> Result<eth::Gas, Error> {
-        self.web3
-            .eth()
-            .estimate_gas(
-                web3::types::CallRequest {
-                    from: Some(tx.from.into_legacy()),
-                    to: Some(tx.to.into_legacy()),
-                    value: Some(tx.value.0.into_legacy()),
-                    data: Some(tx.input.clone().into()),
-                    access_list: Some(tx.access_list.clone().into()),
-                    gas_price: self
-                        .simulation_gas_price()
-                        .await
-                        .map(IntoLegacy::into_legacy),
-                    ..Default::default()
-                },
-                Some(BlockNumber::Pending),
-            )
-            .await
-            .map(IntoAlloy::into_alloy)
-            .map(Into::into)
-            .map_err(Into::into)
->>>>>>> fdb2ce80
     }
 
     /// The gas price is determined based on the deadline by which the
