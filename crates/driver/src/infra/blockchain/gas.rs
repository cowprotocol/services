/// Wrapper around the gas estimation library.
/// Also allows to add additional tip to the gas price. This is used to
/// increase the chance of a transaction being included in a block, in case
/// private submission networks are used.
use {
    super::Error,
    crate::{
        domain::eth,
        infra::{config::file::GasEstimatorType, mempool},
    },
    ethcontract::dyns::DynWeb3,
    gas_estimation::{
<<<<<<< HEAD
        DEFAULT_GAS_LIMIT,
        DEFAULT_TIME_LIMIT,
        GasPriceEstimating,
        nativegasestimator::NativeGasEstimator,
    },
    std::{sync::Arc, time::Duration},
=======
        GasPriceEstimating,
        nativegasestimator::{NativeGasEstimator, Params},
    },
    std::sync::Arc,
>>>>>>> e8a5595a
};

type MaxAdditionalTip = eth::U256;
type AdditionalTipPercentage = f64;
type AdditionalTip = (MaxAdditionalTip, AdditionalTipPercentage);

pub struct GasPriceEstimator {
    //TODO: remove visibility once boundary is removed
    pub(super) gas: Arc<dyn GasPriceEstimating>,
    additional_tip: AdditionalTip,
    max_fee_per_gas: eth::U256,
    min_priority_fee: eth::U256,
}

impl GasPriceEstimator {
    pub async fn new(
        web3: &DynWeb3,
        gas_estimator_type: &GasEstimatorType,
        mempools: &[mempool::Config],
    ) -> Result<Self, Error> {
        let gas: Arc<dyn GasPriceEstimating> = match gas_estimator_type {
            GasEstimatorType::Native {
                max_reward_percentile,
                max_block_percentile,
                min_block_percentile,
            } => Arc::new(
                NativeGasEstimator::new(
                    web3.transport().clone(),
                    Some(Params {
                        max_reward_percentile: *max_reward_percentile,
                        max_block_percentile: *max_block_percentile,
                        min_block_percentile: *min_block_percentile,
                        ..Default::default()
                    }),
                )
                .await
                .map_err(Error::GasPrice)?,
            ),
            GasEstimatorType::Web3 => Arc::new(web3.clone()),
        };
        let additional_tip = mempools
            .iter()
            .map(|mempool| match mempool.kind {
                mempool::Kind::MEVBlocker {
                    max_additional_tip,
                    additional_tip_percentage,
                    ..
                } => (max_additional_tip, additional_tip_percentage),
                mempool::Kind::Public {
                    max_additional_tip,
                    additional_tip_percentage,
                    ..
                } => (max_additional_tip, additional_tip_percentage),
            })
            .next()
            .unwrap_or((eth::U256::zero(), 0.));
        // Use the lowest max_fee_per_gas of all mempools as the max_fee_per_gas
        let max_fee_per_gas = mempools
            .iter()
            .map(|mempool| mempool.gas_price_cap)
            .min()
            .expect("at least one mempool");

        // Use the highest min_priority_fee of all mempools as the min_priority_fee
        let min_priority_fee = mempools
            .iter()
            .map(|mempool| mempool.min_priority_fee)
            .max()
            .expect("at least one mempool");
        Ok(Self {
            gas,
            additional_tip,
            max_fee_per_gas,
            min_priority_fee,
        })
    }

    /// Estimates the gas price for a transaction.
    /// If additional tip is configured, it will be added to the gas price. This
    /// is to increase the chance of a transaction being included in a block, in
    /// case private submission networks are used.
    pub async fn estimate(&self, time_limit: Option<Duration>) -> Result<eth::GasPrice, Error> {
        self.gas
            .estimate_with_limits(DEFAULT_GAS_LIMIT, time_limit.unwrap_or(DEFAULT_TIME_LIMIT))
            .await
            .map(|estimate| {
                let (max, percentage) = self.additional_tip;
                let additional_tip = max
                    .to_f64_lossy()
                    .min(estimate.max_fee_per_gas * percentage);

                let tip = std::cmp::max(
                    self.min_priority_fee + eth::U256::from_f64_lossy(additional_tip),
                    eth::U256::from_f64_lossy(estimate.max_priority_fee_per_gas + additional_tip),
                );

                eth::GasPrice::new(
                    self.max_fee_per_gas.into(),
                    tip.into(),
                    eth::U256::from_f64_lossy(estimate.base_fee_per_gas).into(),
                )
            })
            .map_err(Error::GasPrice)
    }
}<|MERGE_RESOLUTION|>--- conflicted
+++ resolved
@@ -10,19 +10,12 @@
     },
     ethcontract::dyns::DynWeb3,
     gas_estimation::{
-<<<<<<< HEAD
         DEFAULT_GAS_LIMIT,
         DEFAULT_TIME_LIMIT,
         GasPriceEstimating,
-        nativegasestimator::NativeGasEstimator,
+        nativegasestimator::{NativeGasEstimator, Params},
     },
     std::{sync::Arc, time::Duration},
-=======
-        GasPriceEstimating,
-        nativegasestimator::{NativeGasEstimator, Params},
-    },
-    std::sync::Arc,
->>>>>>> e8a5595a
 };
 
 type MaxAdditionalTip = eth::U256;
