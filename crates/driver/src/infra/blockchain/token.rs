use {
    super::{Error, Ethereum},
    crate::domain::{competition::order, eth},
    alloy::sol_types::{SolType, sol_data},
<<<<<<< HEAD
    futures::TryFutureExt,
=======
    ethcontract::Account,
    futures::TryFutureExt,
    std::sync::LazyLock,
>>>>>>> 719e7c4b
    tap::TapFallible,
    web3::types::CallRequest,
};

/// An ERC-20 token.
///
/// https://eips.ethereum.org/EIPS/eip-20
pub struct Erc20 {
    token: contracts::ERC20,
    ethereum: Ethereum,
}

impl Erc20 {
    pub(super) fn new(eth: &Ethereum, address: eth::TokenAddress) -> Self {
        Self {
            token: eth.contract_at(address.into()),
            ethereum: eth.clone(),
        }
    }

    /// Returns the [`eth::TokenAddress`] of the ERC20.
    pub fn address(&self) -> eth::TokenAddress {
        self.token.address().into()
    }

    /// Fetch the ERC20 allowance for the spender. See the allowance method in
    /// EIP-20.
    ///
    /// https://eips.ethereum.org/EIPS/eip-20#allowance
    pub async fn allowance(
        &self,
        owner: eth::Address,
        spender: eth::Address,
    ) -> Result<eth::allowance::Existing, Error> {
        let amount = self.token.allowance(owner.0, spender.0).call().await?;
        Ok(eth::Allowance {
            token: self.token.address().into(),
            spender,
            amount,
        }
        .into())
    }

    /// Fetch the ERC20 token decimals. Returns `None` if the token does not
    /// implement this optional method. See the decimals method in EIP-20.
    ///
    /// https://eips.ethereum.org/EIPS/eip-20#decimals
    pub async fn decimals(&self) -> Result<Option<u8>, Error> {
        match self.token.decimals().call().await {
            Ok(decimals) => Ok(Some(decimals)),
            Err(err) if is_contract_error(&err) => Ok(None),
            Err(err) => Err(err.into()),
        }
    }

    /// Fetch the ERC20 token symbol. Returns `None` if the token does not
    /// implement this optional method. See the symbol method in EIP-20.
    ///
    /// https://eips.ethereum.org/EIPS/eip-20#symbol
    pub async fn symbol(&self) -> Result<Option<String>, Error> {
        match self.token.symbol().call().await {
            Ok(symbol) => Ok(Some(symbol)),
            Err(err) if is_contract_error(&err) => Ok(None),
            Err(err) => Err(err.into()),
        }
    }

    /// Fetch the ERC20 balance of the specified account. Returns the current
    /// balance as an [`eth::TokenAmount`]. See the balanceOf method in EIP-20.
    ///
    /// https://eips.ethereum.org/EIPS/eip-20#balanceof
    pub async fn balance(&self, holder: eth::Address) -> Result<eth::TokenAmount, Error> {
        self.token
            .balance_of(holder.0)
            .call()
            .await
            .map(Into::into)
            .map_err(Into::into)
    }

    /// Fetches the tradable balance for the specified user given an order's
    /// pre-interactions.
    pub async fn tradable_balance(
        &self,
        trader: eth::Address,
        source: order::SellTokenBalance,
        interactions: &[eth::Interaction],
        disable_access_list_simulation: bool,
    ) -> Result<eth::TokenAmount, Error> {
        if interactions.is_empty() {
            self.tradable_balance_simple(trader, source).await
        } else {
            self.tradable_balance_simulated(
                trader,
                source,
                interactions,
                disable_access_list_simulation,
            )
            .await
        }
    }

    /// Uses a custom helper contract to simulate balances while taking
    /// pre-interactions into account. This is the most accurate method to
    /// compute tradable balances but is very slow.
    async fn tradable_balance_simulated(
        &self,
        trader: eth::Address,
        source: order::SellTokenBalance,
        interactions: &[eth::Interaction],
        disable_access_lists: bool,
    ) -> Result<eth::TokenAmount, Error> {
        // ZKSync-based chains don't use the default 0x0 account when `tx.from` is not
        // specified, so we need to use a random simulation account.
        static SIMULATION_ACCOUNT: LazyLock<Account> =
            LazyLock::new(|| Account::Local(eth::H160::random(), None));
        let balance_helper = self.ethereum.contracts().balance_helper();
        let balance_call = balance_helper.balance(
            (
                self.ethereum.contracts().settlement().address(),
                self.ethereum.contracts().vault_relayer().into(),
                self.ethereum.contracts().vault().address(),
            ),
            trader.into(),
            self.token.address(),
            0.into(),
            ethcontract::Bytes(source.hash().0),
            interactions
                .iter()
                .map(|i| {
                    (
                        i.target.into(),
                        i.value.into(),
                        ethcontract::Bytes(i.call_data.0.clone()),
                    )
                })
                .collect(),
        );
        let mut delegate_call = self
            .ethereum
            .contracts()
            .settlement()
            .simulate_delegatecall(
                balance_helper.address(),
                ethcontract::Bytes(balance_call.tx.data.unwrap_or_default().0),
            )
<<<<<<< HEAD
            .from(shared::SIMULATION_ACCOUNT.clone());
=======
            .from(SIMULATION_ACCOUNT.clone());
>>>>>>> 719e7c4b

        // Create the access list for the balance simulation only if they are enabled
        // system-wide.
        if !disable_access_lists {
            let access_list_call = CallRequest {
                data: delegate_call.tx.data.clone(),
                from: delegate_call.tx.from.clone().map(|acc| acc.address()),
                ..Default::default()
            };
            let access_list = self
                .ethereum
                .create_access_list(access_list_call)
                .await
                .tap_err(|err| {
                    tracing::debug!(?err, "failed to create access list for balance simulation");
                })
                .ok();
            delegate_call.tx.access_list = access_list.map(Into::into);
        }

        let response = delegate_call.call().await?;
        let (_token_balance, _allowance, effective_balance, can_transfer) =
            <(
                sol_data::Uint<256>,
                sol_data::Uint<256>,
                sol_data::Uint<256>,
                sol_data::Bool,
            )>::abi_decode(&response.0)
            .map_err(|err| {
                tracing::error!(?err, "failed to decode balance response");
                Error::Web3(web3::error::Error::Decoder(
                    "failed to decode balance response".to_string(),
                ))
            })?;

        if can_transfer {
            Ok(eth::U256::from_little_endian(&effective_balance.as_le_bytes()).into())
        } else {
            Ok(eth::TokenAmount(0.into()))
        }
    }

    /// Faster balance query that does not take pre-interactions into account.
    async fn tradable_balance_simple(
        &self,
        trader: eth::Address,
        source: order::SellTokenBalance,
    ) -> Result<eth::TokenAmount, Error> {
        use order::SellTokenBalance;

        let relayer = self.ethereum.contracts().vault_relayer();
        let usable_balance = match source {
            SellTokenBalance::Erc20 => {
                let balance = self.balance(trader);
                let allowance = self.allowance(trader, eth::Address(relayer.into()));
                let (balance, allowance) = futures::try_join!(balance, allowance)?;
                std::cmp::min(balance.0, allowance.0.amount)
            }
            SellTokenBalance::External => {
                let vault = self.ethereum.contracts().vault();
                let balance = self.balance(trader);
                let approved = vault
                    .methods()
                    .has_approved_relayer(trader.0, relayer.into())
                    .call()
                    .map_err(Error::from);
                let allowance = self.allowance(trader, vault.address().into());
                let (balance, approved, allowance) =
                    futures::try_join!(balance, approved, allowance)?;
                match approved {
                    true => std::cmp::min(balance.0, allowance.0.amount),
                    false => 0.into(),
                }
            }
            SellTokenBalance::Internal => {
                let vault = self.ethereum.contracts().vault();
                let balance = vault
                    .methods()
                    .get_internal_balance(trader.0, vec![self.token.address()])
                    .call()
                    .map_err(Error::from);
                let approved = vault
                    .methods()
                    .has_approved_relayer(trader.0, relayer.into())
                    .call()
                    .map_err(Error::from);
                let (balance, approved) = futures::try_join!(balance, approved)?;
                match approved {
                    true => balance[0], // internal approvals are always U256::MAX
                    false => 0.into(),
                }
            }
        };
        Ok(eth::TokenAmount(usable_balance))
    }
}

/// Returns `true` if a [`ethcontract::errors::MethodError`] is the result of
/// some on-chain computation error.
fn is_contract_error(err: &ethcontract::errors::MethodError) -> bool {
    // Assume that any error that isn't a `Web3` error is a "contract error",
    // this can mean things like:
    // - The contract call reverted
    // - The returndata cannot be decoded
    // - etc.
    !matches!(&err.inner, ethcontract::errors::ExecutionError::Web3(_))
}<|MERGE_RESOLUTION|>--- conflicted
+++ resolved
@@ -2,13 +2,7 @@
     super::{Error, Ethereum},
     crate::domain::{competition::order, eth},
     alloy::sol_types::{SolType, sol_data},
-<<<<<<< HEAD
     futures::TryFutureExt,
-=======
-    ethcontract::Account,
-    futures::TryFutureExt,
-    std::sync::LazyLock,
->>>>>>> 719e7c4b
     tap::TapFallible,
     web3::types::CallRequest,
 };
@@ -155,11 +149,7 @@
                 balance_helper.address(),
                 ethcontract::Bytes(balance_call.tx.data.unwrap_or_default().0),
             )
-<<<<<<< HEAD
             .from(shared::SIMULATION_ACCOUNT.clone());
-=======
-            .from(SIMULATION_ACCOUNT.clone());
->>>>>>> 719e7c4b
 
         // Create the access list for the balance simulation only if they are enabled
         // system-wide.
