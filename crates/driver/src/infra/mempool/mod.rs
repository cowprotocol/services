--- conflicted
+++ resolved
@@ -6,10 +6,7 @@
     },
     alloy::{
         consensus::Transaction,
-<<<<<<< HEAD
-=======
         eips::BlockNumberOrTag,
->>>>>>> fdb2ce80
         providers::{Provider, ext::TxPoolApi},
         rpc::types::TransactionRequest,
     },
@@ -59,10 +56,7 @@
 impl Mempool {
     pub fn new(config: Config, solver_accounts: Vec<Account>) -> Self {
         let transport = unbuffered_web3_client(&config.url);
-<<<<<<< HEAD
-=======
         // Register the solver accounts into the wallet to submit txs on their behalf
->>>>>>> fdb2ce80
         for account in solver_accounts {
             transport.wallet.register_signer(account);
         }
@@ -71,18 +65,6 @@
 
     /// Fetches the transaction count (nonce) for the given address at the
     /// specified block number. If no block number is provided in the config,
-<<<<<<< HEAD
-    /// uses the web3 lib's default behavior.
-    pub async fn get_nonce(&self, address: eth::Address) -> Result<u64, mempools::Error> {
-        let call = self.transport.alloy.get_transaction_count(address);
-        match self.config.nonce_block_number {
-            Some(ethcontract::BlockNumber::Latest) => call.latest(),
-            Some(ethcontract::BlockNumber::Earliest) => call.earliest(),
-            Some(ethcontract::BlockNumber::Finalized) => call.finalized(),
-            Some(ethcontract::BlockNumber::Number(number)) => call.number(number.as_u64()),
-            Some(ethcontract::BlockNumber::Pending) => call.pending(),
-            Some(ethcontract::BlockNumber::Safe) => call.safe(),
-=======
     /// uses the alloy's default behavior.
     pub async fn get_nonce(&self, address: eth::Address) -> Result<u64, mempools::Error> {
         let call = self.transport.alloy.get_transaction_count(address);
@@ -93,7 +75,6 @@
             Some(BlockNumberOrTag::Number(number)) => call.number(number),
             Some(BlockNumberOrTag::Pending) => call.pending(),
             Some(BlockNumberOrTag::Safe) => call.safe(),
->>>>>>> fdb2ce80
             None => call,
         }
         .await
@@ -142,14 +123,7 @@
             .alloy
             .send_transaction(tx_request)
             .await
-<<<<<<< HEAD
-            .map_err(|err| {
-                tracing::error!(?err, ">>> failed to submit send tx");
-                anyhow::Error::from(err)
-            });
-=======
             .map_err(anyhow::Error::from);
->>>>>>> fdb2ce80
 
         match submission {
             Ok(tx) => {
