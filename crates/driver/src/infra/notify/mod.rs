use {
    super::Solver,
    crate::domain::competition::{auction, solution},
};

mod notification;

<<<<<<< HEAD
pub use notification::{Kind, Notification, Settlement};

use crate::domain::{eth, mempools::Error};
=======
pub use notification::{Kind, Notification, ScoreKind};

use crate::domain::competition::score;
>>>>>>> a7f2f65f

pub fn empty_solution(solver: &Solver, auction_id: Option<auction::Id>, solution: solution::Id) {
    solver.notify(auction_id, solution, notification::Kind::EmptySolution);
}

pub fn scoring_failed(
    solver: &Solver,
    auction_id: Option<auction::Id>,
    solution_id: Option<solution::Id>,
    err: &score::Error,
) {
    if solution_id.is_none() {
        return;
    }

    let notification = match err {
        score::Error::ObjectiveValueNonPositive => {
            notification::Kind::ScoringFailed(notification::ScoreKind::ObjectiveValueNonPositive)
        }
        score::Error::ZeroScore => {
            notification::Kind::ScoringFailed(notification::ScoreKind::ZeroScore)
        }
        score::Error::ScoreHigherThanObjective(score, objective_value) => {
            notification::Kind::ScoringFailed(notification::ScoreKind::ScoreHigherThanObjective(
                *score,
                *objective_value,
            ))
        }
        score::Error::SuccessProbabilityOutOfRange(success_probability) => {
            notification::Kind::ScoringFailed(
                notification::ScoreKind::SuccessProbabilityOutOfRange(*success_probability),
            )
        }
        score::Error::Boundary(_) => return,
    };

    solver.notify(auction_id, solution_id.unwrap(), notification);
}

pub fn encoding_failed(
    solver: &Solver,
    auction_id: Option<auction::Id>,
    solution_id: solution::Id,
    err: &solution::Error,
) {
    match err {
        solution::Error::UntrustedInternalization(tokens) => {
            solver.notify(
                auction_id,
                solution_id,
                notification::Kind::NonBufferableTokensUsed(tokens.clone()),
            );
        }
        solution::Error::SolverAccountInsufficientBalance(required) => {
            solver.notify(
                auction_id,
                solution_id,
                notification::Kind::SolverAccountInsufficientBalance(*required),
            );
        }
        solution::Error::Blockchain(_) => (),
        solution::Error::Boundary(_) => (),
        solution::Error::Simulation(_) => (), // todo,
        solution::Error::AssetFlow(_) => (),
        solution::Error::Execution(_) => (),
        solution::Error::FailingInternalization => (),
        solution::Error::DifferentSolvers => (),
    }
}

<<<<<<< HEAD
pub fn executed(solver: &Solver, auction_id: auction::Id, res: &Result<eth::TxId, Error>) {
    let kind = match res {
        Ok(hash) => notification::Settlement::Success(hash.clone()),
        Err(Error::Revert(hash)) => notification::Settlement::Revert(hash.clone()),
        Err(Error::Other(_)) => notification::Settlement::Fail,
    };

    solver.notify(Some(auction_id), notification::Kind::Settled(kind));
=======
pub fn duplicated_solution_id(
    solver: &Solver,
    auction_id: Option<auction::Id>,
    solution_id: solution::Id,
) {
    solver.notify(
        auction_id,
        solution_id,
        notification::Kind::DuplicatedSolutionId,
    );
>>>>>>> a7f2f65f
}<|MERGE_RESOLUTION|>--- conflicted
+++ resolved
@@ -5,15 +5,10 @@
 
 mod notification;
 
-<<<<<<< HEAD
-pub use notification::{Kind, Notification, Settlement};
+pub use notification::{Kind, Notification, Settlement, ScoreKind};
 
 use crate::domain::{eth, mempools::Error};
-=======
-pub use notification::{Kind, Notification, ScoreKind};
-
 use crate::domain::competition::score;
->>>>>>> a7f2f65f
 
 pub fn empty_solution(solver: &Solver, auction_id: Option<auction::Id>, solution: solution::Id) {
     solver.notify(auction_id, solution, notification::Kind::EmptySolution);
@@ -84,16 +79,16 @@
     }
 }
 
-<<<<<<< HEAD
-pub fn executed(solver: &Solver, auction_id: auction::Id, res: &Result<eth::TxId, Error>) {
+pub fn executed(solver: &Solver, auction_id: auction::Id, solution_id: Option<solution::Id>, res: &Result<eth::TxId, Error>) {
     let kind = match res {
         Ok(hash) => notification::Settlement::Success(hash.clone()),
         Err(Error::Revert(hash)) => notification::Settlement::Revert(hash.clone()),
         Err(Error::Other(_)) => notification::Settlement::Fail,
     };
 
-    solver.notify(Some(auction_id), notification::Kind::Settled(kind));
-=======
+    solver.notify(Some(auction_id), solution_id, notification::Kind::Settled(kind));
+}
+
 pub fn duplicated_solution_id(
     solver: &Solver,
     auction_id: Option<auction::Id>,
@@ -104,5 +99,4 @@
         solution_id,
         notification::Kind::DuplicatedSolutionId,
     );
->>>>>>> a7f2f65f
 }