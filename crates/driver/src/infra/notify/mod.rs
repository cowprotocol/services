--- conflicted
+++ resolved
@@ -63,25 +63,10 @@
 ) {
     let notification = match err {
         solution::Error::UntrustedInternalization(tokens) => {
-<<<<<<< HEAD
             notification::Kind::NonBufferableTokensUsed(tokens.clone())
         }
         solution::Error::SolverAccountInsufficientBalance(required) => {
             notification::Kind::SolverAccountInsufficientBalance(*required)
-=======
-            solver.notify(
-                auction_id,
-                Some(solution_id),
-                notification::Kind::NonBufferableTokensUsed(tokens.clone()),
-            );
-        }
-        solution::Error::SolverAccountInsufficientBalance(required) => {
-            solver.notify(
-                auction_id,
-                Some(solution_id),
-                notification::Kind::SolverAccountInsufficientBalance(*required),
-            );
->>>>>>> 80285fc6
         }
         solution::Error::Blockchain(_) => return,
         solution::Error::Boundary(_) => return,
@@ -95,7 +80,7 @@
         solution::Error::DifferentSolvers => return,
     };
 
-    solver.notify(auction_id, solution_id, notification);
+    solver.notify(auction_id, Some(solution_id), notification);
 }
 
 pub fn executed(
