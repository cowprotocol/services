use {
    crate::domain::{
<<<<<<< HEAD
        competition::{auction, solution},
        eth::{self, Ether, TokenAddress},
=======
        competition::{auction, solution, ObjectiveValue, Score, SuccessProbability},
        eth::{Ether, TokenAddress},
>>>>>>> a7f2f65f
    },
    std::collections::BTreeSet,
};

/// A notification is sent to the solvers in case a solution failed validation.
#[derive(Debug)]
pub struct Notification {
    pub auction_id: Option<auction::Id>,
    pub solution_id: solution::Id,
    pub kind: Kind,
}

#[derive(Debug)]
pub enum Kind {
    /// The solution doesn't contain any user orders.
    EmptySolution,
    /// No valid score could be computed for the solution.
    ScoringFailed(ScoreKind),
    /// Solution aimed to internalize tokens that are not considered safe to
    /// keep in the settlement contract.
    NonBufferableTokensUsed(BTreeSet<TokenAddress>),
    /// Solver don't have enough balance to submit the solution onchain.
    SolverAccountInsufficientBalance(Ether),
<<<<<<< HEAD
    /// Result of winning solver trying to settle the transaction onchain.
    Settled(Settlement),
}

#[derive(Debug)]
pub enum Settlement {
    /// Winning solver settled successfully transaction onchain.
    Success(eth::TxId),
    /// Winning solver mined reverted transaction.
    Revert(eth::TxId),
    /// Winning solver failed to settle the transaction onchain.
    Fail,
=======
    /// Solution received from solver engine don't have unique id.
    DuplicatedSolutionId,
}

#[derive(Debug)]
pub enum ScoreKind {
    ZeroScore,
    ObjectiveValueNonPositive,
    SuccessProbabilityOutOfRange(SuccessProbability),
    ScoreHigherThanObjective(Score, ObjectiveValue),
>>>>>>> a7f2f65f
}<|MERGE_RESOLUTION|>--- conflicted
+++ resolved
@@ -1,12 +1,7 @@
 use {
     crate::domain::{
-<<<<<<< HEAD
-        competition::{auction, solution},
         eth::{self, Ether, TokenAddress},
-=======
         competition::{auction, solution, ObjectiveValue, Score, SuccessProbability},
-        eth::{Ether, TokenAddress},
->>>>>>> a7f2f65f
     },
     std::collections::BTreeSet,
 };
@@ -30,9 +25,18 @@
     NonBufferableTokensUsed(BTreeSet<TokenAddress>),
     /// Solver don't have enough balance to submit the solution onchain.
     SolverAccountInsufficientBalance(Ether),
-<<<<<<< HEAD
+    /// Solution received from solver engine don't have unique id.
+    DuplicatedSolutionId,
     /// Result of winning solver trying to settle the transaction onchain.
     Settled(Settlement),
+}
+
+#[derive(Debug)]
+pub enum ScoreKind {
+    ZeroScore,
+    ObjectiveValueNonPositive,
+    SuccessProbabilityOutOfRange(SuccessProbability),
+    ScoreHigherThanObjective(Score, ObjectiveValue),
 }
 
 #[derive(Debug)]
@@ -43,16 +47,4 @@
     Revert(eth::TxId),
     /// Winning solver failed to settle the transaction onchain.
     Fail,
-=======
-    /// Solution received from solver engine don't have unique id.
-    DuplicatedSolutionId,
-}
-
-#[derive(Debug)]
-pub enum ScoreKind {
-    ZeroScore,
-    ObjectiveValueNonPositive,
-    SuccessProbabilityOutOfRange(SuccessProbability),
-    ScoreHigherThanObjective(Score, ObjectiveValue),
->>>>>>> a7f2f65f
 }