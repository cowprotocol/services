use {
    crate::domain::{
        competition::{auction, solution, ObjectiveValue, Score, SuccessProbability},
        eth::{self, Ether, TokenAddress},
    },
    std::collections::BTreeSet,
};

/// A notification sent to solvers in case of important events in the driver.
#[derive(Debug)]
pub struct Notification {
    pub auction_id: Option<auction::Id>,
    pub solution_id: solution::Id,
    pub kind: Kind,
}

pub type RequiredEther = Ether;
pub type TokensUsed = BTreeSet<TokenAddress>;

#[derive(Debug)]
pub enum Kind {
    /// The solution doesn't contain any user orders.
    EmptySolution,
<<<<<<< HEAD
    /// Failed simulation during competition.
    SimulationFailed(eth::Tx),
=======
    /// Solution received from solver engine don't have unique id.
    DuplicatedSolutionId,
>>>>>>> 33acf413
    /// No valid score could be computed for the solution.
    ScoringFailed(ScoreKind),
    /// Solution aimed to internalize tokens that are not considered safe to
    /// keep in the settlement contract.
    NonBufferableTokensUsed(TokensUsed),
    /// Solver don't have enough balance to submit the solution onchain.
    SolverAccountInsufficientBalance(RequiredEther),
    /// Result of winning solver trying to settle the transaction onchain.
    Settled(Settlement),
}

#[derive(Debug)]
pub enum ScoreKind {
    /// The solution has zero score. Zero score solutions are not allowed as per
    /// CIP20 definition. The main reason being that reference score is zero,
    /// and if only one solution is in competition with zero score, that
    /// solution would receive 0 reward (reward = score - reference score).
    ZeroScore,
    /// Objective value is defined as surplus + fees - gas costs. Protocol
    /// doesn't allow solutions that cost more than they bring to the users and
    /// protocol.
    ObjectiveValueNonPositive,
    /// Solution has success probability that is outside of the allowed range
    /// [0, 1]
    SuccessProbabilityOutOfRange(SuccessProbability),
    /// Protocol does not allow solutions that are claimed to be "better" than
    /// the actual value they bring (objective value). It is expected that score
    /// is always lower than objective value, because there is always some
    /// revert risk that needs to be incorporated into the score and lower it.
    ScoreHigherThanObjective(Score, ObjectiveValue),
}

type TransactionHash = eth::TxId;

#[derive(Debug)]
pub enum Settlement {
    /// Winning solver settled successfully transaction onchain.
    Success(TransactionHash),
    /// Winning solver mined reverted transaction.
    Revert(TransactionHash),
    /// Transaction started reverting during the submission.
    SimulationRevert,
    /// Winning solver failed to settle the transaction onchain.
    Fail,
}<|MERGE_RESOLUTION|>--- conflicted
+++ resolved
@@ -5,6 +5,11 @@
     },
     std::collections::BTreeSet,
 };
+
+type RequiredEther = Ether;
+type TokensUsed = BTreeSet<TokenAddress>;
+type TransactionHash = eth::TxId;
+type Transaction = eth::Tx;
 
 /// A notification sent to solvers in case of important events in the driver.
 #[derive(Debug)]
@@ -14,20 +19,14 @@
     pub kind: Kind,
 }
 
-pub type RequiredEther = Ether;
-pub type TokensUsed = BTreeSet<TokenAddress>;
-
 #[derive(Debug)]
 pub enum Kind {
     /// The solution doesn't contain any user orders.
     EmptySolution,
-<<<<<<< HEAD
-    /// Failed simulation during competition.
-    SimulationFailed(eth::Tx),
-=======
     /// Solution received from solver engine don't have unique id.
     DuplicatedSolutionId,
->>>>>>> 33acf413
+    /// Failed simulation during competition.
+    SimulationFailed(Transaction),
     /// No valid score could be computed for the solution.
     ScoringFailed(ScoreKind),
     /// Solution aimed to internalize tokens that are not considered safe to
@@ -60,8 +59,6 @@
     ScoreHigherThanObjective(Score, ObjectiveValue),
 }
 
-type TransactionHash = eth::TxId;
-
 #[derive(Debug)]
 pub enum Settlement {
     /// Winning solver settled successfully transaction onchain.
