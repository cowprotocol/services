use {
    crate::domain::{
        competition::{auction, solution},
<<<<<<< HEAD
        eth::{self, TokenAddress},
=======
        eth::{Ether, TokenAddress},
>>>>>>> 68c4331b
    },
    std::collections::BTreeSet,
};

/// A notification is sent to the solvers in case a solution failed validation.
#[derive(Debug)]
pub struct Notification {
    pub auction_id: Option<auction::Id>,
    pub kind: Kind,
}

#[derive(Debug)]
pub enum Kind {
    /// The solution doesn't contain any user orders.
    EmptySolution(solution::Id),
    /// No valid score could be computed for the solution.
    ScoringFailed,
    /// Solution aimed to internalize tokens that are not considered safe to
    /// keep in the settlement contract.
    NonBufferableTokensUsed(BTreeSet<TokenAddress>),
<<<<<<< HEAD
    /// Solver balance too low to cover the execution costs.
    SolverAccountInsufficientBalance,
    /// Result of winning solver trying to settle the transaction onchain.
    Settled(SettleKind),
}

#[derive(Debug)]
pub enum SettleKind {
    /// Winning solver settled successfully transaction onchain.
    Settled(eth::TxId),
    /// Winning solver mined reverted transaction.
    Reverted(eth::TxId),
    /// Winning solver failed to settle the transaction onchain.
    Failed,
=======
    /// Solver don't have enough balance to submit the solution onchain.
    SolverAccountInsufficientBalance(Ether),
>>>>>>> 68c4331b
}<|MERGE_RESOLUTION|>--- conflicted
+++ resolved
@@ -1,11 +1,7 @@
 use {
     crate::domain::{
         competition::{auction, solution},
-<<<<<<< HEAD
-        eth::{self, TokenAddress},
-=======
-        eth::{Ether, TokenAddress},
->>>>>>> 68c4331b
+        eth::{self, Ether, TokenAddress},
     },
     std::collections::BTreeSet,
 };
@@ -26,9 +22,8 @@
     /// Solution aimed to internalize tokens that are not considered safe to
     /// keep in the settlement contract.
     NonBufferableTokensUsed(BTreeSet<TokenAddress>),
-<<<<<<< HEAD
     /// Solver balance too low to cover the execution costs.
-    SolverAccountInsufficientBalance,
+    SolverAccountInsufficientBalance(Ether),
     /// Result of winning solver trying to settle the transaction onchain.
     Settled(SettleKind),
 }
@@ -41,8 +36,4 @@
     Reverted(eth::TxId),
     /// Winning solver failed to settle the transaction onchain.
     Failed,
-=======
-    /// Solver don't have enough balance to submit the solution onchain.
-    SolverAccountInsufficientBalance(Ether),
->>>>>>> 68c4331b
 }