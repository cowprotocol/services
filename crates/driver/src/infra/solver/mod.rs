use {
    super::notify,
    crate::{
        domain::{
            competition::{
                auction::{self, Auction},
                bad_tokens,
                order,
                solution::{self, Solution},
            },
            eth,
            liquidity,
            time::Remaining,
        },
        infra::{
            self,
            blockchain::Ethereum,
            config::file::FeeHandler,
            persistence::{Persistence, S3},
        },
        util,
    },
    alloy::{
        consensus::SignableTransaction,
        network::TxSigner,
        primitives::Address,
        signers::{Signature, aws::AwsSigner, local::PrivateKeySigner},
    },
    anyhow::Result,
    derive_more::{From, Into},
    num::BigRational,
    observe::tracing::tracing_headers,
    reqwest::header::HeaderName,
    std::{
        collections::HashMap,
        time::{Duration, Instant},
    },
    thiserror::Error,
    tracing::{Instrument, instrument},
};

pub mod dto;

// TODO At some point I should be checking that the names are unique, I don't
// think I'm doing that.
/// The solver name. The user can configure this to be anything that they like.
/// The name uniquely identifies each solver in case there's more than one of
/// them.
#[derive(Debug, Clone, From, Into)]
pub struct Name(pub String);

impl Name {
    pub fn as_str(&self) -> &str {
        &self.0
    }
}

impl std::fmt::Display for Name {
    fn fmt(&self, f: &mut std::fmt::Formatter<'_>) -> std::fmt::Result {
        f.write_str(self.as_str())
    }
}

#[derive(Debug, Clone)]
pub struct Slippage {
    pub relative: BigRational,
    pub absolute: Option<eth::Ether>,
}

#[derive(Clone, Copy, Debug)]
pub enum Liquidity {
    /// Liquidity should be fetched and included in the auction sent to this
    /// solver.
    Fetch,
    /// The solver does not need liquidity, so fetching can be skipped for this
    /// solver.
    Skip,
}

#[derive(Clone, Copy, Debug)]
pub struct Timeouts {
    /// Maximum time allocated for http request/reponse to propagate through
    /// network.
    pub http_delay: chrono::Duration,
    /// Maximum time allocated for solver engines to return the solutions back
    /// to the driver, in percentage of total driver deadline.
    pub solving_share_of_deadline: util::Percent,
}

#[derive(Clone, Copy, Debug, PartialEq)]
pub struct ManageNativeToken {
    /// If true wraps ETH address
    pub wrap_address: bool,
    /// If true inserts unwrap interactions
    pub insert_unwraps: bool,
}

/// Solvers are controlled by the driver. Their job is to search for solutions
/// to auctions. They do this in various ways, often by analyzing different AMMs
/// on the Ethereum blockchain.
#[derive(Debug, Clone)]
pub struct Solver {
    client: reqwest::Client,
    config: Config,
    eth: Ethereum,
    persistence: Persistence,
}

#[derive(Debug, Clone)]
pub enum Account {
    PrivateKey(PrivateKeySigner),
    Kms(AwsSigner),
<<<<<<< HEAD
=======
    Address(Address),
>>>>>>> fdb2ce80
}

#[async_trait::async_trait]
impl TxSigner<Signature> for Account {
    fn address(&self) -> Address {
        match self {
            Account::PrivateKey(local_signer) => local_signer.address(),
            Account::Kms(aws_signer) => aws_signer.address(),
<<<<<<< HEAD
=======
            Account::Address(address) => *address,
>>>>>>> fdb2ce80
        }
    }

    async fn sign_transaction(
        &self,
        tx: &mut dyn SignableTransaction<Signature>,
    ) -> alloy::signers::Result<Signature> {
        match self {
            Account::PrivateKey(local_signer) => local_signer.sign_transaction(tx).await,
            Account::Kms(aws_signer) => aws_signer.sign_transaction(tx).await,
<<<<<<< HEAD
=======
            // The address actually can't sign anything but for TxSigner only the Tx matters
            Account::Address(_) => Err(alloy::signers::Error::UnsupportedOperation(
                alloy::signers::UnsupportedSignerOperation::SignHash,
            )),
>>>>>>> fdb2ce80
        }
    }
}

impl From<PrivateKeySigner> for Account {
    fn from(value: PrivateKeySigner) -> Self {
        Self::PrivateKey(value)
    }
}

impl From<AwsSigner> for Account {
    fn from(value: AwsSigner) -> Self {
        Self::Kms(value)
    }
}

#[derive(Debug, Clone)]
pub struct Config {
    /// The endpoint of the solver, including the path (commonly "/solve").
    pub endpoint: url::Url,
    pub name: Name,
    /// The acceptable slippage for this solver.
    pub slippage: Slippage,
    /// Whether or not liquidity is used by this solver.
    pub liquidity: Liquidity,
    /// The private key of this solver, used for settlement submission.
    pub account: Account,
    /// How much time to spend for each step of the solving and competition.
    pub timeouts: Timeouts,
    /// HTTP headers that should be added to every request.
    pub request_headers: HashMap<String, String>,
    /// Determines whether the `solver` or the `driver` handles the fees
    pub fee_handler: FeeHandler,
    /// Use limit orders for quoting
    /// TODO: Remove once all solvers are moved to use limit orders for quoting
    pub quote_using_limit_orders: bool,
    pub merge_solutions: SolutionMerging,
    /// S3 configuration for storing the auctions in the form they are sent to
    /// the solver engine
    pub s3: Option<S3>,
    /// Whether the native token is wrapped or not when sent to the solvers
    pub solver_native_token: ManageNativeToken,
    /// Which `tx.origin` is required to make quote verification pass.
    pub quote_tx_origin: Option<eth::Address>,
    pub response_size_limit_max_bytes: usize,
    pub bad_token_detection: BadTokenDetection,
    /// Max size of the pending settlements queue.
    pub settle_queue_size: usize,
    /// Whether flashloan hints should be sent to the solver.
    pub flashloans_enabled: bool,
    /// Defines at which block the liquidity needs to be fetched on /solve
    /// requests.
    pub fetch_liquidity_at_block: infra::liquidity::AtBlock,
}

impl Solver {
    pub async fn try_new(config: Config, eth: Ethereum) -> Result<Self> {
        let mut headers = reqwest::header::HeaderMap::new();
        headers.insert(
            reqwest::header::CONTENT_TYPE,
            "application/json".parse().unwrap(),
        );
        headers.insert(reqwest::header::ACCEPT, "application/json".parse().unwrap());

        for (key, val) in config.request_headers.iter() {
            let header_name = HeaderName::try_from(key)?;
            headers.insert(header_name, val.parse()?);
        }

        let persistence = Persistence::build(&config).await;

        Ok(Self {
            client: reqwest::ClientBuilder::new()
                .default_headers(headers)
                .build()?,
            config,
            eth,
            persistence,
        })
    }

    pub fn bad_token_detection(&self) -> &BadTokenDetection {
        &self.config.bad_token_detection
    }

    pub fn persistence(&self) -> Persistence {
        self.persistence.clone()
    }

    pub fn name(&self) -> &Name {
        &self.config.name
    }

    /// The slippage configuration of this solver.
    pub fn slippage(&self) -> &Slippage {
        &self.config.slippage
    }

    /// The liquidity configuration of this solver
    pub fn liquidity(&self) -> Liquidity {
        self.config.liquidity
    }

    /// The blockchain address of this solver.
    pub fn address(&self) -> eth::Address {
        self.config.account.address()
    }

    /// The account which should be used to sign settlements for this solver.
    pub fn account(&self) -> Account {
        self.config.account.clone()
    }

    /// Timeout configuration for this solver.
    pub fn timeouts(&self) -> Timeouts {
        self.config.timeouts
    }

    /// Use limit orders for quoting instead of market orders
    pub fn quote_using_limit_orders(&self) -> bool {
        self.config.quote_using_limit_orders
    }

    pub fn solution_merging(&self) -> SolutionMerging {
        self.config.merge_solutions
    }

    pub fn solver_native_token(&self) -> ManageNativeToken {
        self.config.solver_native_token
    }

    pub fn quote_tx_origin(&self) -> &Option<eth::Address> {
        &self.config.quote_tx_origin
    }

    pub fn settle_queue_size(&self) -> usize {
        self.config.settle_queue_size
    }

    pub fn fetch_liquidity_at_block(&self) -> infra::liquidity::AtBlock {
        self.config.fetch_liquidity_at_block.clone()
    }

    /// Make a POST request instructing the solver to solve an auction.
    /// Allocates at most `timeout` time for the solving.
    #[instrument(name = "solver_engine", skip_all)]
    pub async fn solve(
        &self,
        auction: &Auction,
        liquidity: &[liquidity::Liquidity],
    ) -> Result<Vec<Solution>, Error> {
        let start = Instant::now();

        let flashloan_hints = self.assemble_flashloan_hints(auction);
        let wrappers = self.assemble_wrappers(auction);

        // Fetch the solutions from the solver.
        let weth = self.eth.contracts().weth_address();
        let auction_dto = dto::auction::new(
            auction,
            liquidity,
            weth,
            self.config.fee_handler,
            self.config.solver_native_token,
            &flashloan_hints,
            &wrappers,
            auction.deadline(self.timeouts()).solvers(),
        );

        let body = {
            // pre-allocate a big enough buffer to avoid re-allocating memory
            // as the request gets serialized
            const BYTES_PER_ORDER: usize = 1_300;
            let mut buffer = Vec::with_capacity(auction.orders().len() * BYTES_PER_ORDER);
            serde_json::to_writer(&mut buffer, &auction_dto).unwrap();
            String::from_utf8(buffer).expect("serde_json only writes valid utf8")
        };

        if let Some(id) = auction.id() {
            // Only auctions with IDs are real auctions (/quote requests don't have an ID).
            // Only for those it makes sense to archive them and measure the execution time.
            self.persistence.archive_auction(id, &auction_dto);
            ::observe::metrics::metrics().measure_auction_overhead(
                start,
                "driver",
                "serialize_request",
            );
        }

        let url = shared::url::join(&self.config.endpoint, "solve");
        super::observe::solver_request(&url, &body);
        let timeout = match auction.deadline(self.timeouts()).solvers().remaining() {
            Ok(timeout) => timeout,
            Err(_) => {
                tracing::warn!("auction deadline exceeded before sending request to solver");
                return Ok(Default::default());
            }
        };
        let mut req = self
            .client
            .post(url.clone())
            .body(body)
            .headers(tracing_headers())
            .timeout(timeout);
        if let Some(id) = observe::distributed_tracing::request_id::from_current_span() {
            req = req.header("X-REQUEST-ID", id);
        }
        super::observe::sending_solve_request(self.config.name.as_str(), timeout);
        let started_at = std::time::Instant::now();
        let res = util::http::send(self.config.response_size_limit_max_bytes, req).await;
        super::observe::solver_response(
            &url,
            res.as_deref(),
            self.config.name.as_str(),
            started_at.elapsed(),
        );
        let res = res?;
        let res: solvers_dto::solution::Solutions =
            serde_json::from_str(&res).inspect_err(|err| {
                tracing::warn!(res, ?err, "failed to parse solver response");
                self.notify(
                    auction.id(),
                    None,
                    notify::Kind::DeserializationError(format!("Request format invalid: {err}")),
                );
            })?;
        let solutions = dto::Solutions::from(res).into_domain(
            auction,
            liquidity,
            weth,
            self.clone(),
            &flashloan_hints,
        )?;

        super::observe::solutions(&solutions, auction.surplus_capturing_jit_order_owners());
        Ok(solutions)
    }

    fn assemble_flashloan_hints(&self, auction: &Auction) -> HashMap<order::Uid, eth::Flashloan> {
        if !self.config.flashloans_enabled {
            return Default::default();
        }

        auction
            .orders()
            .iter()
            .flat_map(|order| {
                let hint = order.app_data.flashloan()?;
                let flashloan = eth::Flashloan {
                    liquidity_provider: hint.liquidity_provider.into(),
                    protocol_adapter: hint.protocol_adapter.into(),
                    receiver: hint.receiver,
                    token: hint.token.into(),
                    amount: hint.amount.into(),
                };
                Some((order.uid, flashloan))
            })
            .collect()
    }

    fn assemble_wrappers(&self, auction: &Auction) -> dto::auction::WrapperCalls {
        auction
            .orders()
            .iter()
            .filter_map(|order| {
                let wrappers = order.app_data.wrappers();
                if wrappers.is_empty() {
                    return None;
                }
                let wrapper_calls = wrappers
                    .iter()
                    .map(|w| solvers_dto::auction::WrapperCall {
                        address: w.address,
                        data: w.data.clone(),
                        is_omittable: w.is_omittable,
                    })
                    .collect();
                Some((order.uid, wrapper_calls))
            })
            .collect()
    }

    /// Make a fire and forget POST request to notify the solver about an event.
    pub fn notify(
        &self,
        auction_id: Option<auction::Id>,
        solution_id: Option<solution::Id>,
        kind: notify::Kind,
    ) {
        let body =
            serde_json::to_string(&dto::notification::new(auction_id, solution_id, kind)).unwrap();
        let url = shared::url::join(&self.config.endpoint, "notify");
        super::observe::solver_request(&url, &body);
        let mut req = self.client.post(url).body(body).headers(tracing_headers());
        if let Some(id) = observe::distributed_tracing::request_id::from_current_span() {
            req = req.header("X-REQUEST-ID", id);
        }
        let response_size = self.config.response_size_limit_max_bytes;
        let future = async move {
            if let Err(error) = util::http::send(response_size, req).await {
                tracing::warn!(?error, "failed to notify solver");
            }
        };
        tokio::task::spawn(future.in_current_span());
    }

    pub fn config(&self) -> &Config {
        &self.config
    }
}

/// Controls whether or not the driver is allowed to merge multiple solutions
/// of the same solver to produce an overall better solution.
#[derive(Debug, Clone, Copy)]
pub enum SolutionMerging {
    Allowed {
        max_orders_per_merged_solution: usize,
    },
    Forbidden,
}

#[derive(Debug, Error)]
pub enum Error {
    #[error("HTTP error: {0:?}")]
    Http(#[from] util::http::Error),
    #[error("JSON deserialization error: {0:?}")]
    Deserialize(#[from] serde_json::Error),
    #[error("solver dto error: {0}")]
    Dto(#[from] dto::Error),
}

impl Error {
    pub fn is_timeout(&self) -> bool {
        match self {
            Self::Http(util::http::Error::Response(err)) => err.is_timeout(),
            _ => false,
        }
    }
}

#[derive(Debug, Clone)]
pub struct BadTokenDetection {
    /// Tokens that are explicitly allow- or deny-listed.
    pub tokens_supported: HashMap<eth::TokenAddress, bad_tokens::Quality>,
    pub enable_simulation_strategy: bool,
    pub enable_metrics_strategy: bool,
    pub metrics_strategy_failure_ratio: f64,
    pub metrics_strategy_required_measurements: u32,
    pub metrics_strategy_log_only: bool,
    pub metrics_strategy_token_freeze_time: Duration,
}<|MERGE_RESOLUTION|>--- conflicted
+++ resolved
@@ -110,10 +110,7 @@
 pub enum Account {
     PrivateKey(PrivateKeySigner),
     Kms(AwsSigner),
-<<<<<<< HEAD
-=======
     Address(Address),
->>>>>>> fdb2ce80
 }
 
 #[async_trait::async_trait]
@@ -122,10 +119,7 @@
         match self {
             Account::PrivateKey(local_signer) => local_signer.address(),
             Account::Kms(aws_signer) => aws_signer.address(),
-<<<<<<< HEAD
-=======
             Account::Address(address) => *address,
->>>>>>> fdb2ce80
         }
     }
 
@@ -136,13 +130,10 @@
         match self {
             Account::PrivateKey(local_signer) => local_signer.sign_transaction(tx).await,
             Account::Kms(aws_signer) => aws_signer.sign_transaction(tx).await,
-<<<<<<< HEAD
-=======
             // The address actually can't sign anything but for TxSigner only the Tx matters
             Account::Address(_) => Err(alloy::signers::Error::UnsupportedOperation(
                 alloy::signers::UnsupportedSignerOperation::SignHash,
             )),
->>>>>>> fdb2ce80
         }
     }
 }
