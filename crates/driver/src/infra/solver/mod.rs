--- conflicted
+++ resolved
@@ -124,12 +124,9 @@
     /// Which `tx.origin` is required to make quote verification pass.
     pub quote_tx_origin: Option<eth::Address>,
     pub response_size_limit_max_bytes: usize,
-<<<<<<< HEAD
+    pub bad_token_detection: BadTokenDetection,
     /// Max size of the pending settlements queue.
     pub settle_queue_size: usize,
-=======
-    pub bad_token_detection: BadTokenDetection,
->>>>>>> 14515740
 }
 
 impl Solver {
