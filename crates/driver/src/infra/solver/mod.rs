--- conflicted
+++ resolved
@@ -30,12 +30,9 @@
     anyhow::Result,
     derivative::Derivative,
     derive_more::{From, Into},
-<<<<<<< HEAD
     ethcontract::{Account, Account::Kms},
+    ethrpc::alloy::conversions::IntoLegacy,
     hex_literal::hex,
-=======
-    ethrpc::alloy::conversions::IntoLegacy,
->>>>>>> d22098cb
     num::BigRational,
     observe::tracing::tracing_headers,
     pod_sdk::{
@@ -232,7 +229,7 @@
         };
         let arbitrator = LocalArbitrator {
             max_winners: 10,
-            weth: H160::from_slice(&hex!("C02aaA39b223FE8D0A0e5C4F27eAD9083C756Cc2")).into(), //WrappedNativeToken is WETH
+            weth: H160::from_slice(&hex!("C02aaA39b223FE8D0A0e5C4F27eAD9083C756Cc2")).into(), /* WrappedNativeToken is WETH */
         };
         Ok(Self {
             client: reqwest::ClientBuilder::new()
