--- conflicted
+++ resolved
@@ -85,14 +85,8 @@
 #[serde(rename_all = "lowercase")]
 pub enum Kind {
     EmptySolution,
-<<<<<<< HEAD
+    DuplicatedSolutionId,
     SimulationFailed(Tx),
-    ScoringFailed(ScoreKind),
-    NonBufferableTokensUsed(BTreeSet<H160>),
-    SolverAccountInsufficientBalance(U256),
-=======
->>>>>>> 33acf413
-    DuplicatedSolutionId,
     ScoringFailed(ScoreKind),
     NonBufferableTokensUsed {
         tokens: BTreeSet<eth::H160>,
@@ -108,10 +102,10 @@
 #[derive(Debug, Serialize)]
 #[serde(rename_all = "camelCase")]
 pub struct Tx {
-    pub from: H160,
-    pub to: H160,
+    pub from: eth::H160,
+    pub to: eth::H160,
     pub input: Vec<u8>,
-    pub value: U256,
+    pub value: eth::U256,
 }
 
 #[serde_as]
