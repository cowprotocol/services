use {
    crate::{
        domain::{
            competition::{auction, solution},
            eth,
        },
        infra::notify,
        util::serialize,
    },
    serde::Serialize,
    serde_with::serde_as,
    std::collections::BTreeSet,
};

impl Notification {
    pub fn new(
        auction_id: Option<auction::Id>,
        solution_id: Option<solution::Id>,
        kind: notify::Kind,
    ) -> Self {
        Self {
            auction_id: auction_id.as_ref().map(ToString::to_string),
            solution_id: solution_id.map(|id| id.0),
            kind: match kind {
                notify::Kind::Timeout => Kind::Timeout,
                notify::Kind::EmptySolution => Kind::EmptySolution,
<<<<<<< HEAD
                notify::Kind::SimulationFailed(tx) => Kind::SimulationFailed(Tx {
                    from: tx.from.into(),
                    to: tx.to.into(),
                    input: tx.input.into(),
                    value: tx.value.into(),
                }),
                notify::Kind::ScoringFailed(notify::ScoreKind::ObjectiveValueNonPositive) => {
                    Kind::ScoringFailed(ScoreKind::ObjectiveValueNonPositive)
                }
=======
>>>>>>> 80285fc6
                notify::Kind::ScoringFailed(notify::ScoreKind::ZeroScore) => {
                    Kind::ScoringFailed(ScoreKind::ZeroScore)
                }
                notify::Kind::ScoringFailed(notify::ScoreKind::ScoreHigherThanQuality(
                    score,
                    quality,
                )) => Kind::ScoringFailed(ScoreKind::ScoreHigherThanQuality {
                    score: score.0.get(),
                    quality: quality.0,
                }),
                notify::Kind::ScoringFailed(notify::ScoreKind::SuccessProbabilityOutOfRange(
                    success_probability,
                )) => Kind::ScoringFailed(ScoreKind::SuccessProbabilityOutOfRange {
                    probability: success_probability,
                }),
                notify::Kind::ScoringFailed(notify::ScoreKind::ObjectiveValueNonPositive) => {
                    Kind::ScoringFailed(ScoreKind::ObjectiveValueNonPositive)
                }
                notify::Kind::NonBufferableTokensUsed(tokens) => Kind::NonBufferableTokensUsed {
                    tokens: tokens.into_iter().map(|token| token.0 .0).collect(),
                },
                notify::Kind::SolverAccountInsufficientBalance(required) => {
                    Kind::SolverAccountInsufficientBalance {
                        required: required.0,
                    }
                }
                notify::Kind::DuplicatedSolutionId => Kind::DuplicatedSolutionId,
                notify::Kind::Settled(kind) => Kind::Settled(match kind {
                    notify::Settlement::Success(hash) => Settlement::Success {
                        transaction: hash.0,
                    },
                    notify::Settlement::Revert(hash) => Settlement::Revert {
                        transaction: hash.0,
                    },
                    notify::Settlement::SimulationRevert => Settlement::SimulationRevert,
                    notify::Settlement::Fail => Settlement::Fail,
                }),
            },
        }
    }
}

#[serde_as]
#[derive(Debug, Serialize)]
#[serde(rename_all = "camelCase")]
pub struct Notification {
    auction_id: Option<String>,
    solution_id: Option<u64>,
    kind: Kind,
}

#[serde_as]
#[derive(Debug, Serialize)]
#[serde(rename_all = "lowercase")]
pub enum Kind {
    Timeout,
    EmptySolution,
    DuplicatedSolutionId,
    SimulationFailed(Tx),
    ScoringFailed(ScoreKind),
    NonBufferableTokensUsed {
        tokens: BTreeSet<eth::H160>,
    },
    SolverAccountInsufficientBalance {
        #[serde_as(as = "serialize::U256")]
        required: eth::U256,
    },
    Settled(Settlement),
}

#[serde_as]
#[derive(Debug, Serialize)]
#[serde(rename_all = "camelCase")]
pub struct Tx {
    pub from: eth::H160,
    pub to: eth::H160,
    #[serde_as(as = "serialize::Hex")]
    pub input: Vec<u8>,
    #[serde_as(as = "serialize::U256")]
    pub value: eth::U256,
}

#[serde_as]
#[derive(Debug, Serialize)]
#[serde(rename_all = "lowercase")]
pub enum ScoreKind {
    ZeroScore,
    ScoreHigherThanQuality {
        #[serde_as(as = "serialize::U256")]
        score: eth::U256,
        #[serde_as(as = "serialize::U256")]
        quality: eth::U256,
    },
    SuccessProbabilityOutOfRange {
        probability: f64,
    },
    ObjectiveValueNonPositive,
}

#[serde_as]
#[derive(Debug, Serialize)]
#[serde(rename_all = "lowercase")]
pub enum Settlement {
    Success { transaction: eth::H256 },
    Revert { transaction: eth::H256 },
    SimulationRevert,
    Fail,
}<|MERGE_RESOLUTION|>--- conflicted
+++ resolved
@@ -24,18 +24,12 @@
             kind: match kind {
                 notify::Kind::Timeout => Kind::Timeout,
                 notify::Kind::EmptySolution => Kind::EmptySolution,
-<<<<<<< HEAD
                 notify::Kind::SimulationFailed(tx) => Kind::SimulationFailed(Tx {
                     from: tx.from.into(),
                     to: tx.to.into(),
                     input: tx.input.into(),
                     value: tx.value.into(),
                 }),
-                notify::Kind::ScoringFailed(notify::ScoreKind::ObjectiveValueNonPositive) => {
-                    Kind::ScoringFailed(ScoreKind::ObjectiveValueNonPositive)
-                }
-=======
->>>>>>> 80285fc6
                 notify::Kind::ScoringFailed(notify::ScoreKind::ZeroScore) => {
                     Kind::ScoringFailed(ScoreKind::ZeroScore)
                 }
