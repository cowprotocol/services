use {
    crate::{
        domain::{
            competition::{auction, solution},
            eth,
        },
        infra::notify,
        util::serialize,
    },
    serde::Serialize,
    serde_with::serde_as,
    std::collections::{BTreeSet, HashMap},
    web3::types::AccessList,
};

impl Notification {
    pub fn new(
        auction_id: Option<auction::Id>,
        solution_id: Option<solution::Id>,
        kind: notify::Kind,
    ) -> Self {
        Self {
            auction_id: auction_id.as_ref().map(ToString::to_string),
            solution_id: solution_id.map(|id| id.0),
            kind: match kind {
                notify::Kind::Timeout => Kind::Timeout,
                notify::Kind::EmptySolution => Kind::EmptySolution,
                notify::Kind::SimulationFailed(tx) => Kind::SimulationFailed(Tx {
                    from: tx.from.into(),
                    to: tx.to.into(),
                    input: tx.input.into(),
                    value: tx.value.into(),
                    access_list: tx.access_list.into(),
                }),
                notify::Kind::ScoringFailed(notify::ScoreKind::ZeroScore) => {
                    Kind::ScoringFailed(ScoreKind::ZeroScore)
                }
                notify::Kind::ScoringFailed(notify::ScoreKind::ScoreHigherThanQuality(
                    score,
                    quality,
                )) => Kind::ScoringFailed(ScoreKind::ScoreHigherThanQuality {
                    score: score.0.get(),
                    quality: quality.0,
                }),
                notify::Kind::ScoringFailed(notify::ScoreKind::SuccessProbabilityOutOfRange(
                    success_probability,
                )) => Kind::ScoringFailed(ScoreKind::SuccessProbabilityOutOfRange {
                    probability: success_probability,
                }),
                notify::Kind::ScoringFailed(notify::ScoreKind::ObjectiveValueNonPositive(
                    quality,
                    gas_cost,
                )) => Kind::ScoringFailed(ScoreKind::ObjectiveValueNonPositive {
                    quality: quality.0,
                    gas_cost: gas_cost.get().0,
                }),
                notify::Kind::NonBufferableTokensUsed(tokens) => Kind::NonBufferableTokensUsed {
                    tokens: tokens.into_iter().map(|token| token.0 .0).collect(),
                },
                notify::Kind::SolverAccountInsufficientBalance(required) => {
                    Kind::SolverAccountInsufficientBalance {
                        required: required.0,
                    }
                }
                notify::Kind::AssetFlow(amounts) => Kind::AssetFlow {
                    amounts: amounts
                        .into_iter()
                        .map(|(token, amount)| (token.0 .0, amount.to_string()))
                        .collect(),
                },
                notify::Kind::DuplicatedSolutionId => Kind::DuplicatedSolutionId,
                notify::Kind::Settled(kind) => Kind::Settled(match kind {
                    notify::Settlement::Success(hash) => Settlement::Success {
                        transaction: hash.0,
                    },
                    notify::Settlement::Revert(hash) => Settlement::Revert {
                        transaction: hash.0,
                    },
                    notify::Settlement::SimulationRevert => Settlement::SimulationRevert,
                    notify::Settlement::Fail => Settlement::Fail,
                }),
            },
        }
    }
}

#[serde_as]
#[derive(Debug, Serialize)]
#[serde(rename_all = "camelCase")]
pub struct Notification {
    auction_id: Option<String>,
    solution_id: Option<u64>,
    kind: Kind,
}

#[serde_as]
#[derive(Debug, Serialize)]
#[serde(rename_all = "camelCase")]
pub enum Kind {
    Timeout,
    EmptySolution,
    DuplicatedSolutionId,
    SimulationFailed(Tx),
    ScoringFailed(ScoreKind),
    NonBufferableTokensUsed {
        tokens: BTreeSet<eth::H160>,
    },
    SolverAccountInsufficientBalance {
        #[serde_as(as = "serialize::U256")]
        required: eth::U256,
    },
    AssetFlow {
        amounts: HashMap<eth::H160, String>,
    },
    Settled(Settlement),
}

#[serde_as]
#[derive(Debug, Serialize)]
#[serde(rename_all = "camelCase")]
<<<<<<< HEAD
=======
pub struct Tx {
    pub from: eth::H160,
    pub to: eth::H160,
    #[serde_as(as = "serialize::Hex")]
    pub input: Vec<u8>,
    #[serde_as(as = "serialize::U256")]
    pub value: eth::U256,
    pub access_list: AccessList,
}

#[serde_as]
#[derive(Debug, Serialize)]
#[serde(rename_all = "lowercase")]
>>>>>>> bd205300
pub enum ScoreKind {
    ZeroScore,
    ScoreHigherThanQuality {
        #[serde_as(as = "serialize::U256")]
        score: eth::U256,
        #[serde_as(as = "serialize::U256")]
        quality: eth::U256,
    },
    SuccessProbabilityOutOfRange {
        probability: f64,
    },
    #[serde(rename_all = "camelCase")]
    ObjectiveValueNonPositive {
        #[serde_as(as = "serialize::U256")]
        quality: eth::U256,
        #[serde_as(as = "serialize::U256")]
        gas_cost: eth::U256,
    },
}

#[serde_as]
#[derive(Debug, Serialize)]
#[serde(rename_all = "lowercase")]
pub enum Settlement {
    Success { transaction: eth::H256 },
    Revert { transaction: eth::H256 },
    SimulationRevert,
    Fail,
}<|MERGE_RESOLUTION|>--- conflicted
+++ resolved
@@ -118,8 +118,6 @@
 #[serde_as]
 #[derive(Debug, Serialize)]
 #[serde(rename_all = "camelCase")]
-<<<<<<< HEAD
-=======
 pub struct Tx {
     pub from: eth::H160,
     pub to: eth::H160,
@@ -132,8 +130,7 @@
 
 #[serde_as]
 #[derive(Debug, Serialize)]
-#[serde(rename_all = "lowercase")]
->>>>>>> bd205300
+#[serde(rename_all = "camelCase")]
 pub enum ScoreKind {
     ZeroScore,
     ScoreHigherThanQuality {
