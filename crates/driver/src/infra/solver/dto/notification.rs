--- conflicted
+++ resolved
@@ -94,11 +94,7 @@
 
 #[serde_as]
 #[derive(Debug, Serialize)]
-<<<<<<< HEAD
-#[serde(rename_all = "camelCase")]
-=======
-#[serde(rename_all = "lowercase", tag = "kind")]
->>>>>>> d8ab6923
+#[serde(rename_all = "camelCase", tag = "kind")]
 pub enum Kind {
     Timeout,
     EmptySolution,
@@ -109,31 +105,6 @@
         tx: Tx,
         succeeded_once: bool,
     },
-<<<<<<< HEAD
-    Settled(Settlement),
-}
-
-type BlockNo = u64;
-
-#[serde_as]
-#[derive(Debug, Serialize)]
-#[serde(rename_all = "camelCase")]
-pub struct Tx {
-    pub from: eth::H160,
-    pub to: eth::H160,
-    #[serde_as(as = "serialize::Hex")]
-    pub input: Vec<u8>,
-    #[serde_as(as = "serialize::U256")]
-    pub value: eth::U256,
-    pub access_list: AccessList,
-}
-
-#[serde_as]
-#[derive(Debug, Serialize)]
-#[serde(rename_all = "camelCase")]
-pub enum ScoreKind {
-=======
->>>>>>> d8ab6923
     ZeroScore,
     ScoreHigherThanQuality {
         #[serde_as(as = "serialize::U256")]
@@ -176,13 +147,6 @@
 #[serde_as]
 #[derive(Debug, Serialize)]
 #[serde(rename_all = "camelCase")]
-<<<<<<< HEAD
-pub enum Settlement {
-    Success { transaction: eth::H256 },
-    Revert { transaction: eth::H256 },
-    SimulationRevert,
-    Fail,
-=======
 pub struct Tx {
     pub from: eth::H160,
     pub to: eth::H160,
@@ -191,5 +155,37 @@
     #[serde_as(as = "serialize::U256")]
     pub value: eth::U256,
     pub access_list: AccessList,
->>>>>>> d8ab6923
+}
+
+#[serde_as]
+#[derive(Debug, Serialize)]
+#[serde(rename_all = "camelCase")]
+pub enum ScoreKind {
+    ZeroScore,
+    ScoreHigherThanQuality {
+        #[serde_as(as = "serialize::U256")]
+        score: eth::U256,
+        #[serde_as(as = "serialize::U256")]
+        quality: eth::U256,
+    },
+    SuccessProbabilityOutOfRange {
+        probability: f64,
+    },
+    #[serde(rename_all = "camelCase")]
+    ObjectiveValueNonPositive {
+        #[serde_as(as = "serialize::U256")]
+        quality: eth::U256,
+        #[serde_as(as = "serialize::U256")]
+        gas_cost: eth::U256,
+    },
+}
+
+#[serde_as]
+#[derive(Debug, Serialize)]
+#[serde(rename_all = "camelCase")]
+pub enum Settlement {
+    Success { transaction: eth::H256 },
+    Revert { transaction: eth::H256 },
+    SimulationRevert,
+    Fail,
 }