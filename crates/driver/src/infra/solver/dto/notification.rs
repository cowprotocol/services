--- conflicted
+++ resolved
@@ -1,10 +1,7 @@
 use {
     crate::{
-<<<<<<< HEAD
         domain::{competition::auction, eth},
-=======
-        domain::competition::{auction, solution},
->>>>>>> a7f2f65f
+        domain::competition::solution,
         infra::notify,
     },
     primitive_types::{H160, U256},
@@ -47,16 +44,13 @@
                 ),
                 notify::Kind::SolverAccountInsufficientBalance(required) => {
                     Kind::SolverAccountInsufficientBalance(required.0)
-                }
-<<<<<<< HEAD
+                },
+                notify::Kind::DuplicatedSolutionId => Kind::DuplicatedSolutionId,
                 notify::Kind::Settled(kind) => Kind::Settled(match kind {
                     notify::Settlement::Success(hash) => Settlement::Success(hash.0),
                     notify::Settlement::Revert(hash) => Settlement::Revert(hash.0),
                     notify::Settlement::Fail => Settlement::Fail,
                 }),
-=======
-                notify::Kind::DuplicatedSolutionId => Kind::DuplicatedSolutionId,
->>>>>>> a7f2f65f
             },
         }
     }
@@ -79,26 +73,26 @@
     ScoringFailed(ScoreKind),
     NonBufferableTokensUsed(BTreeSet<H160>),
     SolverAccountInsufficientBalance(U256),
-<<<<<<< HEAD
+    DuplicatedSolutionId,
     Settled(Settlement),
-=======
-    DuplicatedSolutionId,
->>>>>>> a7f2f65f
 }
 
 #[serde_as]
 #[derive(Debug, Serialize)]
 #[serde(rename_all = "lowercase")]
-<<<<<<< HEAD
-pub enum Settlement {
-    Success(eth::H256),
-    Revert(eth::H256),
-    Fail,
-=======
 pub enum ScoreKind {
     ZeroScore,
     ObjectiveValueNonPositive,
     SuccessProbabilityOutOfRange(f64),
     ScoreHigherThanObjective { score: U256, objective_value: U256 },
->>>>>>> a7f2f65f
-}+}
+
+#[serde_as]
+#[derive(Debug, Serialize)]
+#[serde(rename_all = "lowercase")]
+pub enum Settlement {
+    Success(eth::H256),
+    Revert(eth::H256),
+    Fail,
+}
+
