use {
    crate::{
        domain::{competition, competition::order, eth, liquidity},
        infra::Solver,
        util::serialize,
    },
    itertools::Itertools,
    serde::Deserialize,
    serde_with::serde_as,
    std::collections::HashMap,
};

impl Solutions {
    pub fn into_domain(
        self,
        auction: &competition::Auction,
        liquidity: &[liquidity::Liquidity],
        weth: eth::WethAddress,
        solver: Solver,
    ) -> Result<Vec<competition::Solution>, super::Error> {
        self.solutions
            .into_iter()
            .map(|solution| {
                competition::Solution::new(
                    solution.id.into(),
                    solution
                        .trades
                        .into_iter()
                        .map(|trade| match trade {
                            Trade::Fulfillment(fulfillment) => {
                                let order = auction
                                    .orders()
                                    .iter()
                                    .find(|order| order.uid == fulfillment.order)
                                    // TODO this error should reference the UID
                                    .ok_or(super::Error(
                                        "invalid order UID specified in fulfillment"
                                    ))?
                                    .clone();

                                competition::solution::trade::Fulfillment::new(
                                    order,
                                    fulfillment.executed_amount.into(),
                                    match fulfillment.fee {
                                        Some(fee) => competition::solution::trade::Fee::Dynamic(
                                            competition::order::SellAmount(fee),
                                        ),
                                        None => competition::solution::trade::Fee::Static,
                                    },
                                )
                                .map(competition::solution::Trade::Fulfillment)
                                .map_err(
                                    |competition::solution::trade::InvalidExecutedAmount| {
                                        super::Error("invalid trade fulfillment")
                                    },
                                )
                            }
                            Trade::Jit(jit) => Ok(competition::solution::Trade::Jit(
                                competition::solution::trade::Jit::new(
                                    competition::order::Jit {
                                        sell: eth::Asset {
                                            amount: jit.order.sell_amount.into(),
                                            token: jit.order.sell_token.into(),
                                        },
                                        buy: eth::Asset {
                                            amount: jit.order.buy_amount.into(),
                                            token: jit.order.buy_token.into(),
                                        },
                                        fee: jit.order.fee_amount.into(),
                                        receiver: jit.order.receiver.into(),
                                        valid_to: jit.order.valid_to.into(),
                                        app_data: jit.order.app_data.into(),
                                        side: match jit.order.kind {
                                            Kind::Sell => competition::order::Side::Sell,
                                            Kind::Buy => competition::order::Side::Buy,
                                        },
                                        partially_fillable: jit.order.partially_fillable,
                                        sell_token_balance: match jit.order.sell_token_balance {
                                            SellTokenBalance::Erc20 => {
                                                competition::order::SellTokenBalance::Erc20
                                            }
                                            SellTokenBalance::Internal => {
                                                competition::order::SellTokenBalance::Internal
                                            }
                                            SellTokenBalance::External => {
                                                competition::order::SellTokenBalance::External
                                            }
                                        },
                                        buy_token_balance: match jit.order.buy_token_balance {
                                            BuyTokenBalance::Erc20 => {
                                                competition::order::BuyTokenBalance::Erc20
                                            }
                                            BuyTokenBalance::Internal => {
                                                competition::order::BuyTokenBalance::Internal
                                            }
                                        },
                                        signature: competition::order::Signature {
                                            scheme: match jit.order.signing_scheme {
                                                SigningScheme::Eip712 => {
                                                    competition::order::signature::Scheme::Eip712
                                                }
                                                SigningScheme::EthSign => {
                                                    competition::order::signature::Scheme::EthSign
                                                }
                                                SigningScheme::PreSign => {
                                                    competition::order::signature::Scheme::PreSign
                                                }
                                                SigningScheme::Eip1271 => {
                                                    competition::order::signature::Scheme::Eip1271
                                                }
                                            },
                                            data: jit.order.signature.into(),
                                            signer: solver.address(),
                                        },
                                    },
                                    jit.executed_amount.into(),
                                )
                                .map_err(
                                    |competition::solution::trade::InvalidExecutedAmount| {
                                        super::Error("invalid executed amount in JIT order")
                                    },
                                )?,
                            )),
                        })
                        .try_collect()?,
                    solution
                        .prices
                        .into_iter()
                        .map(|(address, price)| (address.into(), price))
                        .collect(),
                    solution
                        .interactions
                        .into_iter()
                        .map(|interaction| match interaction {
                            Interaction::Custom(interaction) => {
                                Ok(competition::solution::Interaction::Custom(
                                    competition::solution::interaction::Custom {
                                        target: interaction.target.into(),
                                        value: interaction.value.into(),
                                        call_data: interaction.call_data.into(),
                                        allowances: interaction
                                            .allowances
                                            .into_iter()
                                            .map(|allowance| {
                                                eth::Allowance {
                                                    token: allowance.token.into(),
                                                    spender: allowance.spender.into(),
                                                    amount: allowance.amount,
                                                }
                                                .into()
                                            })
                                            .collect(),
                                        inputs: interaction
                                            .inputs
                                            .into_iter()
                                            .map(|input| eth::Asset {
                                                amount: input.amount.into(),
                                                token: input.token.into(),
                                            })
                                            .collect(),
                                        outputs: interaction
                                            .outputs
                                            .into_iter()
                                            .map(|input| eth::Asset {
                                                amount: input.amount.into(),
                                                token: input.token.into(),
                                            })
                                            .collect(),
                                        internalize: interaction.internalize,
                                    },
                                ))
                            }
                            Interaction::Liquidity(interaction) => {
                                let liquidity = liquidity
                                    .iter()
                                    .find(|liquidity| liquidity.id == interaction.id)
                                    .ok_or(super::Error(
                                        "invalid liquidity ID specified in interaction",
                                    ))?
                                    .to_owned();
                                Ok(competition::solution::Interaction::Liquidity(
                                    competition::solution::interaction::Liquidity {
                                        liquidity,
                                        input: eth::Asset {
                                            amount: interaction.input_amount.into(),
                                            token: interaction.input_token.into(),
                                        },
                                        output: eth::Asset {
                                            amount: interaction.output_amount.into(),
                                            token: interaction.output_token.into(),
                                        },
                                        internalize: interaction.internalize,
                                    },
                                ))
                            }
                        })
                        .try_collect()?,
                    solver.clone(),
                    match solution.score {
                        Score::Solver { score } => {
                            competition::solution::SolverScore::Solver(score)
                        }
                        Score::RiskAdjusted {
                            success_probability,
                        } => competition::solution::SolverScore::RiskAdjusted(success_probability),
                    },
                    weth,
                )
                .map_err(|competition::solution::InvalidClearingPrices| {
                    super::Error("invalid clearing prices")
                })
            })
            .collect()
    }
}

#[serde_as]
#[derive(Debug, Deserialize)]
#[serde(rename_all = "camelCase", deny_unknown_fields)]
pub struct Solutions {
    solutions: Vec<Solution>,
}

#[serde_as]
#[derive(Debug, Deserialize)]
#[serde(rename_all = "camelCase", deny_unknown_fields)]
pub struct Solution {
    id: u64,
    #[serde_as(as = "HashMap<_, serialize::U256>")]
    prices: HashMap<eth::H160, eth::U256>,
    trades: Vec<Trade>,
    interactions: Vec<Interaction>,
    score: Score,
}

#[derive(Debug, Deserialize)]
#[serde(tag = "kind", rename_all = "camelCase", deny_unknown_fields)]
enum Trade {
    Fulfillment(Fulfillment),
    Jit(JitTrade),
}

#[serde_as]
#[derive(Debug, Deserialize)]
#[serde(rename_all = "camelCase", deny_unknown_fields)]
struct Fulfillment {
    #[serde_as(as = "serialize::Hex")]
    order: [u8; order::UID_LEN],
    #[serde_as(as = "serialize::U256")]
    executed_amount: eth::U256,
    #[serde_as(as = "Option<serialize::U256>")]
    fee: Option<eth::U256>,
}

#[serde_as]
#[derive(Debug, Deserialize)]
#[serde(rename_all = "camelCase", deny_unknown_fields)]
struct JitTrade {
    order: JitOrder,
    #[serde_as(as = "serialize::U256")]
    executed_amount: eth::U256,
}

#[serde_as]
#[derive(Debug, Deserialize)]
#[serde(rename_all = "camelCase", deny_unknown_fields)]
struct JitOrder {
    sell_token: eth::H160,
    buy_token: eth::H160,
    receiver: eth::H160,
    #[serde_as(as = "serialize::U256")]
    sell_amount: eth::U256,
    #[serde_as(as = "serialize::U256")]
    buy_amount: eth::U256,
    valid_to: u32,
    #[serde_as(as = "serialize::Hex")]
    app_data: [u8; order::APP_DATA_LEN],
    #[serde_as(as = "serialize::U256")]
    fee_amount: eth::U256,
    kind: Kind,
    partially_fillable: bool,
    sell_token_balance: SellTokenBalance,
    buy_token_balance: BuyTokenBalance,
    signing_scheme: SigningScheme,
    #[serde_as(as = "serialize::Hex")]
    signature: Vec<u8>,
}

#[derive(Debug, Deserialize)]
#[serde(rename_all = "camelCase", deny_unknown_fields)]
enum Kind {
    Sell,
    Buy,
}

#[derive(Debug, Deserialize)]
#[serde(tag = "kind", rename_all = "camelCase", deny_unknown_fields)]
enum Interaction {
    Liquidity(LiquidityInteraction),
    Custom(CustomInteraction),
}

#[serde_as]
#[derive(Debug, Deserialize)]
#[serde(rename_all = "camelCase", deny_unknown_fields)]
struct LiquidityInteraction {
    internalize: bool,
    #[serde_as(as = "serde_with::DisplayFromStr")]
    id: usize,
    input_token: eth::H160,
    output_token: eth::H160,
    #[serde_as(as = "serialize::U256")]
    input_amount: eth::U256,
    #[serde_as(as = "serialize::U256")]
    output_amount: eth::U256,
}

#[serde_as]
#[derive(Debug, Deserialize)]
#[serde(rename_all = "camelCase", deny_unknown_fields)]
struct CustomInteraction {
    internalize: bool,
    target: eth::H160,
    #[serde_as(as = "serialize::U256")]
    value: eth::U256,
    #[serde_as(as = "serialize::Hex")]
    call_data: Vec<u8>,
    allowances: Vec<Allowance>,
    inputs: Vec<Asset>,
    outputs: Vec<Asset>,
}

#[serde_as]
#[derive(Debug, Deserialize)]
#[serde(rename_all = "camelCase", deny_unknown_fields)]
struct Asset {
    token: eth::H160,
    #[serde_as(as = "serialize::U256")]
    amount: eth::U256,
}

#[serde_as]
#[derive(Debug, Deserialize)]
#[serde(rename_all = "camelCase", deny_unknown_fields)]
struct Allowance {
    token: eth::H160,
    spender: eth::H160,
    #[serde_as(as = "serialize::U256")]
    amount: eth::U256,
}

#[derive(Debug, Default, Deserialize)]
#[serde(rename_all = "camelCase", deny_unknown_fields)]
enum SellTokenBalance {
    #[default]
    Erc20,
    Internal,
    External,
}

#[derive(Debug, Default, Deserialize)]
#[serde(rename_all = "camelCase", deny_unknown_fields)]
enum BuyTokenBalance {
    #[default]
    Erc20,
    Internal,
}

#[derive(Debug, Deserialize)]
#[serde(rename_all = "camelCase", deny_unknown_fields)]
enum SigningScheme {
    Eip712,
    EthSign,
    PreSign,
    Eip1271,
}

#[serde_as]
#[derive(Debug, Deserialize)]
<<<<<<< HEAD
#[serde(rename_all = "camelCase", deny_unknown_fields)]
=======
#[serde(rename_all = "lowercase", deny_unknown_fields, tag = "kind")]
>>>>>>> d8ab6923
pub enum Score {
    Solver {
        #[serde_as(as = "serialize::U256")]
        score: eth::U256,
    },
    #[serde(rename_all = "camelCase")]
    RiskAdjusted { success_probability: f64 },
}<|MERGE_RESOLUTION|>--- conflicted
+++ resolved
@@ -377,11 +377,7 @@
 
 #[serde_as]
 #[derive(Debug, Deserialize)]
-<<<<<<< HEAD
-#[serde(rename_all = "camelCase", deny_unknown_fields)]
-=======
-#[serde(rename_all = "lowercase", deny_unknown_fields, tag = "kind")]
->>>>>>> d8ab6923
+#[serde(rename_all = "camelCase", deny_unknown_fields, tag = "kind")]
 pub enum Score {
     Solver {
         #[serde_as(as = "serialize::U256")]
