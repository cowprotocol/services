--- conflicted
+++ resolved
@@ -64,11 +64,7 @@
                 file::Account::Kms(arn) => {
                     let sdk_config = alloy::signers::aws::aws_config::load_from_env().await;
                     let client = alloy::signers::aws::aws_sdk_kms::Client::new(&sdk_config);
-<<<<<<< HEAD
-                    AwsSigner::new(client, arn.0, config.chain_id.map(Into::into))
-=======
                     AwsSigner::new(client, arn.0, config.chain_id)
->>>>>>> fdb2ce80
                         .await
                         .expect("unable to load kms account {arn:?}")
                         .into()
