use {
    crate::{
        domain::{competition::bad_tokens, eth},
        infra::{
            self,
            blockchain,
            config::file,
            liquidity,
            mempool,
            simulator,
            solver::{self, BadTokenDetection, SolutionMerging},
        },
    },
    futures::future::join_all,
    number::conversions::big_decimal_to_big_rational,
    std::path::Path,
    tokio::fs,
};

/// Load the driver configuration from a TOML file for the specifed Ethereum
/// network.
///
/// # Panics
///
/// This method panics if the config is invalid or on I/O errors.
pub async fn load(chain: chain::Id, path: &Path) -> infra::Config {
    let data = fs::read_to_string(path)
        .await
        .unwrap_or_else(|e| panic!("I/O error while reading {path:?}: {e:?}"));

    let config: file::Config = toml::de::from_str(&data).unwrap_or_else(|err| {
        if std::env::var("TOML_TRACE_ERROR").is_ok_and(|v| v == "1") {
            panic!("failed to parse TOML config at {path:?}: {err:#?}")
        } else {
            panic!(
                "failed to parse TOML config at: {path:?}. Set TOML_TRACE_ERROR=1 to print \
                 parsing error but this may leak secrets."
            )
        }
    });

    assert_eq!(
        config.chain_id.map(chain::Id::from).unwrap_or(chain),
        chain,
        "The configured chain ID does not match connected Ethereum node"
    );
    infra::Config {
        solvers: join_all(config.solvers.into_iter().map(|config| async move {
            let account = match config.account {
                file::Account::PrivateKey(private_key) => ethcontract::Account::Offline(
                    ethcontract::PrivateKey::from_raw(private_key.0).unwrap(),
                    None,
                ),
                file::Account::Kms(key_id) => {
                    let config = ethcontract::aws_config::load_from_env().await;
                    let account =
                        ethcontract::transaction::kms::Account::new((&config).into(), &key_id.0)
                            .await
                            .unwrap_or_else(|_| panic!("Unable to load KMS account {:?}", key_id));
                    ethcontract::Account::Kms(account, None)
                }
                file::Account::Address(address) => ethcontract::Account::Local(address, None),
            };
            solver::Config {
                endpoint: config.endpoint,
                name: config.name.into(),
                slippage: solver::Slippage {
                    relative: big_decimal_to_big_rational(&config.slippage.relative),
                    absolute: config.slippage.absolute.map(eth::Ether),
                },
                liquidity: if config.skip_liquidity {
                    solver::Liquidity::Skip
                } else {
                    solver::Liquidity::Fetch
                },
                account,
                timeouts: solver::Timeouts {
                    http_delay: chrono::Duration::from_std(config.timeouts.http_time_buffer)
                        .unwrap(),
                    solving_share_of_deadline: config
                        .timeouts
                        .solving_share_of_deadline
                        .try_into()
                        .unwrap(),
                },
                request_headers: config.request_headers,
                fee_handler: config.fee_handler,
                quote_using_limit_orders: config.quote_using_limit_orders,
                merge_solutions: match config.merge_solutions {
                    true => SolutionMerging::Allowed,
                    false => SolutionMerging::Forbidden,
                },
                s3: config.s3.map(Into::into),
                solver_native_token: config.manage_native_token.to_domain(),
                quote_tx_origin: config.quote_tx_origin.map(eth::Address),
                response_size_limit_max_bytes: config.response_size_limit_max_bytes,
<<<<<<< HEAD
                settle_queue_size: config.settle_queue_size,
=======
                bad_token_detection: BadTokenDetection {
                    tokens_supported: config
                        .token_supported
                        .iter()
                        .map(|(token, supported)| {
                            (
                                eth::TokenAddress(eth::ContractAddress(*token)),
                                match supported {
                                    true => bad_tokens::Quality::Supported,
                                    false => bad_tokens::Quality::Unsupported,
                                },
                            )
                        })
                        .collect(),
                    enable_simulation_based_bad_token_detection: config
                        .enable_simulation_bad_token_detection,
                },
>>>>>>> 14515740
            }
        }))
        .await,
        liquidity: liquidity::Config {
            base_tokens: config
                .liquidity
                .base_tokens
                .iter()
                .copied()
                .map(eth::TokenAddress::from)
                .collect(),
            uniswap_v2: config
                .liquidity
                .uniswap_v2
                .iter()
                .cloned()
                .map(|config| match config {
                    file::UniswapV2Config::Preset { preset } => match preset {
                        file::UniswapV2Preset::UniswapV2 => {
                            liquidity::config::UniswapV2::uniswap_v2(chain)
                        }
                        file::UniswapV2Preset::SushiSwap => {
                            liquidity::config::UniswapV2::sushi_swap(chain)
                        }
                        file::UniswapV2Preset::Honeyswap => {
                            liquidity::config::UniswapV2::honeyswap(chain)
                        }
                        file::UniswapV2Preset::Baoswap => {
                            liquidity::config::UniswapV2::baoswap(chain)
                        }
                        file::UniswapV2Preset::PancakeSwap => {
                            liquidity::config::UniswapV2::pancake_swap(chain)
                        }
                        file::UniswapV2Preset::TestnetUniswapV2 => {
                            liquidity::config::UniswapV2::testnet_uniswapv2(chain)
                        }
                    }
                    .expect("no Uniswap V2 preset for current network"),
                    file::UniswapV2Config::Manual {
                        router,
                        pool_code,
                        missing_pool_cache_time,
                    } => liquidity::config::UniswapV2 {
                        router: router.into(),
                        pool_code: pool_code.into(),
                        missing_pool_cache_time,
                    },
                })
                .collect(),
            swapr: config
                .liquidity
                .swapr
                .iter()
                .cloned()
                .map(|config| match config {
                    file::SwaprConfig::Preset { preset } => match preset {
                        file::SwaprPreset::Swapr => liquidity::config::Swapr::swapr(chain),
                    }
                    .expect("no Swapr preset for current network"),
                    file::SwaprConfig::Manual {
                        router,
                        pool_code,
                        missing_pool_cache_time,
                    } => liquidity::config::Swapr {
                        router: router.into(),
                        pool_code: pool_code.into(),
                        missing_pool_cache_time,
                    },
                })
                .collect(),
            uniswap_v3: config
                .liquidity
                .uniswap_v3
                .iter()
                .cloned()
                .map(|config| match config {
                    file::UniswapV3Config::Preset {
                        preset,
                        max_pools_to_initialize,
                        graph_url,
                    } => liquidity::config::UniswapV3 {
                        max_pools_to_initialize,
                        ..match preset {
                            file::UniswapV3Preset::UniswapV3 => {
                                liquidity::config::UniswapV3::uniswap_v3(&graph_url, chain)
                            }
                        }
                        .expect("no Uniswap V3 preset for current network")
                    },
                    file::UniswapV3Config::Manual {
                        router,
                        max_pools_to_initialize,
                        graph_url,
                    } => liquidity::config::UniswapV3 {
                        router: router.into(),
                        max_pools_to_initialize,
                        graph_url,
                    },
                })
                .collect(),
            balancer_v2: config
                .liquidity
                .balancer_v2
                .iter()
                .cloned()
                .map(|config| match config {
                    file::BalancerV2Config::Preset {
                        preset,
                        pool_deny_list,
                        graph_url,
                    } => liquidity::config::BalancerV2 {
                        pool_deny_list: pool_deny_list.clone(),
                        ..match preset {
                            file::BalancerV2Preset::BalancerV2 => {
                                liquidity::config::BalancerV2::balancer_v2(&graph_url, chain)
                            }
                        }
                        .expect("no Balancer V2 preset for current network")
                    },
                    file::BalancerV2Config::Manual {
                        vault,
                        weighted,
                        weighted_v3plus,
                        stable,
                        liquidity_bootstrapping,
                        composable_stable,
                        pool_deny_list,
                        graph_url,
                    } => liquidity::config::BalancerV2 {
                        vault: vault.into(),
                        weighted: weighted
                            .into_iter()
                            .map(eth::ContractAddress::from)
                            .collect(),
                        weighted_v3plus: weighted_v3plus
                            .into_iter()
                            .map(eth::ContractAddress::from)
                            .collect(),
                        stable: stable.into_iter().map(eth::ContractAddress::from).collect(),
                        liquidity_bootstrapping: liquidity_bootstrapping
                            .into_iter()
                            .map(eth::ContractAddress::from)
                            .collect(),
                        composable_stable: composable_stable
                            .into_iter()
                            .map(eth::ContractAddress::from)
                            .collect(),
                        pool_deny_list: pool_deny_list.clone(),
                        graph_url,
                    },
                })
                .collect(),
            zeroex: config
                .liquidity
                .zeroex
                .map(|config| liquidity::config::ZeroEx {
                    base_url: config.base_url,
                    api_key: config.api_key,
                    http_timeout: config.http_timeout,
                }),
        },
        mempools: config
            .submission
            .mempools
            .iter()
            .map(|mempool| mempool::Config {
                min_priority_fee: config.submission.min_priority_fee,
                gas_price_cap: config.submission.gas_price_cap,
                target_confirm_time: config.submission.target_confirm_time,
                retry_interval: config.submission.retry_interval,
                kind: match mempool {
                    file::Mempool::Public {
                        max_additional_tip,
                        additional_tip_percentage,
                    } => {
                        // If there is no private mempool, revert protection is
                        // disabled, otherwise driver would not even try to settle revertable
                        // settlements
                        let revert_protection = if config
                            .submission
                            .mempools
                            .iter()
                            .any(|pool| matches!(pool, file::Mempool::MevBlocker { .. }))
                        {
                            mempool::RevertProtection::Enabled
                        } else {
                            mempool::RevertProtection::Disabled
                        };

                        mempool::Kind::Public {
                            max_additional_tip: *max_additional_tip,
                            additional_tip_percentage: *additional_tip_percentage,
                            revert_protection,
                        }
                    }
                    file::Mempool::MevBlocker {
                        url,
                        max_additional_tip,
                        additional_tip_percentage,
                        use_soft_cancellations,
                    } => mempool::Kind::MEVBlocker {
                        url: url.to_owned(),
                        max_additional_tip: *max_additional_tip,
                        additional_tip_percentage: *additional_tip_percentage,
                        use_soft_cancellations: *use_soft_cancellations,
                    },
                },
            })
            .collect(),
        simulator: match (config.tenderly, config.enso) {
            (Some(config), None) => {
                Some(simulator::Config::Tenderly(simulator::tenderly::Config {
                    url: config.url,
                    api_key: config.api_key,
                    user: config.user,
                    project: config.project,
                    save: config.save,
                    save_if_fails: config.save_if_fails,
                }))
            }
            (None, Some(config)) => Some(simulator::Config::Enso(simulator::enso::Config {
                url: config.url,
                network_block_interval: config.network_block_interval,
            })),
            (None, None) => None,
            (Some(_), Some(_)) => panic!("Cannot configure both Tenderly and Enso"),
        },
        contracts: blockchain::contracts::Addresses {
            settlement: config.contracts.gp_v2_settlement.map(Into::into),
            weth: config.contracts.weth.map(Into::into),
            cow_amms: config
                .contracts
                .cow_amms
                .into_iter()
                .map(|cfg| blockchain::contracts::CowAmmConfig {
                    index_start: cfg.index_start,
                    factory: cfg.factory,
                    helper: cfg.helper,
                })
                .collect(),
        },
        disable_access_list_simulation: config.disable_access_list_simulation,
        disable_gas_simulation: config.disable_gas_simulation.map(Into::into),
        gas_estimator: config.gas_estimator,
        order_priority_strategies: config.order_priority_strategies,
        archive_node_url: config.archive_node_url,
        simulation_bad_token_max_age: config.simulation_bad_token_max_age,
    }
}<|MERGE_RESOLUTION|>--- conflicted
+++ resolved
@@ -94,9 +94,6 @@
                 solver_native_token: config.manage_native_token.to_domain(),
                 quote_tx_origin: config.quote_tx_origin.map(eth::Address),
                 response_size_limit_max_bytes: config.response_size_limit_max_bytes,
-<<<<<<< HEAD
-                settle_queue_size: config.settle_queue_size,
-=======
                 bad_token_detection: BadTokenDetection {
                     tokens_supported: config
                         .token_supported
@@ -114,7 +111,7 @@
                     enable_simulation_based_bad_token_detection: config
                         .enable_simulation_bad_token_detection,
                 },
->>>>>>> 14515740
+                settle_queue_size: config.settle_queue_size,
             }
         }))
         .await,
