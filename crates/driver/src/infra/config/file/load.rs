--- conflicted
+++ resolved
@@ -158,14 +158,7 @@
                         max_pools_to_initialize,
                         ..match preset {
                             file::UniswapV3Preset::UniswapV3 => {
-<<<<<<< HEAD
-                                liquidity::config::UniswapV3::uniswap_v3(
-                                    &graph_url,
-                            &network.id,
-                                )
-=======
-                                liquidity::config::UniswapV3::uniswap_v3(&graph_api_base_url, chain)
->>>>>>> 9164d2b5
+                                liquidity::config::UniswapV3::uniswap_v3(&graph_url, chain)
                             }
                         }
                         .expect("no Uniswap V3 preset for current network")
@@ -195,15 +188,7 @@
                         pool_deny_list: pool_deny_list.clone(),
                         ..match preset {
                             file::BalancerV2Preset::BalancerV2 => {
-                                liquidity::config::BalancerV2::balancer_v2(
-<<<<<<< HEAD
-                                    &graph_url,
-                                    &network.id,
-=======
-                                    &graph_api_base_url,
-                                    chain,
->>>>>>> 9164d2b5
-                                )
+                                liquidity::config::BalancerV2::balancer_v2( &graph_url, chain)
                             }
                         }
                         .expect("no Balancer V2 preset for current network")
