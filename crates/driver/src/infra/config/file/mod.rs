pub use load::load;
use {
    crate::{domain::eth, infra, util::serialize},
    reqwest::Url,
    serde::{Deserialize, Deserializer, Serialize},
    serde_with::serde_as,
    solver::solver::Arn,
    std::{collections::HashMap, str::FromStr, time::Duration},
};

mod load;

#[serde_as]
#[derive(Debug, Deserialize)]
#[serde(rename_all = "kebab-case", deny_unknown_fields)]
struct Config {
    /// Optionally specify the chain ID that that driver is configured for.
    /// Note that the actual chain ID is fetched from the configured Ethereum
    /// RPC endpoint, and the driver will exit if it does not match this
    /// value.
    chain_id: Option<u64>,

    /// Disable access list simulation, useful for environments that don't
    /// support this, such as less popular blockchains.
    #[serde(default)]
    disable_access_list_simulation: bool,

    /// Disable gas simulation and always use this fixed gas value instead. This
    /// can be useful for testing, but shouldn't be used in production since it
    /// will cause the driver to return invalid scores.
    #[serde_as(as = "Option<serialize::U256>")]
    disable_gas_simulation: Option<eth::U256>,

    /// Defines the gas estimator to use.
    #[serde(default)]
    gas_estimator: GasEstimatorType,

    /// Parameters related to settlement submission.
    #[serde(default)]
    submission: SubmissionConfig,

    /// Override smart contract addresses.
    #[serde(default)]
    contracts: ContractsConfig,

    /// Use Tenderly for transaction simulation.
    tenderly: Option<TenderlyConfig>,

    /// Use Enso for transaction simulation.
    enso: Option<EnsoConfig>,

    #[serde(rename = "solver")]
    solvers: Vec<SolverConfig>,

    #[serde(default)]
    liquidity: LiquidityConfig,

    /// Defines order prioritization strategies that will be applied in the
    /// specified order.
    #[serde(
        rename = "order-priority",
        default = "default_order_priority_strategies"
    )]
    order_priority_strategies: Vec<OrderPriorityStrategy>,

    /// Archive node URL used to index CoW AMM
    archive_node_url: Option<Url>,

    /// How long should the token quality computed by the simulation
    /// based logic be cached.
    #[serde(
        with = "humantime_serde",
        default = "default_simulation_bad_token_max_age"
    )]
    simulation_bad_token_max_age: Duration,

    /// Configuration for the app-data fetching.
    #[serde(default, flatten)]
    app_data_fetching: AppDataFetching,

    /// Whether the flashloans feature is enabled.
    #[serde(default)]
    flashloans_enabled: bool,

    /// If no lender is specified in flashloan hint, use this default lender.
    #[serde(default = "default_flashloans_lender")]
    flashloans_default_lender: eth::H160,
}

#[serde_as]
#[derive(Debug, Default, Deserialize)]
#[serde(rename_all = "kebab-case", deny_unknown_fields)]
struct SubmissionConfig {
    /// The minimum priority fee in Gwei the solver is ensuring to pay in a
    /// settlement.
    #[serde(default)]
    #[serde_as(as = "serialize::U256")]
    min_priority_fee: eth::U256,

    /// The maximum gas price in Gwei the solver is willing to pay in a
    /// settlement.
    #[serde(default = "default_gas_price_cap")]
    #[serde_as(as = "serialize::U256")]
    gas_price_cap: eth::U256,

    /// The target confirmation time for settlement transactions used
    /// to estimate gas price.
    #[serde(with = "humantime_serde", default = "default_target_confirm_time")]
    target_confirm_time: Duration,

    /// Amount of time to wait before retrying to submit the tx to
    /// the ethereum network.
    #[serde(with = "humantime_serde", default = "default_retry_interval")]
    retry_interval: Duration,

    /// The mempools to submit settlement transactions to. Can be the public
    /// mempool of a node or the private MEVBlocker mempool.
    #[serde(rename = "mempool", default)]
    mempools: Vec<Mempool>,
}

#[serde_as]
#[derive(Debug, Deserialize)]
#[serde(tag = "mempool")]
#[serde(rename_all = "kebab-case", deny_unknown_fields)]
enum Mempool {
    #[serde(rename_all = "kebab-case")]
    Public {
        /// Maximum additional tip in Gwei that we are willing to pay
        /// above regular gas price estimation.
        #[serde(default = "default_max_additional_tip")]
        #[serde_as(as = "serialize::U256")]
        max_additional_tip: eth::U256,
        /// Additional tip in percentage of max_fee_per_gas we are willing to
        /// pay above regular gas price estimation. Expects a
        /// floating point value between 0 and 1.
        #[serde(default = "default_additional_tip_percentage")]
        additional_tip_percentage: f64,
    },
    #[serde(rename_all = "kebab-case")]
    MevBlocker {
        /// The MEVBlocker URL to use.
        url: Url,
        /// Maximum additional tip in Gwei that we are willing to give to
        /// MEVBlocker above regular gas price estimation.
        #[serde(default = "default_max_additional_tip")]
        #[serde_as(as = "serialize::U256")]
        max_additional_tip: eth::U256,
        /// Additional tip in percentage of max_fee_per_gas we are giving to
        /// MEVBlocker above regular gas price estimation. Expects a
        /// floating point value between 0 and 1.
        #[serde(default = "default_additional_tip_percentage")]
        additional_tip_percentage: f64,
        /// Configures whether the submission logic is allowed to assume the
        /// submission nodes implement soft cancellations. With soft
        /// cancellations a cancellation transaction doesn't have to get mined
        /// to have an effect. On arrival in the node all pending transactions
        /// with the same sender and nonce will get discarded immediately.
        #[serde(default = "default_soft_cancellations_flag")]
        use_soft_cancellations: bool,
    },
}

#[derive(Debug, Deserialize)]
#[serde(rename_all = "kebab-case", deny_unknown_fields)]
struct ManageNativeToken {
    /// If true wraps ETH address
    wrap_address: bool,
    /// If true inserts unwrap interactions
    insert_unwraps: bool,
}

impl Default for ManageNativeToken {
    fn default() -> Self {
        Self {
            wrap_address: true,
            insert_unwraps: true,
        }
    }
}

impl ManageNativeToken {
    pub fn to_domain(&self) -> infra::solver::ManageNativeToken {
        infra::solver::ManageNativeToken {
            wrap_address: self.wrap_address,
            insert_unwraps: self.insert_unwraps,
        }
    }
}

fn default_additional_tip_percentage() -> f64 {
    0.05
}

/// 1000 gwei
fn default_gas_price_cap() -> eth::U256 {
    eth::U256::from(1000) * eth::U256::exp10(9)
}

fn default_target_confirm_time() -> Duration {
    Duration::from_secs(30)
}

fn default_retry_interval() -> Duration {
    Duration::from_secs(2)
}

/// 3 gwei
fn default_max_additional_tip() -> eth::U256 {
    eth::U256::from(3) * eth::U256::exp10(9)
}

fn default_soft_cancellations_flag() -> bool {
    false
}

pub fn default_http_time_buffer() -> Duration {
    Duration::from_millis(500)
}

pub fn default_solving_share_of_deadline() -> f64 {
    0.8
}

#[serde_as]
#[derive(Debug, Deserialize)]
#[serde(rename_all = "kebab-case", deny_unknown_fields)]
struct SolverConfig {
    /// The endpoint of this solver. `POST`ing an auction to this endpoint
    /// should prompt the solver to calculate and return a solution.
    endpoint: url::Url,

    /// The unique name for this solver. Used to disambiguate multiple solvers
    /// running behind a single driver.
    name: String,

    #[serde(flatten)]
    slippage: Slippage,

    /// Whether or not to skip fetching liquidity for this solver.
    #[serde(default)]
    skip_liquidity: bool,

    /// The account which should be used to sign settlements for this solver.
    account: Account,

    /// Timeout configuration for the solver.
    #[serde(default, flatten)]
    timeouts: Timeouts,

    #[serde(default)]
    request_headers: HashMap<String, String>,

    /// Determines whether the `solver` or the `driver` handles the fees
    #[serde(default)]
    fee_handler: FeeHandler,

    /// Use limit orders for quoting
    #[serde(default)]
    quote_using_limit_orders: bool,

    /// If enabled driver tries to merge multiple solutions for the same
    /// auction together.
    #[serde(default)]
    merge_solutions: bool,

    /// Maximum number of orders allowed to be contained in a merged solution.
    #[serde(default = "default_number_of_orders_per_merged_solution")]
    max_orders_per_merged_solution: usize,

    /// S3 configuration for storing the auctions in the form they are sent to
    /// the solver engine
    #[serde(default)]
    s3: Option<S3>,

    /// Whether the native token is wrapped or not when sent to the solvers
    #[serde(default)]
    manage_native_token: ManageNativeToken,

    /// Which `tx.origin` is required to make a quote simulation pass.
    #[serde(default)]
    quote_tx_origin: Option<eth::H160>,

    /// Maximum HTTP response size the driver will accept in bytes.
    #[serde(default = "default_response_size_limit_max_bytes")]
    response_size_limit_max_bytes: usize,

    /// Configuration for bad token detection.
    #[serde(default, flatten)]
    bad_token_detection: BadTokenDetectionConfig,

    /// The maximum number of `/settle` requests that can be queued up
    /// before the driver starts dropping new `/solve` requests.
    #[serde(default = "default_settle_queue_size")]
    settle_queue_size: usize,
}

#[derive(Clone, Copy, Debug, Default, Deserialize, PartialEq, Serialize)]
#[serde(rename_all = "kebab-case", deny_unknown_fields)]
pub enum FeeHandler {
    #[default]
    Driver,
    Solver,
}

#[derive(Clone, Debug, Default, Deserialize)]
#[serde(rename_all = "kebab-case", deny_unknown_fields)]
pub struct S3 {
    /// Name of the AWS S3 bucket in which the auctions will be stored
    pub bucket: String,

    /// Prepended to the auction id to form the final instance filename on AWS
    /// S3 bucket. Something like "staging/mainnet/"
    pub prefix: String,
}

#[serde_as]
#[derive(Debug, Deserialize)]
#[serde(untagged)]
enum Account {
    /// A private key is used to sign transactions. Expects a 32-byte hex
    /// encoded string.
    PrivateKey(eth::H256),
    /// AWS KMS is used to sign transactions. Expects the key identifier.
    Kms(#[serde_as(as = "serde_with::DisplayFromStr")] Arn),
    /// An address is used to identify the account for signing, relying on the
    /// connected node's account management features. This can also be used to
    /// start the driver in a dry-run mode.
    Address(eth::H160),
}

#[serde_as]
#[derive(Debug, Deserialize, Default)]
#[serde(rename_all = "kebab-case", deny_unknown_fields)]
struct Timeouts {
    /// Absolute time allocated from the total auction deadline for
    /// request/response roundtrip between autopilot and driver.
    #[serde(with = "humantime_serde", default = "default_http_time_buffer")]
    http_time_buffer: Duration,

    /// Maximum time allocated for solver engines to return the solutions back
    /// to the driver, in percentage of total driver deadline (after network
    /// buffer). Remaining time is spent on encoding and postprocessing the
    /// returned solutions. Expected value [0, 1]
    #[serde(default = "default_solving_share_of_deadline")]
    solving_share_of_deadline: f64,
}

#[serde_as]
#[derive(Debug, Deserialize)]
#[serde(rename_all = "kebab-case", deny_unknown_fields)]
struct Slippage {
    /// The relative slippage factor allowed by the solver.
    #[serde(rename = "relative-slippage")]
    #[serde_as(as = "serde_with::DisplayFromStr")]
    relative: bigdecimal::BigDecimal,

    /// The absolute slippage allowed by the solver.
    #[serde(rename = "absolute-slippage")]
    #[serde_as(as = "Option<serialize::U256>")]
    absolute: Option<eth::U256>,
}

#[derive(Debug, Default, Deserialize)]
#[serde(rename_all = "kebab-case", deny_unknown_fields)]
struct ContractsConfig {
    /// Override the default address of the GPv2Settlement contract.
    gp_v2_settlement: Option<eth::H160>,

    /// Override the default address of the WETH contract.
    weth: Option<eth::H160>,

    /// List of all cow amm factories the driver should generate
    /// rebalancing orders for.
    #[serde(default)]
    cow_amms: Vec<CowAmmConfig>,

    /// Flashloan wrapper addresses. Note that each lender has it's own wrapper.
    /// Currently Maker and Aave lenders are supported.
    #[serde(default)]
    flashloan_wrappers: Vec<eth::H160>,

    /// Flashloan router to support taking out multiple flashloans
    /// in the same settlement.
    flashloan_router: Option<eth::H160>,
}

#[derive(Debug, Clone, Deserialize)]
#[serde(rename_all = "kebab-case", deny_unknown_fields)]
pub struct CowAmmConfig {
    /// Which contract to index for CoW AMM deployment events.
    pub factory: eth::H160,
    /// Which helper contract to use for interfacing with the indexed CoW AMMs.
    pub helper: eth::H160,
    /// At which block indexing should start on the factory.
    pub index_start: u64,
}

#[derive(Debug, Deserialize)]
#[serde(rename_all = "kebab-case", deny_unknown_fields)]
struct TenderlyConfig {
    /// Optionally override the Tenderly API URL.
    url: Option<Url>,

    /// Authentication key for the Tenderly API.
    api_key: String,

    /// The Tenderly user associated with the API key.
    user: String,

    /// The Tenderly project associated with the API key.
    project: String,

    /// Save the transaction on Tenderly for later inspection, e.g. via the
    /// dashboard.
    save: bool,

    /// Save the transaction even in the case of failure.
    save_if_fails: bool,
}

#[derive(Debug, Deserialize)]
#[serde(rename_all = "kebab-case", deny_unknown_fields)]
struct EnsoConfig {
    /// URL at which the trade simulator is hosted
    url: Url,
    /// How often the network produces a new block. If this is not set the
    /// system assumes an unpredictable network like proof-of-work.
    #[serde(default, with = "humantime_serde")]
    network_block_interval: Option<Duration>,
}

#[derive(Clone, Debug, Default, Deserialize)]
#[serde(rename_all = "kebab-case", deny_unknown_fields)]
struct LiquidityConfig {
    /// Additional tokens for which liquidity is always fetched, regardless of
    /// whether or not the token appears in the auction.
    #[serde(default)]
    base_tokens: Vec<eth::H160>,

    /// Liquidity provided by a Uniswap V2 compatible contract.
    #[serde(default)]
    uniswap_v2: Vec<UniswapV2Config>,

    /// Liquidity provided by a Swapr compatible contract.
    #[serde(default)]
    swapr: Vec<SwaprConfig>,

    /// Liquidity provided by a Uniswap V3 compatible contract.
    #[serde(default)]
    uniswap_v3: Vec<UniswapV3Config>,

    /// Liquidity provided by a Balancer V2 compatible contract.
    #[serde(default)]
    balancer_v2: Vec<BalancerV2Config>,

    /// Liquidity provided by 0x API.
    #[serde(default)]
    zeroex: Option<ZeroExConfig>,
}

#[derive(Clone, Debug, Deserialize)]
#[serde(untagged, deny_unknown_fields)]
enum UniswapV2Config {
    #[serde(rename_all = "kebab-case")]
    Preset { preset: UniswapV2Preset },

    #[serde(rename_all = "kebab-case")]
    Manual {
        /// The address of the Uniswap V2 compatible router contract.
        router: eth::H160,

        /// The digest of the pool initialization code.
        pool_code: eth::H256,

        /// How long liquidity should not be fetched for a token pair that
        /// didn't return useful liquidity before allowing to fetch it
        /// again.
        #[serde(with = "humantime_serde")]
        missing_pool_cache_time: Duration,
    },
}

#[derive(Clone, Debug, Deserialize)]
#[serde(rename_all = "kebab-case")]
enum UniswapV2Preset {
    UniswapV2,
    SushiSwap,
    Honeyswap,
    Baoswap,
    PancakeSwap,
    TestnetUniswapV2,
}

#[derive(Clone, Debug, Deserialize)]
#[serde(untagged, deny_unknown_fields)]
enum SwaprConfig {
    #[serde(rename_all = "kebab-case")]
    Preset { preset: SwaprPreset },

    #[serde(rename_all = "kebab-case")]
    Manual {
        /// The address of the Swapr compatible router contract.
        router: eth::H160,

        /// The digest of the pool initialization code.
        pool_code: eth::H256,

        /// How long liquidity should not be fetched for a token pair that
        /// didn't return useful liquidity before allowing to fetch it
        /// again.
        #[serde(with = "humantime_serde")]
        missing_pool_cache_time: Duration,
    },
}

#[derive(Clone, Debug, Deserialize)]
#[serde(rename_all = "kebab-case", deny_unknown_fields)]
enum SwaprPreset {
    Swapr,
}

#[derive(Clone, Debug, Deserialize)]
#[serde(untagged, deny_unknown_fields)]
enum UniswapV3Config {
    #[serde(rename_all = "kebab-case")]
    Preset {
        preset: UniswapV3Preset,

        /// How many pools to initialize during start up.
        #[serde(default = "uniswap_v3::default_max_pools_to_initialize")]
        max_pools_to_initialize: usize,

        graph_url: Url,
    },

    #[serde(rename_all = "kebab-case")]
    Manual {
        /// Addresses of Uniswap V3 compatible router contracts.
        router: eth::H160,

        /// How many pools to initialize during start up.
        #[serde(default = "uniswap_v3::default_max_pools_to_initialize")]
        max_pools_to_initialize: usize,

        /// The URL used to connect to uniswap v3 subgraph client.
        graph_url: Url,
    },
}

#[derive(Clone, Debug, Deserialize)]
#[serde(rename_all = "kebab-case", deny_unknown_fields)]
enum UniswapV3Preset {
    UniswapV3,
}

mod uniswap_v3 {
    pub fn default_max_pools_to_initialize() -> usize {
        100
    }
}

#[derive(Clone, Debug, Deserialize)]
#[serde(untagged, deny_unknown_fields)]
enum BalancerV2Config {
    #[serde(rename_all = "kebab-case")]
    Preset {
        preset: BalancerV2Preset,

        /// Deny listed Balancer V2 pools.
        #[serde(default)]
        pool_deny_list: Vec<eth::H256>,

        /// The URL used to connect to balancer v2 subgraph client.
        graph_url: Url,
    },

    #[serde(rename_all = "kebab-case")]
    Manual {
        /// Addresses of Balancer V2 compatible vault contract.
        vault: eth::H160,

        /// The weighted pool factory contract addresses.
        #[serde(default)]
        weighted: Vec<eth::H160>,

        /// The weighted pool factory v3+ contract addresses.
        #[serde(default)]
        weighted_v3plus: Vec<eth::H160>,

        /// The stable pool factory contract addresses.
        #[serde(default)]
        stable: Vec<eth::H160>,

        /// The liquidity bootstrapping pool factory contract addresses.
        ///
        /// These are weighted pools with dynamic weights for initial token
        /// offerings.
        #[serde(default)]
        liquidity_bootstrapping: Vec<eth::H160>,

        /// The composable stable pool factory contract addresses.
        #[serde(default)]
        composable_stable: Vec<eth::H160>,

        /// Deny listed Balancer V2 pools.
        #[serde(default)]
        pool_deny_list: Vec<eth::H256>,

        /// The URL used to connect to balancer v2 subgraph client.
        graph_url: Url,
    },
}

#[derive(Clone, Debug, Deserialize)]
#[serde(rename_all = "kebab-case", deny_unknown_fields)]
enum BalancerV2Preset {
    BalancerV2,
}

#[derive(Clone, Debug, Deserialize)]
#[serde(rename_all = "kebab-case", deny_unknown_fields)]
struct ZeroExConfig {
    #[serde(default = "default_zeroex_base_url")]
    pub base_url: String,
    pub api_key: Option<String>,
    #[serde(with = "humantime_serde", default = "default_http_timeout")]
    pub http_timeout: Duration,
}

fn default_zeroex_base_url() -> String {
    "https://api.0x.org/".to_string()
}

fn default_http_timeout() -> Duration {
    Duration::from_secs(10)
}

fn default_response_size_limit_max_bytes() -> usize {
    30_000_000
}

<<<<<<< HEAD
#[derive(Clone, Debug, Deserialize)]
=======
fn default_number_of_orders_per_merged_solution() -> usize {
    3
}

#[derive(Clone, Debug, Deserialize, Default)]
>>>>>>> ca77ce4c
#[serde(rename_all = "kebab-case", deny_unknown_fields)]
pub enum GasEstimatorType {
    Native {
        // Effective reward value to be selected from each individual block
        // Example: 20 means 20% of the transactions with the lowest gas price will be analyzed
        max_reward_percentile: usize,
        // Economical priority fee to be selected from sorted individual block reward percentiles
        // This constitutes the part of priority fee that doesn't depend on the time_limit
        min_block_percentile: f64,
        // Urgent priority fee to be selected from sorted individual block reward percentiles
        // This constitutes the part of priority fee that depends on the time_limit
        max_block_percentile: f64,
    },
    Web3,
}

impl Default for GasEstimatorType {
    fn default() -> Self {
        GasEstimatorType::Native {
            max_reward_percentile: 20,
            min_block_percentile: 30.,
            max_block_percentile: 60.,
        }
    }
}

/// Defines various strategies to prioritize orders.
#[derive(Debug, Deserialize)]
#[serde(rename_all = "kebab-case", tag = "strategy")]
pub enum OrderPriorityStrategy {
    /// Strategy to prioritize orders based on external price.
    /// This strategy uses the likelihood that an order will be fulfilled,
    /// based on token prices. A larger value means that the order is more
    /// likely to be fulfilled.
    ExternalPrice,
    /// Strategy to prioritize orders based on their creation timestamp. The
    /// most recently created orders are given the highest priority.
    #[serde(rename_all = "kebab-case")]
    CreationTimestamp {
        /// When specified, only orders created within this threshold will be
        /// taken into account for this specific strategy.
        #[serde(with = "humantime_serde", default = "default_max_order_age")]
        max_order_age: Option<Duration>,
    },
    /// Strategy to prioritize orders based on whether the current solver
    /// provided the winning quote for the order.
    #[serde(rename_all = "kebab-case")]
    OwnQuotes {
        /// When specified, only orders created within this threshold will be
        /// taken into account for this specific strategy.
        #[serde(with = "humantime_serde", default = "default_max_order_age")]
        max_order_age: Option<Duration>,
    },
}

/// The default prioritization process first considers
/// the order timestamp(2 minutes threshold by default), then checks if the
/// solver is working with its own quotes, and finally considers the likelihood
/// of order fulfillment based on external price data.
fn default_order_priority_strategies() -> Vec<OrderPriorityStrategy> {
    vec![
        OrderPriorityStrategy::OwnQuotes {
            max_order_age: default_max_order_age(),
        },
        OrderPriorityStrategy::CreationTimestamp {
            max_order_age: default_max_order_age(),
        },
        OrderPriorityStrategy::ExternalPrice,
    ]
}

fn default_max_order_age() -> Option<Duration> {
    Some(Duration::from_secs(300))
}

fn default_simulation_bad_token_max_age() -> Duration {
    Duration::from_secs(600)
}

// SKY lending DAI token
fn default_flashloans_lender() -> eth::H160 {
    eth::H160::from_str("0x60744434d6339a6B27d73d9Eda62b6F66a0a04FA").unwrap()
}

#[serde_as]
#[derive(Clone, Debug, Deserialize)]
#[serde(rename_all = "kebab-case", deny_unknown_fields)]
pub struct BadTokenDetectionConfig {
    /// Which tokens are explicitly supported or unsupported by the solver.
    #[serde(default)]
    pub token_supported: HashMap<eth::H160, bool>,

    /// Whether the solver opted into detecting unsupported
    /// tokens with `trace_callMany` based simulation.
    #[serde(default, rename = "enable-simulation-bad-token-detection")]
    pub enable_simulation_strategy: bool,

    /// Whether the solver opted into detecting unsupported
    /// tokens with metrics-based detection.
    #[serde(default, rename = "enable-metrics-bad-token-detection")]
    pub enable_metrics_strategy: bool,

    /// The ratio of failures to attempts that qualifies a token as unsupported.
    #[serde(
        default = "default_metrics_bad_token_detector_failure_ratio",
        rename = "metrics-bad-token-detection-failure-ratio"
    )]
    pub metrics_strategy_failure_ratio: f64,

    /// The minimum number of attempts required before evaluating a token’s
    /// quality.
    #[serde(
        default = "default_metrics_bad_token_detector_required_measurements",
        rename = "metrics-bad-token-detection-required-measurements"
    )]
    pub metrics_strategy_required_measurements: u32,

    /// Controls whether the metrics based detection strategy should only log
    /// unsupported tokens or actually filter them out.
    #[serde(
        default = "default_metrics_bad_token_detector_log_only",
        rename = "metrics-bad-token-detection-log-only"
    )]
    pub metrics_strategy_log_only: bool,

    /// How long the metrics based bad token detection should flag a token as
    /// unsupported before it allows to solve for that token again.
    #[serde(
        default = "default_metrics_bad_token_detector_freeze_time",
        rename = "metrics-bad-token-detection-token-freeze-time",
        with = "humantime_serde"
    )]
    pub metrics_strategy_token_freeze_time: Duration,
}

impl Default for BadTokenDetectionConfig {
    fn default() -> Self {
        serde_json::from_str("{}").expect("MetricsBadTokenDetectorConfig uses default values")
    }
}

#[derive(Clone, Debug)]
pub enum AppDataFetching {
    /// App-data fetching is disabled
    Disabled,

    /// App-data fetching is enabled
    Enabled {
        /// The base URL of the orderbook to fetch app-data from
        orderbook_url: Url,

        /// The maximum number of app-data entries in the cache
        cache_size: u64,
    },
}

impl<'de> Deserialize<'de> for AppDataFetching {
    fn deserialize<D>(deserializer: D) -> Result<Self, D::Error>
    where
        D: Deserializer<'de>,
    {
        #[serde_as]
        #[derive(Deserialize)]
        #[serde(rename_all = "kebab-case", deny_unknown_fields)]
        struct Helper {
            #[serde(default)]
            app_data_fetching_enabled: bool,
            orderbook_url: Option<Url>,
            #[serde(default = "default_app_data_cache_size")]
            cache_size: u64,
        }

        let helper = Helper::deserialize(deserializer)?;
        match helper.app_data_fetching_enabled {
            false => Ok(AppDataFetching::Disabled),
            true => {
                let orderbook_url = helper
                    .orderbook_url
                    .ok_or_else(|| serde::de::Error::custom("Missing `orderbook-url` field"))?;
                Ok(AppDataFetching::Enabled {
                    orderbook_url,
                    cache_size: helper.cache_size,
                })
            }
        }
    }
}

fn default_metrics_bad_token_detector_failure_ratio() -> f64 {
    0.9
}

fn default_metrics_bad_token_detector_required_measurements() -> u32 {
    20
}

/// Keeps 2 requests in the queue plus 1 ongoing request making a total of 3
/// pending settlements, which is considered big enough to avoid potential price
/// moves or any other conflicts due to the extended settlement idle time.
fn default_settle_queue_size() -> usize {
    2
}

fn default_metrics_bad_token_detector_log_only() -> bool {
    true
}

fn default_metrics_bad_token_detector_freeze_time() -> Duration {
    Duration::from_secs(60 * 10)
}

/// According to statistics, the average size of the app-data is ~800 bytes.
/// With this default, the approximate size of the cache will be ~1.6 MB.
fn default_app_data_cache_size() -> u64 {
    2000
}<|MERGE_RESOLUTION|>--- conflicted
+++ resolved
@@ -640,15 +640,11 @@
     30_000_000
 }
 
-<<<<<<< HEAD
-#[derive(Clone, Debug, Deserialize)]
-=======
 fn default_number_of_orders_per_merged_solution() -> usize {
     3
 }
 
-#[derive(Clone, Debug, Deserialize, Default)]
->>>>>>> ca77ce4c
+#[derive(Clone, Debug, Deserialize)]
 #[serde(rename_all = "kebab-case", deny_unknown_fields)]
 pub enum GasEstimatorType {
     Native {
