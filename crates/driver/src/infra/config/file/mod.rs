pub use load::load;
use {
    crate::{domain::eth, infra, util::serialize},
    alloy::{eips::BlockNumberOrTag, primitives::Address},
    number::serialization::HexOrDecimalU256,
    reqwest::Url,
    serde::{Deserialize, Deserializer, Serialize},
    serde_with::serde_as,
    solver::solver::Arn,
    std::{collections::HashMap, time::Duration},
};

mod load;

#[serde_as]
#[derive(Debug, Deserialize)]
#[serde(rename_all = "kebab-case", deny_unknown_fields)]
struct Config {
    /// Optionally specify the chain ID that that driver is configured for.
    /// Note that the actual chain ID is fetched from the configured Ethereum
    /// RPC endpoint, and the driver will exit if it does not match this
    /// value.
    chain_id: Option<u64>,

    /// Disable access list simulation, useful for environments that don't
    /// support this, such as less popular blockchains.
    #[serde(default)]
    disable_access_list_simulation: bool,

    /// Disable gas simulation and always use this fixed gas value instead. This
    /// can be useful for testing, but shouldn't be used in production since it
    /// will cause the driver to return invalid scores.
    #[serde_as(as = "Option<serialize::U256>")]
    disable_gas_simulation: Option<eth::U256>,

    /// Defines the gas estimator to use.
    #[serde(default)]
    gas_estimator: GasEstimatorType,

    /// Parameters related to settlement submission.
    #[serde(default)]
    submission: SubmissionConfig,

    /// Override smart contract addresses.
    #[serde(default)]
    contracts: ContractsConfig,

    /// Use Tenderly for transaction simulation.
    tenderly: Option<TenderlyConfig>,

    /// Use Enso for transaction simulation.
    enso: Option<EnsoConfig>,

    /// Liquidity sources notifier configuration.
    liquidity_sources_notifier: Option<LiquiditySourcesNotifier>,

    #[serde(rename = "solver")]
    solvers: Vec<SolverConfig>,

    #[serde(default)]
    liquidity: LiquidityConfig,

    /// Defines order prioritization strategies that will be applied in the
    /// specified order.
    #[serde(
        rename = "order-priority",
        default = "default_order_priority_strategies"
    )]
    order_priority_strategies: Vec<OrderPriorityStrategy>,

    /// How long should the token quality computed by the simulation
    /// based logic be cached.
    #[serde(
        with = "humantime_serde",
        default = "default_simulation_bad_token_max_age"
    )]
    simulation_bad_token_max_age: Duration,

    /// Configuration for the app-data fetching.
    #[serde(default, flatten)]
    app_data_fetching: AppDataFetching,

    /// Whether the flashloans feature is enabled.
    #[serde(default)]
    flashloans_enabled: bool,

    #[serde_as(as = "HexOrDecimalU256")]
    tx_gas_limit: eth::U256,
}

#[serde_as]
#[derive(Debug, Default, Deserialize)]
#[serde(rename_all = "kebab-case", deny_unknown_fields)]
struct SubmissionConfig {
    /// The minimum priority fee in Gwei the solver is ensuring to pay in a
    /// settlement.
    #[serde(default)]
    #[serde_as(as = "serialize::U256")]
    min_priority_fee: eth::U256,

    /// The maximum gas price in Gwei the solver is willing to pay in a
    /// settlement.
    #[serde(default = "default_gas_price_cap")]
    #[serde_as(as = "serialize::U256")]
    gas_price_cap: eth::U256,

    /// The target confirmation time for settlement transactions used
    /// to estimate gas price.
    #[serde(with = "humantime_serde", default = "default_target_confirm_time")]
    target_confirm_time: Duration,

    /// Amount of time to wait before retrying to submit the tx to
    /// the ethereum network.
    #[serde(with = "humantime_serde", default = "default_retry_interval")]
    retry_interval: Duration,

    /// Block number to use when fetching nonces. Options: "pending",
    /// "latest", "earliest". If not specified, uses the web3 lib's default
    /// behavior.
    #[serde(default)]
    nonce_block_number: Option<BlockNumber>,

    /// The mempools to submit settlement transactions to. Can be the public
    /// mempool of a node or the private MEVBlocker mempool.
    #[serde(rename = "mempool", default)]
    mempools: Vec<Mempool>,
}

#[derive(Debug, Clone, Copy, Deserialize)]
#[serde(rename_all = "lowercase")]
enum BlockNumber {
    Pending,
    Latest,
    Earliest,
}

impl From<BlockNumber> for web3::types::BlockNumber {
    fn from(bn: BlockNumber) -> Self {
        match bn {
            BlockNumber::Pending => web3::types::BlockNumber::Pending,
            BlockNumber::Latest => web3::types::BlockNumber::Latest,
            BlockNumber::Earliest => web3::types::BlockNumber::Earliest,
        }
    }
}

impl From<BlockNumber> for BlockNumberOrTag {
    fn from(value: BlockNumber) -> Self {
        match value {
            BlockNumber::Pending => Self::Pending,
            BlockNumber::Latest => Self::Latest,
            BlockNumber::Earliest => Self::Earliest,
        }
    }
}

#[serde_as]
#[derive(Debug, Deserialize)]
#[serde(rename_all = "kebab-case")]
struct Mempool {
    /// Name for better logging and metrics.
    name: Option<String>,
    /// The RPC URL to use.
    url: Url,
    /// Maximum additional tip in Gwei that we are willing to give to
    /// the validator above regular gas price estimation.
    #[serde(default = "default_max_additional_tip")]
    #[serde_as(as = "serialize::U256")]
    max_additional_tip: eth::U256,
    /// Additional tip in percentage of max_fee_per_gas we are giving to
    /// validator above regular gas price estimation. Expects a
    /// floating point value between 0 and 1.
    #[serde(default = "default_additional_tip_percentage")]
    additional_tip_percentage: f64,
    /// Informs the submission logic whether a reverting transaction will
    /// actually be mined or just ignored. This is an advanced feature
    /// for private mempools so for most configured mempools you have to
    /// assume reverting transactions will get mined eventually.
    #[serde(default = "default_mines_reverting_txs")]
    mines_reverting_txs: bool,
}

#[derive(Debug, Deserialize)]
#[serde(rename_all = "kebab-case", deny_unknown_fields)]
struct ManageNativeToken {
    /// If true wraps ETH address
    wrap_address: bool,
    /// If true inserts unwrap interactions
    insert_unwraps: bool,
}

impl Default for ManageNativeToken {
    fn default() -> Self {
        Self {
            wrap_address: true,
            insert_unwraps: true,
        }
    }
}

impl ManageNativeToken {
    pub fn to_domain(&self) -> infra::solver::ManageNativeToken {
        infra::solver::ManageNativeToken {
            wrap_address: self.wrap_address,
            insert_unwraps: self.insert_unwraps,
        }
    }
}

fn default_additional_tip_percentage() -> f64 {
    0.05
}

/// 1000 gwei
fn default_gas_price_cap() -> eth::U256 {
    eth::U256::from(1000) * eth::U256::from(10).pow(eth::U256::from(9))
}

fn default_target_confirm_time() -> Duration {
    Duration::from_secs(30)
}

fn default_retry_interval() -> Duration {
    Duration::from_secs(2)
}

/// 3 gwei
fn default_max_additional_tip() -> eth::U256 {
    eth::U256::from(3) * eth::U256::from(10).pow(eth::U256::from(9))
}

fn default_mines_reverting_txs() -> bool {
    true
}

pub fn default_http_time_buffer() -> Duration {
    Duration::from_millis(500)
}

pub fn default_solving_share_of_deadline() -> f64 {
    0.8
}

#[serde_as]
#[derive(Debug, Deserialize)]
#[serde(rename_all = "kebab-case", deny_unknown_fields)]
struct SolverConfig {
    /// The endpoint of this solver. `POST`ing an auction to this endpoint
    /// should prompt the solver to calculate and return a solution.
    endpoint: url::Url,

    /// The unique name for this solver. Used to disambiguate multiple solvers
    /// running behind a single driver.
    name: String,

    #[serde(flatten)]
    slippage: Slippage,

    /// Whether or not to skip fetching liquidity for this solver.
    #[serde(default)]
    skip_liquidity: bool,

    /// The account which should be used to sign settlements for this solver.
    account: Account,

    /// Timeout configuration for the solver.
    #[serde(default, flatten)]
    timeouts: Timeouts,

    #[serde(default)]
    request_headers: HashMap<String, String>,

    /// Determines whether the `solver` or the `driver` handles the fees
    #[serde(default)]
    fee_handler: FeeHandler,

    /// Use limit orders for quoting
    #[serde(default)]
    quote_using_limit_orders: bool,

    /// If enabled driver tries to merge multiple solutions for the same
    /// auction together.
    #[serde(default)]
    merge_solutions: bool,

    /// Maximum number of orders allowed to be contained in a merged solution.
    #[serde(default = "default_number_of_orders_per_merged_solution")]
    max_orders_per_merged_solution: usize,

    /// S3 configuration for storing the auctions in the form they are sent to
    /// the solver engine
    #[serde(default)]
    s3: Option<S3>,

    /// Whether the native token is wrapped or not when sent to the solvers
    #[serde(default)]
    manage_native_token: ManageNativeToken,

    /// Which `tx.origin` is required to make a quote simulation pass.
    #[serde(default)]
    quote_tx_origin: Option<eth::Address>,

    /// Maximum HTTP response size the driver will accept in bytes.
    #[serde(default = "default_response_size_limit_max_bytes")]
    response_size_limit_max_bytes: usize,

    /// Configuration for bad token detection.
    #[serde(default, flatten)]
    bad_token_detection: BadTokenDetectionConfig,

    /// The maximum number of `/settle` requests that can be queued up
    /// before the driver starts dropping new `/solve` requests.
    #[serde(default = "default_settle_queue_size")]
    settle_queue_size: usize,
}

#[derive(Clone, Copy, Debug, Default, Deserialize, PartialEq, Serialize)]
#[serde(rename_all = "kebab-case", deny_unknown_fields)]
pub enum FeeHandler {
    #[default]
    Driver,
    Solver,
}

#[derive(Clone, Debug, Default, Deserialize)]
#[serde(rename_all = "kebab-case", deny_unknown_fields)]
pub struct S3 {
    /// Name of the AWS S3 bucket in which the auctions will be stored
    pub bucket: String,

    /// Prepended to the auction id to form the final instance filename on AWS
    /// S3 bucket. Something like "staging/mainnet/"
    pub prefix: String,
}

#[serde_as]
#[derive(Debug, Deserialize)]
#[serde(untagged)]
enum Account {
    /// A private key is used to sign transactions. Expects a 32-byte hex
    /// encoded string.
    PrivateKey(eth::B256),
    /// AWS KMS is used to sign transactions. Expects the key identifier.
    Kms(#[serde_as(as = "serde_with::DisplayFromStr")] Arn),
<<<<<<< HEAD
=======
    /// Used to start the driver in the dry-run mode. This account type is
    /// *unable* to sign transactions as alloy does not support *implicit*
    /// node-side signing.
    Address(eth::Address),
>>>>>>> fdb2ce80
}

#[serde_as]
#[derive(Debug, Deserialize, Default)]
#[serde(rename_all = "kebab-case", deny_unknown_fields)]
struct Timeouts {
    /// Absolute time allocated from the total auction deadline for
    /// request/response roundtrip between autopilot and driver.
    #[serde(with = "humantime_serde", default = "default_http_time_buffer")]
    http_time_buffer: Duration,

    /// Maximum time allocated for solver engines to return the solutions back
    /// to the driver, in percentage of total driver deadline (after network
    /// buffer). Remaining time is spent on encoding and postprocessing the
    /// returned solutions. Expected value [0, 1]
    #[serde(default = "default_solving_share_of_deadline")]
    solving_share_of_deadline: f64,
}

#[serde_as]
#[derive(Debug, Deserialize)]
#[serde(rename_all = "kebab-case", deny_unknown_fields)]
struct Slippage {
    /// The relative slippage factor allowed by the solver.
    #[serde(rename = "relative-slippage")]
    #[serde_as(as = "serde_with::DisplayFromStr")]
    relative: bigdecimal::BigDecimal,

    /// The absolute slippage allowed by the solver.
    #[serde(rename = "absolute-slippage")]
    #[serde_as(as = "Option<serialize::U256>")]
    absolute: Option<eth::U256>,
}

#[derive(Debug, Default, Deserialize)]
#[serde(rename_all = "kebab-case", deny_unknown_fields)]
struct ContractsConfig {
    /// Override the default address of the GPv2Settlement contract.
    gp_v2_settlement: Option<eth::Address>,

    /// Override the default address of the WETH contract.
    weth: Option<eth::Address>,

    /// Override the default address of the Balances contract.
    balances: Option<eth::Address>,

    /// Override the default address of the Signatures contract.
    signatures: Option<eth::Address>,

    /// List of all cow amm factories with the corresponding helper contract.
    #[serde(default)]
    cow_amms: Vec<CowAmmConfig>,

    /// Flashloan router to support taking out multiple flashloans
    /// in the same settlement.
    flashloan_router: Option<eth::Address>,
}

#[derive(Debug, Clone, Deserialize)]
#[serde(rename_all = "kebab-case", deny_unknown_fields)]
pub struct CowAmmConfig {
    /// CoW AMM factory address.
    pub factory: eth::Address,
    /// Which helper contract to use for interfacing with CoW AMMs.
    pub helper: eth::Address,
}

#[derive(Debug, Deserialize)]
#[serde(rename_all = "kebab-case", deny_unknown_fields)]
struct TenderlyConfig {
    /// Optionally override the Tenderly API URL.
    url: Option<Url>,

    /// Authentication key for the Tenderly API.
    api_key: String,

    /// The Tenderly user associated with the API key.
    user: String,

    /// The Tenderly project associated with the API key.
    project: String,

    /// Save the transaction on Tenderly for later inspection, e.g. via the
    /// dashboard.
    save: bool,

    /// Save the transaction even in the case of failure.
    save_if_fails: bool,
}

#[derive(Debug, Deserialize)]
#[serde(rename_all = "kebab-case", deny_unknown_fields)]
struct EnsoConfig {
    /// URL at which the trade simulator is hosted
    url: Url,
    /// How often the network produces a new block. If this is not set the
    /// system assumes an unpredictable network like proof-of-work.
    #[serde(default, with = "humantime_serde")]
    network_block_interval: Option<Duration>,
}

#[derive(Clone, Debug, Default, Deserialize)]
#[serde(rename_all = "kebab-case", deny_unknown_fields)]
struct LiquidityConfig {
    /// Additional tokens for which liquidity is always fetched, regardless of
    /// whether or not the token appears in the auction.
    #[serde(default)]
    base_tokens: Vec<eth::Address>,

    /// Liquidity provided by a Uniswap V2 compatible contract.
    #[serde(default)]
    uniswap_v2: Vec<UniswapV2Config>,

    /// Liquidity provided by a Swapr compatible contract.
    #[serde(default)]
    swapr: Vec<SwaprConfig>,

    /// Liquidity provided by a Uniswap V3 compatible contract.
    #[serde(default)]
    uniswap_v3: Vec<UniswapV3Config>,

    /// Liquidity provided by a Balancer V2 compatible contract.
    #[serde(default)]
    balancer_v2: Vec<BalancerV2Config>,

    /// Liquidity provided by 0x API.
    #[serde(default)]
    zeroex: Option<ZeroExConfig>,

    /// Defines at which block the liquidity needs to be fetched on /solve
    /// requests.
    #[serde(default)]
    fetch_at_block: AtBlock,
}

#[derive(Clone, Debug, Deserialize)]
#[serde(untagged, deny_unknown_fields)]
enum UniswapV2Config {
    #[serde(rename_all = "kebab-case")]
    Preset { preset: UniswapV2Preset },

    #[serde(rename_all = "kebab-case")]
    Manual {
        /// The address of the Uniswap V2 compatible router contract.
        router: eth::Address,

        /// The digest of the pool initialization code.
        pool_code: eth::B256,

        /// How long liquidity should not be fetched for a token pair that
        /// didn't return useful liquidity before allowing to fetch it
        /// again.
        #[serde(with = "humantime_serde")]
        missing_pool_cache_time: Duration,
    },
}

#[derive(Clone, Debug, Deserialize)]
#[serde(rename_all = "kebab-case")]
enum UniswapV2Preset {
    UniswapV2,
    SushiSwap,
    Honeyswap,
    Baoswap,
    PancakeSwap,
    TestnetUniswapV2,
}

#[derive(Clone, Debug, Deserialize)]
#[serde(untagged, deny_unknown_fields)]
enum SwaprConfig {
    #[serde(rename_all = "kebab-case")]
    Preset { preset: SwaprPreset },

    #[serde(rename_all = "kebab-case")]
    Manual {
        /// The address of the Swapr compatible router contract.
        router: eth::Address,

        /// The digest of the pool initialization code.
        pool_code: eth::B256,

        /// How long liquidity should not be fetched for a token pair that
        /// didn't return useful liquidity before allowing to fetch it
        /// again.
        #[serde(with = "humantime_serde")]
        missing_pool_cache_time: Duration,
    },
}

#[derive(Clone, Debug, Deserialize)]
#[serde(rename_all = "kebab-case", deny_unknown_fields)]
enum SwaprPreset {
    Swapr,
}

#[derive(Clone, Debug, Deserialize)]
#[serde(untagged, deny_unknown_fields)]
enum UniswapV3Config {
    #[serde(rename_all = "kebab-case")]
    Preset {
        preset: UniswapV3Preset,

        /// How many pools to initialize during start up.
        #[serde(default = "uniswap_v3::default_max_pools_to_initialize")]
        max_pools_to_initialize: usize,

        graph_url: Url,

        /// How many pool IDs can be present in a where clause of a Tick query
        /// at once. Some subgraphs are overloaded and throw errors when
        /// there are too many.
        #[serde(default = "uniswap_v3::default_max_pools_per_tick_query")]
        max_pools_per_tick_query: usize,

        /// How often the liquidity source should be reinitialized to get
        /// access to new pools.
        #[serde(with = "humantime_serde", default = "default_reinit_interval")]
        reinit_interval: Option<Duration>,
    },

    #[serde(rename_all = "kebab-case")]
    Manual {
        /// Addresses of Uniswap V3 compatible router contracts.
        router: eth::Address,

        /// How many pools to initialize during start up.
        #[serde(default = "uniswap_v3::default_max_pools_to_initialize")]
        max_pools_to_initialize: usize,

        /// How many pool IDs can be present in a where clause of a Tick query
        /// at once. Some subgraphs are overloaded and throw errors when
        /// there are too many.
        #[serde(default = "uniswap_v3::default_max_pools_per_tick_query")]
        max_pools_per_tick_query: usize,

        /// The URL used to connect to uniswap v3 subgraph client.
        graph_url: Url,

        /// How often the liquidity source should be reinitialized to get
        /// access to new pools.
        #[serde(with = "humantime_serde", default = "default_reinit_interval")]
        reinit_interval: Option<Duration>,
    },
}

#[derive(Clone, Debug, Deserialize)]
#[serde(rename_all = "kebab-case", deny_unknown_fields)]
enum UniswapV3Preset {
    UniswapV3,
}

mod uniswap_v3 {
    pub fn default_max_pools_to_initialize() -> usize {
        100
    }

    pub fn default_max_pools_per_tick_query() -> usize {
        usize::MAX
    }
}

#[derive(Clone, Debug, Deserialize)]
#[serde(untagged, deny_unknown_fields)]
enum BalancerV2Config {
    #[serde(rename_all = "kebab-case")]
    Preset {
        preset: BalancerV2Preset,

        /// Deny listed Balancer V2 pools.
        #[serde(default)]
        pool_deny_list: Vec<eth::B256>,

        /// The URL used to connect to balancer v2 subgraph client.
        graph_url: Url,

        /// How often the liquidity source should be reinitialized to get
        /// access to new pools.
        #[serde(with = "humantime_serde", default = "default_reinit_interval")]
        reinit_interval: Option<Duration>,
    },

    #[serde(rename_all = "kebab-case")]
    Manual {
        /// Addresses of Balancer V2 compatible vault contract.
        vault: eth::Address,

        /// The weighted pool factory contract addresses.
        #[serde(default)]
        weighted: Vec<Address>,

        /// The weighted pool factory v3+ contract addresses.
        #[serde(default)]
        weighted_v3plus: Vec<Address>,

        /// The stable pool factory contract addresses.
        #[serde(default)]
        stable: Vec<Address>,

        /// The liquidity bootstrapping pool factory contract addresses.
        ///
        /// These are weighted pools with dynamic weights for initial token
        /// offerings.
        #[serde(default)]
        liquidity_bootstrapping: Vec<Address>,

        /// The composable stable pool factory contract addresses.
        #[serde(default)]
        composable_stable: Vec<Address>,

        /// Deny listed Balancer V2 pools.
        #[serde(default)]
        pool_deny_list: Vec<eth::B256>,

        /// The URL used to connect to balancer v2 subgraph client.
        graph_url: Url,

        /// How often the liquidity source should be reinitialized to get
        /// access to new pools.
        #[serde(with = "humantime_serde", default = "default_reinit_interval")]
        reinit_interval: Option<Duration>,
    },
}

#[derive(Clone, Debug, Deserialize)]
#[serde(rename_all = "kebab-case", deny_unknown_fields)]
enum BalancerV2Preset {
    BalancerV2,
}

fn default_reinit_interval() -> Option<Duration> {
    Some(Duration::from_secs(12 * 60 * 60))
}

#[derive(Clone, Debug, Deserialize)]
#[serde(rename_all = "kebab-case", deny_unknown_fields)]
struct ZeroExConfig {
    #[serde(default = "default_zeroex_base_url")]
    pub base_url: String,
    pub api_key: Option<String>,
    #[serde(with = "humantime_serde", default = "default_http_timeout")]
    pub http_timeout: Duration,
}

fn default_zeroex_base_url() -> String {
    "https://api.0x.org/".to_string()
}

fn default_http_timeout() -> Duration {
    Duration::from_secs(10)
}

fn default_response_size_limit_max_bytes() -> usize {
    30_000_000
}

fn default_number_of_orders_per_merged_solution() -> usize {
    3
}

/// A configuration for sending notifications to liquidity sources.
#[derive(Clone, Debug, Deserialize)]
#[serde(rename_all = "kebab-case", deny_unknown_fields)]
pub struct LiquiditySourcesNotifier {
    /// Configuration for Liquorice liquidity
    pub liquorice: Option<LiquoriceConfig>,
}

/// Liquorice API configuration
/// <https://liquorice.gitbook.io/liquorice-docs>
#[derive(Clone, Debug, Deserialize)]
#[serde(rename_all = "kebab-case", deny_unknown_fields)]
pub struct LiquoriceConfig {
    /// Liquorice API base URL
    pub base_url: String,
    /// API key for the Liquorice API
    pub api_key: String,
    /// The HTTP timeout for requests to the Liquorice API
    #[serde(with = "humantime_serde", default = "default_http_timeout")]
    pub http_timeout: Duration,
}

#[derive(Clone, Debug, Deserialize)]
#[serde(rename_all = "kebab-case", deny_unknown_fields)]
#[serde(tag = "estimator")]
pub enum GasEstimatorType {
    #[serde(rename_all = "kebab-case")]
    Native {
        // Effective reward value to be selected from each individual block
        // Example: 20 means 20% of the transactions with the lowest gas price will be analyzed
        #[serde(default = "default_max_reward_percentile")]
        max_reward_percentile: usize,
        // Economical priority fee to be selected from sorted individual block reward percentiles
        // This constitutes the part of priority fee that doesn't depend on the time_limit
        #[serde(default = "default_min_block_percentile")]
        min_block_percentile: f64,
        // Urgent priority fee to be selected from sorted individual block reward percentiles
        // This constitutes the part of priority fee that depends on the time_limit
        #[serde(default = "default_max_block_percentile")]
        max_block_percentile: f64,
    },
    Web3,
    Alloy,
}

impl Default for GasEstimatorType {
    fn default() -> Self {
        GasEstimatorType::Native {
            max_reward_percentile: default_max_reward_percentile(),
            min_block_percentile: default_min_block_percentile(),
            max_block_percentile: default_max_block_percentile(),
        }
    }
}

fn default_max_reward_percentile() -> usize {
    20
}

fn default_min_block_percentile() -> f64 {
    30.
}

fn default_max_block_percentile() -> f64 {
    60.
}

/// Defines various strategies to prioritize orders.
#[derive(Debug, Deserialize)]
#[serde(rename_all = "kebab-case", tag = "strategy")]
pub enum OrderPriorityStrategy {
    /// Strategy to prioritize orders based on external price.
    /// This strategy uses the likelihood that an order will be fulfilled,
    /// based on token prices. A larger value means that the order is more
    /// likely to be fulfilled.
    ExternalPrice,
    /// Strategy to prioritize orders based on their creation timestamp. The
    /// most recently created orders are given the highest priority.
    #[serde(rename_all = "kebab-case")]
    CreationTimestamp {
        /// When specified, only orders created within this threshold will be
        /// taken into account for this specific strategy.
        #[serde(with = "humantime_serde", default = "default_max_order_age")]
        max_order_age: Option<Duration>,
    },
    /// Strategy to prioritize orders based on whether the current solver
    /// provided the winning quote for the order.
    #[serde(rename_all = "kebab-case")]
    OwnQuotes {
        /// When specified, only orders created within this threshold will be
        /// taken into account for this specific strategy.
        #[serde(with = "humantime_serde", default = "default_max_order_age")]
        max_order_age: Option<Duration>,
    },
}

/// The default prioritization process first considers
/// the order timestamp(2 minutes threshold by default), then checks if the
/// solver is working with its own quotes, and finally considers the likelihood
/// of order fulfillment based on external price data.
fn default_order_priority_strategies() -> Vec<OrderPriorityStrategy> {
    vec![
        OrderPriorityStrategy::OwnQuotes {
            max_order_age: default_max_order_age(),
        },
        OrderPriorityStrategy::CreationTimestamp {
            max_order_age: default_max_order_age(),
        },
        OrderPriorityStrategy::ExternalPrice,
    ]
}

fn default_max_order_age() -> Option<Duration> {
    Some(Duration::from_secs(300))
}

fn default_simulation_bad_token_max_age() -> Duration {
    Duration::from_secs(600)
}

#[serde_as]
#[derive(Clone, Debug, Deserialize)]
#[serde(rename_all = "kebab-case", deny_unknown_fields)]
pub struct BadTokenDetectionConfig {
    /// Which tokens are explicitly supported or unsupported by the solver.
    #[serde(default)]
    pub token_supported: HashMap<eth::Address, bool>,

    /// Whether the solver opted into detecting unsupported
    /// tokens with `trace_callMany` based simulation.
    #[serde(default, rename = "enable-simulation-bad-token-detection")]
    pub enable_simulation_strategy: bool,

    /// Whether the solver opted into detecting unsupported
    /// tokens with metrics-based detection.
    #[serde(default, rename = "enable-metrics-bad-token-detection")]
    pub enable_metrics_strategy: bool,

    /// The ratio of failures to attempts that qualifies a token as unsupported.
    #[serde(
        default = "default_metrics_bad_token_detector_failure_ratio",
        rename = "metrics-bad-token-detection-failure-ratio"
    )]
    pub metrics_strategy_failure_ratio: f64,

    /// The minimum number of attempts required before evaluating a token’s
    /// quality.
    #[serde(
        default = "default_metrics_bad_token_detector_required_measurements",
        rename = "metrics-bad-token-detection-required-measurements"
    )]
    pub metrics_strategy_required_measurements: u32,

    /// Controls whether the metrics based detection strategy should only log
    /// unsupported tokens or actually filter them out.
    #[serde(
        default = "default_metrics_bad_token_detector_log_only",
        rename = "metrics-bad-token-detection-log-only"
    )]
    pub metrics_strategy_log_only: bool,

    /// How long the metrics based bad token detection should flag a token as
    /// unsupported before it allows to solve for that token again.
    #[serde(
        default = "default_metrics_bad_token_detector_freeze_time",
        rename = "metrics-bad-token-detection-token-freeze-time",
        with = "humantime_serde"
    )]
    pub metrics_strategy_token_freeze_time: Duration,
}

impl Default for BadTokenDetectionConfig {
    fn default() -> Self {
        serde_json::from_str("{}").expect("MetricsBadTokenDetectorConfig uses default values")
    }
}

#[derive(Clone, Debug)]
pub enum AppDataFetching {
    /// App-data fetching is disabled
    Disabled,

    /// App-data fetching is enabled
    Enabled {
        /// The base URL of the orderbook to fetch app-data from
        orderbook_url: Url,

        /// The maximum number of app-data entries in the cache
        cache_size: u64,
    },
}

impl<'de> Deserialize<'de> for AppDataFetching {
    fn deserialize<D>(deserializer: D) -> Result<Self, D::Error>
    where
        D: Deserializer<'de>,
    {
        #[serde_as]
        #[derive(Deserialize)]
        #[serde(rename_all = "kebab-case", deny_unknown_fields)]
        struct Helper {
            #[serde(default)]
            app_data_fetching_enabled: bool,
            orderbook_url: Option<Url>,
            #[serde(default = "default_app_data_cache_size")]
            cache_size: u64,
        }

        let helper = Helper::deserialize(deserializer)?;
        match helper.app_data_fetching_enabled {
            false => Ok(AppDataFetching::Disabled),
            true => {
                let orderbook_url = helper
                    .orderbook_url
                    .ok_or_else(|| serde::de::Error::custom("Missing `orderbook-url` field"))?;
                Ok(AppDataFetching::Enabled {
                    orderbook_url,
                    cache_size: helper.cache_size,
                })
            }
        }
    }
}

fn default_metrics_bad_token_detector_failure_ratio() -> f64 {
    0.9
}

fn default_metrics_bad_token_detector_required_measurements() -> u32 {
    20
}

/// Keeps 2 requests in the queue plus 1 ongoing request making a total of 3
/// pending settlements, which is considered big enough to avoid potential price
/// moves or any other conflicts due to the extended settlement idle time.
fn default_settle_queue_size() -> usize {
    2
}

fn default_metrics_bad_token_detector_log_only() -> bool {
    true
}

fn default_metrics_bad_token_detector_freeze_time() -> Duration {
    Duration::from_secs(60 * 10)
}

/// According to statistics, the average size of the app-data is ~800 bytes.
/// With this default, the approximate size of the cache will be ~1.6 MB.
fn default_app_data_cache_size() -> u64 {
    2000
}

/// Which block should be used to fetch the liquidity.
#[derive(Clone, Copy, Debug, Deserialize, Default)]
#[serde(rename_all = "kebab-case", deny_unknown_fields)]
enum AtBlock {
    /// Use the latest block received by the `CurrentBlockWatcher`.
    #[default]
    Latest,
    /// Use the latest finalized block.
    Finalized,
}<|MERGE_RESOLUTION|>--- conflicted
+++ resolved
@@ -342,13 +342,10 @@
     PrivateKey(eth::B256),
     /// AWS KMS is used to sign transactions. Expects the key identifier.
     Kms(#[serde_as(as = "serde_with::DisplayFromStr")] Arn),
-<<<<<<< HEAD
-=======
     /// Used to start the driver in the dry-run mode. This account type is
     /// *unable* to sign transactions as alloy does not support *implicit*
     /// node-side signing.
     Address(eth::Address),
->>>>>>> fdb2ce80
 }
 
 #[serde_as]
