use {
    crate::{domain::eth, util::serialize},
    reqwest::Url,
    serde::Deserialize,
    serde_with::serde_as,
    solver::solver::Arn,
};

mod load;

pub use load::load;

#[serde_as]
#[derive(Debug, Deserialize)]
#[serde(rename_all = "kebab-case", deny_unknown_fields)]
struct Config {
    /// Optionally specify the chain ID that that driver is configured for.
    /// Note that the actual chain ID is fetched from the configured Ethereum
    /// RPC endpoint, and the driver will exit if it does not match this
    /// value.
    chain_id: Option<eth::U256>,

    /// Disable access list simulation, useful for environments that don't
    /// support this, such as less popular blockchains.
    #[serde(default)]
    disable_access_list_simulation: bool,

    /// Disable gas simulation and always use this fixed gas value instead. This
    /// can be useful for testing, but shouldn't be used in production since it
    /// will cause the driver to return invalid scores.
    #[serde_as(as = "Option<serialize::U256>")]
    disable_gas_simulation: Option<eth::U256>,

    /// Parameters related to settlement submission.
    #[serde(default)]
    submission: SubmissionConfig,

    /// Override smart contract addresses.
    #[serde(default)]
    contracts: ContractsConfig,

    /// Use Tenderly for transaction simulation.
    tenderly: Option<TenderlyConfig>,

    #[serde(rename = "solver")]
    solvers: Vec<SolverConfig>,

    #[serde(default)]
    liquidity: LiquidityConfig,
}

#[derive(Debug, Default, Deserialize)]
#[serde(rename_all = "kebab-case", deny_unknown_fields)]
struct SubmissionConfig {
    /// Additional tip in percentage of max_fee_per_gas we are willing to give
    /// to miners above regular gas price estimation. Expects a floating point
    /// value between 0 and 1.
    #[serde(default = "default_additional_tip_percentage")]
    additional_tip_percentage: f64,

    /// The maximum gas price in Gwei the solver is willing to pay in a
    /// settlement.
    #[serde(default = "default_gas_price_cap")]
    gas_price_cap: f64,

    /// The target confirmation time for settlement transactions used
    /// to estimate gas price. Specified in seconds.
    #[serde(default = "default_target_confirm_time_secs")]
    target_confirm_time_secs: u64,

    /// Amount of time to wait before retrying to submit the tx to
    /// the ethereum network. Specified in seconds.
    #[serde(default = "default_retry_interval_secs")]
    retry_interval_secs: u64,

    /// The maximum time to spend trying to settle a transaction through the
    /// Ethereum network before giving up. Specified in seconds.
    #[serde(default = "default_max_confirm_time_secs")]
    max_confirm_time_secs: u64,

    /// The mempools to submit settlement transactions to. Can be the public
    /// mempool of a node or the private Flashbots mempool.
    #[serde(rename = "mempool", default)]
    mempools: Vec<Mempool>,
}

#[derive(Debug, Deserialize)]
#[serde(tag = "mempool")]
#[serde(rename_all = "kebab-case")]
enum Mempool {
    Public {
        /// Don't submit transactions with high revert risk (i.e. transactions
        /// that interact with on-chain AMMs) to the public mempool.
        /// This can be enabled to avoid MEV when private transaction
        /// submission strategies are available.
        #[serde(default)]
        disable_high_risk_public_mempool_transactions: bool,
    },
    Flashbots {
        /// The Flashbots URL to use.
        url: Url,
        /// Maximum additional tip in Gwei that we are willing to give to
        /// Flashbots above regular gas price estimation.
        #[serde(default = "default_max_additional_flashbots_tip")]
        max_additional_tip: f64,
        /// Configures whether the submission logic is allowed to assume the
        /// submission nodes implement soft cancellations. With soft
        /// cancellations a cancellation transaction doesn't have to get mined
        /// to have an effect. On arrival in the node all pending transactions
        /// with the same sender and nonce will get discarded immediately.
        #[serde(default = "default_soft_cancellations_flag")]
        use_soft_cancellations: bool,
    },
}

fn default_additional_tip_percentage() -> f64 {
    0.05
}

fn default_gas_price_cap() -> f64 {
    1e9
}

fn default_target_confirm_time_secs() -> u64 {
    30
}

fn default_retry_interval_secs() -> u64 {
    2
}

fn default_max_confirm_time_secs() -> u64 {
    120
}

fn default_max_additional_flashbots_tip() -> f64 {
    3.0
}

fn default_soft_cancellations_flag() -> bool {
    false
}

#[serde_as]
#[derive(Debug, Deserialize)]
#[serde(rename_all = "kebab-case", deny_unknown_fields)]
struct SolverConfig {
    /// The endpoint of this solver. `POST`ing an auction to this endpoint
    /// should prompt the solver to calculate and return a solution.
    endpoint: url::Url,

    /// The unique name for this solver. Used to disambiguate multiple solvers
    /// running behind a single driver.
    name: String,

    /// The relative slippage factor allowed by the solver.
    #[serde_as(as = "serde_with::DisplayFromStr")]
    relative_slippage: bigdecimal::BigDecimal,

    /// The absolute slippage allowed by the solver.
    #[serde_as(as = "Option<serialize::U256>")]
    absolute_slippage: Option<eth::U256>,

    /// The account which should be used to sign settlements for this solver.
    account: Account,
}

#[serde_as]
#[derive(Debug, Deserialize)]
#[serde(untagged)]
enum Account {
    /// A private key is used to sign transactions. Expects a 32-byte hex
    /// encoded string.
    PrivateKey(eth::H256),
    /// AWS KMS is used to sign transactions. Expects the key identifier.
    Kms(#[serde_as(as = "serde_with::DisplayFromStr")] Arn),
}

#[derive(Debug, Default, Deserialize)]
#[serde(rename_all = "kebab-case", deny_unknown_fields)]
struct ContractsConfig {
    /// Override the default address of the GPv2Settlement contract.
    gp_v2_settlement: Option<eth::H160>,

    /// Override the default address of the WETH contract.
<<<<<<< HEAD
    pub weth: Option<eth::H160>,

    /// Sets the Ethflow contract address. Without this we cannot detect Ethflow
    /// orders, which leads to such orders not being solved because it appears
    /// that the user doesn't have enough sell token balance.
    pub ethflow: Option<eth::H160>,
=======
    weth: Option<eth::H160>,
>>>>>>> ec3bbade
}

#[derive(Debug, Deserialize)]
#[serde(rename_all = "kebab-case", deny_unknown_fields)]
struct TenderlyConfig {
    /// Optionally override the Tenderly API URL.
    url: Option<Url>,

    /// Authentication key for the Tenderly API.
    api_key: String,

    /// The Tenderly user associated with the API key.
    user: String,

    /// The Tenderly project associated with the API key.
    project: String,

    /// Save the transaction on Tenderly for later inspection, e.g. via the
    /// dashboard.
    save: bool,

    /// Save the transaction even in the case of failure.
    save_if_fails: bool,
}

#[derive(Clone, Debug, Default, Deserialize)]
#[serde(rename_all = "kebab-case", deny_unknown_fields)]
struct LiquidityConfig {
    /// Additional tokens for which liquidity is always fetched, regardless of
    /// whether or not the token appears in the auction.
    #[serde(default)]
    base_tokens: Vec<eth::H160>,

    /// Liquidity provided by a Uniswap V2 compatible contract.
    #[serde(default)]
    uniswap_v2: Vec<UniswapV2Config>,

    /// Liquidity provided by a Swapr compatible contract.
    #[serde(default)]
    swapr: Vec<SwaprConfig>,

    /// Liquidity provided by a Uniswap V3 compatible contract.
    #[serde(default)]
    uniswap_v3: Vec<UniswapV3Config>,

    /// Liquidity provided by a Balancer V2 compatible contract.
    #[serde(default)]
    balancer_v2: Vec<BalancerV2Config>,
}

#[derive(Clone, Debug, Deserialize)]
#[serde(untagged, deny_unknown_fields)]
enum UniswapV2Config {
    #[serde(rename_all = "kebab-case")]
    Preset { preset: UniswapV2Preset },

    #[serde(rename_all = "kebab-case")]
    Manual {
        /// The address of the Uniswap V2 compatible router contract.
        router: eth::H160,

        /// The digest of the pool initialization code.
        pool_code: eth::H256,
    },
}

#[derive(Clone, Debug, Deserialize)]
#[serde(rename_all = "kebab-case")]
enum UniswapV2Preset {
    UniswapV2,
    SushiSwap,
    Honeyswap,
    Baoswap,
    PancakeSwap,
}

#[derive(Clone, Debug, Deserialize)]
#[serde(untagged, deny_unknown_fields)]
enum SwaprConfig {
    #[serde(rename_all = "kebab-case")]
    Preset { preset: SwaprPreset },

    #[serde(rename_all = "kebab-case")]
    Manual {
        /// The address of the Swapr compatible router contract.
        router: eth::H160,

        /// The digest of the pool initialization code.
        pool_code: eth::H256,
    },
}

#[derive(Clone, Debug, Deserialize)]
#[serde(rename_all = "kebab-case", deny_unknown_fields)]
enum SwaprPreset {
    Swapr,
}

#[derive(Clone, Debug, Deserialize)]
#[serde(untagged, deny_unknown_fields)]
enum UniswapV3Config {
    #[serde(rename_all = "kebab-case")]
    Preset {
        preset: UniswapV3Preset,

        /// How many pools to initialize during start up.
        #[serde(default = "uniswap_v3::default_max_pools_to_initialize")]
        max_pools_to_initialize: usize,
    },

    #[serde(rename_all = "kebab-case")]
    Manual {
        /// Addresses of Uniswap V3 compatible router contracts.
        router: eth::H160,

        /// How many pools to initialize during start up.
        #[serde(default = "uniswap_v3::default_max_pools_to_initialize")]
        max_pools_to_initialize: usize,
    },
}

#[derive(Clone, Debug, Deserialize)]
#[serde(rename_all = "kebab-case", deny_unknown_fields)]
enum UniswapV3Preset {
    UniswapV3,
}

mod uniswap_v3 {
    pub fn default_max_pools_to_initialize() -> usize {
        100
    }
}

#[derive(Clone, Debug, Deserialize)]
#[serde(untagged, deny_unknown_fields)]
enum BalancerV2Config {
    #[serde(rename_all = "kebab-case")]
    Preset {
        preset: BalancerV2Preset,

        /// Deny listed Balancer V2 pools.
        #[serde(default)]
        pool_deny_list: Vec<eth::H256>,
    },

    #[serde(rename_all = "kebab-case")]
    Manual {
        /// Addresses of Balancer V2 compatible vault contract.
        vault: eth::H160,

        /// The weighted pool factory contract addresses.
        #[serde(default)]
        weighted: Vec<eth::H160>,

        /// The weighted pool factory v3+ contract addresses.
        #[serde(default)]
        weighted_v3plus: Vec<eth::H160>,

        /// The stable pool factory contract addresses.
        #[serde(default)]
        stable: Vec<eth::H160>,

        /// The liquidity bootstrapping pool factory contract addresses.
        ///
        /// These are weighted pools with dynamic weights for initial token
        /// offerings.
        #[serde(default)]
        liquidity_bootstrapping: Vec<eth::H160>,

        /// The composable stable pool factory contract addresses.
        #[serde(default)]
        composable_stable: Vec<eth::H160>,

        /// Deny listed Balancer V2 pools.
        #[serde(default)]
        pool_deny_list: Vec<eth::H256>,
    },
}

#[derive(Clone, Debug, Deserialize)]
#[serde(rename_all = "kebab-case", deny_unknown_fields)]
enum BalancerV2Preset {
    BalancerV2,
}<|MERGE_RESOLUTION|>--- conflicted
+++ resolved
@@ -183,16 +183,12 @@
     gp_v2_settlement: Option<eth::H160>,
 
     /// Override the default address of the WETH contract.
-<<<<<<< HEAD
-    pub weth: Option<eth::H160>,
+    weth: Option<eth::H160>,
 
     /// Sets the Ethflow contract address. Without this we cannot detect Ethflow
     /// orders, which leads to such orders not being solved because it appears
     /// that the user doesn't have enough sell token balance.
-    pub ethflow: Option<eth::H160>,
-=======
-    weth: Option<eth::H160>,
->>>>>>> ec3bbade
+    ethflow: Option<eth::H160>,
 }
 
 #[derive(Debug, Deserialize)]
