--- conflicted
+++ resolved
@@ -18,17 +18,6 @@
     state: axum::extract::State<State>,
     auction: axum::Json<dto::Auction>,
 ) -> Result<axum::Json<dto::Solution>, (hyper::StatusCode, axum::Json<Error>)> {
-<<<<<<< HEAD
-    let auction = auction.0.into_domain(state.eth()).await.tap_err(|err| {
-        observe::invalid_dto(state.solver().name(), err, "/solve", "auction");
-    })?;
-    let auction_id = auction.id().unwrap();
-    observe::auction(state.solver().name(), &auction);
-    let competition = state.competition();
-    let result = competition.solve(auction).await;
-    observe::solved(state.solver().name(), auction_id, &result);
-    Ok(axum::Json(dto::Solution::new(result?, &competition.solver)))
-=======
     let auction_id = auction.id();
     let handle_request = async {
         let auction = auction
@@ -40,7 +29,7 @@
             })?;
         observe::auction(&auction);
         let competition = state.competition();
-        let result = competition.solve(&auction).await;
+        let result = competition.solve(auction).await;
         observe::solved(state.solver().name(), &result);
         Ok(axum::Json(dto::Solution::new(result?, &competition.solver)))
     };
@@ -48,5 +37,4 @@
     handle_request
         .instrument(tracing::info_span!("/solve", solver = %state.solver().name(), auction_id))
         .await
->>>>>>> dc64e33e
 }