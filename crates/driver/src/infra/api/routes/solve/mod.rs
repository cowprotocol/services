--- conflicted
+++ resolved
@@ -18,19 +18,12 @@
         tracing::warn!(?err, "error creating auction");
     })?;
     let competition = state.competition();
-<<<<<<< HEAD
-    let (solution_id, score, reward) = competition.solve(&auction).await.tap_err(|err| {
+    let (id, score, reward) = competition.solve(&auction).await.tap_err(|err| {
         tracing::warn!(?err, "error solving auction");
     })?;
     Ok(axum::Json(dto::Solution::from_domain(
-        solution_id,
+        id,
         score,
         reward,
     )))
-=======
-    let (id, score) = competition.solve(&auction).await.tap_err(|err| {
-        tracing::warn!(?err, "error solving auction");
-    })?;
-    Ok(axum::Json(dto::Solution::from_domain(id, score)))
->>>>>>> cb1f39da
 }