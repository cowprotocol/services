use {
    crate::{
        domain::{
            competition::{self, auction, order},
            eth,
            time,
        },
        infra::{solver::Timeouts, tokens, Ethereum},
        util::serialize,
    },
    serde::Deserialize,
    serde_with::serde_as,
};

impl Auction {
    pub async fn into_domain(
        self,
        eth: &Ethereum,
        tokens: &tokens::Fetcher,
        timeouts: Timeouts,
    ) -> Result<competition::Auction, Error> {
        let token_addresses: Vec<_> = self
            .tokens
            .iter()
            .map(|token| token.address.into())
            .collect();
        let token_infos = tokens.get(&token_addresses).await;

        competition::Auction::new(
            Some(self.id.try_into()?),
            self.orders
                .into_iter()
                .map(|order| competition::Order {
                    uid: order.uid.into(),
                    receiver: order.receiver.map(Into::into),
                    valid_to: order.valid_to.into(),
                    buy: eth::Asset {
                        amount: order.buy_amount.into(),
                        token: order.buy_token.into(),
                    },
                    sell: eth::Asset {
                        amount: order.sell_amount.into(),
                        token: order.sell_token.into(),
                    },
                    side: match order.kind {
                        Kind::Sell => competition::order::Side::Sell,
                        Kind::Buy => competition::order::Side::Buy,
                    },
                    fee: competition::order::Fee {
                        user: order.user_fee.into(),
                        scoring: order.scoring_fee.into(),
                    },
                    kind: match order.class {
                        Class::Market => competition::order::Kind::Market,
                        Class::Limit => competition::order::Kind::Limit,
                        Class::Liquidity => competition::order::Kind::Liquidity,
                    },
                    app_data: order.app_data.into(),
                    partial: if order.partially_fillable {
                        competition::order::Partial::Yes {
                            available: match order.kind {
                                Kind::Sell => {
                                    order.sell_amount.saturating_sub(order.executed).into()
                                }
                                Kind::Buy => order.buy_amount.saturating_sub(order.executed).into(),
                            },
                        }
                    } else {
                        competition::order::Partial::No
                    },
                    pre_interactions: order
                        .pre_interactions
                        .into_iter()
                        .map(|interaction| eth::Interaction {
                            target: interaction.target.into(),
                            value: interaction.value.into(),
                            call_data: interaction.call_data.into(),
                        })
                        .collect(),
                    post_interactions: order
                        .post_interactions
                        .into_iter()
                        .map(|interaction| eth::Interaction {
                            target: interaction.target.into(),
                            value: interaction.value.into(),
                            call_data: interaction.call_data.into(),
                        })
                        .collect(),
                    sell_token_balance: match order.sell_token_balance {
                        SellTokenBalance::Erc20 => competition::order::SellTokenBalance::Erc20,
                        SellTokenBalance::Internal => {
                            competition::order::SellTokenBalance::Internal
                        }
                        SellTokenBalance::External => {
                            competition::order::SellTokenBalance::External
                        }
                    },
                    buy_token_balance: match order.buy_token_balance {
                        BuyTokenBalance::Erc20 => competition::order::BuyTokenBalance::Erc20,
                        BuyTokenBalance::Internal => competition::order::BuyTokenBalance::Internal,
                    },
                    signature: competition::order::Signature {
                        scheme: match order.signing_scheme {
                            SigningScheme::Eip712 => competition::order::signature::Scheme::Eip712,
                            SigningScheme::EthSign => {
                                competition::order::signature::Scheme::EthSign
                            }
                            SigningScheme::PreSign => {
                                competition::order::signature::Scheme::PreSign
                            }
                            SigningScheme::Eip1271 => {
                                competition::order::signature::Scheme::Eip1271
                            }
                        },
                        data: order.signature.into(),
                        signer: order.owner.into(),
                    },
                    protocol_fees: order
                        .protocol_fees
                        .into_iter()
                        .map(|policy| match policy {
                            FeePolicy::Surplus {
                                factor,
                                max_volume_factor,
                            } => competition::order::FeePolicy::Surplus {
                                factor,
                                max_volume_factor,
                            },
                            FeePolicy::Volume { factor } => {
                                competition::order::FeePolicy::Volume { factor }
                            }
                        })
                        .collect(),
                })
                .collect(),
            self.tokens.into_iter().map(|token| {
                let info = token_infos.get(&token.address.into());
                competition::auction::Token {
                    decimals: info.and_then(|i| i.decimals),
                    symbol: info.and_then(|i| i.symbol.clone()),
                    address: token.address.into(),
                    price: token.price.map(Into::into),
                    available_balance: info.map(|i| i.balance).unwrap_or(0.into()).into(),
                    trusted: token.trusted,
                }
            }),
            time::Deadline::new(self.deadline, timeouts),
            eth,
            self.score_cap.try_into().map_err(|_| Error::ZeroScoreCap)?,
        )
        .await
        .map_err(Into::into)
    }
}

#[derive(Debug, thiserror::Error)]
pub enum Error {
    #[error("invalid auction ID")]
    InvalidAuctionId,
    #[error("surplus fee is missing for limit order")]
    MissingSurplusFee,
    #[error("invalid tokens in auction")]
    InvalidTokens,
    #[error("invalid order amounts in auction")]
    InvalidAmounts,
    #[error("zero score cap")]
    ZeroScoreCap,
    #[error("blockchain error: {0:?}")]
    Blockchain(#[source] crate::infra::blockchain::Error),
}

impl From<auction::InvalidId> for Error {
    fn from(_value: auction::InvalidId) -> Self {
        Self::InvalidAuctionId
    }
}

impl From<auction::Error> for Error {
    fn from(value: auction::Error) -> Self {
        match value {
            auction::Error::InvalidTokens => Self::InvalidTokens,
            auction::Error::InvalidAmounts => Self::InvalidAmounts,
            auction::Error::Blockchain(err) => Self::Blockchain(err),
        }
    }
}

#[serde_as]
#[derive(Debug, Deserialize)]
#[serde(rename_all = "camelCase", deny_unknown_fields)]
pub struct Auction {
    #[serde_as(as = "serde_with::DisplayFromStr")]
    id: i64,
    tokens: Vec<Token>,
    orders: Vec<Order>,
    deadline: chrono::DateTime<chrono::Utc>,
    #[serde_as(as = "serialize::U256")]
    score_cap: eth::U256,
}

impl Auction {
    pub fn id(&self) -> i64 {
        self.id
    }
}

#[serde_as]
#[derive(Debug, Deserialize)]
#[serde(rename_all = "camelCase", deny_unknown_fields)]
struct Token {
    pub address: eth::H160,
    #[serde_as(as = "Option<serialize::U256>")]
    pub price: Option<eth::U256>,
    pub trusted: bool,
}

#[serde_as]
#[derive(Debug, Deserialize)]
#[serde(rename_all = "camelCase", deny_unknown_fields)]
struct Order {
    #[serde_as(as = "serialize::Hex")]
    uid: [u8; order::UID_LEN],
    sell_token: eth::H160,
    buy_token: eth::H160,
    #[serde_as(as = "serialize::U256")]
    sell_amount: eth::U256,
    #[serde_as(as = "serialize::U256")]
    buy_amount: eth::U256,
    #[serde_as(as = "serialize::U256")]
    user_fee: eth::U256,
<<<<<<< HEAD
    #[serde_as(as = "serialize::U256")]
    scoring_fee: eth::U256,
=======
    protocol_fees: Vec<FeePolicy>,
>>>>>>> 5122abec
    valid_to: u32,
    kind: Kind,
    receiver: Option<eth::H160>,
    owner: eth::H160,
    partially_fillable: bool,
    /// Always zero if the order is not partially fillable.
    #[serde_as(as = "serialize::U256")]
    executed: eth::U256,
    pre_interactions: Vec<Interaction>,
    post_interactions: Vec<Interaction>,
    #[serde(default)]
    sell_token_balance: SellTokenBalance,
    #[serde(default)]
    buy_token_balance: BuyTokenBalance,
    class: Class,
    #[serde_as(as = "serialize::Hex")]
    app_data: [u8; order::APP_DATA_LEN],
    signing_scheme: SigningScheme,
    #[serde_as(as = "serialize::Hex")]
    signature: Vec<u8>,
}

#[derive(Debug, Deserialize)]
#[serde(rename_all = "camelCase", deny_unknown_fields)]
enum Kind {
    Sell,
    Buy,
}

#[serde_as]
#[derive(Debug, Deserialize)]
#[serde(rename_all = "camelCase", deny_unknown_fields)]
struct Interaction {
    target: eth::H160,
    #[serde_as(as = "serialize::U256")]
    value: eth::U256,
    #[serde_as(as = "serialize::Hex")]
    call_data: Vec<u8>,
}

#[derive(Debug, Default, Deserialize)]
#[serde(rename_all = "camelCase", deny_unknown_fields)]
enum SellTokenBalance {
    #[default]
    Erc20,
    Internal,
    External,
}

#[derive(Debug, Default, Deserialize)]
#[serde(rename_all = "camelCase", deny_unknown_fields)]
enum BuyTokenBalance {
    #[default]
    Erc20,
    Internal,
}

#[derive(Debug, Deserialize)]
#[serde(rename_all = "lowercase", deny_unknown_fields)]
enum SigningScheme {
    Eip712,
    EthSign,
    PreSign,
    Eip1271,
}

#[derive(Debug, Deserialize)]
#[serde(rename_all = "camelCase", deny_unknown_fields)]
enum Class {
    Market,
    Limit,
    Liquidity,
}

#[derive(Debug, Deserialize)]
#[serde(rename_all = "camelCase", deny_unknown_fields)]
enum FeePolicy {
    #[serde(rename_all = "camelCase")]
    Surplus { factor: f64, max_volume_factor: f64 },
    #[serde(rename_all = "camelCase")]
    Volume { factor: f64 },
}<|MERGE_RESOLUTION|>--- conflicted
+++ resolved
@@ -228,12 +228,9 @@
     buy_amount: eth::U256,
     #[serde_as(as = "serialize::U256")]
     user_fee: eth::U256,
-<<<<<<< HEAD
     #[serde_as(as = "serialize::U256")]
     scoring_fee: eth::U256,
-=======
     protocol_fees: Vec<FeePolicy>,
->>>>>>> 5122abec
     valid_to: u32,
     kind: Kind,
     receiver: Option<eth::H160>,
