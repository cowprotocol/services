--- conflicted
+++ resolved
@@ -5,31 +5,18 @@
 #[serde(rename_all = "camelCase")]
 pub enum NotifyRequest {
     /// The driver won multiple consecutive auctions but never settled them.
-<<<<<<< HEAD
-    UnsettledConsecutiveAuctions,
+    UnsettledConsecutiveAuctions(u64),
     /// Driver's success settling rate is below the threshold.
-    HighSettleFailureRate,
-=======
-    UnsettledConsecutiveAuctions(u64),
->>>>>>> 70d89076
+    HighSettleFailureRate(u64),
 }
 
 impl From<NotifyRequest> for notify::Kind {
     fn from(value: NotifyRequest) -> Self {
         match value {
-<<<<<<< HEAD
-            NotifyRequest::UnsettledConsecutiveAuctions => {
-                notify::Kind::Banned(notify::BanReason::UnsettledConsecutiveAuctions)
-            }
-            NotifyRequest::HighSettleFailureRate => {
-                notify::Kind::Banned(notify::BanReason::HighSettleFailureRate)
-            }
-=======
             NotifyRequest::UnsettledConsecutiveAuctions(until_timestamp) => notify::Kind::Banned {
                 reason: notify::BanReason::UnsettledConsecutiveAuctions,
                 until_timestamp,
             },
->>>>>>> 70d89076
         }
     }
 }
