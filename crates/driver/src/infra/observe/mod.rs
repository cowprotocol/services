--- conflicted
+++ resolved
@@ -38,13 +38,8 @@
 }
 
 /// Observe a received auction.
-<<<<<<< HEAD
 pub fn auction(auction: &dto::Auction) {
-    tracing::debug!(?auction, "received auction");
-=======
-pub fn auction(auction: &Auction) {
     tracing::debug!(id=?auction.id(), "received auction");
->>>>>>> 0c1fcb09
 }
 
 /// Observe that liquidity fetching is about to start.
