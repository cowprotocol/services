--- conflicted
+++ resolved
@@ -181,32 +181,17 @@
 }
 
 /// Observe the result of solving an auction.
-<<<<<<< HEAD
-pub fn solved(
-    solver: &solver::Name,
-    auction_id: auction::Id,
-    result: &Result<Solved, competition::Error>,
-) {
+pub fn solved(solver: &solver::Name, result: &Result<Solved, competition::Error>) {
     match result {
         Ok(solved) => {
-            tracing::info!(%solver, ?solved, "solved auction");
-=======
-pub fn solved(solver: &solver::Name, result: &Result<Solved, competition::Error>) {
-    match result {
-        Ok(reveal) => {
-            tracing::info!(?reveal, "solved auction");
->>>>>>> dc64e33e
+            tracing::info!(?solved, "solved auction");
             metrics::get()
                 .solutions
                 .with_label_values(&[solver.as_str(), "Success"])
                 .inc();
         }
         Err(err) => {
-<<<<<<< HEAD
-            tracing::warn!(%solver, ?auction_id, ?err, "failed to solve auction");
-=======
             tracing::warn!(?err, "failed to solve auction");
->>>>>>> dc64e33e
             metrics::get()
                 .solutions
                 .with_label_values(&[solver.as_str(), competition_error(err)])
