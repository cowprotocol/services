use {
    super::competition::auction,
    crate::{
        boundary,
        domain::{
            competition::{self, order, solution},
            eth,
            liquidity,
        },
        infra::{
            self,
            blockchain::{self, Ethereum},
            solver::{self, Solver},
        },
        util::{self, conv},
    },
    std::{collections::HashSet, iter},
};

/// A quote describing the expected outcome of an order.
#[derive(Debug)]
pub struct Quote {
    /// The amount that can be bought if this was a sell order, or sold if this
    /// was a buy order.
    pub amount: eth::U256,
    pub interactions: Vec<eth::Interaction>,
    pub solver: eth::Address,
}

impl Quote {
    fn new(eth: &Ethereum, order: &Order, solution: competition::Solution) -> Result<Self, Error> {
        let sell_price = solution
            .clearing_price(order.tokens.sell)
            .ok_or(QuotingFailed::ClearingSellMissing)?;
        let buy_price = solution
            .clearing_price(order.tokens.buy)
            .ok_or(QuotingFailed::ClearingBuyMissing)?;
        let amount = match order.side {
            order::Side::Sell => conv::u256::from_big_rational(
                &(conv::u256::to_big_rational(order.amount.into())
                    * conv::u256::to_big_rational(sell_price)
                    / conv::u256::to_big_rational(buy_price)),
            ),
            order::Side::Buy => conv::u256::from_big_rational(
                &(conv::u256::to_big_rational(order.amount.into())
                    * conv::u256::to_big_rational(buy_price)
                    / conv::u256::to_big_rational(sell_price)),
            ),
        };
        Ok(Self {
            amount,
            interactions: boundary::quote::encode_interactions(eth, solution.interactions())?,
            solver: solution.solver().address(),
        })
    }
}

/// An order which needs to be quoted.
#[derive(Debug)]
pub struct Order {
    pub tokens: Tokens,
    pub amount: order::TargetAmount,
    pub side: order::Side,
    pub deadline: Deadline,
}

impl Order {
    /// Generate a quote for this order. This calls `/solve` on the solver with
    /// a "fake" auction which contains a single order, and then determines
    /// the quote for the order based on the solution that the solver
    /// returns.
    pub async fn quote(
        &self,
        eth: &Ethereum,
        solver: &Solver,
        liquidity: &infra::liquidity::Fetcher,
        tokens: &infra::tokens::Fetcher,
    ) -> Result<Quote, Error> {
        let liquidity = liquidity.fetch(&self.liquidity_pairs()).await;
        let timeout = self.deadline.timeout()?;
<<<<<<< HEAD
        let solutions = solver
            .solve(&self.fake_auction(eth).await?, &liquidity, timeout)
            .await?;
=======
        let fake_auction = self
            .fake_auction(gas_price, eth.contracts().weth_address(), tokens)
            .await;
        let solutions = solver.solve(&fake_auction, &liquidity, timeout).await?;
>>>>>>> dc64e33e
        Quote::new(
            eth,
            self,
            // TODO(#1468): choose the best solution in the future, but for now just pick the
            // first solution
            solutions
                .into_iter()
                .next()
                .ok_or(QuotingFailed::NoSolutions)?,
        )
    }

<<<<<<< HEAD
    async fn fake_auction(&self, eth: &Ethereum) -> Result<competition::Auction, Error> {
=======
    async fn fake_auction(
        &self,
        gas_price: eth::GasPrice,
        weth: eth::WethAddress,
        tokens: &infra::tokens::Fetcher,
    ) -> competition::Auction {
        let tokens = tokens.get(&[self.buy().token, self.sell().token]).await;

        let buy_token_metadata = tokens.get(&self.buy().token);
        let sell_token_metadata = tokens.get(&self.sell().token);

>>>>>>> dc64e33e
        competition::Auction::new(
            None,
            vec![competition::Order {
                uid: Default::default(),
                receiver: None,
                valid_to: util::Timestamp::MAX,
                buy: self.buy(),
                sell: self.sell(),
                side: self.side,
                fee: Default::default(),
                kind: competition::order::Kind::Market,
                app_data: Default::default(),
                partial: competition::order::Partial::No,
                pre_interactions: Default::default(),
                post_interactions: Default::default(),
                sell_token_balance: competition::order::SellTokenBalance::Erc20,
                buy_token_balance: competition::order::BuyTokenBalance::Erc20,
                signature: competition::order::Signature {
                    scheme: competition::order::signature::Scheme::Eip1271,
                    data: Default::default(),
                    signer: Default::default(),
                },
            }],
            [
                auction::Token {
                    decimals: sell_token_metadata.and_then(|m| m.decimals),
                    symbol: sell_token_metadata.and_then(|m| m.symbol.clone()),
                    address: self.tokens.sell,
                    price: None,
                    available_balance: sell_token_metadata.map(|m| m.balance.0).unwrap_or_default(),
                    trusted: false,
                },
                auction::Token {
                    decimals: buy_token_metadata.and_then(|m| m.decimals),
                    symbol: buy_token_metadata.and_then(|m| m.symbol.clone()),
                    address: self.tokens.buy,
                    price: None,
                    available_balance: buy_token_metadata.map(|m| m.balance.0).unwrap_or_default(),
                    trusted: false,
                },
            ]
            .into_iter(),
            Default::default(),
            eth,
        )
        .await
        .map_err(|err| match err {
            auction::Error::InvalidTokens => panic!("fake auction with invalid tokens"),
            auction::Error::Blockchain(e) => e.into(),
        })
    }

    /// The asset being bought, or [`eth::U256::one`] if this is a sell, to
    /// facilitate surplus.
    fn buy(&self) -> eth::Asset {
        match self.side {
            order::Side::Sell => eth::Asset {
                amount: eth::U256::one().into(),
                token: self.tokens.buy,
            },
            order::Side::Buy => eth::Asset {
                amount: self.amount.into(),
                token: self.tokens.buy,
            },
        }
    }

    /// The asset being sold, or a very large value if this is a buy, to
    /// facilitate surplus.
    fn sell(&self) -> eth::Asset {
        match self.side {
            order::Side::Sell => eth::Asset {
                amount: self.amount.into(),
                token: self.tokens.sell,
            },
            // Note that we intentionally do not use [`eth::U256::max_value()`]
            // as an order with this would cause overflows with the smart
            // contract, so buy orders requiring excessively large sell amounts
            // would not work anyway. Instead we use `2 ** 144`, the rationale
            // being that Uniswap V2 pool reserves are 112-bit integers. Noting
            // that `256 - 112 = 144`, this means that we can us to trade a full
            // `type(uint112).max` without overflowing a `uint256` on the smart
            // contract level. Requiring to trade more than `type(uint112).max`
            // is unlikely and would not work with Uniswap V2 anyway.
            order::Side::Buy => eth::Asset {
                amount: (eth::U256::one() << 144).into(),
                token: self.tokens.sell,
            },
        }
    }

    /// Returns the token pairs to fetch liquidity for.
    fn liquidity_pairs(&self) -> HashSet<liquidity::TokenPair> {
        let pair = liquidity::TokenPair::new(self.tokens.sell(), self.tokens.buy())
            .expect("sell != buy by construction");
        iter::once(pair).collect()
    }
}

/// The deadline for computing a quote for an order.
#[derive(Clone, Copy, Debug, Default)]
pub struct Deadline(chrono::DateTime<chrono::Utc>);

impl Deadline {
    /// Computes the timeout for solving an auction.
    pub fn timeout(self) -> Result<solution::SolverTimeout, solution::DeadlineExceeded> {
        solution::SolverTimeout::new(self.into(), Self::time_buffer())
    }

    pub fn time_buffer() -> chrono::Duration {
        chrono::Duration::seconds(1)
    }
}

impl From<chrono::DateTime<chrono::Utc>> for Deadline {
    fn from(value: chrono::DateTime<chrono::Utc>) -> Self {
        Self(value)
    }
}

impl From<Deadline> for chrono::DateTime<chrono::Utc> {
    fn from(value: Deadline) -> Self {
        value.0
    }
}

/// The sell and buy tokens to quote for. This type maintains the invariant that
/// the sell and buy tokens are distinct.
#[derive(Clone, Copy, Debug, Eq, Hash, PartialEq)]
pub struct Tokens {
    sell: eth::TokenAddress,
    buy: eth::TokenAddress,
}

impl Tokens {
    /// Creates a new instance of [`Tokens`], verifying that the input buy and
    /// sell tokens are distinct.
    pub fn new(sell: eth::TokenAddress, buy: eth::TokenAddress) -> Result<Self, SameTokens> {
        if sell == buy {
            return Err(SameTokens);
        }
        Ok(Self { sell, buy })
    }

    pub fn sell(&self) -> eth::TokenAddress {
        self.sell
    }

    pub fn buy(&self) -> eth::TokenAddress {
        self.buy
    }
}

#[derive(Debug, thiserror::Error)]
pub enum Error {
    /// This can happen e.g. if there's no available liquidity for the tokens
    /// which the user is trying to trade.
    #[error(transparent)]
    QuotingFailed(#[from] QuotingFailed),
    #[error("{0:?}")]
    DeadlineExceeded(#[from] solution::DeadlineExceeded),
    /// Encountered an unexpected error reading blockchain data.
    #[error("blockchain error: {0:?}")]
    Blockchain(#[from] blockchain::Error),
    #[error("solver error: {0:?}")]
    Solver(#[from] solver::Error),
    #[error("boundary error: {0:?}")]
    Boundary(#[from] boundary::Error),
}

#[derive(Debug, thiserror::Error)]
pub enum QuotingFailed {
    #[error("missing sell price in solution clearing prices")]
    ClearingSellMissing,
    #[error("missing buy price in solution clearing prices")]
    ClearingBuyMissing,
    #[error("solver returned no solutions")]
    NoSolutions,
}

#[derive(Debug, thiserror::Error)]
#[error("the quoted tokens are the same")]
pub struct SameTokens;<|MERGE_RESOLUTION|>--- conflicted
+++ resolved
@@ -78,16 +78,9 @@
     ) -> Result<Quote, Error> {
         let liquidity = liquidity.fetch(&self.liquidity_pairs()).await;
         let timeout = self.deadline.timeout()?;
-<<<<<<< HEAD
         let solutions = solver
-            .solve(&self.fake_auction(eth).await?, &liquidity, timeout)
+            .solve(&self.fake_auction(eth, tokens).await?, &liquidity, timeout)
             .await?;
-=======
-        let fake_auction = self
-            .fake_auction(gas_price, eth.contracts().weth_address(), tokens)
-            .await;
-        let solutions = solver.solve(&fake_auction, &liquidity, timeout).await?;
->>>>>>> dc64e33e
         Quote::new(
             eth,
             self,
@@ -100,21 +93,16 @@
         )
     }
 
-<<<<<<< HEAD
-    async fn fake_auction(&self, eth: &Ethereum) -> Result<competition::Auction, Error> {
-=======
     async fn fake_auction(
         &self,
-        gas_price: eth::GasPrice,
-        weth: eth::WethAddress,
+        eth: &Ethereum,
         tokens: &infra::tokens::Fetcher,
-    ) -> competition::Auction {
+    ) -> Result<competition::Auction, Error> {
         let tokens = tokens.get(&[self.buy().token, self.sell().token]).await;
 
         let buy_token_metadata = tokens.get(&self.buy().token);
         let sell_token_metadata = tokens.get(&self.sell().token);
 
->>>>>>> dc64e33e
         competition::Auction::new(
             None,
             vec![competition::Order {
