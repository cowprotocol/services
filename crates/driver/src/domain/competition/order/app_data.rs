--- conflicted
+++ resolved
@@ -1,19 +1,5 @@
 use {
-<<<<<<< HEAD
-    crate::util::Bytes, anyhow::Context, app_data::AppDataDocument, derive_more::From, ethcontract::H160, futures::FutureExt, moka::future::Cache, reqwest::StatusCode, shared::request_sharing::BoxRequestSharing, std::sync::Arc, thiserror::Error, url::Url
-=======
-    crate::util::Bytes,
-    anyhow::Context,
-    app_data::AppDataDocument,
-    derive_more::From,
-    futures::FutureExt,
-    moka::future::Cache,
-    reqwest::StatusCode,
-    shared::request_sharing::BoxRequestSharing,
-    std::{collections::HashMap, sync::Arc},
-    thiserror::Error,
-    url::Url,
->>>>>>> aab9ab13
+    crate::util::Bytes, anyhow::Context, app_data::AppDataDocument, derive_more::From, ethcontract::H160, futures::FutureExt, moka::future::Cache, reqwest::StatusCode, shared::request_sharing::BoxRequestSharing, std::{collections::HashMap, sync::Arc}, thiserror::Error, url::Url
 };
 
 /// A struct for retrieving order's full app-data by its hash from a remote
