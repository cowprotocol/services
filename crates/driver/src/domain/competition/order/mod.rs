--- conflicted
+++ resolved
@@ -51,53 +51,6 @@
     pub quote: Option<Quote>,
 }
 
-<<<<<<< HEAD
-/// The app data associated with an order.
-#[derive(Debug, Clone, From)]
-#[cfg_attr(test, derive(PartialEq))]
-pub enum AppData {
-    /// App data hash.
-    Hash(AppDataHash),
-    /// Validated full app data.
-    Full(Box<::app_data::ValidatedAppData>),
-}
-
-impl Default for AppData {
-    fn default() -> Self {
-        Self::Hash(Default::default())
-    }
-}
-
-impl AppData {
-    pub fn hash(&self) -> AppDataHash {
-        match self {
-            Self::Hash(hash) => *hash,
-            Self::Full(data) => AppDataHash(data.hash.0.into()),
-        }
-    }
-
-    pub fn flashloan(&self) -> Option<::app_data::Flashloan> {
-        match self {
-            Self::Hash(_) => None,
-            Self::Full(data) => data.protocol.flashloan.clone(),
-        }
-    }
-}
-
-impl From<[u8; APP_DATA_LEN]> for AppData {
-    fn from(app_data_hash: [u8; APP_DATA_LEN]) -> Self {
-        Self::Hash(app_data_hash.into())
-    }
-}
-
-impl From<::app_data::ValidatedAppData> for AppData {
-    fn from(value: ::app_data::ValidatedAppData) -> Self {
-        Self::Full(Box::new(value))
-    }
-}
-
-=======
->>>>>>> c7c51b03
 /// An amount denominated in the sell token of an [`Order`].
 #[derive(Clone, Copy, Debug, Default, Eq, Ord, PartialEq, PartialOrd, From, Into)]
 pub struct SellAmount(pub eth::U256);
