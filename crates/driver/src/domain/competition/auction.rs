--- conflicted
+++ resolved
@@ -399,44 +399,6 @@
     }
 }
 
-<<<<<<< HEAD
-/// Each auction has a deadline, limiting the maximum time that can be allocated
-/// to solving the auction.
-#[derive(Debug, Default, Clone, Copy)]
-pub struct Deadline(chrono::DateTime<chrono::Utc>);
-
-impl Deadline {
-    /// Computes the timeout for solving an auction.
-    pub fn timeout(self) -> Result<solution::SolverTimeout, solution::DeadlineExceeded> {
-        solution::SolverTimeout::new(self.into(), Self::time_buffer())
-    }
-
-    pub fn time_buffer() -> chrono::Duration {
-        chrono::Duration::seconds(1)
-    }
-
-    pub fn remaining(&self) -> std::time::Duration {
-        self.0
-            .signed_duration_since(time::now())
-            .to_std()
-            .unwrap_or_default()
-    }
-}
-
-impl From<chrono::DateTime<chrono::Utc>> for Deadline {
-    fn from(value: chrono::DateTime<chrono::Utc>) -> Self {
-        Self(value)
-    }
-}
-
-impl From<Deadline> for chrono::DateTime<chrono::Utc> {
-    fn from(value: Deadline) -> Self {
-        value.0
-    }
-}
-
-=======
->>>>>>> d31e240a
 #[derive(Debug, Clone, Copy)]
 pub struct Id(pub i64);
 
