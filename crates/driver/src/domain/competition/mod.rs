use {
    self::solution::settlement,
    super::Mempools,
    crate::{
        domain::{competition::solution::Settlement, eth},
        infra::{
            self,
            blockchain::Ethereum,
            notify,
            observe,
            solver::{self, Solver},
            Simulator,
        },
        util::Bytes,
    },
    futures::{future::join_all, StreamExt},
    itertools::Itertools,
    rand::seq::SliceRandom,
    std::{collections::HashSet, sync::Mutex},
    tap::TapFallible,
};

pub mod auction;
pub mod order;
pub mod score;
pub mod solution;

pub use {
    auction::Auction,
    order::Order,
    score::{ObjectiveValue, Score, SuccessProbability},
    solution::{Solution, SolverScore, SolverTimeout},
};

/// An ongoing competition. There is one competition going on per solver at any
/// time. The competition stores settlements to solutions generated by the
/// driver, and allows them to be executed onchain when requested later. The
/// solutions expire after a certain amount of time, at which point trying to
/// use them will return an `[Error::InvalidSolutionId]`.
#[derive(Debug)]
pub struct Competition {
    pub solver: Solver,
    pub eth: Ethereum,
    pub liquidity: infra::liquidity::Fetcher,
    pub simulator: Simulator,
    pub mempools: Mempools,
    pub settlement: Mutex<Option<Settlement>>,
}

impl Competition {
    /// Solve an auction as part of this competition.
    pub async fn solve(&self, auction: &Auction) -> Result<Option<Solved>, Error> {
        let liquidity = match self.solver.liquidity() {
            solver::Liquidity::Fetch => {
                self.liquidity
                    .fetch(
                        &auction.liquidity_pairs(),
                        infra::liquidity::AtBlock::Latest,
                    )
                    .await
            }
            solver::Liquidity::Skip => Default::default(),
        };

        // Fetch the solutions from the solver.
        let solutions = self
            .solver
            .solve(auction, &liquidity, auction.deadline().timeout()?)
            .await?;

        // Empty solutions aren't useful, so discard them.
        let solutions = solutions.into_iter().filter(|solution| {
            if solution.is_empty() {
                observe::empty_solution(self.solver.name(), solution.id());
                notify::empty_solution(&self.solver, auction.id(), solution.id());
                false
            } else {
                true
            }
        });

        // Encode the solutions into settlements.
        let settlements = join_all(solutions.map(|solution| async move {
            observe::encoding(solution.id());
            (
                solution.id(),
                solution.encode(auction, &self.eth, &self.simulator).await,
            )
        }))
        .await;

        // Filter out solutions that failed to encode.
        let mut settlements = settlements
            .into_iter()
            .filter_map(|(id, result)| {
                result
                    .tap_err(|err| {
                        observe::encoding_failed(self.solver.name(), id, err);
                        notify::encoding_failed(&self.solver, auction.id(), id, err);
                    })
                    .ok()
            })
            .collect_vec();

        // TODO(#1483): parallelize this
        // TODO(#1480): more optimal approach for settlement merging

        // Merge the settlements in random order.
        settlements.shuffle(&mut rand::thread_rng());

        // The merging algorithm works as follows: the [`settlements`] vector keeps the
        // "most merged" settlements until they can't be merged anymore, at
        // which point they are moved into the [`results`] vector.

        // The merged settlements in their final form.
        let mut results = Vec::new();
        while let Some(settlement) = settlements.pop() {
            // Has [`settlement`] been merged into another settlement?
            let mut merged = false;
            // Try to merge [`settlement`] into some other settlement.
            for other in settlements.iter_mut() {
                match other.merge(&settlement, &self.eth, &self.simulator).await {
                    Ok(m) => {
                        *other = m;
                        merged = true;
                        observe::merged(&settlement, other);
                        break;
                    }
                    Err(err) => {
                        observe::not_merged(&settlement, other, err);
                    }
                }
            }
            // If [`settlement`] can't be merged into any other settlement, this is its
            // final, most optimal form. Push it to the results.
            if !merged {
                results.push(settlement);
            }
        }

        let settlements = results;

        // Score the settlements.
        let scores = settlements
            .into_iter()
            .map(|settlement| {
                observe::scoring(&settlement);
                (
                    settlement.score(&self.eth, auction, &self.mempools.revert_protection()),
                    settlement,
                )
            })
            .collect_vec();

        // Filter out settlements which failed scoring.
        let scores = scores
            .into_iter()
            .filter_map(|(result, settlement)| {
                result
                    .tap_err(|err| {
                        observe::scoring_failed(self.solver.name(), err);
<<<<<<< HEAD
                        notify::scoring_failed(&self.solver, auction.id(), err);
=======
                        notify::scoring_failed(&self.solver, auction.id(), settlement.notify_id());
>>>>>>> de126290
                    })
                    .ok()
                    .map(|score| (score, settlement))
            })
            .collect_vec();

        // Observe the scores.
        for (score, settlement) in scores.iter() {
            observe::score(settlement, score);
        }

        // Pick the best-scoring settlement.
        let (mut score, settlement) = scores
            .into_iter()
            .max_by_key(|(score, _)| score.to_owned())
            .map(|(score, settlement)| (Solved { score }, settlement))
            .unzip();

        *self.settlement.lock().unwrap() = settlement.clone();

        let settlement = match settlement {
            Some(settlement) => settlement,
            // Don't wait for the deadline because we can't produce a solution anyway.
            None => return Ok(score),
        };

        // Re-simulate the solution on every new block until the deadline ends to make
        // sure we actually submit a working solution close to when the winner
        // gets picked by the procotol.
        if let Ok(deadline) = auction.deadline().timeout() {
            let score_ref = &mut score;
            let simulate_on_new_blocks = async move {
                let mut stream =
                    ethrpc::current_block::into_stream(self.eth.current_block().clone());
                while let Some(block) = stream.next().await {
                    if let Err(err) = self.simulate_settlement(&settlement).await {
                        tracing::warn!(block = block.number, ?err, "solution reverts on new block");
                        *score_ref = None;
                        *self.settlement.lock().unwrap() = None;
                        return;
                    }
                }
            };
            let timeout = deadline.duration().to_std().unwrap_or_default();
            let _ = tokio::time::timeout(timeout, simulate_on_new_blocks).await;
        }

        Ok(score)
    }

    pub async fn reveal(&self) -> Result<Revealed, Error> {
        let settlement = self
            .settlement
            .lock()
            .unwrap()
            .as_ref()
            .cloned()
            .ok_or(Error::SolutionNotAvailable)?;
        Ok(Revealed {
            orders: settlement.orders(),
            internalized_calldata: settlement
                .calldata(
                    self.eth.contracts().settlement(),
                    settlement::Internalization::Enable,
                )
                .into(),
            uninternalized_calldata: settlement
                .calldata(
                    self.eth.contracts().settlement(),
                    settlement::Internalization::Disable,
                )
                .into(),
        })
    }

    /// Execute the solution generated as part of this competition. Use
    /// [`Competition::solve`] to generate the solution.
    pub async fn settle(&self) -> Result<Settled, Error> {
        let settlement = self
            .settlement
            .lock()
            .unwrap()
            .take()
            .ok_or(Error::SolutionNotAvailable)?;

        match self.mempools.execute(&self.solver, &settlement).await {
            Err(_) => Err(Error::SubmissionError),
            Ok(tx_hash) => Ok(Settled {
                internalized_calldata: settlement
                    .calldata(
                        self.eth.contracts().settlement(),
                        settlement::Internalization::Enable,
                    )
                    .into(),
                uninternalized_calldata: settlement
                    .calldata(
                        self.eth.contracts().settlement(),
                        settlement::Internalization::Disable,
                    )
                    .into(),
                tx_hash,
            }),
        }
    }

    /// The ID of the auction being competed on.
    pub fn auction_id(&self) -> Option<auction::Id> {
        self.settlement
            .lock()
            .unwrap()
            .as_ref()
            .map(|s| s.auction_id)
    }

    /// Returns whether the settlement can be executed or would revert.
    async fn simulate_settlement(
        &self,
        settlement: &Settlement,
    ) -> Result<(), infra::simulator::Error> {
        self.simulator
            .gas(eth::Tx {
                from: self.solver.address(),
                to: settlement.solver(),
                value: eth::Ether(0.into()),
                input: crate::util::Bytes(settlement.calldata(
                    self.eth.contracts().settlement(),
                    settlement::Internalization::Enable,
                )),
                access_list: settlement.access_list.clone(),
            })
            .await
            .map(|_| ())
    }
}

/// Solution information sent to the protocol by the driver before the solution
/// ranking happens.
#[derive(Debug)]
pub struct Solved {
    pub score: Score,
}

/// Winning solution information revealed to the protocol by the driver before
/// the onchain settlement happens. Calldata is first time revealed at this
/// point.
#[derive(Debug)]
pub struct Revealed {
    /// The orders solved by this solution.
    pub orders: HashSet<order::Uid>,
    /// The internalized calldata is the final calldata that appears onchain.
    pub internalized_calldata: Bytes<Vec<u8>>,
    /// The uninternalized calldata must be known so that the CoW solver team
    /// can manually enforce certain rules which can not be enforced
    /// automatically.
    pub uninternalized_calldata: Bytes<Vec<u8>>,
}

#[derive(Debug)]
pub struct Settled {
    pub internalized_calldata: Bytes<Vec<u8>>,
    /// The uninternalized calldata must be known so that the CoW solver team
    /// can manually enforce certain rules which can not be enforced
    /// automatically.
    pub uninternalized_calldata: Bytes<Vec<u8>>,
    /// The transaction hash in which the solution was submitted.
    pub tx_hash: eth::TxId,
}

#[derive(Debug, thiserror::Error)]
pub enum Error {
    #[error(
        "no solution is available yet, this might mean that /settle was called before /solve \
         returned"
    )]
    SolutionNotAvailable,
    #[error("{0:?}")]
    DeadlineExceeded(#[from] solution::DeadlineExceeded),
    #[error("solver error: {0:?}")]
    Solver(#[from] solver::Error),
    #[error("failed to submit the solution")]
    SubmissionError,
}<|MERGE_RESOLUTION|>--- conflicted
+++ resolved
@@ -159,11 +159,7 @@
                 result
                     .tap_err(|err| {
                         observe::scoring_failed(self.solver.name(), err);
-<<<<<<< HEAD
-                        notify::scoring_failed(&self.solver, auction.id(), err);
-=======
-                        notify::scoring_failed(&self.solver, auction.id(), settlement.notify_id());
->>>>>>> de126290
+                        notify::scoring_failed(&self.solver, auction.id(), settlement.notify_id(), err);
                     })
                     .ok()
                     .map(|score| (score, settlement))
