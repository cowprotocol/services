--- conflicted
+++ resolved
@@ -189,14 +189,13 @@
                 factor,
                 max_volume_factor,
             } => {
-<<<<<<< HEAD
                 let limit = Amounts {
                     sell: self.sell.amount,
                     buy: self.buy.amount,
                 };
                 Ok(std::cmp::min(
-                    self.fee_from_surplus(limit, factor)?,
-                    self.fee_from_volume(max_volume_factor)?,
+                    self.surplus_fee(limit, factor)?.amount,
+                    self.volume_fee(max_volume_factor)?.amount,
                 ))
             }
             order::FeePolicy::PriceImprovement {
@@ -217,25 +216,11 @@
                     },
                 )?;
                 Ok(std::cmp::min(
-                    self.fee_from_surplus(limit, factor)?,
-                    self.fee_from_volume(max_volume_factor)?,
+                    self.surplus_fee(limit, factor)?.amount,
+                    self.volume_fee(max_volume_factor)?.amount,
                 ))
             }
-            order::FeePolicy::Volume { factor: _ } => Err(Error::UnimplementedFeePolicy),
-=======
-                let fee = std::cmp::min(
-                    self.surplus_fee(*factor)?.amount,
-                    self.volume_fee(*max_volume_factor)?.amount,
-                );
-                Ok(fee)
-            }
-            order::FeePolicy::PriceImprovement {
-                factor: _,
-                max_volume_factor: _,
-                quote: _,
-            } => Err(Error::UnimplementedFeePolicy),
             order::FeePolicy::Volume { factor } => Ok(self.volume_fee(*factor)?.amount),
->>>>>>> d12f0ca8
         };
 
         let protocol_fee = self.policies.first().map(protocol_fee).transpose();
@@ -245,13 +230,8 @@
         })
     }
 
-<<<<<<< HEAD
-    fn fee_from_volume(&self, max_volume_factor: &f64) -> Result<TokenAmount, Error> {
-        // Convert the executed amount to surplus token so it can be compared
-        // with the surplus
-=======
     /// Protocol fee as a cut of surplus, denominated in SURPLUS token
-    fn surplus_fee(&self, factor: f64) -> Result<eth::Asset, Error> {
+    fn surplus_fee(&self, limit: Amounts, factor: f64) -> Result<eth::Asset, Error> {
         // Surplus fee is specified as a `factor` from raw surplus (before fee). Since
         // this module works with trades that already have the protocol fee applied, we
         // need to calculate the protocol fee as an observation of the eventually traded
@@ -269,7 +249,9 @@
         //
         // Finally:
         //     fee = surplus_after_fee * factor / (1 - factor)
-        let surplus = self.surplus().ok_or(Error::Surplus(self.sell, self.buy))?;
+        let surplus = self
+            .surplus_over_limit_price(limit)
+            .ok_or(Error::Surplus(self.sell, self.buy))?;
         let fee = surplus
             .amount
             .apply_factor(factor / (1.0 - factor))
@@ -311,7 +293,6 @@
         // Finally:
         // case Sell: fee = traded_buy_amount' * factor / (1 - factor)
         // case Buy: fee = traded_sell_amount' * factor / (1 + factor)
->>>>>>> d12f0ca8
         let executed_in_surplus_token: eth::TokenAmount = match self.side {
             Side::Sell => self
                 .executed
@@ -328,28 +309,8 @@
                 .checked_div(self.custom_price.sell)
                 .ok_or(Math::DivisionByZero)?,
         }
-        .into();
+            .into();
         let factor = match self.side {
-<<<<<<< HEAD
-            Side::Sell => max_volume_factor / (1.0 - max_volume_factor),
-            Side::Buy => max_volume_factor / (1.0 + max_volume_factor),
-        };
-        executed_in_surplus_token
-            .apply_factor(factor)
-            .ok_or(Error::Factor(executed_in_surplus_token, factor))
-    }
-
-    fn fee_from_surplus(&self, limit: Amounts, factor: &f64) -> Result<TokenAmount, Error> {
-        // If the surplus after all fees is X, then the original surplus before
-        // protocol fee is X / (1 - factor)
-        let surplus = self
-            .surplus_over_limit_price(limit)
-            .ok_or(Error::Surplus(self.sell, self.buy))?
-            .amount;
-        surplus
-            .apply_factor(factor / (1.0 - factor))
-            .ok_or(Error::Factor(surplus, *factor))
-=======
             Side::Sell => factor / (1.0 - factor),
             Side::Buy => factor / (1.0 + factor),
         };
@@ -362,7 +323,6 @@
                     .ok_or(Math::Overflow)?
             },
         })
->>>>>>> d12f0ca8
     }
 
     /// Protocol fee is defined by fee policies attached to the order.
