use {
    super::{
        error::Math,
        order::{self, Side},
    },
    crate::domain::{competition::auction, eth},
};

/// Scoring contains trades with values as they are expected by the settlement
/// contracts. This means that executed amounts and custom clearing prices have
/// the same values here and after being mined onchain. This allows us to use
/// the same math for calculating surplus and fees in the driver and in the
/// autopilot.
#[derive(Debug, Clone)]
pub struct Scoring {
    trades: Vec<Trade>,
}

impl Scoring {
    pub fn new(trades: Vec<Trade>) -> Self {
        Self { trades }
    }

    /// Score of a settlement as per CIP38
    ///
    /// Score of a settlement is a sum of scores of all user trades in the
    /// settlement. Score is defined as an order's surplus plus its protocol
    /// fee.
    ///
    /// Settlement score is valid only if all trade scores are valid.
    ///
    /// Denominated in NATIVE token
    pub fn score(&self, prices: &auction::Prices) -> Result<eth::Ether, Error> {
        self.trades
            .iter()
            .map(|trade| trade.score(prices))
            .try_fold(eth::Ether(0.into()), |acc, score| {
                score.map(|score| acc + score)
            })
    }
}

// Trade represents a single trade in a settlement.
//
// It contains values as expected by the settlement contract. That means that
// clearing prices are adjusted to account for all fees (gas cost and protocol
// fees). Also, executed amount contains the fees for sell order.
#[derive(Debug, Clone)]
pub struct Trade {
    sell: eth::Asset,
    buy: eth::Asset,
    side: Side,
    executed: order::TargetAmount,
    custom_price: CustomClearingPrices,
    policies: Vec<order::FeePolicy>,
}

impl Trade {
    pub fn new(
        sell: eth::Asset,
        buy: eth::Asset,
        side: Side,
        executed: order::TargetAmount,
        custom_price: CustomClearingPrices,
        policies: Vec<order::FeePolicy>,
    ) -> Self {
        Self {
            sell,
            buy,
            side,
            executed,
            custom_price,
            policies,
        }
    }

    /// CIP38 score defined as surplus + protocol fee
    ///
    /// Denominated in NATIVE token
    fn score(&self, prices: &auction::Prices) -> Result<eth::Ether, Error> {
        Ok(self.native_surplus(prices)? + self.native_protocol_fee(prices)?)
    }

    /// Surplus based on custom clearing prices returns the surplus after all
    /// fees have been applied.
    ///
    /// Denominated in SURPLUS token
    fn surplus(&self) -> Option<eth::Asset> {
        match self.side {
            Side::Buy => {
                // scale limit sell to support partially fillable orders
                let limit_sell = self
                    .sell
                    .amount
                    .0
                    .checked_mul(self.executed.into())?
                    .checked_div(self.buy.amount.into())?;
                // difference between limit sell and executed amount converted to sell token
                limit_sell.checked_sub(
                    self.executed
                        .0
                        .checked_mul(self.custom_price.buy)?
                        .checked_div(self.custom_price.sell)?,
                )
            }
            Side::Sell => {
                // scale limit buy to support partially fillable orders
                let limit_buy = self
                    .executed
                    .0
                    .checked_mul(self.buy.amount.into())?
                    .checked_div(self.sell.amount.into())?;
                // difference between executed amount converted to buy token and limit buy
                self.executed
                    .0
                    .checked_mul(self.custom_price.sell)?
                    .checked_div(self.custom_price.buy)?
                    .checked_sub(limit_buy)
            }
        }
        .map(|surplus| eth::Asset {
            token: self.surplus_token(),
            amount: surplus.into(),
        })
    }

    /// Surplus based on custom clearing prices returns the surplus after all
    /// fees have been applied.
    ///
    /// Denominated in NATIVE token
    fn native_surplus(&self, prices: &auction::Prices) -> Result<eth::Ether, Error> {
<<<<<<< HEAD
        let surplus = self.surplus().ok_or(Error::Surplus(self.sell, self.buy))?;
        let price = prices
            .get(&surplus.token)
            .ok_or(Error::MissingPrice(surplus.token))?;

        // normalize
        Ok((price.apply(surplus.amount).0 / *UNIT).into())
=======
        let surplus = self.surplus_token_price(prices)?.in_eth(
            self.surplus()
                .ok_or(Error::Surplus(self.sell, self.buy))?
                .amount,
        );
        Ok(surplus)
>>>>>>> 4b4b77ea
    }

    /// Protocol fee is defined by fee policies attached to the order.
    ///
    /// Denominated in SURPLUS token
    fn protocol_fee(&self) -> Result<eth::Asset, Error> {
        // TODO: support multiple fee policies
        if self.policies.len() > 1 {
            return Err(Error::MultipleFeePolicies);
        }

        let protocol_fee = |policy: &order::FeePolicy| {
            match policy {
                order::FeePolicy::Surplus {
                    factor,
                    max_volume_factor,
                } => Ok(std::cmp::min(
                    {
                        // If the surplus after all fees is X, then the original surplus before
                        // protocol fee is X / (1 - factor)
                        let surplus = self
                            .surplus()
                            .ok_or(Error::Surplus(self.sell, self.buy))?
                            .amount;
                        surplus
                            .apply_factor(factor / (1.0 - factor))
                            .ok_or(Error::Factor(surplus, *factor))?
                    },
                    {
                        // Convert the executed amount to surplus token so it can be compared
                        // with the surplus
                        let executed_in_surplus_token: eth::TokenAmount = match self.side {
                            Side::Sell => self
                                .executed
                                .0
                                .checked_mul(self.custom_price.sell)
                                .ok_or(Math::Overflow)?
                                .checked_div(self.custom_price.buy)
                                .ok_or(Math::DivisionByZero)?,
                            Side::Buy => self
                                .executed
                                .0
                                .checked_mul(self.custom_price.buy)
                                .ok_or(Math::Overflow)?
                                .checked_div(self.custom_price.sell)
                                .ok_or(Math::DivisionByZero)?,
                        }
                        .into();
                        let factor = match self.side {
                            Side::Sell => max_volume_factor / (1.0 - max_volume_factor),
                            Side::Buy => max_volume_factor / (1.0 + max_volume_factor),
                        };
                        executed_in_surplus_token
                            .apply_factor(factor)
                            .ok_or(Error::Factor(executed_in_surplus_token, factor))?
                    },
                )),
                order::FeePolicy::PriceImprovement {
                    factor: _,
                    max_volume_factor: _,
                    quote: _,
                } => Err(Error::UnimplementedFeePolicy),
                order::FeePolicy::Volume { factor: _ } => Err(Error::UnimplementedFeePolicy),
            }
        };

        let protocol_fee = self.policies.first().map(protocol_fee).transpose();
        Ok(eth::Asset {
            token: self.surplus_token(),
            amount: protocol_fee?.unwrap_or(0.into()),
        })
    }

    /// Protocol fee is defined by fee policies attached to the order.
    ///
    /// Denominated in NATIVE token
    fn native_protocol_fee(&self, prices: &auction::Prices) -> Result<eth::Ether, Error> {
<<<<<<< HEAD
        let protocol_fee = self.protocol_fee()?;
        let price = prices
            .get(&protocol_fee.token)
            .ok_or(Error::MissingPrice(protocol_fee.token))?;

        // normalize
        Ok((price.apply(protocol_fee.amount).0 / *UNIT).into())
=======
        let protocol_fee = self
            .surplus_token_price(prices)?
            .in_eth(self.protocol_fee()?.amount);
        Ok(protocol_fee)
>>>>>>> 4b4b77ea
    }

    fn surplus_token(&self) -> eth::TokenAddress {
        match self.side {
            Side::Buy => self.sell.token,
            Side::Sell => self.buy.token,
        }
    }
}

/// Custom clearing prices at which the trade was executed.
///
/// These prices differ from uniform clearing prices, in that they are adjusted
/// to account for all fees (gas cost and protocol fees).
///
/// These prices determine the actual traded amounts from the user perspective.
#[derive(Debug, Clone)]
pub struct CustomClearingPrices {
    pub sell: eth::U256,
    pub buy: eth::U256,
}

#[derive(Debug, thiserror::Error)]
pub enum Error {
    #[error("multiple fee policies are not supported yet")]
    MultipleFeePolicies,
    #[error("fee policy not implemented yet")]
    UnimplementedFeePolicy,
    #[error("failed to calculate surplus for trade sell {0:?} buy {1:?}")]
    Surplus(eth::Asset, eth::Asset),
    #[error("missing native price for token {0:?}")]
    MissingPrice(eth::TokenAddress),
    #[error("factor {1} multiplication with {0} failed")]
    Factor(eth::TokenAmount, f64),
    #[error(transparent)]
    Math(#[from] Math),
}<|MERGE_RESOLUTION|>--- conflicted
+++ resolved
@@ -129,22 +129,12 @@
     ///
     /// Denominated in NATIVE token
     fn native_surplus(&self, prices: &auction::Prices) -> Result<eth::Ether, Error> {
-<<<<<<< HEAD
         let surplus = self.surplus().ok_or(Error::Surplus(self.sell, self.buy))?;
         let price = prices
             .get(&surplus.token)
             .ok_or(Error::MissingPrice(surplus.token))?;
 
-        // normalize
-        Ok((price.apply(surplus.amount).0 / *UNIT).into())
-=======
-        let surplus = self.surplus_token_price(prices)?.in_eth(
-            self.surplus()
-                .ok_or(Error::Surplus(self.sell, self.buy))?
-                .amount,
-        );
-        Ok(surplus)
->>>>>>> 4b4b77ea
+        Ok(price.in_eth(surplus.amount))
     }
 
     /// Protocol fee is defined by fee policies attached to the order.
@@ -222,20 +212,12 @@
     ///
     /// Denominated in NATIVE token
     fn native_protocol_fee(&self, prices: &auction::Prices) -> Result<eth::Ether, Error> {
-<<<<<<< HEAD
         let protocol_fee = self.protocol_fee()?;
         let price = prices
             .get(&protocol_fee.token)
             .ok_or(Error::MissingPrice(protocol_fee.token))?;
 
-        // normalize
-        Ok((price.apply(protocol_fee.amount).0 / *UNIT).into())
-=======
-        let protocol_fee = self
-            .surplus_token_price(prices)?
-            .in_eth(self.protocol_fee()?.amount);
-        Ok(protocol_fee)
->>>>>>> 4b4b77ea
+        Ok(price.in_eth(protocol_fee.amount))
     }
 
     fn surplus_token(&self) -> eth::TokenAddress {
