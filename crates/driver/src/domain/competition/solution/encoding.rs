--- conflicted
+++ resolved
@@ -10,17 +10,11 @@
             liquidity,
         },
         infra::{self, solver::ManageNativeToken},
-<<<<<<< HEAD
         util::{conv::u256::U256Ext, Bytes},
     },
     allowance::Allowance,
     contracts::GPv2Settlement,
     ethcontract::H160,
-=======
-        util::Bytes,
-    },
-    allowance::Allowance,
->>>>>>> aab9ab13
     itertools::Itertools,
 };
 
@@ -185,105 +179,6 @@
         prices: auction.native_prices().clone(),
     };
 
-<<<<<<< HEAD
-    // Add all interactions needed to move flash loaned tokens around
-    // These interactions are executed before all other pre-interactions
-    let flashloans = solution
-        .flashloans
-        .iter()
-        .map(|(order, flashloan)| {
-            let flashloan_wrapper = contracts
-                .get_flashloan_wrapper(&flashloan.lender)
-                .ok_or(Error::UnsupportedFlashloanLender(flashloan.lender.0))?;
-
-            // Repayment amount needs to be increased by flash fee
-            let fee_amount =
-                (flashloan.amount.0 * flashloan_wrapper.fee_in_bps).ceil_div(&10_000.into());
-            let repayment_amount = flashloan.amount.0 + fee_amount;
-
-            ensure_flashloan_is_paid_for(
-                auction,
-                solution,
-                order,
-                contracts.settlement().address(),
-                eth::Asset {
-                    token: flashloan.token,
-                    amount: repayment_amount.into(),
-                },
-            )
-            .map_err(|error| Error::FlashloanPayment {
-                order: *order,
-                error,
-            })?;
-
-            // Allow settlement contract to pull borrowed tokens from flashloan wrapper
-            pre_interactions.insert(
-                0,
-                approve_flashloan(
-                    flashloan.token,
-                    flashloan.amount,
-                    contracts.settlement().address().into(),
-                    &flashloan_wrapper.helper_contract,
-                ),
-            );
-
-            // Transfer tokens from flashloan wrapper to user (i.e. borrower) to later allow
-            // settlement contract to pull in all the necessary sell tokens from the user.
-            let tx = contracts::ERC20::at(
-                &contracts.settlement().raw_instance().web3(),
-                flashloan.token.into(),
-            )
-            .transfer_from(
-                flashloan_wrapper.helper_contract.address(),
-                flashloan.borrower.into(),
-                flashloan.amount.0,
-            )
-            .into_inner();
-            pre_interactions.insert(
-                1,
-                eth::Interaction {
-                    target: tx.to.unwrap().into(),
-                    value: eth::U256::zero().into(),
-                    call_data: tx.data.unwrap().0.into(),
-                },
-            );
-
-            // Since the order receiver is expected to be the setttlement contract, we need
-            // to transfer tokens from the settlement contract to the flashloan wrapper
-            let tx = contracts::ERC20::at(
-                &contracts.settlement().raw_instance().web3(),
-                flashloan.token.into(),
-            )
-            .transfer(
-                flashloan_wrapper.helper_contract.address(),
-                repayment_amount,
-            )
-            .into_inner();
-            post_interactions.push(eth::Interaction {
-                target: tx.to.unwrap().into(),
-                value: eth::U256::zero().into(),
-                call_data: tx.data.unwrap().0.into(),
-            });
-
-            // Allow flash loan lender to take tokens from wrapper contract
-            post_interactions.push(approve_flashloan(
-                flashloan.token,
-                repayment_amount.into(),
-                flashloan.lender,
-                &flashloan_wrapper.helper_contract,
-            ));
-
-            Ok((
-                flashloan.amount.0,
-                flashloan_wrapper.helper_contract.address(),
-                flashloan.lender.0,
-                flashloan.token.0 .0,
-            ))
-        })
-        .collect::<Result<Vec<(eth::U256, eth::H160, eth::H160, eth::H160)>, Error>>()?;
-
-=======
->>>>>>> aab9ab13
     for interaction in solution.interactions() {
         if matches!(internalization, settlement::Internalization::Enable)
             && interaction.internalize()
@@ -307,8 +202,6 @@
     if !native_unwrap.0.is_zero() && solver_native_token.insert_unwraps {
         interactions.push(unwrap(native_unwrap, contracts.weth()));
     }
-
-    println!("SETTLEMENT TARGET RESOLVE {:?}", solution.wrapper);
 
     let settlement_target = if let Some(w) = solution.wrapper {
         &GPv2Settlement::at(contracts.web3(), w.into())
@@ -334,13 +227,8 @@
     settle_calldata.extend(auction.id().ok_or(Error::MissingAuctionId)?.to_be_bytes());
 
     // Target and calldata depend on whether a flashloan is used
-<<<<<<< HEAD
-    let (to, calldata) = if flashloans.is_empty() {
+    let (to, calldata) = if solution.flashloans.is_empty() {
         (settlement_target.address().into(), settle_calldata)
-=======
-    let (to, calldata) = if solution.flashloans.is_empty() {
-        (contracts.settlement().address().into(), settle_calldata)
->>>>>>> aab9ab13
     } else {
         let router = contracts
             .flashloan_router()
@@ -354,7 +242,7 @@
                     flashloan.amount.0,
                     flashloan.protocol_adapter.0,
                     flashloan.liquidity_provider.0,
-                    flashloan.token.0.0,
+                    flashloan.token.0 .0,
                 )
             })
             .collect();
