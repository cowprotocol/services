use {
    super::{error::Math, interaction::Liquidity, settlement, slippage, trade::ClearingPrices},
    crate::{
        domain::{
            competition::{
                self,
                order::{self, Partial},
            },
            eth::{self, Ether, Flashloan, Interaction, allowance},
            liquidity,
        },
        infra::{
            self,
            blockchain::{Contracts, contracts::FlashloanWrapperData},
            solver::ManageNativeToken,
        },
        util::{Bytes, conv::u256::U256Ext},
    },
    allowance::Allowance,
<<<<<<< HEAD
=======
    contracts::flash_loan_tracker::Contract,
>>>>>>> 55e58b20
    itertools::Itertools,
    primitive_types::U256,
};

#[derive(Debug, thiserror::Error)]
pub enum Error {
    #[error("invalid interaction: {0:?}")]
    InvalidInteractionExecution(Box<competition::solution::interaction::Liquidity>),
    #[error("missing auction id")]
    MissingAuctionId,
    #[error("invalid clearing price: {0:?}")]
    InvalidClearingPrice(eth::TokenAddress),
    #[error(transparent)]
    Math(#[from] Math),
    // TODO: remove when contracts are deployed everywhere
    #[error("flashloan support disabled")]
    FlashloanSupportDisabled,
    #[error("no flashloan helper configured for lender: {0}")]
    UnsupportedFlashloanLender(eth::H160),
<<<<<<< HEAD
=======
    #[error("Flashloan tracker contract not configured")]
    FlashLoanTrackerNotConfigured,
>>>>>>> 55e58b20
}

pub fn tx(
    auction: &competition::Auction,
    solution: &super::Solution,
    contracts: &infra::blockchain::Contracts,
    approvals: impl Iterator<Item = eth::allowance::Approval>,
    internalization: settlement::Internalization,
    solver_native_token: ManageNativeToken,
) -> Result<eth::Tx, Error> {
    let mut tokens = Vec::with_capacity(solution.prices.len() + (solution.trades().len() * 2));
    let mut clearing_prices =
        Vec::with_capacity(solution.prices.len() + (solution.trades().len() * 2));
    let mut trades: Vec<Trade> = Vec::with_capacity(solution.trades().len());
    let mut pre_interactions = solution.pre_interactions.clone();
    let mut interactions =
        Vec::with_capacity(approvals.size_hint().0 + solution.interactions().len());
    let mut post_interactions = solution.post_interactions.clone();
    let mut native_unwrap = eth::TokenAmount(eth::U256::zero());

    // Encode uniform clearing price vector
    for (token, amount) in solution
        .clearing_prices()
        .into_iter()
        .sorted_by_cached_key(|(token, _amount)| *token)
    {
        tokens.push(token.into());
        clearing_prices.push(amount);
    }

    // Encode trades with custom clearing prices
    for trade in solution.trades() {
        let (price, mut trade) = match trade {
            super::Trade::Fulfillment(trade) => {
                pre_interactions.extend(trade.order().pre_interactions.clone());
                post_interactions.extend(trade.order().post_interactions.clone());

                let uniform_prices = ClearingPrices {
                    sell: solution
                        .clearing_price(trade.order().sell.token)
                        .ok_or(Error::InvalidClearingPrice(trade.order().sell.token))?,
                    buy: solution
                        .clearing_price(trade.order().buy.token)
                        .ok_or(Error::InvalidClearingPrice(trade.order().buy.token))?,
                };

                // Account for the WETH unwrap if necessary
                if trade.order().buy.token == eth::ETH_TOKEN {
                    native_unwrap += trade.buy_amount(&uniform_prices)?;
                }

                let custom_prices = trade.custom_prices(&uniform_prices)?;
                (
                    Price {
                        sell_token: trade.order().sell.token.into(),
                        sell_price: custom_prices.sell,
                        buy_token: trade.order().buy.token.into(),
                        buy_price: custom_prices.buy,
                    },
                    Trade {
                        // indices are set below
                        sell_token_index: Default::default(),
                        buy_token_index: Default::default(),
                        receiver: trade.order().receiver.unwrap_or_default().into(),
                        sell_amount: trade.order().sell.amount.into(),
                        buy_amount: trade.order().buy.amount.into(),
                        valid_to: trade.order().valid_to.into(),
                        app_data: trade.order().app_data.hash().0.0.into(),
                        fee_amount: eth::U256::zero(),
                        flags: Flags {
                            side: trade.order().side,
                            partially_fillable: matches!(
                                trade.order().partial,
                                Partial::Yes { .. }
                            ),
                            signing_scheme: trade.order().signature.scheme,
                            sell_token_balance: trade.order().sell_token_balance,
                            buy_token_balance: trade.order().buy_token_balance,
                        },
                        executed_amount: match trade.order().side {
                            order::Side::Sell => trade.executed().0 + trade.fee().0,
                            order::Side::Buy => trade.executed().into(),
                        },
                        signature: codec::signature(&trade.order().signature),
                    },
                )
            }
            super::Trade::Jit(trade) => {
                (
                    Price {
                        // Jit orders are matched at limit price, so the sell token is worth
                        // buy.amount and vice versa
                        sell_token: trade.order().sell.token.into(),
                        sell_price: trade.order().buy.amount.into(),
                        buy_token: trade.order().buy.token.into(),
                        buy_price: trade.order().sell.amount.into(),
                    },
                    Trade {
                        // indices are set below
                        sell_token_index: Default::default(),
                        buy_token_index: Default::default(),
                        receiver: trade.order().receiver.into(),
                        sell_amount: trade.order().sell.amount.into(),
                        buy_amount: trade.order().buy.amount.into(),
                        valid_to: trade.order().valid_to.into(),
                        app_data: trade.order().app_data.0.0.into(),
                        fee_amount: eth::U256::zero(),
                        flags: Flags {
                            side: trade.order().side,
                            partially_fillable: matches!(
                                trade.order().partially_fillable(),
                                order::Partial::Yes { .. }
                            ),
                            signing_scheme: trade.order().signature.scheme,
                            sell_token_balance: trade.order().sell_token_balance,
                            buy_token_balance: trade.order().buy_token_balance,
                        },
                        executed_amount: trade.executed().into(),
                        signature: codec::signature(&trade.order().signature),
                    },
                )
            }
        };
        tokens.push(price.sell_token);
        tokens.push(price.buy_token);
        clearing_prices.push(price.sell_price);
        clearing_prices.push(price.buy_price);

        trade.sell_token_index = (tokens.len() - 2).into();
        trade.buy_token_index = (tokens.len() - 1).into();

        trades.push(trade);
    }

    // Encode allowances
    for approval in approvals {
        interactions.push(approve(&approval.0))
    }

    // Encode interactions
    let slippage = slippage::Parameters {
        relative: solution.solver().slippage().relative.clone(),
        max: solution.solver().slippage().absolute.map(Ether::into),
        // TODO configure min slippage
        min: None,
        prices: auction.native_prices().clone(),
    };

    let flashloans = solution
        .flashloans
        .values()
        .map(|flashloan| {
            let flashloan_wrapper = contracts
                .get_flashloan_wrapper(&flashloan.lender)
                .ok_or(Error::UnsupportedFlashloanLender(flashloan.lender.0))?;
            let flashloan_tracker = contracts
                .flashloan_tracker()
                .ok_or(Error::FlashLoanTrackerNotConfigured)?;

            // Repayment amount needs to be increased by a flash loan fee
            let fee_amount =
                (flashloan.amount.0 * flashloan_wrapper.fee_in_bps).ceil_div(&10_000.into());
            let repayment_amount = flashloan.amount.0 + fee_amount;

<<<<<<< HEAD
            // Allow settlement contract to pull borrowed tokens from flashloan wrapper
            pre_interactions.insert(
                0,
=======
            let flash_loan_pre_interactions = vec![
>>>>>>> 55e58b20
                approve_flashloan(
                    flashloan.token,
                    flashloan.amount.0.into(),
                    flashloan_tracker.address().into(),
                    &flashloan_wrapper.helper_contract,
                ),
<<<<<<< HEAD
            );

            // Transfer tokens from flashloan wrapper to user (i.e. borrower) to later allow
            // settlement contract to pull in all the necessary sell tokens from the user.
            let tx = contracts::ERC20::at(
                &contracts.settlement().raw_instance().web3(),
                flashloan.token.into(),
            )
            .transfer_from(
                flashloan_wrapper.helper_contract.address(),
                flashloan.borrower.into(),
                flashloan.amount.0,
            )
            .into_inner();
            pre_interactions.insert(
                1,
                eth::Interaction {
                    target: tx.to.unwrap().into(),
                    value: eth::U256::zero().into(),
                    call_data: tx.data.unwrap().0.into(),
                },
            );

            // Allow flash loan lender to take tokens from wrapper contract
            post_interactions.push(approve_flashloan(
                flashloan.token,
                repayment_amount.into(),
                flashloan.lender,
                &flashloan_wrapper.helper_contract,
            ));
=======
                // Move the loaned money from the helper contract to the borrower address (most
                // likely the user)
                take_out_from_tracker(flashloan, flashloan_wrapper, flashloan_tracker),
            ];
            pre_interactions.splice(0..0, flash_loan_pre_interactions); // prepend interactions

            let flash_loan_post_interactions = vec![
                // Allow the flashloan lender to pull funds from the borrower contract (= pay back
                // flash loan) after settlement execution
                allow_lender_pull_funds(contracts, flashloan, flashloan_wrapper, repayment_amount),
                // Call payBack() on the tracker; the user is expected to re-pay fee via post-hook
                pay_back_via_tracker(flashloan, flashloan_wrapper, flashloan_tracker),
            ];
            post_interactions.splice(0..0, flash_loan_post_interactions); // prepend interactions
>>>>>>> 55e58b20

            Ok((
                flashloan.amount.0,
                flashloan_wrapper.helper_contract.address(),
                flashloan.lender.0,
                flashloan.token.0.0,
            ))
        })
        .collect::<Result<Vec<(eth::U256, eth::H160, eth::H160, eth::H160)>, Error>>()?;

    for interaction in solution.interactions() {
        if matches!(internalization, settlement::Internalization::Enable)
            && interaction.internalize()
        {
            continue;
        }

        interactions.push(match interaction {
            competition::solution::Interaction::Custom(interaction) => eth::Interaction {
                value: interaction.value,
                target: interaction.target.into(),
                call_data: interaction.call_data.clone(),
            },
            competition::solution::Interaction::Liquidity(liquidity) => {
                liquidity_interaction(liquidity, &slippage, contracts.settlement())?
            }
        })
    }

    // Encode WETH unwrap
    if !native_unwrap.0.is_zero() && solver_native_token.insert_unwraps {
        interactions.push(unwrap(native_unwrap, contracts.weth()));
    }

    let tx = contracts
        .settlement()
        .settle(
            tokens,
            clearing_prices,
            trades.iter().map(codec::trade).collect(),
            [
                pre_interactions.iter().map(codec::interaction).collect(),
                interactions.iter().map(codec::interaction).collect(),
                post_interactions.iter().map(codec::interaction).collect(),
            ],
        )
        .into_inner();

    // Encode the auction id into the calldata
    let mut settle_calldata = tx.data.unwrap().0;
    settle_calldata.extend(auction.id().ok_or(Error::MissingAuctionId)?.to_be_bytes());

    // Target and calldata depend on whether a flashloan is used
    let (to, calldata) = if flashloans.is_empty() {
        (contracts.settlement().address().into(), settle_calldata)
    } else {
        let router = contracts
            .flashloan_router()
            .ok_or(Error::FlashloanSupportDisabled)?;
        let call = router.flash_loan_and_settle(flashloans, ethcontract::Bytes(settle_calldata));
        let calldata = call.tx.data.unwrap().0;
        (router.address().into(), calldata)
    };

    Ok(eth::Tx {
        from: solution.solver().address(),
        to,
        input: calldata.into(),
        value: Ether(0.into()),
        access_list: Default::default(),
    })
}

<<<<<<< HEAD
=======
fn pay_back_via_tracker(
    flashloan: &Flashloan,
    flashloan_wrapper: &FlashloanWrapperData,
    flashloan_tracker: &Contract,
) -> Interaction {
    let pay_back_call_data = flashloan_tracker
        .pay_back(
            flashloan_wrapper.helper_contract.address(),
            flashloan.borrower.into(),
            flashloan.token.into(),
        )
        .tx
        .data
        .unwrap();
    eth::Interaction {
        target: flashloan_tracker.address().into(),
        value: 0.into(),
        call_data: Bytes(pay_back_call_data.0),
    }
}

fn allow_lender_pull_funds(
    contracts: &Contracts,
    flashloan: &Flashloan,
    flashloan_wrapper: &FlashloanWrapperData,
    repayment_amount: U256,
) -> Interaction {
    let allow_aave_funds_pull = flashloan_wrapper
        .helper_contract
        .approve(
            contracts.weth().address(),
            flashloan.lender.into(), // aave = 0x87870Bca3F3fD6335C3F4ce8392D69350B4fA4E2
            repayment_amount,
        )
        .tx
        .data
        .unwrap();
    eth::Interaction {
        target: flashloan_wrapper.helper_contract.address().into(),
        value: 0.into(),
        call_data: Bytes(allow_aave_funds_pull.0),
    }
}

fn take_out_from_tracker(
    flashloan: &Flashloan,
    flashloan_wrapper: &FlashloanWrapperData,
    flashloan_tracker: &Contract,
) -> Interaction {
    let take_out_call_data = flashloan_tracker
        .take_out(
            flashloan_wrapper.helper_contract.address(),
            flashloan.borrower.into(),
            flashloan.token.into(),
            flashloan.amount.into(),
        )
        .tx
        .data
        .unwrap();
    eth::Interaction {
        target: flashloan_tracker.address().into(),
        value: 0.into(),
        call_data: Bytes(take_out_call_data.0),
    }
}

>>>>>>> 55e58b20
pub fn liquidity_interaction(
    liquidity: &Liquidity,
    slippage: &slippage::Parameters,
    settlement: &contracts::GPv2Settlement,
) -> Result<eth::Interaction, Error> {
    let (input, output) = slippage.apply_to(&slippage::Interaction {
        input: liquidity.input,
        output: liquidity.output,
    })?;

    match liquidity.liquidity.kind.clone() {
        liquidity::Kind::UniswapV2(pool) => pool
            .swap(&input, &output, &settlement.address().into())
            .ok(),
        liquidity::Kind::UniswapV3(pool) => pool
            .swap(&input, &output, &settlement.address().into())
            .ok(),
        liquidity::Kind::BalancerV2Stable(pool) => pool
            .swap(&input, &output, &settlement.address().into())
            .ok(),
        liquidity::Kind::BalancerV2Weighted(pool) => pool
            .swap(&input, &output, &settlement.address().into())
            .ok(),
        liquidity::Kind::Swapr(pool) => pool
            .swap(&input, &output, &settlement.address().into())
            .ok(),
        liquidity::Kind::ZeroEx(limit_order) => limit_order.to_interaction(&input).ok(),
    }
    .ok_or(Error::InvalidInteractionExecution(Box::new(
        liquidity.clone(),
    )))
}

pub fn approve(allowance: &Allowance) -> eth::Interaction {
    let mut amount = [0u8; 32];
    let selector = hex_literal::hex!("095ea7b3");
    allowance.amount.to_big_endian(&mut amount);
    eth::Interaction {
        target: allowance.token.0.into(),
        value: eth::U256::zero().into(),
        // selector (4 bytes) + spender (20 byte address padded to 32 bytes) + amount (32 bytes)
        call_data: [
            selector.as_slice(),
            [0; 12].as_slice(),
            allowance.spender.0.as_bytes(),
            &amount,
        ]
        .concat()
        .into(),
    }
}

fn approve_flashloan(
    token: eth::TokenAddress,
    amount: eth::TokenAmount,
    spender: eth::ContractAddress,
    flashloan_wrapper: &contracts::IFlashLoanSolverWrapper,
) -> eth::Interaction {
    let tx = flashloan_wrapper
        .approve(token.into(), spender.into(), amount.0)
        .into_inner();
    eth::Interaction {
        target: tx.to.unwrap().into(),
        value: eth::U256::zero().into(),
        call_data: tx.data.unwrap().0.into(),
    }
}

fn unwrap(amount: eth::TokenAmount, weth: &contracts::WETH9) -> eth::Interaction {
    let tx = weth.withdraw(amount.into()).into_inner();
    eth::Interaction {
        target: tx.to.unwrap().into(),
        value: Ether(0.into()),
        call_data: tx.data.unwrap().0.into(),
    }
}

struct Trade {
    sell_token_index: eth::U256,
    buy_token_index: eth::U256,
    receiver: eth::H160,
    sell_amount: eth::U256,
    buy_amount: eth::U256,
    valid_to: u32,
    app_data: Bytes<[u8; 32]>,
    fee_amount: eth::U256,
    flags: Flags,
    executed_amount: eth::U256,
    signature: Bytes<Vec<u8>>,
}

struct Price {
    sell_token: eth::H160,
    sell_price: eth::U256,
    buy_token: eth::H160,
    buy_price: eth::U256,
}

struct Flags {
    side: order::Side,
    partially_fillable: bool,
    signing_scheme: order::signature::Scheme,
    sell_token_balance: order::SellTokenBalance,
    buy_token_balance: order::BuyTokenBalance,
}

pub mod codec {
    use crate::domain::{competition::order, eth};

    // cf. https://github.com/cowprotocol/contracts/blob/v1.5.0/src/contracts/libraries/GPv2Trade.sol#L16
    type Trade = (
        eth::U256,                    // sellTokenIndex
        eth::U256,                    // buyTokenIndex
        eth::H160,                    // receiver
        eth::U256,                    // sellAmount
        eth::U256,                    // buyAmount
        u32,                          // validTo
        ethcontract::Bytes<[u8; 32]>, // appData
        eth::U256,                    // feeAmount
        eth::U256,                    // flags
        eth::U256,                    // executedAmount
        ethcontract::Bytes<Vec<u8>>,  // signature
    );

    pub(super) fn trade(trade: &super::Trade) -> Trade {
        (
            trade.sell_token_index,
            trade.buy_token_index,
            trade.receiver,
            trade.sell_amount,
            trade.buy_amount,
            trade.valid_to,
            ethcontract::Bytes(trade.app_data.into()),
            trade.fee_amount,
            flags(&trade.flags),
            trade.executed_amount,
            ethcontract::Bytes(trade.signature.0.clone()),
        )
    }

    // cf. https://github.com/cowprotocol/contracts/blob/v1.5.0/src/contracts/libraries/GPv2Trade.sol#L58
    fn flags(flags: &super::Flags) -> eth::U256 {
        let mut result = 0u8;
        // The kind is encoded as 1 bit in position 0.
        result |= match flags.side {
            order::Side::Sell => 0b0,
            order::Side::Buy => 0b1,
        };
        // The order fill kind is encoded as 1 bit in position 1.
        result |= (flags.partially_fillable as u8) << 1;
        // The order sell token balance is encoded as 2 bits in position 2.
        result |= match flags.sell_token_balance {
            order::SellTokenBalance::Erc20 => 0b00,
            order::SellTokenBalance::External => 0b10,
            order::SellTokenBalance::Internal => 0b11,
        } << 2;
        // The order buy token balance is encoded as 1 bit in position 4.
        result |= match flags.buy_token_balance {
            order::BuyTokenBalance::Erc20 => 0b0,
            order::BuyTokenBalance::Internal => 0b1,
        } << 4;
        // The signing scheme is encoded as a 2 bits in position 5.
        result |= match flags.signing_scheme {
            order::signature::Scheme::Eip712 => 0b00,
            order::signature::Scheme::EthSign => 0b01,
            order::signature::Scheme::Eip1271 => 0b10,
            order::signature::Scheme::PreSign => 0b11,
        } << 5;
        result.into()
    }

    // cf. https://github.com/cowprotocol/contracts/blob/v1.5.0/src/contracts/libraries/GPv2Interaction.sol#L9
    type Interaction = (
        eth::H160,                   // target
        eth::U256,                   // value
        ethcontract::Bytes<Vec<u8>>, // signature
    );

    pub(super) fn interaction(interaction: &eth::Interaction) -> Interaction {
        (
            interaction.target.0,
            interaction.value.0,
            ethcontract::Bytes(interaction.call_data.0.clone()),
        )
    }

    pub fn signature(signature: &order::Signature) -> super::Bytes<Vec<u8>> {
        match signature.scheme {
            order::signature::Scheme::Eip712 | order::signature::Scheme::EthSign => {
                signature.data.clone()
            }
            order::signature::Scheme::Eip1271 => {
                super::Bytes([signature.signer.0.as_bytes(), signature.data.0.as_slice()].concat())
            }
            order::signature::Scheme::PreSign => {
                super::Bytes(signature.signer.0.as_bytes().to_vec())
            }
        }
    }
}

#[cfg(test)]
mod test {
    use {super::*, hex_literal::hex};

    #[test]
    fn test_approve() {
        let allowance = Allowance {
            token: eth::H160::from_slice(&hex!("C02aaA39b223FE8D0A0e5C4F27eAD9083C756Cc2")).into(),
            spender: eth::H160::from_slice(&hex!("000000000022D473030F116dDEE9F6B43aC78BA3"))
                .into(),
            amount: eth::U256::max_value(),
        };
        let interaction = approve(&allowance);
        assert_eq!(
            interaction.target,
            eth::H160::from_slice(&hex!("C02aaA39b223FE8D0A0e5C4F27eAD9083C756Cc2")).into(),
        );
        assert_eq!(
            interaction.call_data.0.as_slice(),
            hex!(
                "095ea7b3000000000000000000000000000000000022d473030f116ddee9f6b43ac78ba3ffffffffffffffffffffffffffffffffffffffffffffffffffffffffffffffff"
            )
        );
    }
}<|MERGE_RESOLUTION|>--- conflicted
+++ resolved
@@ -17,10 +17,7 @@
         util::{Bytes, conv::u256::U256Ext},
     },
     allowance::Allowance,
-<<<<<<< HEAD
-=======
     contracts::flash_loan_tracker::Contract,
->>>>>>> 55e58b20
     itertools::Itertools,
     primitive_types::U256,
 };
@@ -40,11 +37,8 @@
     FlashloanSupportDisabled,
     #[error("no flashloan helper configured for lender: {0}")]
     UnsupportedFlashloanLender(eth::H160),
-<<<<<<< HEAD
-=======
     #[error("Flashloan tracker contract not configured")]
     FlashLoanTrackerNotConfigured,
->>>>>>> 55e58b20
 }
 
 pub fn tx(
@@ -209,51 +203,13 @@
                 (flashloan.amount.0 * flashloan_wrapper.fee_in_bps).ceil_div(&10_000.into());
             let repayment_amount = flashloan.amount.0 + fee_amount;
 
-<<<<<<< HEAD
-            // Allow settlement contract to pull borrowed tokens from flashloan wrapper
-            pre_interactions.insert(
-                0,
-=======
             let flash_loan_pre_interactions = vec![
->>>>>>> 55e58b20
                 approve_flashloan(
                     flashloan.token,
                     flashloan.amount.0.into(),
                     flashloan_tracker.address().into(),
                     &flashloan_wrapper.helper_contract,
                 ),
-<<<<<<< HEAD
-            );
-
-            // Transfer tokens from flashloan wrapper to user (i.e. borrower) to later allow
-            // settlement contract to pull in all the necessary sell tokens from the user.
-            let tx = contracts::ERC20::at(
-                &contracts.settlement().raw_instance().web3(),
-                flashloan.token.into(),
-            )
-            .transfer_from(
-                flashloan_wrapper.helper_contract.address(),
-                flashloan.borrower.into(),
-                flashloan.amount.0,
-            )
-            .into_inner();
-            pre_interactions.insert(
-                1,
-                eth::Interaction {
-                    target: tx.to.unwrap().into(),
-                    value: eth::U256::zero().into(),
-                    call_data: tx.data.unwrap().0.into(),
-                },
-            );
-
-            // Allow flash loan lender to take tokens from wrapper contract
-            post_interactions.push(approve_flashloan(
-                flashloan.token,
-                repayment_amount.into(),
-                flashloan.lender,
-                &flashloan_wrapper.helper_contract,
-            ));
-=======
                 // Move the loaned money from the helper contract to the borrower address (most
                 // likely the user)
                 take_out_from_tracker(flashloan, flashloan_wrapper, flashloan_tracker),
@@ -268,7 +224,6 @@
                 pay_back_via_tracker(flashloan, flashloan_wrapper, flashloan_tracker),
             ];
             post_interactions.splice(0..0, flash_loan_post_interactions); // prepend interactions
->>>>>>> 55e58b20
 
             Ok((
                 flashloan.amount.0,
@@ -342,8 +297,6 @@
     })
 }
 
-<<<<<<< HEAD
-=======
 fn pay_back_via_tracker(
     flashloan: &Flashloan,
     flashloan_wrapper: &FlashloanWrapperData,
@@ -410,7 +363,6 @@
     }
 }
 
->>>>>>> 55e58b20
 pub fn liquidity_interaction(
     liquidity: &Liquidity,
     slippage: &slippage::Parameters,
