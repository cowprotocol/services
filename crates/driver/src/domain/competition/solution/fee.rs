--- conflicted
+++ resolved
@@ -151,21 +151,6 @@
             Side::Buy => self.sell_amount(&prices)?,
             Side::Sell => self.buy_amount(&prices)?,
         };
-<<<<<<< HEAD
-        // Sell slightly more `sell_token` to capture the `surplus_fee`
-        let executed_sell_amount_with_fee = match self.order().side {
-            Side::Buy => executed_sell_amount
-                .checked_add(
-                    // surplus_fee is always expressed in sell token
-                    self.surplus_fee()
-                        .map(|fee| fee.0)
-                        .ok_or(trade::Error::ProtocolFeeOnStaticOrder)?,
-                )
-                .ok_or(trade::Error::Overflow)?,
-            Side::Sell => executed_sell_amount,
-        };
-        apply_factor(executed_sell_amount_with_fee, factor)
-=======
         apply_factor(volume.0, factor)
     }
 
@@ -181,21 +166,14 @@
                 .ok_or(Math::DivisionByZero)?,
         };
         Ok(fee_in_sell_token)
->>>>>>> 7330a60a
     }
 }
 
 fn apply_factor(amount: eth::U256, factor: f64) -> Result<eth::U256, Error> {
     Ok(amount
-<<<<<<< HEAD
         .checked_mul(eth::U256::from_f64_lossy(factor * 1000000000000000000.))
-        .ok_or(trade::Error::Overflow)?
+        .ok_or(Math::Overflow)?
         / 1000000000000000000u128)
-=======
-        .checked_mul(eth::U256::from_f64_lossy(factor * 10000.))
-        .ok_or(Math::Overflow)?
-        / 10000)
->>>>>>> 7330a60a
 }
 
 /// This function adjusts quote amounts to directly compare them with the
