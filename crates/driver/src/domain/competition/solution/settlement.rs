--- conflicted
+++ resolved
@@ -182,11 +182,9 @@
 
         // Ensure that the solver has sufficient balance for the settlement to be mined.
         if eth.balance(settlement.solver).await? < gas.required_balance() {
-<<<<<<< HEAD
-            return Err(Error::InsufficientBalance(gas.required_balance()));
-=======
-            return Err(Error::SolverAccountInsufficientBalance);
->>>>>>> f48e5173
+            return Err(Error::SolverAccountInsufficientBalance(
+                gas.required_balance(),
+            ));
         }
 
         // Is at least one interaction internalized?
