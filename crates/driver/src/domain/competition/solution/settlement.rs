use {
    super::{Error, Solution},
    crate::{
        boundary,
        domain::{
            competition::{self, auction, order, score, solution},
            eth::{self, GasCost},
            mempools,
        },
        infra::{blockchain::Ethereum, observe, Simulator},
    },
    futures::future::try_join_all,
    std::collections::{BTreeSet, HashMap, HashSet},
};

/// A transaction calling into our settlement contract on the blockchain, ready
/// to be published to the blockchain.
///
/// Currently, this represents a wrapper around the [`boundary::Settlement`]
/// concept from the shared part of the codebase. This isn't well-defined
/// enough, it's an intermediate state between a solution and an onchain
/// settlement. The intention with this type is to represent the settlement
/// transaction itself, not an intermediate state.
///
/// This type enforces the following rules:
///
/// - Simulation: the settlement has been simulated without reverting, including
///   the case where no interactions were internalized. Additionally the solver
///   account is known to have sufficient Ether to execute the transaction.
/// - Internalization: internalized interactions only use trusted tokens.
///
/// Publishing a settlement which violates these rules would result in slashing
/// for the solver (earning reduced rewards). Enforcing these rules ensures that
/// the settlement can be broadcast safely with high confidence that it will not
/// be reverted and that it will not result in slashing for the solver.
#[derive(Debug, Clone)]
pub struct Settlement {
    pub auction_id: auction::Id,
    /// Necessary for the boundary integration, to allow executing settlements.
    pub boundary: boundary::Settlement,
    /// The access list used by the settlement.
    pub access_list: eth::AccessList,
    /// The gas parameters used by the settlement.
    pub gas: Gas,

    /// See the [`Settlement::solutions`] method.
    solutions: HashMap<solution::Id, Solution>,
}

impl Settlement {
    /// Encode a solution into an onchain settlement.
    pub(super) async fn encode(
        solution: competition::Solution,
        auction: &competition::Auction,
        eth: &Ethereum,
        simulator: &Simulator,
    ) -> Result<Self, Error> {
        // For a settlement to be valid, the solution has to respect some rules which
        // would otherwise lead to slashing. Check those rules first.

        // Internalization rule: check that internalized interactions only use trusted
        // tokens.
        let untrusted_tokens = solution
            .interactions
            .iter()
            .filter(|interaction| interaction.internalize())
            .flat_map(|interaction| interaction.inputs())
            .filter(|asset| !auction.tokens().get(asset.token).trusted)
            .map(|asset| asset.token)
            .collect::<BTreeSet<_>>();
        if !untrusted_tokens.is_empty() {
            return Err(Error::NonBufferableTokensUsed(untrusted_tokens));
        }

        // Encode the solution into a settlement.
        let boundary = boundary::Settlement::encode(eth, &solution, auction).await?;
        Self::new(
            auction.id().unwrap(),
            [(solution.id, solution)].into(),
            boundary,
            eth,
            simulator,
        )
        .await
    }

    /// Create a new settlement and ensure that it is valid.
    async fn new(
        auction_id: auction::Id,
        solutions: HashMap<solution::Id, Solution>,
        settlement: boundary::Settlement,
        eth: &Ethereum,
        simulator: &Simulator,
    ) -> Result<Self, Error> {
        // The settlement contract will fail if the receiver is a smart contract.
        // Because of this, if the receiver is a smart contract and we try to
        // estimate the access list, the access list estimation will also fail.
        //
        // This failure happens because the Ethereum protocol sets a hard gas limit
        // on transferring ETH into a smart contract, which some contracts exceed unless
        // the access list is already specified.

        // The solution is to do access list estimation in two steps: first, simulate
        // moving 1 wei into every smart contract to get a partial access list, and then
        // use that partial access list to calculate the final access list.
        let user_trades = solutions
            .values()
            .flat_map(|solution| solution.user_trades());
        let partial_access_lists = try_join_all(user_trades.map(|trade| async {
            if !trade.order().buys_eth() || !trade.order().pays_to_contract(eth).await? {
                return Ok(Default::default());
            }
            let tx = eth::Tx {
                from: settlement.solver,
                to: trade.order().receiver(),
                value: 1.into(),
                input: Default::default(),
                access_list: Default::default(),
            };
            Result::<_, Error>::Ok(simulator.access_list(tx).await?)
        }))
        .await?;
        let partial_access_list = partial_access_lists
            .into_iter()
            .fold(eth::AccessList::default(), |acc, list| acc.merge(list));

        // Simulate the settlement and get the access list and gas.
        let (access_list, gas) = Self::simulate(
            auction_id,
            settlement.clone(),
            &partial_access_list,
            eth,
            simulator,
            Internalization::Enable,
        )
        .await?;
        let price = eth.gas_price().await?;
        let gas = Gas::new(gas, price);

        // Ensure that the solver has sufficient balance for the settlement to be mined.
        if eth.balance(settlement.solver).await? < gas.required_balance() {
            return Err(Error::SolverAccountInsufficientBalance(
                gas.required_balance(),
            ));
        }

        // Is at least one interaction internalized?
        if solutions
            .values()
            .flat_map(|solution| solution.interactions.iter())
            .any(|interaction| interaction.internalize())
        {
            // Some rules which are enforced by the settlement contract for non-internalized
            // interactions are not enforced for internalized interactions (in order to save
            // gas). However, publishing a settlement with interactions that violate
            // these rules constitutes a punishable offense for the solver, even if
            // the interactions are internalized. To ensure that this doesn't happen, check
            // that the settlement simulates even when internalizations are disabled.
            Self::simulate(
                auction_id,
                settlement.clone(),
                &partial_access_list,
                eth,
                simulator,
                Internalization::Disable,
            )
            .await?;
        }

        Ok(Self {
            auction_id,
            solutions,
            boundary: settlement,
            access_list,
            gas,
        })
    }

    /// Simulate executing this settlement on the blockchain. This process
    /// ensures that the settlement does not revert, and calculates the
    /// access list and gas needed to settle the solution.
    async fn simulate(
        auction_id: auction::Id,
        settlement: boundary::Settlement,
        partial_access_list: &eth::AccessList,
        eth: &Ethereum,
        simulator: &Simulator,
        internalization: Internalization,
    ) -> Result<(eth::AccessList, eth::Gas), Error> {
        // Add the partial access list to the settlement tx.
        let tx = settlement
            .tx(auction_id, eth.contracts().settlement(), internalization)
            .set_access_list(partial_access_list.to_owned());

        // Simulate the full access list, passing the partial access
        // list into the simulation.
        let access_list = simulator.access_list(tx.clone()).await?;
        let tx = tx.set_access_list(access_list.clone());

        // Simulate the settlement using the full access list and get the gas used.
        let gas = simulator.gas(tx.clone()).await;

        observe::simulated(eth, &tx, &gas);
        Ok((access_list, gas?))
    }

    /// The calldata for this settlement.
    pub fn calldata(
        &self,
        contract: &contracts::GPv2Settlement,
        internalization: Internalization,
    ) -> Vec<u8> {
        self.boundary
            .tx(self.auction_id, contract, internalization)
            .input
            .into()
    }

    // TODO(#1494): score() should be defined on Solution rather than Settlement.
    /// Calculate the score for this settlement.
    pub fn score(
        &self,
        eth: &Ethereum,
        auction: &competition::Auction,
        revert_protection: &mempools::RevertProtection,
    ) -> Result<competition::Score, score::Error> {
        let quality = self.boundary.quality(eth, auction)?;

        let score = match self.boundary.score() {
            competition::SolverScore::Solver(score) => score.try_into()?,
            competition::SolverScore::RiskAdjusted(success_probability) => {
                let gas_cost = self.gas.estimate * auction.gas_price().effective();
                let success_probability = success_probability.try_into()?;
                let objective_value = (quality - gas_cost)?;
                // The cost in case of a revert can deviate non-deterministically from the cost
                // in case of success and it is often significantly smaller. Thus, we go with
                // the full cost as a safe assumption.
                let failure_cost = match revert_protection {
                    mempools::RevertProtection::Enabled => GasCost::zero(),
                    mempools::RevertProtection::Disabled => gas_cost,
                };
                competition::Score::new(
                    auction.score_cap(),
                    objective_value,
                    success_probability,
                    failure_cost,
                )?
            }
        };

        if score > quality {
            return Err(score::Error::ScoreHigherThanQuality(score, quality));
        }

        Ok(score)
    }

    // TODO(#1478): merge() should be defined on Solution rather than Settlement.
    /// Merge another settlement into this settlement.
    ///
    /// Merging settlements results in a score that can be anything due to the
    /// fact that contracts can do basically anything, but in practice it can be
    /// assumed that the score will be at least equal to the sum of the scores
    /// of the merged settlements.
    pub async fn merge(
        &self,
        other: &Self,
        eth: &Ethereum,
        simulator: &Simulator,
    ) -> Result<Self, Error> {
        // The solver must be the same for both settlements.
        if self.boundary.solver != other.boundary.solver {
            return Err(Error::DifferentSolvers);
        }

        // Merge the settlements.
        let mut solutions = self.solutions.clone();
        solutions.extend(
            other
                .solutions
                .iter()
                .map(|(id, solution)| (*id, solution.clone())),
        );
        Self::new(
            self.auction_id,
            solutions,
            self.boundary.clone().merge(other.boundary.clone())?,
            eth,
            simulator,
        )
        .await
    }

    /// The solutions encoded in this settlement. This is a [`HashSet`] because
    /// multiple solutions can be encoded in a single settlement due to
    /// merging. See [`Self::merge`].
    pub fn solutions(&self) -> HashSet<super::Id> {
        self.solutions.keys().copied().collect()
    }

    /// Address of the solver which generated this settlement.
    pub fn solver(&self) -> eth::Address {
        self.boundary.solver
    }

    /// The settled user orders with their in/out amounts.
    pub fn orders(&self) -> HashMap<order::Uid, competition::Amounts> {
        self.solutions
            .values()
            .fold(Default::default(), |mut acc, solution| {
                for trade in solution.user_trades() {
                    let order = acc.entry(trade.order().uid).or_default();
<<<<<<< HEAD
                    order.sell = trade.sell_amount(&solution.prices).unwrap_or_default();
                    order.buy = trade.buy_amount(&solution.prices).unwrap_or_default();
                }
                acc
            })
    }

    /// The uniform price vector this settlement proposes
    pub fn prices(&self) -> HashMap<eth::TokenAddress, eth::TokenAmount> {
        self.boundary.clearing_prices()
=======
                    order.sell = trade.sell_amount(&solution.prices, solution.weth).unwrap_or_else(|| {
                        // This should never happen, returning 0 is better than panicking, but we
                        // should still alert.
                        tracing::error!(uid = ?trade.order().uid, "could not compute sell_amount");
                        0.into()
                    });
                    order.buy = trade.buy_amount(&solution.prices, solution.weth).unwrap_or_else(|| {
                        // This should never happen, returning 0 is better than panicking, but we
                        // should still alert.
                        tracing::error!(uid = ?trade.order().uid, "could not compute buy_amount");
                        0.into()
                    });
                }
                acc
            })
>>>>>>> 54da1685
    }

    /// Settlements have valid notify ID only if they are originated from a
    /// single solution. Otherwise, for merged settlements, no notifications
    /// are sent, therefore, notify id is None.
    pub fn notify_id(&self) -> Option<super::Id> {
        match self.solutions.len() {
            1 => self.solutions.keys().next().copied(),
            _ => None,
        }
    }
}

/// Should the interactions be internalized?
#[derive(Debug, Clone, Copy, PartialEq, Eq)]
pub enum Internalization {
    /// Internalize interactions which have the `internalize` flag set.
    ///
    /// Since the settlement contract holds balances of multiple tokens, solvers
    /// are in certain cases allowed to "internalize" an AMM interaction, in
    /// order to save on gas.
    ///
    /// <https://docs.cow.fi/off-chain-services/in-depth-solver-specification/output-batch-auction-solutions#using-internal-buffers>
    Enable,
    /// Do not internalize any interactions.
    Disable,
}

/// Gas parameters associated with a settlement.
#[derive(Clone, Copy, Debug)]
pub struct Gas {
    /// The gas estimate, in gas units, for executing a settlement transaction.
    pub estimate: eth::Gas,
    /// The gas limit, in gas units, for a settlement transaction. This is
    /// computed by adding a buffer to the gas estimate to allow for small
    /// variations in the actual gas that gets used.
    pub limit: eth::Gas,
    /// The maximum fee per unit of gas for a given settlement.
    pub price: eth::FeePerGas,
}

impl Gas {
    /// Computes settlement gas parameters given estimates for gas and gas
    /// price.
    pub fn new(estimate: eth::Gas, price: eth::GasPrice) -> Self {
        // Compute an upper bound for `max_fee_per_gas` for the given
        // settlement. We multiply a fixed factor of the current base fee per
        // gas, which is chosen to be the maximum possible increase to the base
        // fee per gas over 12 blocks, also including the "tip".
        //
        // This is computed as an approximation of:
        // MAX_FEE_FACTOR = MAX_INCREASE_PER_BLOCK ** (DEADLINE_IN_BLOCKS +
        // SOLVING_TIME) = 1.125 ** (10 + 2) = 1.125 ** 12
        //
        // The value of `MAX_GAS_INCREASE_PER_BLOCK` comes from EIP-1559, which
        // dictates that the block base fee can increase by a maximum of 12.5%
        // from one block to another.
        const MAX_FEE_FACTOR: f64 = 4.2;
        let price = eth::U256::from_f64_lossy(
            eth::U256::to_f64_lossy(price.base.into()) * MAX_FEE_FACTOR
                + eth::U256::to_f64_lossy(price.tip.into()),
        )
        .into();

        // Specify a different gas limit than the estimated gas when executing a
        // settlement transaction. This allows the transaction to be resilient
        // to small variations in actual gas usage.
        // Also, some solutions can have significant gas refunds that are refunded at
        // the end of execution, so we want to increase gas limit enough so
        // those solutions don't revert with out of gas error.
        const GAS_LIMIT_FACTOR: f64 = 2.0;
        let limit =
            eth::U256::from_f64_lossy(eth::U256::to_f64_lossy(estimate.into()) * GAS_LIMIT_FACTOR)
                .into();

        Self {
            estimate,
            limit,
            price,
        }
    }

    /// The balance required to ensure settlement execution with the given gas
    /// parameters.
    pub fn required_balance(&self) -> eth::Ether {
        self.limit * self.price
    }
}<|MERGE_RESOLUTION|>--- conflicted
+++ resolved
@@ -310,18 +310,6 @@
             .fold(Default::default(), |mut acc, solution| {
                 for trade in solution.user_trades() {
                     let order = acc.entry(trade.order().uid).or_default();
-<<<<<<< HEAD
-                    order.sell = trade.sell_amount(&solution.prices).unwrap_or_default();
-                    order.buy = trade.buy_amount(&solution.prices).unwrap_or_default();
-                }
-                acc
-            })
-    }
-
-    /// The uniform price vector this settlement proposes
-    pub fn prices(&self) -> HashMap<eth::TokenAddress, eth::TokenAmount> {
-        self.boundary.clearing_prices()
-=======
                     order.sell = trade.sell_amount(&solution.prices, solution.weth).unwrap_or_else(|| {
                         // This should never happen, returning 0 is better than panicking, but we
                         // should still alert.
@@ -337,7 +325,11 @@
                 }
                 acc
             })
->>>>>>> 54da1685
+    }
+
+    /// The uniform price vector this settlement proposes
+    pub fn prices(&self) -> HashMap<eth::TokenAddress, eth::TokenAmount> {
+        self.boundary.clearing_prices()
     }
 
     /// Settlements have valid notify ID only if they are originated from a
