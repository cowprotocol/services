--- conflicted
+++ resolved
@@ -1,15 +1,12 @@
 use {
     super::{Auction, Order, order},
     crate::{
-<<<<<<< HEAD
-        domain::{competition::order::SellTokenBalance, cow_amm, eth, liquidity},
-=======
         domain::{
             competition::order::{SellTokenBalance, app_data::AppData},
+            cow_amm,
             eth,
             liquidity,
         },
->>>>>>> 9aee79c0
         infra::{self, api::routes::solve::dto::SolveRequest, observe::metrics, tokens},
         util::Bytes,
     },
