use {
    alloy::primitives::Address,
<<<<<<< HEAD
    chrono::{DateTime, Utc},
    derive_more::Into,
=======
>>>>>>> cb199dc1
    reqwest::Url,
    shared::{
        arguments::{display_option, display_secret_option},
        bad_token::token_owner_finder,
        http_client,
        price_estimation::{self, NativePriceEstimators},
    },
    std::{net::SocketAddr, num::NonZeroUsize, str::FromStr, time::Duration},
};

#[derive(clap::Parser)]
pub struct Arguments {
    #[clap(flatten)]
    pub shared: shared::arguments::Arguments,

    #[clap(flatten)]
    pub order_quoting: shared::arguments::OrderQuotingArguments,

    #[clap(flatten)]
    pub http_client: http_client::Arguments,

    #[clap(flatten)]
    pub token_owner_finder: token_owner_finder::Arguments,

    #[clap(flatten)]
    pub price_estimation: price_estimation::Arguments,

    /// A tracing Ethereum node URL to connect to, allowing a separate node URL
    /// to be used exclusively for tracing calls.
    #[clap(long, env)]
    pub tracing_node_url: Option<Url>,

    #[clap(long, env, default_value = "0.0.0.0:8080")]
    pub bind_address: SocketAddr,

    /// Url of the Postgres database. By default connects to locally running
    /// postgres.
    #[clap(long, env, default_value = "postgresql://")]
    pub db_write_url: Url,

    /// Url of the Postgres database replica. By default it's the same as
    /// db_write_url
    #[clap(long, env)]
    pub db_read_url: Option<Url>,

    /// The minimum amount of time in seconds an order has to be valid for.
    #[clap(
        long,
        env,
        default_value = "1m",
        value_parser = humantime::parse_duration,
    )]
    pub min_order_validity_period: Duration,

    /// The maximum amount of time in seconds an order can be valid for.
    /// Defaults to 3 hours. This restriction does not apply to liquidity
    /// owner orders or presign orders.
    #[clap(
        long,
        env,
        default_value = "3h",
        value_parser = humantime::parse_duration,
    )]
    pub max_order_validity_period: Duration,

    /// The maximum amount of time in seconds a limit order can be valid for.
    /// Defaults to 1 year.
    #[clap(
        long,
        env,
        default_value = "1y",
        value_parser = humantime::parse_duration,
    )]
    pub max_limit_order_validity_period: Duration,

    /// List of token addresses to be ignored throughout service
    #[clap(long, env, use_value_delimiter = true)]
    pub unsupported_tokens: Vec<Address>,

    /// List of account addresses to be denied from order creation
    #[clap(long, env, use_value_delimiter = true)]
    pub banned_users: Vec<Address>,

    /// Maximum number of entries to keep in the banned users cache.
    #[clap(long, env, default_value = "100")]
    pub banned_users_max_cache_size: NonZeroUsize,

    /// Which estimators to use to estimate token prices in terms of the chain's
    /// native token.
    #[clap(long, env)]
    pub native_price_estimators: NativePriceEstimators,

    /// How many successful price estimates for each order will cause a fast
    /// or native price estimation to return its result early.
    /// The bigger the value the more the fast price estimation performs like
    /// the optimal price estimation.
    /// It's possible to pass values greater than the total number of enabled
    /// estimators but that will not have any further effect.
    #[clap(long, env, default_value = "2")]
    pub fast_price_estimation_results_required: NonZeroUsize,

    /// List of token addresses that should be allowed regardless of whether the
    /// bad token detector thinks they are bad. Base tokens are
    /// automatically allowed.
    #[clap(long, env, use_value_delimiter = true)]
    pub allowed_tokens: Vec<Address>,

    /// Skip EIP-1271 order signature validation on creation.
    #[clap(long, env, action = clap::ArgAction::Set, default_value = "false")]
    pub eip1271_skip_creation_validation: bool,

    /// If solvable orders haven't been successfully updated in this many blocks
    /// attempting to get them errors and our liveness check fails.
    #[clap(long, env, default_value = "24")]
    pub solvable_orders_max_update_age_blocks: u64,

    /// Max number of limit orders per user.
    #[clap(long, env, default_value = "10")]
    pub max_limit_orders_per_user: u64,

    /// If set, the orderbook will use this IPFS gateway to fetch full app data
    /// for orders that only specify the contract app data hash.
    #[clap(long, env)]
    pub ipfs_gateway: Option<Url>,

    /// Authentication key for Pinata IPFS gateway.
    #[clap(long, env)]
    pub ipfs_pinata_auth: Option<String>,

    /// Set the maximum size in bytes of order app data.
    #[clap(long, env, default_value = "8192")]
    pub app_data_size_limit: usize,

    /// The maximum gas amount a single order can use for getting settled.
    #[clap(long, env, default_value = "8000000")]
    pub max_gas_per_order: u64,

    /// The number of past solver competitions to look back at to determine
    /// whether an order is actively being bid on.
    #[clap(long, env, default_value = "5")]
    pub active_order_competition_threshold: u32,

    #[clap(flatten)]
    pub volume_fee_config: Option<VolumeFeeConfig>,
}

/// Volume-based protocol fee factor to be applied to quotes.
#[derive(clap::Parser, Debug, Clone)]
pub struct VolumeFeeConfig {
    /// This is a decimal value (e.g., 0.0002 for 0.02% or 2 basis points).
    /// The fee is applied to the surplus token (buy token for sell orders,
    /// sell token for buy orders).
    #[clap(
        id = "volume_fee_factor",
        long = "volume-fee-factor",
        env = "VOLUME_FEE_FACTOR"
    )]
    pub factor: Option<FeeFactor>,

    /// The timestamp from which the volume fee becomes effective.
    #[clap(
        long = "volume-fee-effective-timestamp",
        env = "VOLUME_FEE_EFFECTIVE_TIMESTAMP"
    )]
    pub effective_from_timestamp: Option<DateTime<Utc>>,
}

#[derive(Debug, Clone, Copy, PartialEq)]
pub struct FeeFactor(f64);

impl FeeFactor {
    /// Number of basis points that make up 100%.
    pub const MAX_BPS: u32 = 10_000;

    /// Converts the fee factor to basis points (BPS).
    /// For example, 0.0002 -> 2 BPS
    pub fn to_bps(&self) -> u64 {
        (self.0 * f64::from(Self::MAX_BPS)).round() as u64
    }
}

/// TryFrom implementation for the cases we want to enforce the constraint [0,
/// 1)
impl TryFrom<f64> for FeeFactor {
    type Error = anyhow::Error;

    fn try_from(value: f64) -> Result<Self, Self::Error> {
        anyhow::ensure!(
            (0.0..1.0).contains(&value),
            "Factor must be in the range [0, 1)"
        );
        Ok(FeeFactor(value))
    }
}

impl FromStr for FeeFactor {
    type Err = anyhow::Error;

    fn from_str(s: &str) -> Result<Self, Self::Err> {
        s.parse::<f64>().map(FeeFactor::try_from)?
    }
}

impl std::fmt::Display for Arguments {
    fn fmt(&self, f: &mut std::fmt::Formatter) -> std::fmt::Result {
        let Arguments {
            shared,
            order_quoting,
            http_client,
            token_owner_finder,
            price_estimation,
            tracing_node_url,
            bind_address,
            min_order_validity_period,
            max_order_validity_period,
            max_limit_order_validity_period,
            unsupported_tokens,
            banned_users,
            banned_users_max_cache_size,
            allowed_tokens,
            eip1271_skip_creation_validation,
            solvable_orders_max_update_age_blocks,
            native_price_estimators,
            fast_price_estimation_results_required,
            max_limit_orders_per_user,
            ipfs_gateway,
            ipfs_pinata_auth,
            app_data_size_limit,
            db_write_url: db_url,
            db_read_url,
            max_gas_per_order,
            active_order_competition_threshold,
            volume_fee_config,
        } = self;

        write!(f, "{shared}")?;
        write!(f, "{order_quoting}")?;
        write!(f, "{http_client}")?;
        write!(f, "{token_owner_finder}")?;
        write!(f, "{price_estimation}")?;
        display_option(f, "tracing_node_url", tracing_node_url)?;
        writeln!(f, "bind_address: {bind_address}")?;
        let _intentionally_ignored = db_url;
        writeln!(f, "db_url: SECRET")?;
        display_secret_option(f, "db_read_url", db_read_url.as_ref())?;
        writeln!(
            f,
            "min_order_validity_period: {min_order_validity_period:?}"
        )?;
        writeln!(
            f,
            "max_order_validity_period: {max_order_validity_period:?}"
        )?;
        writeln!(
            f,
            "max_limit_order_validity_period: {max_limit_order_validity_period:?}"
        )?;
        writeln!(f, "unsupported_tokens: {unsupported_tokens:?}")?;
        writeln!(f, "banned_users: {banned_users:?}")?;
        writeln!(
            f,
            "banned_users_max_cache_size: {banned_users_max_cache_size:?}"
        )?;
        writeln!(f, "allowed_tokens: {allowed_tokens:?}")?;
        writeln!(
            f,
            "eip1271_skip_creation_validation: {eip1271_skip_creation_validation}"
        )?;
        writeln!(
            f,
            "solvable_orders_max_update_age_blocks: {solvable_orders_max_update_age_blocks}",
        )?;
        writeln!(f, "native_price_estimators: {native_price_estimators}")?;
        writeln!(
            f,
            "fast_price_estimation_results_required: {fast_price_estimation_results_required}"
        )?;
        writeln!(f, "max_limit_orders_per_user: {max_limit_orders_per_user}")?;
        writeln!(f, "ipfs_gateway: {ipfs_gateway:?}")?;
        display_secret_option(f, "ipfs_pinata_auth", ipfs_pinata_auth.as_ref())?;
        writeln!(f, "app_data_size_limit: {app_data_size_limit}")?;
        writeln!(f, "max_gas_per_order: {max_gas_per_order}")?;
        writeln!(
            f,
            "active_order_competition_threshold: {active_order_competition_threshold}"
        )?;
        writeln!(f, "volume_fee_config: {volume_fee_config:?}")?;

        Ok(())
    }
}<|MERGE_RESOLUTION|>--- conflicted
+++ resolved
@@ -1,10 +1,6 @@
 use {
     alloy::primitives::Address,
-<<<<<<< HEAD
     chrono::{DateTime, Utc},
-    derive_more::Into,
-=======
->>>>>>> cb199dc1
     reqwest::Url,
     shared::{
         arguments::{display_option, display_secret_option},
