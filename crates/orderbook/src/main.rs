use clap::{ArgEnum, Parser};
use contracts::{
    BalancerV2Vault, CowProtocolToken, CowProtocolVirtualToken, GPv2Settlement, IUniswapV3Factory,
    WETH9,
};
use ethcontract::errors::DeployError;
use model::{
    order::{OrderUid, BUY_ETH_ADDRESS},
    DomainSeparator,
};
use orderbook::{
    account_balances::Web3BalanceFetcher,
    cow_subsidy::{CowSubsidy, CowSubsidyImpl, FixedCowSubsidy},
    database::{self, orders::OrderFilter, Postgres},
    event_updater::EventUpdater,
    fee::{FeeSubsidyConfiguration, MinFeeCalculator},
    gas_price::InstrumentedGasEstimator,
    metrics::Metrics,
    order_quoting::OrderQuoter,
    order_validation::OrderValidator,
    orderbook::Orderbook,
    serve_api,
    solvable_orders::SolvableOrdersCache,
    solver_competition::SolverCompetition,
    verify_deployed_contract_constants,
};
use primitive_types::U256;
use shared::{
    bad_token::{
        cache::CachingDetector,
        instrumented::InstrumentedBadTokenDetectorExt,
        list_based::{ListBasedDetector, UnknownTokenStrategy},
        token_owner_finder::{
            blockscout::BlockscoutTokenOwnerFinder, BalancerVaultFinder, TokenOwnerFinding,
            UniswapLikePairProviderFinder, UniswapV3Finder,
        },
        trace_call::TraceCallDetector,
    },
    baseline_solver::BaseTokens,
    current_block::current_block_stream,
    http_solver::{DefaultHttpSolverApi, Objective, SolverConfig},
    maintenance::ServiceMaintenance,
    metrics::{serve_metrics, setup_metrics_registry, DEFAULT_METRICS_PORT},
    network::network_name,
    oneinch_api::OneInchClientImpl,
    paraswap_api::DefaultParaswapApi,
    price_estimation::{
        baseline::BaselinePriceEstimator,
        competition::{CompetitionPriceEstimator, RacingCompetitionPriceEstimator},
        http::HttpPriceEstimator,
        instrumented::InstrumentedPriceEstimator,
        native::NativePriceEstimator,
        native_price_cache::CachingNativePriceEstimator,
        oneinch::OneInchPriceEstimator,
        paraswap::ParaswapPriceEstimator,
        sanitized::SanitizedPriceEstimator,
        zeroex::ZeroExPriceEstimator,
        PriceEstimating, PriceEstimatorType,
    },
    rate_limiter::{RateLimiter, RateLimitingStrategy},
    recent_block_cache::CacheConfig,
    sources::balancer_v2::BalancerFactoryKind,
    sources::{
        self,
        balancer_v2::{pool_fetching::BalancerContracts, BalancerPoolFetcher},
        uniswap_v2::pool_cache::PoolCache,
        BaselineSource, PoolAggregator,
    },
    token_info::{CachedTokenInfoFetcher, TokenInfoFetcher},
    transport::{create_instrumented_transport, http::HttpTransport},
    zeroex_api::DefaultZeroExApi,
};
use std::{collections::HashMap, sync::Arc, time::Duration};
use tokio::task;
<<<<<<< HEAD
use url::Url;

#[derive(Debug, Parser)]
struct Arguments {
    #[clap(flatten)]
    shared: shared::arguments::Arguments,

    #[clap(long, env, default_value = "0.0.0.0:8080")]
    bind_address: SocketAddr,

    /// Url of the Postgres database. By default connects to locally running postgres.
    #[clap(long, env, default_value = "postgresql://")]
    db_url: Url,

    /// Skip syncing past events (useful for local deployments)
    #[clap(long)]
    skip_event_sync: bool,

    /// The minimum amount of time in seconds an order has to be valid for.
    #[clap(
        long,
        env,
        default_value = "60",
        parse(try_from_str = shared::arguments::duration_from_seconds),
    )]
    min_order_validity_period: Duration,

    /// The maximum amount of time in seconds an order can be valid for. Defaults to 3 hours. This
    /// restriction does not apply to liquidity owner orders or presign orders.
    #[clap(
        long,
        env,
        default_value = "10800",
        parse(try_from_str = shared::arguments::duration_from_seconds),
    )]
    max_order_validity_period: Duration,

    /// Don't use the trace_callMany api that only some nodes support to check whether a token
    /// should be denied.
    /// Note that if a node does not support the api we still use the less accurate call api.
    #[clap(long, env, parse(try_from_str), default_value = "false")]
    skip_trace_api: bool,

    /// The amount of time in seconds a classification of a token into good or bad is valid for.
    #[clap(
        long,
        env,
        default_value = "600",
        parse(try_from_str = shared::arguments::duration_from_seconds),
    )]
    token_quality_cache_expiry: Duration,

    /// List of token addresses to be ignored throughout service
    #[clap(long, env, use_value_delimiter = true)]
    unsupported_tokens: Vec<H160>,

    /// List of account addresses to be denied from order creation
    #[clap(long, env, use_value_delimiter = true)]
    banned_users: Vec<H160>,

    /// List of token addresses that should be allowed regardless of whether the bad token detector
    /// thinks they are bad. Base tokens are automatically allowed.
    #[clap(long, env, use_value_delimiter = true)]
    allowed_tokens: Vec<H160>,

    /// The number of pairs that are automatically updated in the pool cache.
    #[clap(long, env, default_value = "200")]
    pool_cache_lru_size: usize,

    /// Enable pre-sign orders. Pre-sign orders are accepted into the database without a valid
    /// signature, so this flag allows this feature to be turned off if malicious users are
    /// abusing the database by inserting a bunch of order rows that won't ever be valid.
    /// This flag can be removed once DDoS protection is implemented.
    #[clap(long, env, parse(try_from_str), default_value = "false")]
    enable_presign_orders: bool,

    /// If solvable orders haven't been successfully update in this time in seconds attempting
    /// to get them errors and our liveness check fails.
    #[clap(
        long,
        default_value = "300",
        parse(try_from_str = shared::arguments::duration_from_seconds),
    )]
    solvable_orders_max_update_age: Duration,

    /// A flat fee discount denominated in the network's native token (i.e. Ether for Mainnet).
    ///
    /// Note that flat fee discounts are applied BEFORE any multiplicative factors from either
    /// `--fee-factor` or `--partner-additional-fee-factors` configuration.
    #[clap(long, env, default_value = "0")]
    fee_discount: f64,

    /// The minimum value for the discounted fee in the network's native token (i.e. Ether for
    /// Mainnet).
    ///
    /// Note that this minimum is applied BEFORE any multiplicative factors from either
    /// `--fee-factor` or `--partner-additional-fee-factors` configuration.
    #[clap(long, env, default_value = "0")]
    min_discounted_fee: f64,

    /// Gas Fee Factor: 1.0 means cost is forwarded to users alteration, 0.9 means there is a 10%
    /// subsidy, 1.1 means users pay 10% in fees than what we estimate we pay for gas.
    #[clap(long, env, default_value = "1", parse(try_from_str = shared::arguments::parse_unbounded_factor))]
    fee_factor: f64,

    /// Used to specify additional fee subsidy factor based on app_ids contained in orders.
    /// Should take the form of a json string as shown in the following example:
    ///
    /// '0x0000000000000000000000000000000000000000000000000000000000000000:0.5,$PROJECT_APP_ID:0.7'
    ///
    /// Furthermore, a value of
    /// - 1 means no subsidy and is the default for all app_data not contained in this list.
    /// - 0.5 means that this project pays only 50% of the estimated fees.
    #[clap(
        long,
        env,
        default_value = "",
        parse(try_from_str = parse_partner_fee_factor),
    )]
    partner_additional_fee_factors: HashMap<AppId, f64>,

    /// Used to configure how much of the regular fee a user should pay based on their
    /// COW + VCOW balance in base units on the current network.
    ///
    /// The expected format is "10:0.75,150:0.5" for 2 subsidy tiers.
    /// A balance of [10,150) COW will cause you to pay 75% of the regular fee and a balance of
    /// [150, inf) COW will cause you to pay 50% of the regular fee.
    #[clap(long, env)]
    cow_fee_factors: Option<SubsidyTiers>,

    /// The API endpoint to call the mip v2 solver for price estimation
    #[clap(long, env)]
    quasimodo_solver_url: Option<Url>,

    /// The API endpoint to call the yearn solver for price estimation
    #[clap(long, env)]
    yearn_solver_url: Option<Url>,

    /// Configures the back off strategy for price estimators when requests take too long.
    /// Requests issued while back off is active get dropped entirely.
    /// Needs to be passed as "<back_off_growth_factor>,<min_back_off>,<max_back_off>".
    /// back_off_growth_factor: f64 >= 1.0
    /// min_back_off: f64 in seconds
    /// max_back_off: f64 in seconds
    #[clap(long, env, verbatim_doc_comment)]
    pub price_estimation_rate_limiter: Option<RateLimitingStrategy>,

    #[clap(
        long,
        env,
        verbatim_doc_comment,
        default_value = "5",
        parse(try_from_str = shared::arguments::duration_from_seconds),
    )]
    pub price_estimation_healthy_response_time: Duration,

    /// How long cached native prices stay valid.
    #[clap(
        long,
        env,
        default_value = "30",
        parse(try_from_str = shared::arguments::duration_from_seconds),
    )]
    native_price_cache_max_age_secs: Duration,

    /// How many cached native token prices can be updated at most in one maintenance cycle.
    #[clap(long, env, default_value = "3")]
    native_price_cache_max_update_size: usize,

    /// Which estimators to use to estimate token prices in terms of the chain's native token.
    #[clap(
        long,
        env,
        default_value = "Baseline",
        arg_enum,
        use_value_delimiter = true
    )]
    native_price_estimators: Vec<PriceEstimatorType>,

    /// The amount in native tokens atoms to use for price estimation. Should be reasonably large so
    /// that small pools do not influence the prices. If not set a reasonable default is used based
    /// on network id.
    #[clap(
        long,
        env,
        parse(try_from_str = U256::from_dec_str)
    )]
    amount_to_estimate_prices_with: Option<U256>,

    #[clap(
        long,
        env,
        default_value = "Baseline",
        arg_enum,
        use_value_delimiter = true
    )]
    price_estimators: Vec<PriceEstimatorType>,

    /// How many successful price estimates for each order will cause a fast price estimation to
    /// return its result early.
    /// The bigger the value the more the fast price estimation performs like the optimal price
    /// estimation.
    /// It's possible to pass values greater than the total number of enabled estimators but that
    /// will not have any further effect.
    #[clap(long, env, default_value = "2")]
    fast_price_estimation_results_required: NonZeroUsize,

    #[clap(long, env, default_value = "static", arg_enum)]
    token_detector_fee_values: FeeValues,

    /// The configured addresses whose orders should be considered liquidity and
    /// not regular user orders.
    ///
    /// These orders have special semantics such as not being considered in the
    /// settlements objective funtion, not receiving any surplus, and being
    /// allowed to place partially fillable orders.
    #[clap(long, env, use_value_delimiter = true)]
    pub liquidity_order_owners: Vec<H160>,
}
=======
>>>>>>> f25c5eec

pub async fn database_metrics(metrics: Arc<Metrics>, database: Postgres) -> ! {
    loop {
        match database.count_rows_in_tables().await {
            Ok(counts) => {
                for (table, count) in counts {
                    metrics.set_table_row_count(table, count);
                }
            }
            Err(err) => tracing::error!(?err, "failed to update db metrics"),
        };
        tokio::time::sleep(Duration::from_secs(10)).await;
    }
}

#[tokio::main]
async fn main() {
    let args = orderbook::arguments::Arguments::parse();
    shared::tracing::initialize(
        args.shared.log_filter.as_str(),
        args.shared.log_stderr_threshold,
    );
    tracing::info!("running order book with validated arguments:\n{}", args);

    setup_metrics_registry(Some("gp_v2_api".into()), None);
    let metrics = Arc::new(Metrics::new().unwrap());

    let client = shared::http_client(args.shared.http_timeout);

    let transport = create_instrumented_transport(
        HttpTransport::new(client.clone(), args.shared.node_url.clone(), "".to_string()),
        metrics.clone(),
    );
    let web3 = web3::Web3::new(transport);
    let current_block = web3
        .eth()
        .block_number()
        .await
        .expect("block_number")
        .as_u64();
    let settlement_contract = GPv2Settlement::deployed(&web3)
        .await
        .expect("Couldn't load deployed settlement");
    let vault_relayer = settlement_contract
        .vault_relayer()
        .call()
        .await
        .expect("Couldn't get vault relayer address");
    let native_token = WETH9::deployed(&web3)
        .await
        .expect("couldn't load deployed native token");
    let chain_id = web3
        .eth()
        .chain_id()
        .await
        .expect("Could not get chainId")
        .as_u64();
    let network = web3
        .net()
        .version()
        .await
        .expect("Failed to retrieve network version ID");
    let network_name = network_name(&network, chain_id);

    let native_token_price_estimation_amount = args
        .amount_to_estimate_prices_with
        .or_else(|| default_amount_to_estimate_prices_with(&network))
        .expect("No amount to estimate prices with set.");

    let vault = match BalancerV2Vault::deployed(&web3).await {
        Ok(contract) => Some(contract),
        Err(DeployError::NotFound(_)) => {
            tracing::warn!("balancer contracts are not deployed on this network");
            None
        }
        Err(err) => panic!("failed to get balancer vault contract: {}", err),
    };

    verify_deployed_contract_constants(&settlement_contract, chain_id)
        .await
        .expect("Deployed contract constants don't match the ones in this binary");
    let domain_separator = DomainSeparator::new(chain_id, settlement_contract.address());
    let postgres = Postgres::new(args.db_url.as_str()).expect("failed to create database");
    let database = Arc::new(database::instrumented::Instrumented::new(
        postgres.clone(),
        metrics.clone(),
    ));

    let sync_start = if args.skip_event_sync {
        web3.eth()
            .block_number()
            .await
            .map(|block| block.as_u64())
            .ok()
    } else {
        None
    };

    let event_updater = Arc::new(EventUpdater::new(
        settlement_contract.clone(),
        database.as_ref().clone(),
        sync_start,
    ));
    let balance_fetcher = Arc::new(Web3BalanceFetcher::new(
        web3.clone(),
        vault.clone(),
        vault_relayer,
        settlement_contract.address(),
    ));

    let gas_price_estimator = Arc::new(InstrumentedGasEstimator::new(
        shared::gas_price_estimation::create_priority_estimator(
            client.clone(),
            &web3,
            args.shared.gas_estimators.as_slice(),
            args.shared.blocknative_api_key.clone(),
        )
        .await
        .expect("failed to create gas price estimator"),
        metrics.clone(),
    ));

    let baseline_sources = args.shared.baseline_sources.unwrap_or_else(|| {
        sources::defaults_for_chain(chain_id).expect("failed to get default baseline sources")
    });
    tracing::info!(?baseline_sources, "using baseline sources");
    let (pair_providers, pool_fetchers): (Vec<_>, Vec<_>) =
        sources::uniswap_like_liquidity_sources(&web3, &baseline_sources)
            .await
            .expect("failed to load baseline source pair providers")
            .values()
            .cloned()
            .unzip();

    let base_tokens = Arc::new(BaseTokens::new(
        native_token.address(),
        &args.shared.base_tokens,
    ));
    let mut allowed_tokens = args.allowed_tokens.clone();
    allowed_tokens.extend(base_tokens.tokens().iter().copied());
    allowed_tokens.push(BUY_ETH_ADDRESS);
    let unsupported_tokens = args.unsupported_tokens.clone();

    let mut finders: Vec<Arc<dyn TokenOwnerFinding>> = pair_providers
        .into_iter()
        .map(|provider| -> Arc<dyn TokenOwnerFinding> {
            Arc::new(UniswapLikePairProviderFinder {
                inner: provider,
                base_tokens: base_tokens.tokens().iter().copied().collect(),
            })
        })
        .collect();
    if let Some(contract) = &vault {
        finders.push(Arc::new(BalancerVaultFinder(contract.clone())));
    }
    let uniswapv3_factory = match IUniswapV3Factory::deployed(&web3).await {
        Err(DeployError::NotFound(_)) => None,
        other => Some(other.unwrap()),
    };
    if let Some(contract) = uniswapv3_factory {
        finders.push(Arc::new(
            UniswapV3Finder::new(
                contract,
                base_tokens.tokens().iter().copied().collect(),
                current_block,
                args.token_detector_fee_values,
            )
            .await
            .expect("create uniswapv3 finder"),
        ));
    }
    if let Ok(finder) = BlockscoutTokenOwnerFinder::try_with_network(client.clone(), chain_id) {
        finders.push(Arc::new(finder));
    }
    let trace_call_detector = TraceCallDetector {
        web3: web3.clone(),
        finders,
        settlement_contract: settlement_contract.address(),
    };
    let caching_detector = CachingDetector::new(
        Box::new(trace_call_detector),
        args.token_quality_cache_expiry,
    );
    let bad_token_detector = Arc::new(
        ListBasedDetector::new(
            allowed_tokens,
            unsupported_tokens,
            if args.skip_trace_api {
                UnknownTokenStrategy::Allow
            } else {
                UnknownTokenStrategy::Forward(Box::new(caching_detector))
            },
        )
        .instrumented(),
    );

    let current_block_stream =
        current_block_stream(web3.clone(), args.shared.block_stream_poll_interval_seconds)
            .await
            .unwrap();

    let pool_aggregator = PoolAggregator { pool_fetchers };

    let cache_config = CacheConfig {
        number_of_blocks_to_cache: args.shared.pool_cache_blocks,
        number_of_entries_to_auto_update: args.pool_cache_lru_size,
        maximum_recent_block_age: args.shared.pool_cache_maximum_recent_block_age,
        max_retries: args.shared.pool_cache_maximum_retries,
        delay_between_retries: args.shared.pool_cache_delay_between_retries_seconds,
    };
    let pool_fetcher = Arc::new(
        PoolCache::new(
            cache_config,
            Arc::new(pool_aggregator),
            current_block_stream.clone(),
            metrics.clone(),
        )
        .expect("failed to create pool cache"),
    );
    let token_info_fetcher = Arc::new(CachedTokenInfoFetcher::new(Box::new(TokenInfoFetcher {
        web3: web3.clone(),
    })));
    let balancer_pool_fetcher = if baseline_sources.contains(&BaselineSource::BalancerV2) {
        let contracts = BalancerContracts::new(&web3).await.unwrap();
        let balancer_pool_fetcher = Arc::new(
            BalancerPoolFetcher::new(
                chain_id,
                token_info_fetcher.clone(),
                args.shared
                    .balancer_factories
                    .as_deref()
                    .unwrap_or_else(BalancerFactoryKind::value_variants),
                cache_config,
                current_block_stream.clone(),
                metrics.clone(),
                client.clone(),
                &contracts,
                args.shared.balancer_pool_deny_list,
            )
            .await
            .expect("failed to create Balancer pool fetcher"),
        );
        Some(balancer_pool_fetcher)
    } else {
        None
    };
    let zeroex_api = Arc::new(
        DefaultZeroExApi::new(
            args.shared
                .zeroex_url
                .as_deref()
                .unwrap_or(DefaultZeroExApi::DEFAULT_URL),
            args.shared.zeroex_api_key.clone(),
            client.clone(),
        )
        .unwrap(),
    );
    let one_inch_api =
        OneInchClientImpl::new(args.shared.one_inch_url.clone(), client.clone(), chain_id)
            .map(Arc::new);
    let instrumented = |inner: Box<dyn PriceEstimating>, name: String| {
        InstrumentedPriceEstimator::new(inner, name, metrics.clone())
    };
    let create_base_estimator =
        |estimator: PriceEstimatorType| -> (String, Arc<dyn PriceEstimating>) {
            let rate_limiter = Arc::new(RateLimiter::from_strategy(
                args.price_estimation_rate_limiter
                    .clone()
                    .unwrap_or_default(),
                format!("{}_estimator", estimator.name()),
            ));
            let create_http_estimator = |name, base, rate_limiter| -> Box<dyn PriceEstimating> {
                Box::new(HttpPriceEstimator::new(
                    Arc::new(DefaultHttpSolverApi {
                        name,
                        network_name: network_name.to_string(),
                        chain_id,
                        base,
                        client: client.clone(),
                        config: SolverConfig {
                            use_internal_buffers: Some(args.shared.quasimodo_uses_internal_buffers),
                            objective: Some(Objective::SurplusFeesCosts),
                            ..Default::default()
                        },
                    }),
                    pool_fetcher.clone(),
                    balancer_pool_fetcher.clone(),
                    token_info_fetcher.clone(),
                    gas_price_estimator.clone(),
                    native_token.address(),
                    base_tokens.clone(),
                    network_name.to_string(),
                    rate_limiter,
                ))
            };
            let instance: Box<dyn PriceEstimating> = match estimator {
                PriceEstimatorType::Baseline => Box::new(BaselinePriceEstimator::new(
                    pool_fetcher.clone(),
                    gas_price_estimator.clone(),
                    base_tokens.clone(),
                    native_token.address(),
                    native_token_price_estimation_amount,
                )),
                PriceEstimatorType::Paraswap => Box::new(ParaswapPriceEstimator::new(
                    Arc::new(DefaultParaswapApi {
                        client: client.clone(),
                        partner: args.shared.paraswap_partner.clone().unwrap_or_default(),
                        rate_limiter: args.shared.paraswap_rate_limiter.clone().map(|strategy| {
                            RateLimiter::from_strategy(strategy, "paraswap_api".into())
                        }),
                    }),
                    token_info_fetcher.clone(),
                    args.shared.disabled_paraswap_dexs.clone(),
                    rate_limiter,
                )),
                PriceEstimatorType::ZeroEx => Box::new(ZeroExPriceEstimator::new(
                    zeroex_api.clone(),
                    args.shared.disabled_zeroex_sources.clone(),
                    rate_limiter,
                )),
                PriceEstimatorType::Quasimodo => create_http_estimator(
                    "quasimodo-price-estimator".to_string(),
                    args.quasimodo_solver_url.clone().expect(
                        "quasimodo solver url is required when using quasimodo price estimation",
                    ),
                    rate_limiter,
                ),
                PriceEstimatorType::OneInch => Box::new(OneInchPriceEstimator::new(
                    one_inch_api.as_ref().unwrap().clone(),
                    args.shared.disabled_one_inch_protocols.clone(),
                    rate_limiter,
                )),
                PriceEstimatorType::Yearn => create_http_estimator(
                    "yearn-price-estimator".to_string(),
                    args.yearn_solver_url
                        .clone()
                        .expect("yearn solver url is required when using yearn price estimation"),
                    rate_limiter,
                ),
            };

            (
                estimator.name(),
                Arc::new(instrumented(instance, estimator.name())),
            )
        };

    let mut base_estimators_instances: HashMap<_, _> = Default::default();
    let mut get_or_create_base_estimator = move |estimator| {
        base_estimators_instances
            .entry(estimator)
            .or_insert_with(|| create_base_estimator(estimator))
            .clone()
    };

    let sanitized = |estimator| {
        SanitizedPriceEstimator::new(
            estimator,
            native_token.address(),
            bad_token_detector.clone(),
        )
    };

    let price_estimator = Arc::new(sanitized(Box::new(CompetitionPriceEstimator::new(
        args.price_estimators
            .iter()
            .map(|estimator| get_or_create_base_estimator(*estimator))
            .collect(),
    ))));

    let fast_price_estimator = Arc::new(sanitized(Box::new(RacingCompetitionPriceEstimator::new(
        args.price_estimators
            .iter()
            .map(|estimator| get_or_create_base_estimator(*estimator))
            .collect(),
        args.fast_price_estimation_results_required,
    ))));

    let native_price_estimator = Arc::new(CachingNativePriceEstimator::new(
        Box::new(NativePriceEstimator::new(
            Arc::new(sanitized(Box::new(CompetitionPriceEstimator::new(
                args.native_price_estimators
                    .iter()
                    .map(|estimator| create_base_estimator(*estimator))
                    .collect(),
            )))),
            native_token.address(),
            native_token_price_estimation_amount,
        )),
        args.native_price_cache_max_age_secs,
        metrics.clone(),
    ));
    native_price_estimator.spawn_maintenance_task(
        Duration::from_secs(1),
        Some(args.native_price_cache_max_update_size),
    );

    let cow_token = match CowProtocolToken::deployed(&web3).await {
        Err(DeployError::NotFound(_)) => None,
        other => Some(other.unwrap()),
    };
    let cow_vtoken = match CowProtocolVirtualToken::deployed(&web3).await {
        Err(DeployError::NotFound(_)) => None,
        other => Some(other.unwrap()),
    };
    let cow_tokens = match (cow_token, cow_vtoken) {
        (None, None) => None,
        (Some(token), Some(vtoken)) => Some((token, vtoken)),
        _ => panic!("should either have both cow token contracts or none"),
    };
    let cow_subsidy = match cow_tokens {
        Some((token, vtoken)) => {
            tracing::debug!("using cow token contracts for subsidy");
            Arc::new(CowSubsidyImpl::new(
                token,
                vtoken,
                args.cow_fee_factors.unwrap_or_default(),
            )) as Arc<dyn CowSubsidy>
        }
        None => {
            tracing::debug!("disabling cow subsidy because contracts not found on network");
            Arc::new(FixedCowSubsidy(1.0)) as Arc<dyn CowSubsidy>
        }
    };

    let create_fee_calculator = |price_estimator: Arc<dyn PriceEstimating>,
                                 store_computed_fees: bool| {
        Arc::new(MinFeeCalculator::new(
            price_estimator.clone(),
            gas_price_estimator.clone(),
            database.clone(),
            bad_token_detector.clone(),
            FeeSubsidyConfiguration {
                fee_discount: args.fee_discount,
                min_discounted_fee: args.min_discounted_fee,
                fee_factor: args.fee_factor,
                partner_additional_fee_factors: args.partner_additional_fee_factors.clone(),
            },
            native_price_estimator.clone(),
            cow_subsidy.clone(),
            args.liquidity_order_owners.iter().copied().collect(),
            store_computed_fees,
        ))
    };
    let fee_calculator = create_fee_calculator(price_estimator.clone(), true);
    let fast_fee_calculator = create_fee_calculator(fast_price_estimator.clone(), false);

    let solvable_orders_cache = SolvableOrdersCache::new(
        args.min_order_validity_period,
        database.clone(),
        args.banned_users.iter().copied().collect(),
        balance_fetcher.clone(),
        bad_token_detector.clone(),
        current_block_stream.clone(),
        native_price_estimator,
        metrics.clone(),
    );
    let block = current_block_stream.borrow().number.unwrap().as_u64();
    solvable_orders_cache
        .update(block)
        .await
        .expect("failed to perform initial solvable orders update");
    let order_validator = Arc::new(OrderValidator::new(
        Box::new(web3.clone()),
        native_token.clone(),
        args.banned_users.iter().copied().collect(),
        args.liquidity_order_owners.iter().copied().collect(),
        args.min_order_validity_period,
        args.max_order_validity_period,
        args.enable_presign_orders,
        fee_calculator.clone(),
        bad_token_detector.clone(),
        balance_fetcher,
    ));
    let orderbook = Arc::new(Orderbook::new(
        domain_separator,
        settlement_contract.address(),
        database.clone(),
        bad_token_detector,
        solvable_orders_cache.clone(),
        args.solvable_orders_max_update_age,
        order_validator.clone(),
    ));
    let mut service_maintainer = ServiceMaintenance {
        maintainers: vec![
            database.clone(),
            event_updater,
            pool_fetcher,
            solvable_orders_cache,
        ],
    };
    if let Some(balancer) = balancer_pool_fetcher {
        service_maintainer.maintainers.push(balancer);
    }
    check_database_connection(orderbook.as_ref()).await;
    let quoter = Arc::new(
        OrderQuoter::new(fee_calculator, price_estimator, order_validator)
            .with_fast_quotes(fast_fee_calculator, fast_price_estimator),
    );
    let (shutdown_sender, shutdown_receiver) = tokio::sync::oneshot::channel();
    let solver_competition = Arc::new(SolverCompetition::default());
    let serve_api = serve_api(
        database.clone(),
        orderbook.clone(),
        quoter,
        args.bind_address,
        async {
            let _ = shutdown_receiver.await;
        },
        solver_competition,
        args.shared.solver_competition_auth,
    );
    let maintenance_task =
        task::spawn(service_maintainer.run_maintenance_on_new_block(current_block_stream));
    let db_metrics_task = task::spawn(database_metrics(metrics, postgres));

    let mut metrics_address = args.bind_address;
    metrics_address.set_port(DEFAULT_METRICS_PORT);
    tracing::info!(%metrics_address, "serving metrics");
    let metrics_task = serve_metrics(orderbook, metrics_address);

    futures::pin_mut!(serve_api);
    tokio::select! {
        result = &mut serve_api => tracing::error!(?result, "API task exited"),
        result = maintenance_task => tracing::error!(?result, "maintenance task exited"),
        result = db_metrics_task => tracing::error!(?result, "database metrics task exited"),
        result = metrics_task => tracing::error!(?result, "metrics task exited"),
        _ = shutdown_signal() => {
            tracing::info!("Gracefully shutting down API");
            shutdown_sender.send(()).expect("failed to send shutdown signal");
            match tokio::time::timeout(Duration::from_secs(10), serve_api).await {
                Ok(inner) => inner.expect("API failed during shutdown"),
                Err(_) => tracing::error!("API shutdown exceeded timeout"),
            }
        }
    };
}

#[cfg(unix)]
async fn shutdown_signal() {
    // Intercept main signals for graceful shutdown
    // Kubernetes sends sigterm, whereas locally sigint (ctrl-c) is most common
    let sigterm = async {
        tokio::signal::unix::signal(tokio::signal::unix::SignalKind::terminate())
            .unwrap()
            .recv()
            .await
    };
    let sigint = async {
        tokio::signal::unix::signal(tokio::signal::unix::SignalKind::interrupt())
            .unwrap()
            .recv()
            .await;
    };
    futures::pin_mut!(sigint);
    futures::pin_mut!(sigterm);
    futures::future::select(sigterm, sigint).await;
}

#[cfg(windows)]
async fn shutdown_signal() {
    // We don't support signal handling on windows
    std::future::pending().await
}

async fn check_database_connection(orderbook: &Orderbook) {
    orderbook
        .get_orders(&OrderFilter {
            uid: Some(OrderUid::default()),
            ..Default::default()
        })
        .await
        .expect("failed to connect to database");
}

fn default_amount_to_estimate_prices_with(network_id: &str) -> Option<U256> {
    match network_id {
        // Mainnet, Rinkeby
        "1" | "4" => Some(10u128.pow(18).into()),
        // Xdai
        "100" => Some(10u128.pow(21).into()),
        _ => None,
    }
}<|MERGE_RESOLUTION|>--- conflicted
+++ resolved
@@ -57,7 +57,7 @@
         zeroex::ZeroExPriceEstimator,
         PriceEstimating, PriceEstimatorType,
     },
-    rate_limiter::{RateLimiter, RateLimitingStrategy},
+    rate_limiter::RateLimiter,
     recent_block_cache::CacheConfig,
     sources::balancer_v2::BalancerFactoryKind,
     sources::{
@@ -72,228 +72,6 @@
 };
 use std::{collections::HashMap, sync::Arc, time::Duration};
 use tokio::task;
-<<<<<<< HEAD
-use url::Url;
-
-#[derive(Debug, Parser)]
-struct Arguments {
-    #[clap(flatten)]
-    shared: shared::arguments::Arguments,
-
-    #[clap(long, env, default_value = "0.0.0.0:8080")]
-    bind_address: SocketAddr,
-
-    /// Url of the Postgres database. By default connects to locally running postgres.
-    #[clap(long, env, default_value = "postgresql://")]
-    db_url: Url,
-
-    /// Skip syncing past events (useful for local deployments)
-    #[clap(long)]
-    skip_event_sync: bool,
-
-    /// The minimum amount of time in seconds an order has to be valid for.
-    #[clap(
-        long,
-        env,
-        default_value = "60",
-        parse(try_from_str = shared::arguments::duration_from_seconds),
-    )]
-    min_order_validity_period: Duration,
-
-    /// The maximum amount of time in seconds an order can be valid for. Defaults to 3 hours. This
-    /// restriction does not apply to liquidity owner orders or presign orders.
-    #[clap(
-        long,
-        env,
-        default_value = "10800",
-        parse(try_from_str = shared::arguments::duration_from_seconds),
-    )]
-    max_order_validity_period: Duration,
-
-    /// Don't use the trace_callMany api that only some nodes support to check whether a token
-    /// should be denied.
-    /// Note that if a node does not support the api we still use the less accurate call api.
-    #[clap(long, env, parse(try_from_str), default_value = "false")]
-    skip_trace_api: bool,
-
-    /// The amount of time in seconds a classification of a token into good or bad is valid for.
-    #[clap(
-        long,
-        env,
-        default_value = "600",
-        parse(try_from_str = shared::arguments::duration_from_seconds),
-    )]
-    token_quality_cache_expiry: Duration,
-
-    /// List of token addresses to be ignored throughout service
-    #[clap(long, env, use_value_delimiter = true)]
-    unsupported_tokens: Vec<H160>,
-
-    /// List of account addresses to be denied from order creation
-    #[clap(long, env, use_value_delimiter = true)]
-    banned_users: Vec<H160>,
-
-    /// List of token addresses that should be allowed regardless of whether the bad token detector
-    /// thinks they are bad. Base tokens are automatically allowed.
-    #[clap(long, env, use_value_delimiter = true)]
-    allowed_tokens: Vec<H160>,
-
-    /// The number of pairs that are automatically updated in the pool cache.
-    #[clap(long, env, default_value = "200")]
-    pool_cache_lru_size: usize,
-
-    /// Enable pre-sign orders. Pre-sign orders are accepted into the database without a valid
-    /// signature, so this flag allows this feature to be turned off if malicious users are
-    /// abusing the database by inserting a bunch of order rows that won't ever be valid.
-    /// This flag can be removed once DDoS protection is implemented.
-    #[clap(long, env, parse(try_from_str), default_value = "false")]
-    enable_presign_orders: bool,
-
-    /// If solvable orders haven't been successfully update in this time in seconds attempting
-    /// to get them errors and our liveness check fails.
-    #[clap(
-        long,
-        default_value = "300",
-        parse(try_from_str = shared::arguments::duration_from_seconds),
-    )]
-    solvable_orders_max_update_age: Duration,
-
-    /// A flat fee discount denominated in the network's native token (i.e. Ether for Mainnet).
-    ///
-    /// Note that flat fee discounts are applied BEFORE any multiplicative factors from either
-    /// `--fee-factor` or `--partner-additional-fee-factors` configuration.
-    #[clap(long, env, default_value = "0")]
-    fee_discount: f64,
-
-    /// The minimum value for the discounted fee in the network's native token (i.e. Ether for
-    /// Mainnet).
-    ///
-    /// Note that this minimum is applied BEFORE any multiplicative factors from either
-    /// `--fee-factor` or `--partner-additional-fee-factors` configuration.
-    #[clap(long, env, default_value = "0")]
-    min_discounted_fee: f64,
-
-    /// Gas Fee Factor: 1.0 means cost is forwarded to users alteration, 0.9 means there is a 10%
-    /// subsidy, 1.1 means users pay 10% in fees than what we estimate we pay for gas.
-    #[clap(long, env, default_value = "1", parse(try_from_str = shared::arguments::parse_unbounded_factor))]
-    fee_factor: f64,
-
-    /// Used to specify additional fee subsidy factor based on app_ids contained in orders.
-    /// Should take the form of a json string as shown in the following example:
-    ///
-    /// '0x0000000000000000000000000000000000000000000000000000000000000000:0.5,$PROJECT_APP_ID:0.7'
-    ///
-    /// Furthermore, a value of
-    /// - 1 means no subsidy and is the default for all app_data not contained in this list.
-    /// - 0.5 means that this project pays only 50% of the estimated fees.
-    #[clap(
-        long,
-        env,
-        default_value = "",
-        parse(try_from_str = parse_partner_fee_factor),
-    )]
-    partner_additional_fee_factors: HashMap<AppId, f64>,
-
-    /// Used to configure how much of the regular fee a user should pay based on their
-    /// COW + VCOW balance in base units on the current network.
-    ///
-    /// The expected format is "10:0.75,150:0.5" for 2 subsidy tiers.
-    /// A balance of [10,150) COW will cause you to pay 75% of the regular fee and a balance of
-    /// [150, inf) COW will cause you to pay 50% of the regular fee.
-    #[clap(long, env)]
-    cow_fee_factors: Option<SubsidyTiers>,
-
-    /// The API endpoint to call the mip v2 solver for price estimation
-    #[clap(long, env)]
-    quasimodo_solver_url: Option<Url>,
-
-    /// The API endpoint to call the yearn solver for price estimation
-    #[clap(long, env)]
-    yearn_solver_url: Option<Url>,
-
-    /// Configures the back off strategy for price estimators when requests take too long.
-    /// Requests issued while back off is active get dropped entirely.
-    /// Needs to be passed as "<back_off_growth_factor>,<min_back_off>,<max_back_off>".
-    /// back_off_growth_factor: f64 >= 1.0
-    /// min_back_off: f64 in seconds
-    /// max_back_off: f64 in seconds
-    #[clap(long, env, verbatim_doc_comment)]
-    pub price_estimation_rate_limiter: Option<RateLimitingStrategy>,
-
-    #[clap(
-        long,
-        env,
-        verbatim_doc_comment,
-        default_value = "5",
-        parse(try_from_str = shared::arguments::duration_from_seconds),
-    )]
-    pub price_estimation_healthy_response_time: Duration,
-
-    /// How long cached native prices stay valid.
-    #[clap(
-        long,
-        env,
-        default_value = "30",
-        parse(try_from_str = shared::arguments::duration_from_seconds),
-    )]
-    native_price_cache_max_age_secs: Duration,
-
-    /// How many cached native token prices can be updated at most in one maintenance cycle.
-    #[clap(long, env, default_value = "3")]
-    native_price_cache_max_update_size: usize,
-
-    /// Which estimators to use to estimate token prices in terms of the chain's native token.
-    #[clap(
-        long,
-        env,
-        default_value = "Baseline",
-        arg_enum,
-        use_value_delimiter = true
-    )]
-    native_price_estimators: Vec<PriceEstimatorType>,
-
-    /// The amount in native tokens atoms to use for price estimation. Should be reasonably large so
-    /// that small pools do not influence the prices. If not set a reasonable default is used based
-    /// on network id.
-    #[clap(
-        long,
-        env,
-        parse(try_from_str = U256::from_dec_str)
-    )]
-    amount_to_estimate_prices_with: Option<U256>,
-
-    #[clap(
-        long,
-        env,
-        default_value = "Baseline",
-        arg_enum,
-        use_value_delimiter = true
-    )]
-    price_estimators: Vec<PriceEstimatorType>,
-
-    /// How many successful price estimates for each order will cause a fast price estimation to
-    /// return its result early.
-    /// The bigger the value the more the fast price estimation performs like the optimal price
-    /// estimation.
-    /// It's possible to pass values greater than the total number of enabled estimators but that
-    /// will not have any further effect.
-    #[clap(long, env, default_value = "2")]
-    fast_price_estimation_results_required: NonZeroUsize,
-
-    #[clap(long, env, default_value = "static", arg_enum)]
-    token_detector_fee_values: FeeValues,
-
-    /// The configured addresses whose orders should be considered liquidity and
-    /// not regular user orders.
-    ///
-    /// These orders have special semantics such as not being considered in the
-    /// settlements objective funtion, not receiving any surplus, and being
-    /// allowed to place partially fillable orders.
-    #[clap(long, env, use_value_delimiter = true)]
-    pub liquidity_order_owners: Vec<H160>,
-}
-=======
->>>>>>> f25c5eec
 
 pub async fn database_metrics(metrics: Arc<Metrics>, database: Postgres) -> ! {
     loop {
