--- conflicted
+++ resolved
@@ -13,22 +13,15 @@
     app_data::Validator,
     chain::Chain,
     clap::Parser,
-    contracts::{
-<<<<<<< HEAD
+    contracts::alloy::{
+        BalancerV2Vault,
+        ChainalysisOracle,
+        GPv2Settlement,
+        HooksTrampoline,
+        IUniswapV3Factory,
+        InstanceExt,
         WETH9,
-=======
-        GPv2Settlement,
->>>>>>> 724936ef
-        alloy::{
-            BalancerV2Vault,
-            ChainalysisOracle,
-            GPv2Settlement,
-            HooksTrampoline,
-            IUniswapV3Factory,
-            InstanceExt,
-            WETH9,
-            support::Balances,
-        },
+        support::Balances,
     },
     ethrpc::alloy::conversions::{IntoAlloy, IntoLegacy},
     futures::{FutureExt, StreamExt},
@@ -309,13 +302,8 @@
             web3: web3.clone(),
             simulation_web3,
             chain,
-<<<<<<< HEAD
-            native_token: native_token.address(),
             settlement: settlement_contract.address().into_legacy(),
-=======
             native_token: native_token.address().into_legacy(),
-            settlement: settlement_contract.address(),
->>>>>>> 724936ef
             authenticator: settlement_contract
                 .authenticator()
                 .call()
