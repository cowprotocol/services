--- conflicted
+++ resolved
@@ -462,11 +462,7 @@
             args.max_limit_orders_per_user,
             Arc::new(CachedCodeFetcher::new(Arc::new(web3.clone()))),
             app_data_validator.clone(),
-<<<<<<< HEAD
-=======
-            args.shared.market_orders_deprecation_date,
             args.max_gas_per_order,
->>>>>>> 7bababdb
         )
         .with_verified_quotes(args.price_estimation.trade_simulator.is_some()),
     );
