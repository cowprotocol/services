--- conflicted
+++ resolved
@@ -13,10 +13,6 @@
     bigdecimal::ToPrimitive,
     chrono::Utc,
     database::order_events::OrderEventLabel,
-<<<<<<< HEAD
-=======
-    ethrpc::alloy::conversions::IntoLegacy,
->>>>>>> d22098cb
     model::{
         DomainSeparator,
         order::{
