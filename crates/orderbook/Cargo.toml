--- conflicted
+++ resolved
@@ -24,15 +24,9 @@
 clap = { workspace = true }
 contracts = { path = "../contracts" }
 database = { path = "../database" }
-<<<<<<< HEAD
-ethcontract = { git = "https://github.com/gnosis/ethcontract-rs.git", tag = "v0.18.0", default-features = false }
-futures = "0.3"
-gas-estimation = { git = "https://github.com/cowprotocol/gas-estimation", tag = "v0.7.0", features = ["web3_"] }
-=======
 ethcontract = { workspace = true }
 futures = { workspace = true }
 gas-estimation = { workspace = true }
->>>>>>> c13d32e7
 global-metrics = { path = "../global-metrics" }
 hex = { workspace = true }
 hex-literal = { workspace = true }
