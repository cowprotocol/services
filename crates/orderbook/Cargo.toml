--- conflicted
+++ resolved
@@ -66,10 +66,8 @@
 anyhow = { workspace = true }
 vergen = { version = "8", features = ["git", "gitcl"] }
 
-<<<<<<< HEAD
-[features]
-e2e = []
-=======
 [lints]
 workspace = true
->>>>>>> 8e1e3067
+
+[features]
+e2e = []