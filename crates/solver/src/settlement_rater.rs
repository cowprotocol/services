use {
    anyhow::{anyhow, Context, Result},
    num::{zero, BigRational, CheckedDiv, One},
    number::conversions::big_rational_to_u256,
    primitive_types::U256,
    std::cmp::min,
};

<<<<<<< HEAD
type GasEstimate = U256;

pub enum SimulateError {
    FailedSimulation(SimulationWithError),
    Internal(anyhow::Error),
}

impl From<anyhow::Error> for SimulateError {
    fn from(error: anyhow::Error) -> Self {
        Self::Internal(error)
    }
}

#[derive(Debug)]
pub enum RatingError {
    FailedSimulation(SimulationWithError),
    FailedScoring(ScoringError),
    Internal(anyhow::Error),
}

impl From<SimulateError> for RatingError {
    fn from(error: SimulateError) -> Self {
        match error {
            SimulateError::FailedSimulation(failure) => Self::FailedSimulation(failure),
            SimulateError::Internal(error) => Self::Internal(error),
        }
    }
}

impl From<ScoringError> for RatingError {
    fn from(error: ScoringError) -> Self {
        Self::FailedScoring(error)
    }
}
impl From<anyhow::Error> for RatingError {
    fn from(error: anyhow::Error) -> Self {
        Self::Internal(error)
    }
}

pub enum Rating {
    Ok(RatedSettlement),
    Err(SimulationWithError),
}

#[mockall::automock]
#[async_trait::async_trait]
pub trait SettlementRating: Send + Sync {
    async fn rate_settlement(
        &self,
        solver: &SolverInfo,
        settlement: Settlement,
        prices: &ExternalPrices,
        gas_price: GasPrice1559,
        id: usize,
    ) -> Result<RatedSettlement, RatingError>;
}

pub struct SettlementRater {
    pub access_list_estimator: Arc<dyn AccessListEstimating>,
    pub code_fetcher: Arc<dyn CodeFetching>,
    pub settlement_contract: GPv2Settlement,
    pub web3: Web3,
    pub score_calculator: ScoreCalculator,
    pub consider_cost_failure: bool,
}

impl SettlementRater {
    async fn generate_access_list(
        &self,
        account: &Account,
        settlement: &Settlement,
        gas_price: GasPrice1559,
        internalization: InternalizationStrategy,
    ) -> Option<AccessList> {
        let tx = settle_method(
            gas_price,
            &self.settlement_contract,
            settlement.clone().encode(internalization),
            account.clone(),
        )
        .tx;
        estimate_settlement_access_list(
            self.access_list_estimator.borrow(),
            self.code_fetcher.borrow(),
            self.web3.clone(),
            account.clone(),
            settlement,
            &tx,
        )
        .await
        .ok()
    }

    /// Simulates the settlement and returns the gas used or the reason for a
    /// revert.
    async fn simulate_settlement(
        &self,
        solver: &SolverInfo,
        settlement: &Settlement,
        gas_price: GasPrice1559,
        internalization: InternalizationStrategy,
    ) -> Result<(Simulation, GasEstimate), SimulateError> {
        let access_list = self
            .generate_access_list(&solver.account, settlement, gas_price, internalization)
            .await;
        let block_number = self
            .web3
            .eth()
            .block_number()
            .await
            .context("failed to get block number")?
            .as_u64();
        let simulation_result = simulate_and_estimate_gas_at_current_block(
            std::iter::once((
                solver.account.clone(),
                settlement.clone().encode(internalization),
                access_list.clone(),
            )),
            &self.settlement_contract,
            gas_price,
        )
        .await
        .context("failed to simulate settlements")?
        .pop()
        .expect("yields exactly 1 item");

        let simulation = Simulation {
            transaction: SimulatedTransaction {
                internalization,
                access_list,
                // simulating on block X and tx index A is equal to simulating on block
                // X+1 and tx index 0.
                block_number: block_number + 1,
                tx_index: 0,
                to: self.settlement_contract.address(),
                from: solver.account.address(),
                data: call_data(settlement.clone().encode(internalization)),
                max_fee_per_gas: U256::from_f64_lossy(gas_price.max_fee_per_gas),
                max_priority_fee_per_gas: U256::from_f64_lossy(gas_price.max_priority_fee_per_gas),
            },
            settlement: settlement.clone(),
            solver: solver.clone(),
        };

        match simulation_result {
            Ok(gas_estimate) => Ok((simulation, gas_estimate)),
            Err(error) => Err(SimulateError::FailedSimulation(SimulationWithError {
                simulation,
                error: error.into(),
            })),
        }
    }
}

#[async_trait::async_trait]
impl SettlementRating for SettlementRater {
    async fn rate_settlement(
        &self,
        solver: &SolverInfo,
        settlement: Settlement,
        prices: &ExternalPrices,
        gas_price: GasPrice1559,
        id: usize,
    ) -> Result<RatedSettlement, RatingError> {
        // first simulate settlements without internalizations to make sure they pass
        let _ = self
            .simulate_settlement(
                solver,
                &settlement,
                gas_price,
                InternalizationStrategy::EncodeAllInteractions,
            )
            .await?;

        // since rating is done with internalizations, repeat the simulations for
        // previously succeeded simulations
        let (simulation, gas_estimate) = self
            .simulate_settlement(
                solver,
                &settlement,
                gas_price,
                InternalizationStrategy::SkipInternalizableInteraction,
            )
            .await?;

        let effective_gas_price =
            BigRational::from_float(gas_price.effective_gas_price()).expect("Invalid gas price.");

        let solver_balance = self
            .web3
            .eth()
            .balance(solver.account.address(), None)
            .await
            .unwrap_or_default();

        let gas_limit = gas_limit_for_estimate(gas_estimate);
        let required_balance =
            gas_limit.saturating_mul(U256::from_f64_lossy(gas_price.max_fee_per_gas));

        if solver_balance < required_balance {
            return Err(RatingError::FailedSimulation(SimulationWithError {
                simulation,
                error: SimulationError::InsufficientBalance {
                    needs: required_balance,
                    has: solver_balance,
                },
            }));
        }

        let earned_fees = settlement.total_earned_fees(prices);
        let inputs = {
            let gas_amount = match settlement.score {
                http_solver::model::Score::RiskAdjusted { gas_amount, .. } => {
                    gas_amount.unwrap_or(gas_estimate)
                }
                _ => gas_estimate,
            };
            crate::objective_value::Inputs::from_settlement(
                &settlement,
                prices,
                effective_gas_price.clone(),
                &gas_amount,
            )
        };

        let objective_value = inputs.objective_value();
        let score = match settlement.score {
            http_solver::model::Score::Solver { score } => Score::Solver(score),
            http_solver::model::Score::RiskAdjusted {
                success_probability,
                ..
            } => {
                let cost_fail = self
                    .consider_cost_failure
                    .then(|| inputs.gas_cost())
                    .unwrap_or_else(zero);
                Score::ProtocolWithSolverRisk(self.score_calculator.compute_score(
                    &objective_value,
                    cost_fail,
                    success_probability,
                )?)
            }
            http_solver::model::Score::Surplus => {
                unimplemented!("SettlementRater is not used anymore")
            }
        };

        let rated_settlement = RatedSettlement {
            id,
            settlement,
            surplus: inputs.surplus_given,
            earned_fees,
            solver_fees: inputs.solver_fees,
            // save simulation gas estimate even if the solver provided gas amount
            // it's safer and more accurate since simulation gas estimate includes pre/post hooks
            gas_estimate,
            gas_price: effective_gas_price,
            objective_value,
            score,
            ranking: Default::default(),
        };
        Ok(rated_settlement)
    }
}

=======
>>>>>>> 33162058
#[derive(Debug)]
pub enum ScoringError {
    ObjectiveValueNonPositive(BigRational),
    SuccessProbabilityOutOfRange(f64),
    InternalError(anyhow::Error),
}

impl From<anyhow::Error> for ScoringError {
    fn from(error: anyhow::Error) -> Self {
        Self::InternalError(error)
    }
}

impl From<ScoringError> for anyhow::Error {
    fn from(error: ScoringError) -> Self {
        match error {
            ScoringError::InternalError(error) => error,
            ScoringError::ObjectiveValueNonPositive(objective) => {
                anyhow!("Objective value non-positive {}", objective)
            }
            ScoringError::SuccessProbabilityOutOfRange(success_probability) => {
                anyhow!("Success probability out of range {}", success_probability)
            }
        }
    }
}

#[derive(Debug, Clone)]
pub struct ScoreCalculator {
    score_cap: BigRational,
}

impl ScoreCalculator {
    pub fn new(score_cap: BigRational) -> Self {
        Self { score_cap }
    }

    #[allow(clippy::result_large_err)]
    pub fn compute_score(
        &self,
        objective_value: &BigRational,
        cost_fail: BigRational,
        success_probability: f64,
    ) -> Result<U256, ScoringError> {
        if objective_value <= &zero() {
            return Err(ScoringError::ObjectiveValueNonPositive(
                objective_value.clone(),
            ));
        }
        if !(0.0..=1.0).contains(&success_probability) {
            return Err(ScoringError::SuccessProbabilityOutOfRange(
                success_probability,
            ));
        }

        let success_probability = BigRational::from_float(success_probability).unwrap();
        let optimal_score = compute_optimal_score(
            objective_value.clone(),
            success_probability.clone(),
            cost_fail.clone(),
            self.score_cap.clone(),
        )?;
        if optimal_score > *objective_value {
            tracing::error!(%optimal_score, %objective_value, %success_probability, %cost_fail,
                "Sanity check failed, score higher than objective, should never happen unless \
                 there's a bug in a computation"
            );
            return Err(anyhow!(
                "Sanity check failed, score higher than objective, should never happen unless \
                 there's a bug in a computation"
            )
            .into());
        }
        let score = big_rational_to_u256(&optimal_score).context("Bad conversion")?;
        Ok(score)
    }
}

fn compute_optimal_score(
    objective: BigRational,
    probability_success: BigRational,
    cost_fail: BigRational,
    score_cap: BigRational,
) -> Result<BigRational> {
    tracing::trace!(
        ?objective,
        ?probability_success,
        ?cost_fail,
        "Computing optimal score"
    );
    let probability_fail = BigRational::one() - probability_success.clone();

    // Computes the solvers' payoff (positive or negative) given the second
    // highest score. The optimal bidding is such that in the worst case
    // (reference score == winning score) the winning solver still breaks even
    // (profit(winning_score) = 0)
    let profit = |score_reference: BigRational| {
        profit(
            score_reference,
            objective.clone(),
            probability_success.clone(),
            cost_fail.clone(),
            score_cap.clone(),
        )
    };

    // The profit function is monotonically decreasing (a higher reference score
    // means smaller payout for the winner). In order to compute the zero value,
    // we need to evaluate the payoff function at two important points (`cap` and
    // `objective - cap`).
    // To see why, we draw the two additive ingredients of the
    // profit function separately (reward in the success case, penalty in the
    // failure case):
    //
    // Rewards                             Penalties
    // ▲                                   ▲
    // │____◄───profit(obj-cap)            ┌───────────────►
    // │    \                              │\            ref_score
    // │     \                             │ \
    // └──────\───────────►                │  \
    //         \  ref_score                    \__________
    //                          profit(cap)───►
    //
    // Success rewards are capped from above and thus constant until the reference
    // score reaches the `obj - cap`, then the profits shrink.
    // Failure penalties are capped from below and thus fall from zero until they
    // reach `cap`, then constant.
    // It's now important to know if we have already passed the zero point of the
    // payoff function at these two points as they influence the shape of the
    // curve.
    let profit_cap = profit(score_cap.clone());
    let profit_obj_minus_cap = profit(objective.clone() - score_cap.clone());
    tracing::trace!(
        ?profit_obj_minus_cap,
        ?profit_cap,
        "profit score minus cap and profit cap"
    );

    let score = {
        if profit_obj_minus_cap >= zero() && profit_cap <= zero() {
            // The optimal score lies between `objective - cap` and `cap`. The cap is
            // therefore not affecting the optimal score in any way:
            //
            // `payoff(score) = probability_success * (objective - score) - probability_fail
            // * (score + cost_fail)`
            //
            // Solving for score when `payoff(score) = 0`, we get
            let score = probability_success * objective.clone() - probability_fail * cost_fail;
            Ok(score)
        } else if profit_obj_minus_cap >= zero() && profit_cap > zero() {
            // Optimal score is larger than `objective - cap` and `cap`. The penalty cap is
            // therefore affecting payoff in case of reverts:
            //
            // payoff(score) = probability_success * (objective - score) - probability_fail
            // * (cap + cost_fail)
            //
            // Solving for score when `payoff(score) = 0`, we get
            let score = objective.clone()
                - probability_fail
                    .checked_div(&probability_success)
                    .context("division by success")?
                    * (score_cap + cost_fail);
            Ok(score)
        } else if profit_obj_minus_cap < zero() && profit_cap <= zero() {
            // Optimal score is smaller than `objective - cap` and `cap`. The reward cap is
            // therefore affecting payoff in case of success:
            //
            // payoff(score) = probability_success * cap - probability_fail * (score +
            // cost_fail)
            //
            // Solving for score when `payoff(score) = 0`, we get
            let score = probability_success
                .checked_div(&probability_fail)
                .context("division by fail")?
                * score_cap
                - cost_fail;
            Ok(score)
        } else {
            // The optimal score would lie between `cap` and `objective - cap`.
            // This implies that cap is binding from below and above. The payoff would have
            // to be constant in the reference score, which is a
            // contradiction to having a zero.
            Err(anyhow!("Unreachable branch in optimal score computation"))
        }
    };

    tracing::trace!(?score, "Optimal score");
    score
}

fn profit(
    score_reference: BigRational,
    objective: BigRational,
    probability_success: BigRational,
    cost_fail: BigRational,
    score_cap: BigRational,
) -> BigRational {
    tracing::trace!(
        ?score_reference,
        ?objective,
        ?probability_success,
        ?cost_fail,
        ?score_cap,
        "Computing profit"
    );

    // this much is payed out to the solver if the transaction succeeds
    let reward = min(objective - score_reference.clone(), score_cap.clone());
    // this much is solver penalized if the transaction fails
    let penalty = min(score_reference, score_cap) + cost_fail;

    tracing::trace!(?reward, ?penalty, "Reward and penalty");

    // final profit is the combination of the two above
    let probability_fail = BigRational::one() - probability_success.clone();
    let profit = probability_success * reward - probability_fail * penalty;

    tracing::trace!(?profit, "Final profit");
    profit
}

#[cfg(test)]
mod tests {
    use {
        num::{BigRational, Zero},
        primitive_types::U256,
        shared::conversions::U256Ext,
    };

    fn calculate_score(objective_value: &BigRational, success_probability: f64) -> U256 {
        let score_cap = BigRational::from_float(1e16).unwrap();
        let score_calculator = super::ScoreCalculator::new(score_cap);
        score_calculator
            .compute_score(objective_value, BigRational::zero(), success_probability)
            .unwrap()
    }

    #[test]
    fn compute_score_with_success_probability_case_1() {
        // testing case `payout_score_minus_cap >= zero() && payout_cap <= zero()`
        let objective_value = num::BigRational::from_float(1e16).unwrap();
        let success_probability = 0.9;
        let score = calculate_score(&objective_value, success_probability).to_f64_lossy();
        assert_eq!(score, 9e15);
    }

    #[test]
    fn compute_score_with_success_probability_case_2() {
        // testing case `payout_score_minus_cap >= zero() && payout_cap > zero()`
        let objective_value = num::BigRational::from_float(1e17).unwrap();
        let success_probability = 2.0 / 3.0;
        let score = calculate_score(&objective_value, success_probability).to_f64_lossy();
        assert_eq!(score, 94999999999999999.);
    }

    #[test]
    fn compute_score_with_success_probability_case_3() {
        // testing case `payout_score_minus_cap < zero() && payout_cap <= zero()`
        let objective_value = num::BigRational::from_float(1e17).unwrap();
        let success_probability = 1.0 / 3.0;
        let score = calculate_score(&objective_value, success_probability).to_f64_lossy();
        assert_eq!(score, 4999999999999999.);
    }

    #[test]
    fn compute_score_with_success_probability_one() {
        // if success_probability is 1.0, the score should be equal to the objective
        // value
        let objective_value = num::BigRational::from_float(1e16).unwrap();
        let success_probability = 1.;
        let score = calculate_score(&objective_value, success_probability);
        assert_eq!(score.to_big_rational(), objective_value);
    }
}<|MERGE_RESOLUTION|>--- conflicted
+++ resolved
@@ -6,275 +6,6 @@
     std::cmp::min,
 };
 
-<<<<<<< HEAD
-type GasEstimate = U256;
-
-pub enum SimulateError {
-    FailedSimulation(SimulationWithError),
-    Internal(anyhow::Error),
-}
-
-impl From<anyhow::Error> for SimulateError {
-    fn from(error: anyhow::Error) -> Self {
-        Self::Internal(error)
-    }
-}
-
-#[derive(Debug)]
-pub enum RatingError {
-    FailedSimulation(SimulationWithError),
-    FailedScoring(ScoringError),
-    Internal(anyhow::Error),
-}
-
-impl From<SimulateError> for RatingError {
-    fn from(error: SimulateError) -> Self {
-        match error {
-            SimulateError::FailedSimulation(failure) => Self::FailedSimulation(failure),
-            SimulateError::Internal(error) => Self::Internal(error),
-        }
-    }
-}
-
-impl From<ScoringError> for RatingError {
-    fn from(error: ScoringError) -> Self {
-        Self::FailedScoring(error)
-    }
-}
-impl From<anyhow::Error> for RatingError {
-    fn from(error: anyhow::Error) -> Self {
-        Self::Internal(error)
-    }
-}
-
-pub enum Rating {
-    Ok(RatedSettlement),
-    Err(SimulationWithError),
-}
-
-#[mockall::automock]
-#[async_trait::async_trait]
-pub trait SettlementRating: Send + Sync {
-    async fn rate_settlement(
-        &self,
-        solver: &SolverInfo,
-        settlement: Settlement,
-        prices: &ExternalPrices,
-        gas_price: GasPrice1559,
-        id: usize,
-    ) -> Result<RatedSettlement, RatingError>;
-}
-
-pub struct SettlementRater {
-    pub access_list_estimator: Arc<dyn AccessListEstimating>,
-    pub code_fetcher: Arc<dyn CodeFetching>,
-    pub settlement_contract: GPv2Settlement,
-    pub web3: Web3,
-    pub score_calculator: ScoreCalculator,
-    pub consider_cost_failure: bool,
-}
-
-impl SettlementRater {
-    async fn generate_access_list(
-        &self,
-        account: &Account,
-        settlement: &Settlement,
-        gas_price: GasPrice1559,
-        internalization: InternalizationStrategy,
-    ) -> Option<AccessList> {
-        let tx = settle_method(
-            gas_price,
-            &self.settlement_contract,
-            settlement.clone().encode(internalization),
-            account.clone(),
-        )
-        .tx;
-        estimate_settlement_access_list(
-            self.access_list_estimator.borrow(),
-            self.code_fetcher.borrow(),
-            self.web3.clone(),
-            account.clone(),
-            settlement,
-            &tx,
-        )
-        .await
-        .ok()
-    }
-
-    /// Simulates the settlement and returns the gas used or the reason for a
-    /// revert.
-    async fn simulate_settlement(
-        &self,
-        solver: &SolverInfo,
-        settlement: &Settlement,
-        gas_price: GasPrice1559,
-        internalization: InternalizationStrategy,
-    ) -> Result<(Simulation, GasEstimate), SimulateError> {
-        let access_list = self
-            .generate_access_list(&solver.account, settlement, gas_price, internalization)
-            .await;
-        let block_number = self
-            .web3
-            .eth()
-            .block_number()
-            .await
-            .context("failed to get block number")?
-            .as_u64();
-        let simulation_result = simulate_and_estimate_gas_at_current_block(
-            std::iter::once((
-                solver.account.clone(),
-                settlement.clone().encode(internalization),
-                access_list.clone(),
-            )),
-            &self.settlement_contract,
-            gas_price,
-        )
-        .await
-        .context("failed to simulate settlements")?
-        .pop()
-        .expect("yields exactly 1 item");
-
-        let simulation = Simulation {
-            transaction: SimulatedTransaction {
-                internalization,
-                access_list,
-                // simulating on block X and tx index A is equal to simulating on block
-                // X+1 and tx index 0.
-                block_number: block_number + 1,
-                tx_index: 0,
-                to: self.settlement_contract.address(),
-                from: solver.account.address(),
-                data: call_data(settlement.clone().encode(internalization)),
-                max_fee_per_gas: U256::from_f64_lossy(gas_price.max_fee_per_gas),
-                max_priority_fee_per_gas: U256::from_f64_lossy(gas_price.max_priority_fee_per_gas),
-            },
-            settlement: settlement.clone(),
-            solver: solver.clone(),
-        };
-
-        match simulation_result {
-            Ok(gas_estimate) => Ok((simulation, gas_estimate)),
-            Err(error) => Err(SimulateError::FailedSimulation(SimulationWithError {
-                simulation,
-                error: error.into(),
-            })),
-        }
-    }
-}
-
-#[async_trait::async_trait]
-impl SettlementRating for SettlementRater {
-    async fn rate_settlement(
-        &self,
-        solver: &SolverInfo,
-        settlement: Settlement,
-        prices: &ExternalPrices,
-        gas_price: GasPrice1559,
-        id: usize,
-    ) -> Result<RatedSettlement, RatingError> {
-        // first simulate settlements without internalizations to make sure they pass
-        let _ = self
-            .simulate_settlement(
-                solver,
-                &settlement,
-                gas_price,
-                InternalizationStrategy::EncodeAllInteractions,
-            )
-            .await?;
-
-        // since rating is done with internalizations, repeat the simulations for
-        // previously succeeded simulations
-        let (simulation, gas_estimate) = self
-            .simulate_settlement(
-                solver,
-                &settlement,
-                gas_price,
-                InternalizationStrategy::SkipInternalizableInteraction,
-            )
-            .await?;
-
-        let effective_gas_price =
-            BigRational::from_float(gas_price.effective_gas_price()).expect("Invalid gas price.");
-
-        let solver_balance = self
-            .web3
-            .eth()
-            .balance(solver.account.address(), None)
-            .await
-            .unwrap_or_default();
-
-        let gas_limit = gas_limit_for_estimate(gas_estimate);
-        let required_balance =
-            gas_limit.saturating_mul(U256::from_f64_lossy(gas_price.max_fee_per_gas));
-
-        if solver_balance < required_balance {
-            return Err(RatingError::FailedSimulation(SimulationWithError {
-                simulation,
-                error: SimulationError::InsufficientBalance {
-                    needs: required_balance,
-                    has: solver_balance,
-                },
-            }));
-        }
-
-        let earned_fees = settlement.total_earned_fees(prices);
-        let inputs = {
-            let gas_amount = match settlement.score {
-                http_solver::model::Score::RiskAdjusted { gas_amount, .. } => {
-                    gas_amount.unwrap_or(gas_estimate)
-                }
-                _ => gas_estimate,
-            };
-            crate::objective_value::Inputs::from_settlement(
-                &settlement,
-                prices,
-                effective_gas_price.clone(),
-                &gas_amount,
-            )
-        };
-
-        let objective_value = inputs.objective_value();
-        let score = match settlement.score {
-            http_solver::model::Score::Solver { score } => Score::Solver(score),
-            http_solver::model::Score::RiskAdjusted {
-                success_probability,
-                ..
-            } => {
-                let cost_fail = self
-                    .consider_cost_failure
-                    .then(|| inputs.gas_cost())
-                    .unwrap_or_else(zero);
-                Score::ProtocolWithSolverRisk(self.score_calculator.compute_score(
-                    &objective_value,
-                    cost_fail,
-                    success_probability,
-                )?)
-            }
-            http_solver::model::Score::Surplus => {
-                unimplemented!("SettlementRater is not used anymore")
-            }
-        };
-
-        let rated_settlement = RatedSettlement {
-            id,
-            settlement,
-            surplus: inputs.surplus_given,
-            earned_fees,
-            solver_fees: inputs.solver_fees,
-            // save simulation gas estimate even if the solver provided gas amount
-            // it's safer and more accurate since simulation gas estimate includes pre/post hooks
-            gas_estimate,
-            gas_price: effective_gas_price,
-            objective_value,
-            score,
-            ranking: Default::default(),
-        };
-        Ok(rated_settlement)
-    }
-}
-
-=======
->>>>>>> 33162058
 #[derive(Debug)]
 pub enum ScoringError {
     ObjectiveValueNonPositive(BigRational),
