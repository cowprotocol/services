use {
    crate::{
        driver::solver_settlements::RatedSettlement,
        settlement::{external_prices::ExternalPrices, Settlement},
        settlement_access_list::{estimate_settlement_access_list, AccessListEstimating},
        settlement_simulation::{
            call_data,
            settle_method,
            simulate_and_estimate_gas_at_current_block,
        },
        solver::{SettlementWithSolver, Simulation, SimulationWithError, Solver},
    },
    anyhow::{Context, Result},
    contracts::GPv2Settlement,
    ethcontract::errors::ExecutionError,
    futures::future::join_all,
    gas_estimation::GasPrice1559,
    itertools::{Either, Itertools},
    num::BigRational,
    primitive_types::U256,
    shared::{
        code_fetching::CodeFetching,
        ethrpc::Web3,
        http_solver::model::{InternalizationStrategy, SimulatedTransaction},
    },
    std::{borrow::Borrow, sync::Arc},
    web3::types::AccessList,
};
<<<<<<< HEAD
use anyhow::{Context, Result};
use contracts::GPv2Settlement;
use ethcontract::errors::ExecutionError;
use futures::future::join_all;
use gas_estimation::GasPrice1559;
use itertools::{Either, Itertools};
use model::solver_competition::Score;
use num::{BigRational, ToPrimitive};
use primitive_types::U256;
use shared::{
    code_fetching::CodeFetching,
    ethrpc::Web3,
    http_solver::model::{InternalizationStrategy, SimulatedTransaction},
};
use std::{borrow::Borrow, ops::Mul, sync::Arc};
use web3::types::AccessList;
=======
>>>>>>> a3576af7

type SolverSettlement = (Arc<dyn Solver>, Settlement);
pub type RatedSolverSettlement = (Arc<dyn Solver>, RatedSettlement, Option<AccessList>);

pub struct SimulationWithResult {
    pub simulation: Simulation,
    /// The outcome of the simulation. Contains either how much gas the
    /// settlement used or the reason why the transaction reverted during
    /// the simulation.
    pub gas_estimate: Result<U256, ExecutionError>,
}

#[mockall::automock]
#[async_trait::async_trait]
pub trait SettlementRating: Send + Sync {
    /// Rate settlements, ignoring those for which the rating procedure failed.
    async fn rate_settlements(
        &self,
        settlements: Vec<SolverSettlement>,
        prices: &ExternalPrices,
        gas_price: GasPrice1559,
    ) -> Result<(Vec<RatedSolverSettlement>, Vec<SimulationWithError>)>;

    /// Simulates the settlements and returns the gas used (or reason for
    /// revert) as well as the access list for each settlement.
    async fn simulate_settlements(
        &self,
        settlements: Vec<SolverSettlement>,
        gas_price: GasPrice1559,
        internalization: InternalizationStrategy,
    ) -> Result<Vec<SimulationWithResult>>;
}

pub struct SettlementRater {
    pub access_list_estimator: Arc<dyn AccessListEstimating>,
    pub code_fetcher: Arc<dyn CodeFetching>,
    pub settlement_contract: GPv2Settlement,
    pub web3: Web3,
}

impl SettlementRater {
    async fn append_access_lists(
        &self,
        solver_settlements: Vec<(Arc<dyn Solver>, Settlement)>,
        gas_price: GasPrice1559,
        internalization: InternalizationStrategy,
    ) -> Vec<SettlementWithSolver> {
        join_all(
            solver_settlements
                .into_iter()
                .map(|(solver, settlement)| async {
                    let tx = settle_method(
                        gas_price,
                        &self.settlement_contract,
                        settlement.clone().encode(internalization),
                        solver.account().clone(),
                    )
                    .tx;
                    let access_list = estimate_settlement_access_list(
                        self.access_list_estimator.borrow(),
                        self.code_fetcher.borrow(),
                        self.web3.clone(),
                        solver.account().clone(),
                        &settlement,
                        &tx,
                    )
                    .await
                    .ok();
                    (solver, settlement, access_list)
                }),
        )
        .await
    }
}

#[async_trait::async_trait]
impl SettlementRating for SettlementRater {
    async fn simulate_settlements(
        &self,
        settlements: Vec<(Arc<dyn Solver>, Settlement)>,
        gas_price: GasPrice1559,
        internalization: InternalizationStrategy,
    ) -> Result<Vec<SimulationWithResult>> {
        let settlements = self
            .append_access_lists(settlements, gas_price, internalization)
            .await;
        let block_number = self.web3.eth().block_number().await?.as_u64();
        let simulations = simulate_and_estimate_gas_at_current_block(
            settlements.iter().map(|(solver, settlement, access_list)| {
                (
                    solver.account().clone(),
                    settlement.clone().encode(internalization),
                    access_list.clone(),
                )
            }),
            &self.settlement_contract,
            gas_price,
        )
        .await
        .context("failed to simulate settlements")?;

        let details: Vec<_> = settlements
            .into_iter()
            .zip(simulations.into_iter())
            .map(
                |((solver, settlement, access_list), simulation_result)| SimulationWithResult {
                    simulation: Simulation {
                        transaction: SimulatedTransaction {
                            internalization,
                            access_list,
                            block_number,
                            to: self.settlement_contract.address(),
                            from: solver.account().address(),
                            data: call_data(settlement.clone().encode(internalization)),
                            max_fee_per_gas: U256::from_f64_lossy(gas_price.max_fee_per_gas),
                            max_priority_fee_per_gas: U256::from_f64_lossy(
                                gas_price.max_priority_fee_per_gas,
                            ),
                        },
                        settlement,
                        solver,
                    },
                    gas_estimate: simulation_result,
                },
            )
            .collect();
        Ok(details)
    }

    async fn rate_settlements(
        &self,
        settlements: Vec<SolverSettlement>,
        prices: &ExternalPrices,
        gas_price: GasPrice1559,
    ) -> Result<(Vec<RatedSolverSettlement>, Vec<SimulationWithError>)> {
        // first simulate settlements without internalizations to make sure they pass
        let simulations = self
            .simulate_settlements(
                settlements,
                gas_price,
                InternalizationStrategy::EncodeAllInteractions,
            )
            .await?;

        // split simulations into succeeded and failed groups, then do the rating only
        // for succeeded settlements
        let (settlements, simulations_failed): (Vec<_>, Vec<_>) = simulations
            .into_iter()
            .partition_map(|simulation| match simulation.gas_estimate {
                Ok(_) => Either::Left((
                    simulation.simulation.solver,
                    simulation.simulation.settlement,
                )),
                Err(_) => Either::Right(simulation),
            });

        // since rating is done with internalizations, repeat the simulations for
        // previously succeeded simulations
        let mut simulations = self
            .simulate_settlements(
                settlements,
                gas_price,
                InternalizationStrategy::SkipInternalizableInteraction,
            )
            .await?;

        let gas_price =
            BigRational::from_float(gas_price.effective_gas_price()).expect("Invalid gas price.");

        let rate_settlement = |id, settlement: Settlement, gas_estimate: U256| {
            let unscaled_subsidized_fee = settlement.total_unscaled_subsidized_fees(prices);
            let inputs = crate::objective_value::Inputs::from_settlement(
                &settlement,
                prices,
                &gas_price,
                &gas_estimate,
            );
            let objective_value = inputs.objective_value();
            let score = match &settlement.score {
                Some(score) => match score {
                    shared::http_solver::model::Score::Score(score) => Score::Solver(*score),
                    shared::http_solver::model::Score::MulFactor(factor) => Score::Discounted(
                        objective_value
                            .to_f64()
                            .map(|value| value.mul(factor))
                            .unwrap_or(f64::NAN),
                    ),
                },
                None => Score::Protocol(objective_value.to_f64().unwrap_or(f64::NAN)),
            };
            RatedSettlement {
                id,
                settlement,
                surplus: inputs.surplus_given,
                unscaled_subsidized_fee,
                scaled_unsubsidized_fee: inputs.fees_taken,
                gas_estimate,
                gas_price: gas_price.clone(),
                objective_value,
                score,
                ranking: Default::default(),
            }
        };

        simulations.extend(simulations_failed);
        Ok((simulations.into_iter().enumerate()).partition_map(
            |(
                i,
                SimulationWithResult {
                    simulation,
                    gas_estimate,
                },
            )| {
                match gas_estimate {
                    Ok(gas_estimate) => Either::Left((
                        simulation.solver,
                        rate_settlement(i, simulation.settlement, gas_estimate),
                        simulation.transaction.access_list,
                    )),
                    Err(err) => Either::Right(SimulationWithError {
                        simulation,
                        error: err,
                    }),
                }
            },
        ))
    }
}<|MERGE_RESOLUTION|>--- conflicted
+++ resolved
@@ -16,35 +16,17 @@
     futures::future::join_all,
     gas_estimation::GasPrice1559,
     itertools::{Either, Itertools},
-    num::BigRational,
+    model::solver_competition::Score,
+    num::{BigRational, ToPrimitive},
     primitive_types::U256,
     shared::{
         code_fetching::CodeFetching,
         ethrpc::Web3,
         http_solver::model::{InternalizationStrategy, SimulatedTransaction},
     },
-    std::{borrow::Borrow, sync::Arc},
+    std::{borrow::Borrow, ops::Mul, sync::Arc},
     web3::types::AccessList,
 };
-<<<<<<< HEAD
-use anyhow::{Context, Result};
-use contracts::GPv2Settlement;
-use ethcontract::errors::ExecutionError;
-use futures::future::join_all;
-use gas_estimation::GasPrice1559;
-use itertools::{Either, Itertools};
-use model::solver_competition::Score;
-use num::{BigRational, ToPrimitive};
-use primitive_types::U256;
-use shared::{
-    code_fetching::CodeFetching,
-    ethrpc::Web3,
-    http_solver::model::{InternalizationStrategy, SimulatedTransaction},
-};
-use std::{borrow::Borrow, ops::Mul, sync::Arc};
-use web3::types::AccessList;
-=======
->>>>>>> a3576af7
 
 type SolverSettlement = (Arc<dyn Solver>, Settlement);
 pub type RatedSolverSettlement = (Arc<dyn Solver>, RatedSettlement, Option<AccessList>);
