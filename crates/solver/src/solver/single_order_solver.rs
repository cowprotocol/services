use {
    super::SolverInfo,
    crate::{
        liquidity::{LimitOrder, LimitOrderExecution, LimitOrderId},
        metrics::SolverMetrics,
        settlement::Settlement,
        settlement_rater::{Rating, SettlementRating},
        solver::{Auction, Solver},
    },
    anyhow::{Context as _, Result},
    clap::Parser,
    ethcontract::Account,
    gas_estimation::GasPrice1559,
    model::order::OrderKind,
    num::{CheckedDiv, ToPrimitive},
    number_conversions::u256_to_big_rational,
    primitive_types::U256,
    rand::prelude::SliceRandom,
    shared::{
        arguments::display_option,
        conversions::U256Ext,
        external_prices::ExternalPrices,
        interaction::Interaction,
        price_estimation::gas,
        rate_limiter::{RateLimiter, RateLimiterError, RateLimitingStrategy},
    },
    std::{
        collections::VecDeque,
        fmt::{self, Display, Formatter},
        sync::Arc,
        time::Duration,
    },
    tracing::Instrument,
};

mod fills;
mod merge;

/// CLI arguments to configure order prioritization of single order solvers
/// based on an orders price.
#[derive(Debug, Parser, Clone)]
#[group(skip)]
pub struct Arguments {
    /// Exponent to turn an order's price ratio into a weight for a weighted
    /// prioritization.
    #[clap(long, env, default_value = "10.0")]
    pub price_priority_exponent: f64,

    /// The lowest possible weight an order can have for the weighted order
    /// prioritization.
    #[clap(long, env, default_value = "0.01")]
    pub price_priority_min_weight: f64,

    /// The highest possible weight an order can have for the weighted order
    /// prioritization.
    #[clap(long, env, default_value = "10.0")]
    pub price_priority_max_weight: f64,

    /// Configures the back off strategy for single order solvers. Requests
    /// issued while back off is active get dropped entirely. Expects
    /// "<factor >= 1.0>,<min: seconds>,<max: seconds>".
    #[clap(long, env)]
    pub single_order_solver_rate_limiter: Option<RateLimitingStrategy>,
}

impl Arguments {
    fn order_prioritization(&self) -> OrderPrioritization {
        OrderPrioritization {
            exponent: self.price_priority_exponent,
            min_weight: self.price_priority_min_weight,
            max_weight: self.price_priority_max_weight,
        }
    }

    fn rate_limiter(&self, name: &str) -> Arc<RateLimiter> {
        Arc::new(RateLimiter::from_strategy(
            self.single_order_solver_rate_limiter
                .clone()
                .unwrap_or_default(),
            format!("{name}_solver"),
        ))
    }
}

impl Display for Arguments {
    fn fmt(&self, f: &mut Formatter) -> fmt::Result {
        writeln!(
            f,
            "price_priority_exponent: {}",
            self.price_priority_exponent
        )?;
        writeln!(
            f,
            "price_priority_min_weight: {}",
            self.price_priority_min_weight
        )?;
        writeln!(
            f,
            "price_priority_max_weight: {}",
            self.price_priority_max_weight
        )?;
        display_option(
            f,
            "single_order_solver_rate_limiter",
            &self.single_order_solver_rate_limiter,
        )?;
        Ok(())
    }
}

#[cfg_attr(test, mockall::automock)]
#[async_trait::async_trait]
/// Implementations of this trait know how to settle a single limit order (not
/// taking advantage of batching multiple orders together)
pub trait SingleOrderSolving: Send + Sync + 'static {
    async fn try_settle_order(
        &self,
        order: LimitOrder,
        auction: &Auction,
    ) -> Result<Option<SingleOrderSettlement>, SettlementError>;

    /// Solver's account that should be used to submit settlements.
    fn account(&self) -> &Account;

    /// Displayable name of the solver. Defaults to the type name.
    fn name(&self) -> &'static str {
        std::any::type_name::<Self>()
    }
}

struct OrderPrioritization {
    exponent: f64,
    min_weight: f64,
    max_weight: f64,
}

impl OrderPrioritization {
    fn apply_weight_constraints(&self, original_weight: f64) -> f64 {
        original_weight
            .powf(self.exponent)
            .clamp(self.min_weight, self.max_weight)
    }
}

impl Default for OrderPrioritization {
    fn default() -> Self {
        // Arguments which seem to produce reasonable results for orders between 90% and
        // 130% of the market price.
        Self {
            exponent: 10.,
            min_weight: 0.01,
            max_weight: 10.,
        }
    }
}

pub struct SingleOrderSolver {
    inner: Box<dyn SingleOrderSolving>,
    metrics: Arc<dyn SolverMetrics>,
    max_merged_settlements: usize,
    max_settlements_per_solver: usize,
    order_prioritization_config: OrderPrioritization,
    rate_limiter: Arc<RateLimiter>,
    fills: fills::Fills,
    settlement_rater: Arc<dyn SettlementRating>,
}

#[derive(Debug, Clone)]
struct IntermediateSettlement {
    settlement: SingleOrderSettlement,
    order: LimitOrder,
    executed_amount: U256,
}

impl SingleOrderSolver {
    pub fn new(
        inner: Box<dyn SingleOrderSolving>,
        metrics: Arc<dyn SolverMetrics>,
        max_settlements_per_solver: usize,
        max_merged_settlements: usize,
        arguments: Arguments,
        smallest_fill: U256,
        settlement_rater: Arc<dyn SettlementRating>,
    ) -> Self {
        let rate_limiter = arguments.rate_limiter(inner.name());
        Self {
            inner,
            metrics,
            max_merged_settlements,
            max_settlements_per_solver,
            order_prioritization_config: arguments.order_prioritization(),
            rate_limiter,
            fills: fills::Fills::new(smallest_fill),
            settlement_rater,
        }
    }

    async fn solve_single_order(&self, order: LimitOrder, auction: &Auction) -> SolveResult {
        let name = self.inner.name();
        let Some(fill) = self.fills.order(&order, &auction.external_prices) else {
            tracing::warn!(?order.id, "failed to compute fill; skipping order");
            return SolveResult::Failed;
        };

        let single = match self
            .rate_limiter
            .execute(
                self.inner.try_settle_order(fill.clone(), auction),
                |result| matches!(result, Err(SettlementError::RateLimited)),
            )
            .await
            .unwrap_or_else(|RateLimiterError::RateLimited| Err(SettlementError::RateLimited))
        {
            Ok(value) => {
                self.metrics.single_order_solver_succeeded(name);
                value
            }
            Err(SettlementError::RateLimited) => {
                self.metrics.single_order_solver_failed(name);
                tracing::warn!("rate limited");
                return SolveResult::RateLimited;
            }
            Err(SettlementError::Retryable(err)) => {
                self.metrics.single_order_solver_failed(name);
                tracing::warn!(?err, "retryable error");
                return SolveResult::Retryable(order);
            }
            Err(SettlementError::Other(err)) => {
                self.metrics.single_order_solver_failed(name);
                tracing::warn!(?err, "failed");
                return SolveResult::Failed;
            }
        };

        match single {
            Some(settlement) => {
                if let Some(order_uid) = order.id.order_uid() {
                    // Maybe some liquidity appeared that enables a bigger fill.
                    self.fills.increase_next_try(order_uid);
                }
<<<<<<< HEAD
                SolveResult::Solved(IntermediateSettlement {
                    settlement,
                    order,
                    executed_amount: fill.full_execution_amount(),
                })
=======
                SolveResult::Solved(settlement)
            }
            Some(Err(err)) => {
                tracing::warn!(?err, "encoding error");
                SolveResult::Failed
>>>>>>> 8d456b41
            }
            None => {
                if let Some(order_uid) = order.id.order_uid() {
                    self.fills.reduce_next_try(order_uid);
                }
                SolveResult::Failed
            }
        }
    }

    /// Ensures the intermediate settlement simulates and uses the gas estimate
    /// from the simulations to determine appropriate fees for the
    /// settlement.
    async fn finalize_intermediate_settlement(
        &self,
        mut intermediate: IntermediateSettlement,
        auction: &Auction,
        id: usize,
    ) -> Option<Settlement> {
        let settlement = intermediate
            .settlement
            .into_settlement(
                &intermediate.order,
                intermediate.executed_amount,
                &auction.external_prices,
                auction.gas_price,
            )
            .ok()??;

        let result = self
            .settlement_rater
            .rate_settlement(
                &SolverInfo {
                    name: self.name().to_owned(),
                    account: self.account().clone(),
                },
                settlement,
                &auction.external_prices,
                GasPrice1559 {
                    base_fee_per_gas: auction.gas_price,
                    max_fee_per_gas: auction.gas_price,
                    max_priority_fee_per_gas: 0.,
                },
                id,
            )
            .await
            .ok()?;

        let simulation = match result {
            Rating::Ok(simulation) => simulation,
            Rating::Err(_) => return None,
        };

        intermediate.settlement.gas_estimate = simulation.gas_estimate;

        intermediate
            .settlement
            .into_settlement(
                &intermediate.order,
                intermediate.executed_amount,
                &auction.external_prices,
                auction.gas_price,
            )
            .ok()?
    }
}

enum SolveResult {
    /// Found a solution for the order.
    Solved(Settlement),

    /// No solution but order could be retried.
    Retryable(LimitOrder),
    /// No solution and retrying would not help.
    Failed,
<<<<<<< HEAD
    /// Found a solution for the order.
    Solved(IntermediateSettlement),
=======
    /// The single solver solver is rate limiting, back off until the next
    /// auction (as all single order solves will fail anyway).
    RateLimited,
>>>>>>> 8d456b41
}

#[async_trait::async_trait]
impl Solver for SingleOrderSolver {
    async fn solve(&self, auction: Auction) -> Result<Vec<Settlement>> {
        let mut orders = get_prioritized_orders(
            &auction.orders,
            &auction.external_prices,
            &self.order_prioritization_config,
        );
        tracing::trace!(solver = self.name(), ?orders, "prioritized orders");

        let mut intermediates = Vec::new();
        let settle = async {
            while let Some(order) = orders.pop_front() {
                let span = tracing::info_span!("solve", id =? order.id, solver = self.name());
                match self
                    .solve_single_order(order, &auction)
                    .instrument(span)
                    .await
                {
                    SolveResult::Solved(settlement) => settlements.push(settlement),
                    SolveResult::Failed => continue,
                    SolveResult::Retryable(order) => orders.push_back(order),
<<<<<<< HEAD
                    SolveResult::Solved(settlement) => {
                        intermediates.push(settlement);
=======
                    SolveResult::RateLimited => {
                        tracing::warn!(
                            solver = %self.name(),
                            "rate limited; backing off until next auction"
                        );
                        break;
>>>>>>> 8d456b41
                    }
                }
            }
        };

        // Subtract a small amount of time to ensure that the driver doesn't reach the
        // deadline first.
        let _ = tokio::time::timeout_at(
            auction
                .deadline
                .checked_sub(Duration::from_secs(1))
                .unwrap()
                .into(),
            settle,
        )
        .await;

        let mut settlements: Vec<_> =
            futures::future::join_all(intermediates.into_iter().enumerate().map(
                |(index, intermediate)| {
                    self.finalize_intermediate_settlement(intermediate, &auction, index)
                },
            ))
            .await
            .into_iter()
            .flatten()
            .collect();

        self.fills.collect_garbage();

        // Shuffle so that in the case a buggy solver keeps returning some amount
        // of invalid settlements first we have a chance to make progress.
        settlements.shuffle(&mut rand::thread_rng());
        // Keep at most this many settlements to not overwhelm the node with too many
        // simulations.
        settlements.truncate(self.max_settlements_per_solver);

        merge::merge_settlements(
            self.max_merged_settlements,
            &auction.external_prices,
            &mut settlements,
        );

        Ok(settlements)
    }

    fn account(&self) -> &Account {
        self.inner.account()
    }

    fn name(&self) -> &'static str {
        self.inner.name()
    }
}

#[derive(Clone, Debug, Default)]
pub struct SingleOrderSettlement {
    pub sell_token_price: U256,
    pub buy_token_price: U256,
    pub interactions: Vec<Arc<dyn Interaction>>,
    pub gas_estimate: U256,
}

impl SingleOrderSettlement {
    pub fn into_settlement(
        &self,
        order: &LimitOrder,
        executed_amount: U256,
        prices: &ExternalPrices,
        gas_price: f64,
    ) -> Result<Option<Settlement>> {
        // Compute the expected traded amounts.
        let (traded_sell_amount, traded_buy_amount) = match order.kind {
            OrderKind::Buy => (
                executed_amount
                    .checked_mul(self.buy_token_price)
                    .context("buy value overflow")?
                    .checked_div(self.sell_token_price)
                    .context("zero sell token price")?,
                executed_amount,
            ),
            OrderKind::Sell => (
                executed_amount,
                executed_amount
                    .checked_mul(self.sell_token_price)
                    .context("sell value overflow")?
                    .checked_ceil_div(&self.buy_token_price)
                    .context("zero buy token price")?,
            ),
        };

        // Compute the surplus fee that needs to be incorporated into the prices
        // and solver fee which will be used for scoring.
        let (surplus_fee, solver_fee) = if order.solver_determines_fee() {
            let gas_estimate = self.gas_estimate + gas::SETTLEMENT_OVERHEAD;
            let gas_cost = gas_estimate * U256::from_f64_lossy(gas_price);

            let fee = number_conversions::big_rational_to_u256(
                &prices
                    .try_get_token_amount(
                        &number_conversions::u256_to_big_rational(&gas_cost),
                        order.sell_token,
                    )
                    .context("failed to compute solver fee")?,
            )
            .context("invalid solver fee amount")?;

            (fee, fee)
        } else {
            (U256::zero(), order.solver_fee)
        };

        // Compute the actual executed amounts accounting for surplus fees.
        let (executed_sell_amount, executed_buy_amount) = match order.kind {
            OrderKind::Buy => (
                traded_sell_amount
                    .checked_add(surplus_fee)
                    .context("underflow computing executed sell amount")?,
                traded_buy_amount,
            ),
            OrderKind::Sell => {
                let executed_sell_amount = traded_sell_amount
                    .checked_add(surplus_fee)
                    .context("overflow computing executed sell amount")?
                    .min(order.sell_amount);
                let executed_buy_amount = match executed_sell_amount.checked_sub(surplus_fee) {
                    Some(i) => i,
                    // The fee is larger than the sell amount so it is not possible to fulfill it.
                    None => return Ok(None),
                }
                .checked_mul(traded_buy_amount)
                .context("overflow computing executed buy amount")?
                .checked_ceil_div(&traded_sell_amount)
                .context("zero traded sell amount")?;

                (executed_sell_amount, executed_buy_amount)
            }
        };

        // Check that the order's limit price is satisfied accounting for the
        // surplus fees.
        if order
            .sell_amount
            .checked_mul(executed_buy_amount)
            .context("overflow sell value")?
            < order
                .buy_amount
                .checked_mul(executed_sell_amount)
                .context("overflow buy value")?
        {
            tracing::debug!(
                ?surplus_fee,
                ?self.sell_token_price,
                ?self.buy_token_price,
                ?order,
                "order limit price not respected after applying surplus fees",
            );
            return Ok(None);
        }

        let prices = [
            (order.sell_token, executed_buy_amount),
            (order.buy_token, executed_sell_amount - surplus_fee),
        ];
        let mut settlement = Settlement::new(prices.into_iter().collect());
        let execution = LimitOrderExecution {
            filled: match order.kind {
                OrderKind::Buy => executed_buy_amount,
                OrderKind::Sell => executed_sell_amount - surplus_fee,
            },
            solver_fee,
        };
        settlement.with_liquidity(order, execution)?;
        for interaction in &self.interactions {
            settlement
                .encoder
                .append_to_execution_plan(interaction.clone());
        }
        Ok(Some(settlement))
    }
}

#[derive(Debug, thiserror::Error)]
pub enum SettlementError {
    #[error("rate limited")]
    RateLimited,

    #[error("intermittent error: {0}")]
    Retryable(anyhow::Error),

    #[error(transparent)]
    Other(#[from] anyhow::Error),
}

/// Prioritizes orders to settle in the auction. First come all the market
/// orders and then all the limit orders. Orders within these groups get
/// prioritized by their price achievability. See [`prioritize_orders`].
fn get_prioritized_orders(
    orders: &[LimitOrder],
    prices: &ExternalPrices,
    order_prioritization_config: &OrderPrioritization,
) -> VecDeque<LimitOrder> {
    let (market, limit) = orders
        .iter()
        .filter(|order| !matches!(order.id, LimitOrderId::Liquidity(_)))
        .cloned()
        .partition(|order| matches!(order.id, LimitOrderId::Market(_)));

    let market = prioritize_orders(market, prices, order_prioritization_config);
    let limit = prioritize_orders(limit, prices, order_prioritization_config);

    market.into_iter().chain(limit.into_iter()).collect()
}

/// Returns the `native_sell_amount / native_buy_amount` of the given order
/// under the current market conditions. The higher the value the more likely it
/// is that this order could get filled.
fn estimate_price_viability(order: &LimitOrder, prices: &ExternalPrices) -> f64 {
    let sell_amount = u256_to_big_rational(&order.sell_amount);
    let buy_amount = u256_to_big_rational(&order.buy_amount);
    let native_sell_amount = prices.get_native_amount(order.sell_token, sell_amount);
    let native_buy_amount = prices.get_native_amount(order.buy_token, buy_amount);
    native_sell_amount
        .checked_div(&native_buy_amount)
        .and_then(|ratio| ratio.to_f64())
        .unwrap_or(0.)
}

/// In case there are too many orders to solve before the auction deadline we
/// want to prioritize orders which are more likely to be matchable. This is
/// implemented by rating each order's viability by comparing the ask price with
/// the current market price. The lower the ask price is compared to the market
/// price the higher the chance the order will get prioritized.
fn prioritize_orders(
    mut orders: Vec<LimitOrder>,
    prices: &ExternalPrices,
    order_prioritization_config: &OrderPrioritization,
) -> Vec<LimitOrder> {
    if orders.len() <= 1 {
        return orders;
    }

    let mut rng = rand::thread_rng();

    // Chose `user_orders.len()` distinct items from `user_orders` weighted by the
    // viability of the order. This effectively sorts the orders by viability
    // with a slight randomness to not get stuck on bad orders.
    match orders.choose_multiple_weighted(&mut rng, orders.len(), |order| {
        let price_viability = estimate_price_viability(order, prices);
        order_prioritization_config.apply_weight_constraints(price_viability)
    }) {
        Ok(weighted_user_orders) => weighted_user_orders.into_iter().cloned().collect(),
        Err(err) => {
            // if weighted sorting by viability fails we fall back to shuffling randomly
            tracing::warn!(?err, "weighted order prioritization failed");
            orders.shuffle(&mut rng);
            orders
        }
    }
}

// Used by the single order solvers to verify that the response respects the
// order price. We have also observed that a 0x buy order did not respect the
// queried buy amount so verifying just the price or verifying just one
// component of the price (sell amount for buy orders, buy amount for sell
// orders) is not enough.
pub fn execution_respects_order(
    order: &LimitOrder,
    executed_sell_amount: U256,
    executed_buy_amount: U256,
) -> bool {
    executed_sell_amount <= order.sell_amount
        && if order.partially_fillable {
            order.sell_amount.full_mul(executed_buy_amount)
                >= executed_sell_amount.full_mul(order.buy_amount)
        } else {
            executed_buy_amount >= order.buy_amount
        }
}

#[cfg(test)]
mod tests {
    use {
        super::*,
        crate::{
            liquidity::{
                order_converter::OrderConverter,
                tests::CapturingSettlementHandler,
                LimitOrderId,
                LiquidityOrderId,
            },
            metrics::NoopMetrics,
            order_balance_filter::BalancedOrder,
            settlement::TradeExecution,
            settlement_rater::MockSettlementRating,
        },
        anyhow::anyhow,
        ethcontract::Bytes,
        maplit::{btreemap, hashmap},
        mockall::Sequence,
        model::order::{Order, OrderClass, OrderData, OrderKind, OrderMetadata, OrderUid},
        num::{BigRational, FromPrimitive},
        primitive_types::H160,
        shared::http_solver::model::InternalizationStrategy,
        std::{collections::HashMap, sync::Arc},
    };

    fn test_solver(inner: MockSingleOrderSolving) -> SingleOrderSolver {
        let mut settlement_rating = MockSettlementRating::new();
        settlement_rating
            .expect_rate_settlement()
            .returning(|_, _, _, _, _| Ok(Rating::Ok(Default::default())));

        SingleOrderSolver {
            inner: Box::new(inner),
            metrics: Arc::new(NoopMetrics::default()),
            max_merged_settlements: 5,
            max_settlements_per_solver: 5,
            order_prioritization_config: Default::default(),
            rate_limiter: RateLimiter::test(),
            fills: fills::Fills::new(1.into()),
            settlement_rater: Arc::new(settlement_rating),
        }
    }

    #[tokio::test]
    async fn merges() {
        let native = H160::from_low_u64_be(0);
        let converter = OrderConverter::test(native);
        let buy_order = Order {
            data: OrderData {
                sell_token: H160::from_low_u64_be(1),
                buy_token: H160::from_low_u64_be(2),
                kind: OrderKind::Buy,
                sell_amount: 2.into(),
                buy_amount: 1.into(),
                ..Default::default()
            },
            metadata: OrderMetadata {
                uid: OrderUid([0u8; 56]),
                ..Default::default()
            },
            ..Default::default()
        };
        let sell_order = Order {
            data: OrderData {
                sell_token: H160::from_low_u64_be(3),
                buy_token: H160::from_low_u64_be(4),
                sell_amount: 7.into(),
                buy_amount: 6.into(),
                kind: OrderKind::Sell,
                ..Default::default()
            },
            metadata: OrderMetadata {
                uid: OrderUid([1u8; 56]),
                ..Default::default()
            },
            ..Default::default()
        };
        let orders = [&buy_order, &sell_order]
            .iter()
            .map(|order| {
                converter
                    .normalize_limit_order(BalancedOrder::full(Order::clone(order)))
                    .unwrap()
            })
            .collect::<Vec<_>>();

        let mut inner = MockSingleOrderSolving::new();
        inner
            .expect_try_settle_order()
            .returning(|order, _| match order.kind {
                OrderKind::Buy => Ok(Some(SingleOrderSettlement {
                    sell_token_price: 1.into(),
                    buy_token_price: 2.into(),
                    interactions: vec![Arc::new((
                        H160::from_low_u64_be(3),
                        4.into(),
                        Bytes(vec![5]),
                    ))],
                    gas_estimate: U256::zero(),
                })),
                OrderKind::Sell => Ok(Some(SingleOrderSettlement {
                    sell_token_price: 6.into(),
                    buy_token_price: 7.into(),
                    interactions: vec![Arc::new((
                        H160::from_low_u64_be(8),
                        9.into(),
                        Bytes(vec![10]),
                    ))],
                    gas_estimate: U256::zero(),
                })),
            });
        inner
            .expect_account()
            .return_const(Account::Local(Default::default(), None));
        inner.expect_name().returning(|| "");

        let solver = test_solver(inner);
        let external_prices = ExternalPrices::try_from_auction_prices(
            native,
            [
                buy_order.data.sell_token,
                buy_order.data.buy_token,
                sell_order.data.sell_token,
                sell_order.data.buy_token,
            ]
            .into_iter()
            .map(|token| (token, U256::from(1)))
            .collect(),
        )
        .unwrap();
        let settlements = solver
            .solve(Auction {
                external_prices,
                orders,
                ..Default::default()
            })
            .await
            .unwrap();
        assert_eq!(settlements.len(), 3);

        let merged = settlements.into_iter().nth(2).unwrap().encoder;
        let merged = merged.finish(InternalizationStrategy::EncodeAllInteractions);
        assert_eq!(merged.tokens.len(), 4);
        let token_index = |token: &H160| -> usize {
            merged
                .tokens
                .iter()
                .position(|token_| token_ == token)
                .unwrap()
        };
        let prices = &merged.clearing_prices;
        assert_eq!(prices[token_index(&buy_order.data.sell_token)], 1.into());
        assert_eq!(prices[token_index(&buy_order.data.buy_token)], 2.into());
        assert_eq!(prices[token_index(&sell_order.data.sell_token)], 6.into());
        assert_eq!(prices[token_index(&sell_order.data.buy_token)], 7.into());
        assert_eq!(merged.trades.len(), 2);
        assert_eq!(merged.interactions.iter().flatten().count(), 2);
    }

    #[tokio::test]
    async fn retries_retryable() {
        let mut inner = MockSingleOrderSolving::new();
        inner.expect_name().return_const("");
        let mut call_count = 0u32;
        inner
            .expect_try_settle_order()
            .times(2)
            .returning(move |_, _| {
                dbg!();
                let result = match call_count {
                    0 => Err(SettlementError::Retryable(anyhow!(""))),
                    1 => Ok(None),
                    _ => unreachable!(),
                };
                call_count += 1;
                result
            });

        let solver = test_solver(inner);
        let handler = Arc::new(CapturingSettlementHandler::default());
        let order = LimitOrder {
            settlement_handling: handler.clone(),
            ..Default::default()
        };
        solver
            .solve(Auction {
                orders: vec![order],
                ..Default::default()
            })
            .await
            .unwrap();
    }

    #[tokio::test]
    async fn does_not_retry_unretryable() {
        let mut inner = MockSingleOrderSolving::new();
        let mut seq = Sequence::new();
        inner.expect_name().return_const("");
        inner
            .expect_try_settle_order()
            .times(1)
            .returning(|_, _| Err(SettlementError::Other(anyhow!(""))))
            .in_sequence(&mut seq);

        let solver = test_solver(inner);
        let handler = Arc::new(CapturingSettlementHandler::default());
        let order = || LimitOrder {
            settlement_handling: handler.clone(),
            ..Default::default()
        };
        solver
            .solve(Auction {
                orders: vec![order()],
                ..Default::default()
            })
            .await
            .unwrap();
    }

    #[tokio::test]
    async fn stops_trying_when_rate_limited() {
        let mut inner = MockSingleOrderSolving::new();
        let mut seq = Sequence::new();
        inner.expect_name().return_const("");
        inner
            .expect_try_settle_order()
            .times(1)
            .returning(|_, _| Err(SettlementError::RateLimited))
            .in_sequence(&mut seq);

        let solver = test_solver(inner);
        let handler = Arc::new(CapturingSettlementHandler::default());
        let order = || LimitOrder {
            settlement_handling: handler.clone(),
            ..Default::default()
        };
        solver
            .solve(Auction {
                orders: vec![order(), order(), order()],
                ..Default::default()
            })
            .await
            .unwrap();
    }

    #[test]
    fn execution_respects_order_() {
        let order = LimitOrder {
            kind: OrderKind::Sell,
            sell_amount: 10.into(),
            buy_amount: 10.into(),
            ..Default::default()
        };
        assert!(execution_respects_order(&order, 10.into(), 11.into(),));
        assert!(!execution_respects_order(&order, 10.into(), 9.into(),));
        // Unexpectedly the executed sell amount is less than the real sell order for a
        // fill kill order but we still get enough buy token.
        assert!(execution_respects_order(&order, 9.into(), 10.into(),));
        // Price is respected but order is partially filled.
        assert!(!execution_respects_order(&order, 9.into(), 9.into(),));

        let order = LimitOrder {
            kind: OrderKind::Buy,
            ..order
        };
        assert!(execution_respects_order(&order, 9.into(), 10.into(),));
        assert!(!execution_respects_order(&order, 11.into(), 10.into(),));
        // Unexpectedly get more buy amount but sell amount is still respected.
        assert!(execution_respects_order(&order, 10.into(), 11.into(),));
        // Price is respected but order is partially filled.
        assert!(!execution_respects_order(&order, 9.into(), 9.into(),));

        let order = LimitOrder {
            kind: OrderKind::Sell,
            sell_amount: 10.into(),
            buy_amount: 20.into(),
            partially_fillable: true,
            ..Default::default()
        };
        assert!(execution_respects_order(&order, 10.into(), 20.into()));
        assert!(execution_respects_order(&order, 10.into(), 21.into()));
        assert!(!execution_respects_order(&order, 10.into(), 19.into()));
        assert!(!execution_respects_order(&order, 11.into(), 23.into()));
        assert!(execution_respects_order(&order, 5.into(), 10.into()));
        assert!(execution_respects_order(&order, 5.into(), 11.into()));
        assert!(!execution_respects_order(&order, 5.into(), 9.into()));
    }

    #[ignore] // ignore this test because it could fail due to randomness
    #[test]
    fn spread_orders_get_prioritized() {
        let token = H160::from_low_u64_be;
        let amount = U256::from;
        let order = |sell_amount: u128, id: LimitOrderId| LimitOrder {
            id,
            sell_token: token(1),
            sell_amount: amount(sell_amount),
            buy_token: token(2),
            buy_amount: amount(100),
            ..Default::default()
        };
        let orders = vec![
            order(
                500,
                LimitOrderId::Liquidity(LiquidityOrderId::Protocol(OrderUid::from_integer(1))),
            ), //liquidity order
            order(90, Default::default()),  //market order
            order(100, Default::default()), //market order
            order(130, Default::default()), //market order
        ];
        let prices = ExternalPrices::new(
            token(0),
            hashmap! {
                token(1) => BigRational::from_u8(100).unwrap(),
                token(2) => BigRational::from_u8(100).unwrap(),
            },
        )
        .unwrap();

        let config = OrderPrioritization::default();

        const SAMPLES: usize = 1_000;
        let mut expected_results = 0;
        for _ in 0..SAMPLES {
            let prioritized_orders = prioritize_orders(orders.clone(), &prices, &config);
            let expected_output = &[orders[3].clone(), orders[2].clone(), orders[1].clone()];
            expected_results += usize::from(prioritized_orders == expected_output);
        }
        // Using weighted selection should give us some suboptimal orderings even with
        // skewed weights.
        dbg!(expected_results);
        assert!((expected_results as f64) < (SAMPLES as f64 * 0.9));
    }

    #[ignore] // ignore this test because it could fail due to randomness
    #[test]
    fn tight_orders_get_prioritized() {
        let token = H160::from_low_u64_be;
        let amount = U256::from;
        let order = |sell_amount: u128, id: LimitOrderId| LimitOrder {
            id,
            sell_token: token(1),
            sell_amount: amount(sell_amount),
            buy_token: token(2),
            buy_amount: amount(100),
            ..Default::default()
        };
        let orders = vec![
            order(105, Default::default()), //market order
            order(103, Default::default()), //market order
            order(101, Default::default()), //market order
        ];
        let prices = ExternalPrices::new(
            token(0),
            hashmap! {
                token(1) => BigRational::from_u8(100).unwrap(),
                token(2) => BigRational::from_u8(100).unwrap(),
            },
        )
        .unwrap();

        let config = OrderPrioritization::default();

        const SAMPLES: usize = 1_000;
        let mut expected_results = 0;
        for _ in 0..SAMPLES {
            let prioritized_orders = prioritize_orders(orders.clone(), &prices, &config);
            expected_results += usize::from(prioritized_orders == orders);
        }
        // Using weighted selection should give us some suboptimal orderings even with
        // skewed weights.
        dbg!(expected_results);
        assert!((expected_results as f64) < (SAMPLES as f64 * 0.9));
    }

    #[test]
    fn partially_fillable_single_order_settlements() {
        let native = H160::from_low_u64_be(0);
        let sell_token = H160::from_low_u64_be(1);
        let buy_token = H160::from_low_u64_be(2);

        let converter = OrderConverter::test(native);
        let order = |kind: OrderKind| {
            converter
                .normalize_limit_order(BalancedOrder {
                    order: Order {
                        data: OrderData {
                            sell_token: H160::from_low_u64_be(1),
                            buy_token: H160::from_low_u64_be(2),
                            kind,
                            sell_amount: 100.into(),
                            buy_amount: 100.into(),
                            partially_fillable: true,
                            ..Default::default()
                        },
                        metadata: OrderMetadata {
                            uid: OrderUid([0u8; 56]),
                            class: OrderClass::Limit(Default::default()),
                            ..Default::default()
                        },
                        ..Default::default()
                    },
                    available_sell_token_balance: 100.into(),
                })
                .unwrap()
        };

        let base = U256::from(10_u128.pow(18));
        let prices = ExternalPrices::try_from_auction_prices(
            native,
            btreemap! {
                native => base,
                sell_token => base * 50000,
                buy_token => base * 50000,
            },
        )
        .unwrap();

        let settlement = |order: LimitOrder, in_amount: u128, out_amount: u128| {
            SingleOrderSettlement {
                sell_token_price: out_amount.into(),
                buy_token_price: in_amount.into(),
                interactions: vec![],
                gas_estimate: 2.into(),
            }
            .into_settlement(
                &order,
                match order.kind {
                    OrderKind::Buy => out_amount.into(),
                    OrderKind::Sell => in_amount.into(),
                },
                &prices,
                1.,
            )
            .unwrap()
        };
        let trade = |settlement: Settlement| settlement.trade_executions().next().unwrap();

        // Not enough room for surplus fees.
        assert!(settlement(order(OrderKind::Buy), 50, 50).is_none());
        assert!(settlement(order(OrderKind::Buy), 100, 100).is_none());
        assert!(settlement(order(OrderKind::Sell), 50, 50).is_none());
        assert!(settlement(order(OrderKind::Sell), 100, 100).is_none());

        // Adds surplus fee to executed sell amount.
        assert_eq!(
            trade(settlement(order(OrderKind::Buy), 40, 50).unwrap()),
            TradeExecution {
                sell_token,
                buy_token,
                sell_amount: 42.into(),
                buy_amount: 50.into(),
                fee_amount: 0.into(),
            }
        );
        assert_eq!(
            trade(settlement(order(OrderKind::Buy), 90, 100).unwrap()),
            TradeExecution {
                sell_token,
                buy_token,
                sell_amount: 92.into(),
                buy_amount: 100.into(),
                fee_amount: 0.into(),
            }
        );
        assert_eq!(
            trade(settlement(order(OrderKind::Sell), 50, 60).unwrap()),
            TradeExecution {
                sell_token,
                buy_token,
                sell_amount: 52.into(),
                buy_amount: 60.into(),
                fee_amount: 0.into(),
            }
        );

        // Scale buy amount if insufficient "space" for collecting surplus fees
        // in the sell token.
        assert_eq!(
            trade(settlement(order(OrderKind::Sell), 99, 110).unwrap()),
            TradeExecution {
                sell_token,
                buy_token,
                sell_amount: 100.into(),
                buy_amount: 109.into(),
                fee_amount: 0.into(),
            }
        );
        assert_eq!(
            trade(settlement(order(OrderKind::Sell), 100, 110).unwrap()),
            TradeExecution {
                sell_token,
                buy_token,
                sell_amount: 100.into(),
                buy_amount: 108.into(),
                fee_amount: 0.into(),
            }
        );

        // Fee is larger than total order sell amount.
        let order = order(OrderKind::Sell);
        let settlement = SingleOrderSettlement {
            sell_token_price: 1.into(),
            buy_token_price: 1.into(),
            interactions: vec![],
            gas_estimate: 1000.into(),
        };
        let result = settlement.into_settlement(&order, 1.into(), &prices, 1000.);
        assert!(matches!(result, Ok(None)), "{:?}", result);
    }

    #[test]
    fn order_priotization_weight_does_not_panic_on_zeros() {
        let token = H160::from_low_u64_be;
        let amount = U256::from;
        let prices =
            |prices: HashMap<H160, BigRational>| ExternalPrices::new(token(0), prices).unwrap();

        assert_eq!(
            estimate_price_viability(
                &LimitOrder {
                    sell_token: token(1),
                    sell_amount: amount(100),
                    buy_token: token(2),
                    buy_amount: amount(100),
                    ..Default::default()
                },
                &prices(hashmap! {
                    token(1) => BigRational::from_u8(1).unwrap(),
                    token(2) => BigRational::from_u8(0).unwrap(),
                })
            ),
            0.
        );

        assert_eq!(
            estimate_price_viability(
                &LimitOrder {
                    sell_token: token(1),
                    sell_amount: amount(100),
                    buy_token: token(2),
                    buy_amount: amount(0),
                    ..Default::default()
                },
                &prices(hashmap! {
                    token(1) => BigRational::from_u8(1).unwrap(),
                    token(2) => BigRational::from_u8(1).unwrap(),
                })
            ),
            0.
        );
    }
}<|MERGE_RESOLUTION|>--- conflicted
+++ resolved
@@ -238,19 +238,11 @@
                     // Maybe some liquidity appeared that enables a bigger fill.
                     self.fills.increase_next_try(order_uid);
                 }
-<<<<<<< HEAD
                 SolveResult::Solved(IntermediateSettlement {
                     settlement,
                     order,
                     executed_amount: fill.full_execution_amount(),
                 })
-=======
-                SolveResult::Solved(settlement)
-            }
-            Some(Err(err)) => {
-                tracing::warn!(?err, "encoding error");
-                SolveResult::Failed
->>>>>>> 8d456b41
             }
             None => {
                 if let Some(order_uid) = order.id.order_uid() {
@@ -319,21 +311,15 @@
 }
 
 enum SolveResult {
-    /// Found a solution for the order.
-    Solved(Settlement),
-
     /// No solution but order could be retried.
     Retryable(LimitOrder),
     /// No solution and retrying would not help.
     Failed,
-<<<<<<< HEAD
     /// Found a solution for the order.
     Solved(IntermediateSettlement),
-=======
     /// The single solver solver is rate limiting, back off until the next
     /// auction (as all single order solves will fail anyway).
     RateLimited,
->>>>>>> 8d456b41
 }
 
 #[async_trait::async_trait]
@@ -355,20 +341,17 @@
                     .instrument(span)
                     .await
                 {
-                    SolveResult::Solved(settlement) => settlements.push(settlement),
                     SolveResult::Failed => continue,
                     SolveResult::Retryable(order) => orders.push_back(order),
-<<<<<<< HEAD
                     SolveResult::Solved(settlement) => {
                         intermediates.push(settlement);
-=======
+                    }
                     SolveResult::RateLimited => {
                         tracing::warn!(
                             solver = %self.name(),
                             "rate limited; backing off until next auction"
                         );
                         break;
->>>>>>> 8d456b41
                     }
                 }
             }
