use {
    crate::{
        interactions::allowances::{AllowanceManaging, Approval, ApprovalRequest},
        liquidity::{
            order_converter::OrderConverter,
            slippage::SlippageContext,
            AmmOrderExecution,
            LimitOrder,
            LimitOrderExecution,
            LimitOrderId,
            Liquidity,
        },
        order_balance_filter::BalancedOrder,
        settlement::Settlement,
    },
    anyhow::{anyhow, ensure, Context as _, Result},
    model::{
        order::{Order, OrderClass, OrderKind, OrderMetadata},
        DomainSeparator,
    },
    primitive_types::{H160, U256},
    shared::http_solver::model::*,
    std::{
        collections::{hash_map::Entry, HashMap, HashSet},
        sync::Arc,
    },
};

// To send an instance to the solver we need to identify tokens and orders
// through strings. This struct combines the created model and a mapping of
// those identifiers to their original value.
#[derive(Clone, Debug)]
pub struct SettlementContext {
    pub orders: Vec<LimitOrder>,
    pub liquidity: Vec<Liquidity>,
}

pub async fn convert_settlement(
    settled: SettledBatchAuctionModel,
    context: &SettlementContext,
    allowance_manager: Arc<dyn AllowanceManaging>,
    order_converter: &OrderConverter,
    slippage: SlippageContext<'_>,
    domain: &DomainSeparator,
    enforce_correct_fees: bool,
) -> Result<Settlement, ConversionError> {
    IntermediateSettlement::new(
        settled,
        context,
        allowance_manager,
        order_converter,
        slippage,
        domain,
        enforce_correct_fees,
    )
    .await?
    .into_settlement()
    .map_err(Into::into)
}

#[derive(Clone, Debug)]
#[cfg_attr(test, derive(PartialEq))]
enum Execution {
    Amm(Box<ExecutedAmm>),
    CustomInteraction(Box<InteractionData>),
    LimitOrder(Box<ExecutedLimitOrder>),
}

impl Execution {
    fn execution_plan(&self) -> Option<&ExecutionPlan> {
        match self {
            Execution::Amm(executed_amm) => Some(&executed_amm.exec_plan),
            Execution::CustomInteraction(interaction) => interaction.exec_plan.as_ref(),
            Execution::LimitOrder(order) => order.exec_plan.as_ref(),
        }
    }

    fn coordinates(&self) -> Option<ExecutionPlanCoordinatesModel> {
        self.execution_plan()
            .map(|exec_plan| exec_plan.coordinates.clone())
    }

    fn add_to_settlement(
        &self,
        settlement: &mut Settlement,
        slippage: &SlippageContext,
        internalizable: bool,
        enforce_correct_fees: bool,
    ) -> Result<()> {
        use Execution::*;

        match self {
            LimitOrder(order) => {
                let solver_fee = match order.order.solver_determines_fee() {
                    true => {
                        let fee = order.executed_fee_amount;
                        match enforce_correct_fees {
                            true => fee.context("no fee for limit order")?,
                            false => fee.unwrap_or_default(),
                        }
                    }
                    false => order.order.solver_fee,
                };

                let execution = LimitOrderExecution {
                    filled: order.executed_amount(),
                    solver_fee,
                };

                settlement.with_liquidity(&order.order, execution)
            }
            Amm(executed_amm) => {
                let execution = slippage.apply_to_amm_execution(AmmOrderExecution {
                    input_max: executed_amm.input.clone(),
                    output: executed_amm.output.clone(),
                    internalizable,
                })?;
                match &executed_amm.order {
                    Liquidity::ConstantProduct(liquidity) => {
                        settlement.with_liquidity(liquidity, execution)
                    }
                    Liquidity::BalancerWeighted(liquidity) => {
                        settlement.with_liquidity(liquidity, execution)
                    }
                    Liquidity::BalancerStable(liquidity) => {
                        settlement.with_liquidity(liquidity, execution)
                    }
                    // This sort of liquidity gets used elsewhere
                    Liquidity::LimitOrder(_) => Ok(()),
                    Liquidity::Concentrated(liquidity) => {
                        settlement.with_liquidity(liquidity, execution)
                    }
                }
            }
            CustomInteraction(interaction_data) => {
                settlement.encoder.append_to_execution_plan_internalizable(
                    Arc::new(*interaction_data.clone()),
                    internalizable,
                );
                Ok(())
            }
        }
    }
}

// An intermediate representation between SettledBatchAuctionModel and
// Settlement useful for doing the error checking up front and then working with
// a more convenient representation.
struct IntermediateSettlement<'a> {
    approvals: Vec<Approval>,
    executions: Vec<Execution>, // executions are sorted by execution coordinate.
    prices: HashMap<H160, U256>,
    slippage: SlippageContext<'a>,
<<<<<<< HEAD
    submitter: SubmissionPreference,
    score: Score,
=======
    score: Option<Score>,
>>>>>>> 51763ab5
    // Causes either an error or a fee of 0 whenever a fee is expected but none was provided.
    enforce_correct_fees: bool,
}

// Conversion error happens during building a settlement from a solution
// received from searcher
#[derive(Debug)]
pub enum ConversionError {
    InvalidExecutionPlans(anyhow::Error),
    Other(anyhow::Error),
}

impl From<anyhow::Error> for ConversionError {
    fn from(err: anyhow::Error) -> Self {
        Self::Other(err)
    }
}

impl From<ConversionError> for anyhow::Error {
    fn from(err: ConversionError) -> Self {
        match err {
            ConversionError::InvalidExecutionPlans(err) => err,
            ConversionError::Other(err) => err,
        }
    }
}

#[derive(Clone, Debug)]
#[cfg_attr(test, derive(PartialEq))]
struct ExecutedLimitOrder {
    order: LimitOrder,
    executed_buy_amount: U256,
    executed_sell_amount: U256,
    /// The fee for this order execution computed by the solver.
    /// This exact number of sell token atoms will be kept by the protocol for
    /// this trade execution. It will also be used in the objective value
    /// computation.
    executed_fee_amount: Option<U256>,
    exec_plan: Option<ExecutionPlan>,
}

impl ExecutedLimitOrder {
    fn executed_amount(&self) -> U256 {
        match self.order.kind {
            OrderKind::Buy => self.executed_buy_amount,
            OrderKind::Sell => self.executed_sell_amount,
        }
    }
}

#[derive(Clone, Debug)]
#[cfg_attr(test, derive(PartialEq))]
struct ExecutedAmm {
    input: TokenAmount,
    output: TokenAmount,
    order: Liquidity,
    exec_plan: ExecutionPlan,
}

impl<'a> IntermediateSettlement<'a> {
    async fn new(
        settled: SettledBatchAuctionModel,
        context: &SettlementContext,
        allowance_manager: Arc<dyn AllowanceManaging>,
        order_converter: &OrderConverter,
        slippage: SlippageContext<'a>,
        domain: &DomainSeparator,
        enforce_correct_fees: bool,
    ) -> Result<IntermediateSettlement<'a>, ConversionError> {
        let executed_limit_orders =
            match_prepared_and_settled_orders(&context.orders, settled.orders)?;
        let foreign_liquidity_orders = convert_foreign_liquidity_orders(
            order_converter,
            settled.foreign_liquidity_orders,
            domain,
        )?;
        let prices = match_settled_prices(executed_limit_orders.as_slice(), settled.prices)?;
        let approvals = compute_approvals(allowance_manager, settled.approvals).await?;
        let executions_amm = match_prepared_and_settled_amms(&context.liquidity, settled.amms)?;

        let executions = merge_and_order_executions(
            executions_amm,
            settled.interaction_data,
            [executed_limit_orders, foreign_liquidity_orders].concat(),
        );
        let score = settled.score;

        if duplicate_coordinates(&executions) {
            return Err(ConversionError::InvalidExecutionPlans(anyhow!(
                "Duplicate coordinates found."
            )));
        }

        Ok(Self {
            executions,
            prices,
            approvals,
            slippage,
            score,
            enforce_correct_fees,
        })
    }

    fn into_settlement(self) -> Result<Settlement> {
        let mut settlement = Settlement::new(self.prices);
        settlement.score = self.score;

        // Make sure to always add approval interactions **before** any
        // interactions from the execution plan - the execution plan typically
        // consists of AMM swaps that require these approvals to be in place.
        for approval in self.approvals {
            settlement
                .encoder
                .append_to_execution_plan(Arc::new(approval));
        }

        for execution in &self.executions {
            let internalizable = execution
                .execution_plan()
                .map(|exec_plan| exec_plan.internal)
                .unwrap_or_default();
            execution.add_to_settlement(
                &mut settlement,
                &self.slippage,
                internalizable,
                self.enforce_correct_fees,
            )?;
        }

        Ok(settlement)
    }
}

fn match_prepared_and_settled_orders(
    prepared_orders: &[LimitOrder],
    settled_orders: HashMap<usize, ExecutedOrderModel>,
) -> Result<Vec<ExecutedLimitOrder>> {
    settled_orders
        .into_iter()
        .filter(|(_, settled)| {
            !(settled.exec_sell_amount.is_zero() && settled.exec_buy_amount.is_zero())
        })
        .map(|(index, settled)| {
            let prepared = prepared_orders
                .get(index)
                .ok_or_else(|| anyhow!("invalid order {}", index))?;
            if prepared.is_liquidity_order() {
                if let Some(internalizable) = settled.exec_plan.as_ref().map(|plan| plan.internal) {
                    ensure!(
                        !internalizable,
                        "liquidity orders are not allowed to be internalizable"
                    )
                }
            }
            Ok(ExecutedLimitOrder {
                order: prepared.clone(),
                executed_buy_amount: settled.exec_buy_amount,
                executed_sell_amount: settled.exec_sell_amount,
                exec_plan: settled.exec_plan,
                executed_fee_amount: settled.exec_fee_amount,
            })
        })
        .collect()
}

fn convert_foreign_liquidity_orders(
    order_converter: &OrderConverter,
    foreign_liquidity_orders: Vec<ExecutedLiquidityOrderModel>,
    domain: &DomainSeparator,
) -> Result<Vec<ExecutedLimitOrder>> {
    foreign_liquidity_orders
        .into_iter()
        .map(|liquidity| {
            let order = Order {
                metadata: OrderMetadata {
                    owner: liquidity.order.from,
                    full_fee_amount: liquidity.order.data.fee_amount,
                    // All foreign orders **MUST** be liquidity, this is
                    // important so they cannot be used to affect the objective.
                    class: OrderClass::Liquidity,
                    // Not needed for encoding but nice to have for logs and competition info.
                    uid: liquidity.order.data.uid(domain, &liquidity.order.from),
                    // These remaining fields do not seem to be used at all for order
                    // encoding, so we just use the default values.
                    ..Default::default()
                },
                data: liquidity.order.data,
                signature: liquidity.order.signature,
                interactions: liquidity.order.interactions,
            };
            let converted = order_converter.normalize_limit_order(BalancedOrder::full(order))?;
            Ok(ExecutedLimitOrder {
                order: converted,
                executed_sell_amount: liquidity.exec_sell_amount,
                executed_buy_amount: liquidity.exec_buy_amount,
                executed_fee_amount: None,
                exec_plan: None,
            })
        })
        .collect()
}

fn match_prepared_and_settled_amms(
    prepared_amms: &[Liquidity],
    settled_amms: HashMap<H160, UpdatedAmmModel>,
) -> Result<Vec<ExecutedAmm>> {
    let prepared_amms: HashMap<H160, &Liquidity> = prepared_amms
        .iter()
        .filter_map(|amm| amm.address().map(|address| (address, amm)))
        .collect();
    settled_amms
        .into_iter()
        .filter(|(_, settled)| settled.is_non_trivial())
        .flat_map(|(address, settled)| {
            settled
                .execution
                .into_iter()
                .map(move |exec| (address, exec))
        })
        .map(|(address, settled)| {
            Ok(ExecutedAmm {
                order: prepared_amms
                    .get(&address)
                    .copied()
                    .ok_or_else(|| anyhow!("Invalid AMM {}", address))?
                    .clone(),
                input: TokenAmount {
                    token: settled.buy_token,
                    amount: settled.exec_buy_amount,
                },
                output: TokenAmount {
                    token: settled.sell_token,
                    amount: settled.exec_sell_amount,
                },
                exec_plan: settled.exec_plan,
            })
        })
        .collect()
}

fn merge_and_order_executions(
    executions_amms: Vec<ExecutedAmm>,
    interactions: Vec<InteractionData>,
    orders: Vec<ExecutedLimitOrder>,
) -> Vec<Execution> {
    let mut executions: Vec<_> = executions_amms
        .into_iter()
        .map(|amm| Execution::Amm(Box::new(amm)))
        .chain(
            interactions
                .into_iter()
                .map(|interaction| Execution::CustomInteraction(Box::new(interaction))),
        )
        .chain(
            orders
                .into_iter()
                .map(|order| Execution::LimitOrder(Box::new(order))),
        )
        .collect();
    // executions with optional execution plan will be executed first
    executions.sort_by_key(|execution| execution.coordinates());
    executions
}

fn match_settled_prices(
    executed_limit_orders: &[ExecutedLimitOrder],
    solver_prices: HashMap<H160, U256>,
) -> Result<HashMap<H160, U256>> {
    let mut prices = HashMap::new();
    let executed_tokens = executed_limit_orders
        .iter()
        .flat_map(|order| match order.order.id {
            LimitOrderId::Market(_) | LimitOrderId::Limit(_) => {
                vec![order.order.buy_token, order.order.sell_token]
            }
            LimitOrderId::Liquidity(_) => vec![],
        });
    for token in executed_tokens {
        if let Entry::Vacant(entry) = prices.entry(token) {
            let price = solver_prices
                .get(&token)
                .ok_or_else(|| anyhow!("invalid token {}", token))?;
            entry.insert(*price);
        }
    }
    Ok(prices)
}

async fn compute_approvals(
    allowance_manager: Arc<dyn AllowanceManaging>,
    approvals: Vec<ApprovalModel>,
) -> Result<Vec<Approval>> {
    if approvals.is_empty() {
        return Ok(Vec::new());
    }

    let requests = approvals
        .into_iter()
        .try_fold(HashMap::new(), |mut grouped, approval| {
            let amount = grouped
                .entry((approval.token, approval.spender))
                .or_insert(U256::zero());
            *amount = amount
                .checked_add(approval.amount)
                .context("overflow when computing total approval amount")?;

            Result::<_>::Ok(grouped)
        })?
        .into_iter()
        .map(|((token, spender), amount)| ApprovalRequest {
            token,
            spender,
            amount,
        })
        .collect::<Vec<_>>();

    allowance_manager.get_approvals(&requests).await
}

/// Check if executions contain execution plans with the same coordinates
fn duplicate_coordinates(executions: &[Execution]) -> bool {
    let mut coordinates = HashSet::new();
    executions.iter().any(|execution| {
        execution
            .coordinates()
            .map(|coordinate| !coordinates.insert(coordinate))
            .unwrap_or(false)
    })
}

#[cfg(test)]
mod tests {
    use {
        super::*,
        crate::{
            interactions::allowances::MockAllowanceManaging,
            liquidity::{
                tests::CapturingSettlementHandler,
                ConstantProductOrder,
                LiquidityOrderId,
                StablePoolOrder,
                WeightedProductOrder,
            },
            settlement::{PricedTrade, Trade},
        },
        hex_literal::hex,
        maplit::{btreemap, hashmap},
        model::{
            order::{OrderData, OrderUid},
            signature::Signature,
            TokenPair,
        },
        num::rational::Ratio,
        shared::sources::balancer_v2::{
            pool_fetching::{AmplificationParameter, TokenState, WeightedTokenState},
            swap::fixed_point::Bfp,
        },
    };

    #[tokio::test]
    async fn convert_settlement_() {
        let weth = H160([0xe7; 20]);

        let t0 = H160::zero();
        let t1 = H160::from_low_u64_be(1);

        let limit_handler = CapturingSettlementHandler::arc();
        let orders = vec![LimitOrder {
            sell_token: t0,
            buy_token: t1,
            sell_amount: 1.into(),
            buy_amount: 2.into(),
            kind: OrderKind::Sell,
            settlement_handling: limit_handler.clone(),
            id: 0.into(),
            ..Default::default()
        }];

        let cp_amm_handler = CapturingSettlementHandler::arc();
        let internal_amm_handler = CapturingSettlementHandler::arc();
        let wp_amm_handler = CapturingSettlementHandler::arc();
        let sp_amm_handler = CapturingSettlementHandler::arc();
        let liquidity = vec![
            Liquidity::ConstantProduct(ConstantProductOrder {
                address: H160::from_low_u64_be(0),
                tokens: TokenPair::new(t0, t1).unwrap(),
                reserves: (3, 4),
                fee: 5.into(),
                settlement_handling: cp_amm_handler.clone(),
            }),
            Liquidity::ConstantProduct(ConstantProductOrder {
                address: H160::from_low_u64_be(1),
                tokens: TokenPair::new(t0, t1).unwrap(),
                reserves: (6, 7),
                fee: 8.into(),
                settlement_handling: internal_amm_handler.clone(),
            }),
            Liquidity::BalancerWeighted(WeightedProductOrder {
                address: H160::from_low_u64_be(2),
                reserves: btreemap! {
                    t0 => WeightedTokenState {
                        common: TokenState {
                            balance: U256::from(200),
                            scaling_factor: Bfp::exp10(4),
                        },
                        weight: Bfp::from(200_000_000_000_000_000),
                    },
                    t1 => WeightedTokenState {
                        common: TokenState {
                            balance: U256::from(800),
                            scaling_factor: Bfp::exp10(6),
                        },
                        weight: Bfp::from(800_000_000_000_000_000),
                    }
                },
                fee: "0.03".parse().unwrap(),
                version: Default::default(),
                settlement_handling: wp_amm_handler.clone(),
            }),
            Liquidity::BalancerStable(StablePoolOrder {
                address: H160::from_low_u64_be(3),
                reserves: btreemap! {
                    t0 => TokenState {
                        balance: U256::from(300),
                        scaling_factor: Bfp::exp10(0),
                    },
                    t1 => TokenState {
                        balance: U256::from(400),
                        scaling_factor: Bfp::exp10(0),
                    },
                },
                fee: "3".parse().unwrap(),
                amplification_parameter: AmplificationParameter::new(1.into(), 1.into()).unwrap(),
                settlement_handling: sp_amm_handler.clone(),
            }),
        ];

        let executed_order = ExecutedOrderModel {
            exec_buy_amount: 6.into(),
            exec_sell_amount: 7.into(),
            exec_fee_amount: None,
            cost: Default::default(),
            fee: Default::default(),
            exec_plan: None,
        };
        let foreign_liquidity_order = ExecutedLiquidityOrderModel {
            order: NativeLiquidityOrder {
                from: H160([99; 20]),
                data: OrderData {
                    sell_token: t1,
                    buy_token: t0,
                    sell_amount: 101.into(),
                    buy_amount: 102.into(),
                    fee_amount: 42.into(),
                    valid_to: u32::MAX,
                    kind: OrderKind::Sell,
                    ..Default::default()
                },
                signature: Signature::PreSign,
                interactions: Default::default(),
            },
            exec_sell_amount: 101.into(),
            exec_buy_amount: 102.into(),
        };
        let foreign_liquidity_order_uid = foreign_liquidity_order
            .order
            .data
            .uid(&Default::default(), &foreign_liquidity_order.order.from);
        let updated_uniswap = UpdatedAmmModel {
            execution: vec![ExecutedAmmModel {
                sell_token: t1,
                buy_token: t0,
                exec_sell_amount: U256::from(9),
                exec_buy_amount: U256::from(8),
                exec_plan: ExecutionPlan {
                    coordinates: ExecutionPlanCoordinatesModel {
                        sequence: 0,
                        position: 0,
                    },
                    internal: false,
                },
            }],
            cost: Default::default(),
        };
        let internal_uniswap = UpdatedAmmModel {
            execution: vec![ExecutedAmmModel {
                sell_token: t1,
                buy_token: t0,
                exec_sell_amount: U256::from(1),
                exec_buy_amount: U256::from(1),
                exec_plan: ExecutionPlan {
                    coordinates: ExecutionPlanCoordinatesModel {
                        sequence: 1,
                        position: 0,
                    },
                    internal: true,
                },
            }],
            cost: Default::default(),
        };
        let updated_balancer_weighted = UpdatedAmmModel {
            execution: vec![ExecutedAmmModel {
                sell_token: t1,
                buy_token: t0,
                exec_sell_amount: U256::from(2),
                exec_buy_amount: U256::from(1),
                exec_plan: ExecutionPlan {
                    coordinates: ExecutionPlanCoordinatesModel {
                        sequence: 2,
                        position: 0,
                    },
                    internal: false,
                },
            }],
            cost: Default::default(),
        };
        let updated_balancer_stable = UpdatedAmmModel {
            execution: vec![ExecutedAmmModel {
                sell_token: t1,
                buy_token: t0,
                exec_sell_amount: U256::from(6),
                exec_buy_amount: U256::from(4),
                exec_plan: ExecutionPlan {
                    coordinates: ExecutionPlanCoordinatesModel {
                        sequence: 3,
                        position: 0,
                    },
                    internal: false,
                },
            }],
            cost: Default::default(),
        };
        let settled = SettledBatchAuctionModel {
            orders: hashmap! { 0 => executed_order },
            foreign_liquidity_orders: vec![foreign_liquidity_order],
            amms: hashmap! {
                H160::from_low_u64_be(0) => updated_uniswap,
                H160::from_low_u64_be(1) => internal_uniswap,
                H160::from_low_u64_be(2) => updated_balancer_weighted,
                H160::from_low_u64_be(3) => updated_balancer_stable,
            },
            ref_token: Some(t0),
            prices: hashmap! { t0 => 10.into(), t1 => 11.into() },
            ..Default::default()
        };

        let prepared = SettlementContext { orders, liquidity };

        let settlement = convert_settlement(
            settled,
            &prepared,
            Arc::new(MockAllowanceManaging::new()),
            &OrderConverter::test(weth),
            SlippageContext::default(),
            &Default::default(),
            true,
        )
        .await
        .unwrap();
        assert_eq!(
            settlement.clearing_prices(),
            &hashmap! { t0 => 10.into(), t1 => 11.into() }
        );

        assert_eq!(
            settlement.encoder.all_trades().collect::<Vec<_>>(),
            [PricedTrade {
                data: &Trade {
                    order: Order {
                        metadata: OrderMetadata {
                            owner: H160([99; 20]),
                            full_fee_amount: 42.into(),
                            class: OrderClass::Liquidity,
                            uid: foreign_liquidity_order_uid,
                            ..Default::default()
                        },
                        data: OrderData {
                            sell_token: t1,
                            buy_token: t0,
                            sell_amount: 101.into(),
                            buy_amount: 102.into(),
                            fee_amount: 42.into(),
                            valid_to: u32::MAX,
                            kind: OrderKind::Sell,
                            ..Default::default()
                        },
                        signature: Signature::PreSign,
                        ..Default::default()
                    },
                    executed_amount: 101.into(),
                    solver_fee: 0.into(),
                },
                sell_token_price: 102.into(),
                buy_token_price: 101.into(),
            }]
        );

        assert_eq!(
            limit_handler.calls(),
            vec![LimitOrderExecution::new(7.into(), 0.into())]
        );
        assert_eq!(
            cp_amm_handler.calls(),
            vec![AmmOrderExecution {
                input_max: TokenAmount {
                    token: t0,
                    amount: 9.into()
                },
                output: TokenAmount {
                    token: t1,
                    amount: 9.into()
                },
                internalizable: false
            }]
        );
        assert_eq!(
            internal_amm_handler.calls(),
            vec![AmmOrderExecution {
                input_max: TokenAmount {
                    token: t0,
                    amount: 2.into()
                },
                output: TokenAmount {
                    token: t1,
                    amount: 1.into()
                },
                internalizable: true
            }]
        );
        assert_eq!(
            wp_amm_handler.calls(),
            vec![AmmOrderExecution {
                input_max: TokenAmount::new(t0, 2),
                output: TokenAmount::new(t1, 2),
                internalizable: false
            }]
        );
        assert_eq!(
            sp_amm_handler.calls(),
            vec![AmmOrderExecution {
                input_max: TokenAmount::new(t0, 5),
                output: TokenAmount::new(t1, 6),
                internalizable: false
            }]
        );
    }

    #[test]
    fn match_prepared_and_settled_amms_() {
        let token_a = H160::from_slice(&hex!("a7d1c04faf998f9161fc9f800a99a809b84cfc9d"));
        let token_b = H160::from_slice(&hex!("c778417e063141139fce010982780140aa0cd5ab"));
        let token_c = H160::from_slice(&hex!("e4b9895e638f54c3bee2a3a78d6a297cc03e0353"));

        let cpo_0 = ConstantProductOrder {
            address: H160::from_low_u64_be(0),
            tokens: TokenPair::new(token_a, token_b).unwrap(),
            reserves: (597249810824827988770940, 225724246562756585230),
            fee: Ratio::new(3, 1000),
            settlement_handling: CapturingSettlementHandler::arc(),
        };
        let cpo_1 = ConstantProductOrder {
            address: H160::from_low_u64_be(1),
            tokens: TokenPair::new(token_b, token_c).unwrap(),
            reserves: (8488677530563931705, 75408146511005299032),
            fee: Ratio::new(3, 1000),
            settlement_handling: CapturingSettlementHandler::arc(),
        };

        let lo_1 = LimitOrder {
            id: crate::liquidity::LimitOrderId::Liquidity(LiquidityOrderId::Protocol(
                OrderUid::from_integer(1),
            )),
            sell_token: token_a,
            buy_token: token_a,
            sell_amount: U256::from(996570293625199060u128),
            buy_amount: U256::from(289046068204476404625u128),
            kind: OrderKind::Buy,
            partially_fillable: false,
            settlement_handling: CapturingSettlementHandler::arc(),
            exchange: crate::liquidity::Exchange::ZeroEx,
            ..Default::default()
        };

        let wpo = WeightedProductOrder {
            address: H160::from_low_u64_be(2),
            reserves: btreemap! {
                token_c => WeightedTokenState {
                    common: TokenState {
                        balance: U256::from(1251682293173877359u128),
                        scaling_factor: Bfp::exp10(0),
                    },
                    weight: Bfp::from(500_000_000_000_000_000),
                },
                token_b => WeightedTokenState {
                    common: TokenState {
                        balance: U256::from(799086982149629058u128),
                        scaling_factor: Bfp::exp10(0),
                    },
                    weight: Bfp::from(500_000_000_000_000_000),
                }
            },
            fee: "0.001".parse().unwrap(),
            version: Default::default(),
            settlement_handling: CapturingSettlementHandler::arc(),
        };

        let spo = StablePoolOrder {
            address: H160::from_low_u64_be(3),
            reserves: btreemap! {
                token_c => TokenState {
                    balance: U256::from(1234u128),
                    scaling_factor: Bfp::exp10(0),
                },
                token_b => TokenState {
                    balance: U256::from(5678u128),
                    scaling_factor: Bfp::exp10(0),
                },
            },
            fee: "0.001".parse().unwrap(),
            amplification_parameter: AmplificationParameter::new(1.into(), 1.into()).unwrap(),
            settlement_handling: CapturingSettlementHandler::arc(),
        };

        let liquidity = vec![
            Liquidity::ConstantProduct(cpo_0.clone()),
            Liquidity::ConstantProduct(cpo_1.clone()),
            Liquidity::LimitOrder(lo_1),
            Liquidity::BalancerWeighted(wpo.clone()),
            Liquidity::BalancerStable(spo.clone()),
        ];
        let solution_response = serde_json::from_str::<SettledBatchAuctionModel>(
            r#"{
            "ref_token": "0xc778417e063141139fce010982780140aa0cd5ab",
            "tokens": {
                "0xa7d1c04faf998f9161fc9f800a99a809b84cfc9d": {
                    "decimals": 18,
                    "estimated_price": "377939419103409",
                    "normalize_priority": "0"
                },
                "0xc778417e063141139fce010982780140aa0cd5ab": {
                    "decimals": 18,
                    "estimated_price": "1000000000000000000",
                    "normalize_priority": "1"
                },
                "0xe4b9895e638f54c3bee2a3a78d6a297cc03e0353": {
                    "decimals": 18,
                    "estimated_price": "112874952666826941",
                    "normalize_priority": "0"
                }
            },
            "prices": {
                "0xa7d1c04faf998f9161fc9f800a99a809b84cfc9d": "379669381779741",
                "0xc778417e063141139fce010982780140aa0cd5ab": "1000000000000000000",
                "0xe4b9895e638f54c3bee2a3a78d6a297cc03e0353": "355227837551346618"
            },
            "orders": {
                "0": {
                    "sell_token": "0xe4b9895e638f54c3bee2a3a78d6a297cc03e0353",
                    "buy_token": "0xa7d1c04faf998f9161fc9f800a99a809b84cfc9d",
                    "sell_amount": "996570293625199060",
                    "buy_amount": "289046068204476404625",
                    "allow_partial_fill": false,
                    "is_sell_order": true,
                    "fee": {
                        "token": "0xe4b9895e638f54c3bee2a3a78d6a297cc03e0353",
                        "amount": "3429706374800940"
                    },
                    "cost": {
                        "token": "0xc778417e063141139fce010982780140aa0cd5ab",
                        "amount": "98173121900550"
                    },
                    "exec_sell_amount": "996570293625199060",
                    "exec_buy_amount": "932415220613609833982"
                }
            },
            "amms": {
                "0x0000000000000000000000000000000000000000": {
                    "kind": "ConstantProduct",
                    "reserves": {
                        "0xa7d1c04faf998f9161fc9f800a99a809b84cfc9d": "597249810824827988770940",
                        "0xc778417e063141139fce010982780140aa0cd5ab": "225724246562756585230"
                    },
                    "fee": "0.003",
                    "cost": {
                        "token": "0xc778417e063141139fce010982780140aa0cd5ab",
                        "amount": "140188523735120"
                    },
                    "execution": [
                        {
                            "sell_token": "0xa7d1c04faf998f9161fc9f800a99a809b84cfc9d",
                            "buy_token": "0xc778417e063141139fce010982780140aa0cd5ab",
                            "exec_sell_amount": "932415220613609833982",
                            "exec_buy_amount": "354009510372389956",
                            "exec_plan": {
                                "sequence": 0,
                                "position": 1,
                                "internal": false
                            }
                        }
                    ]
                },
                "0x0000000000000000000000000000000000000001": {
                    "execution": [
                        {
                            "sell_token": "0xc778417e063141139fce010982780140aa0cd5ab",
                            "buy_token": "0xe4b9895e638f54c3bee2a3a78d6a297cc03e0353",
                            "exec_sell_amount": "1",
                            "exec_buy_amount": "2",
                            "exec_plan": {
                                "sequence": 0,
                                "position": 2,
                                "internal": false
                            }
                        }
                    ]
                },
                "0x0000000000000000000000000000000000000002": {
                    "kind": "WeightedProduct",
                    "reserves": {
                        "0xe4b9895e638f54c3bee2a3a78d6a297cc03e0353": {
                            "balance": "1251682293173877359",
                            "weight": "0.5"
                        },
                        "0xc778417e063141139fce010982780140aa0cd5ab": {
                            "balance": "799086982149629058",
                            "weight": "0.5"
                        }
                    },
                    "fee": "0.001",
                    "cost": {
                        "token": "0xc778417e063141139fce010982780140aa0cd5ab",
                        "amount": "177648716400000"
                    },
                    "execution": [
                        {
                            "sell_token": "0xc778417e063141139fce010982780140aa0cd5ab",
                            "buy_token": "0xe4b9895e638f54c3bee2a3a78d6a297cc03e0353",
                            "exec_sell_amount": "354009510372384890",
                            "exec_buy_amount": "996570293625184642",
                            "exec_plan": {
                                "sequence": 0,
                                "position": 0,
                                "internal": false
                            }
                        }
                    ]
                },
                "0x0000000000000000000000000000000000000003": {
                    "kind": "Stable",
                    "reserves": {
                        "0xe4b9895e638f54c3bee2a3a78d6a297cc03e0353": "1234",
                        "0xc778417e063141139fce010982780140aa0cd5ab": "5678"
                    },
                    "fee": "0.001",
                    "cost": {
                        "token": "0xc778417e063141139fce010982780140aa0cd5ab",
                        "amount": "1771"
                    },
                    "execution": [
                        {
                            "sell_token": "0xc778417e063141139fce010982780140aa0cd5ab",
                            "buy_token": "0xe4b9895e638f54c3bee2a3a78d6a297cc03e0353",
                            "exec_sell_amount": "3",
                            "exec_buy_amount": "4",
                            "exec_plan": {
                                "sequence": 0,
                                "position": 3,
                                "internal": false
                            }
                        }
                    ]
                }
            },
            "solver": {
                "name": "standard",
                "args": [
                    "--write_auxiliary_files",
                    "--solver",
                    "SCIP",
                    "--output_dir",
                    "/app/results"
                ],
                "runtime": 0.0,
                "runtime_preprocessing": 17.097073793411255,
                "runtime_solving": 123.31747031211853,
                "runtime_ring_finding": 0.0,
                "runtime_validation": 0.14400219917297363,
                "nr_variables": 24,
                "nr_bool_variables": 8,
                "optimality_gap": null,
                "solver_status": "ok",
                "termination_condition": "optimal",
                "exit_status": "completed"
            }
            }"#,
        )
        .unwrap();

        let amms = match_prepared_and_settled_amms(&liquidity, solution_response.amms).unwrap();
        let executions = merge_and_order_executions(amms, vec![], vec![]);
        assert_eq!(
            executions,
            vec![
                Execution::Amm(Box::new(ExecutedAmm {
                    order: Liquidity::BalancerWeighted(wpo),
                    input: TokenAmount::new(token_c, 996570293625184642u128),
                    output: TokenAmount::new(token_b, 354009510372384890u128),
                    exec_plan: ExecutionPlan {
                        coordinates: ExecutionPlanCoordinatesModel {
                            sequence: 0,
                            position: 0,
                        },
                        internal: false,
                    }
                })),
                Execution::Amm(Box::new(ExecutedAmm {
                    order: Liquidity::ConstantProduct(cpo_0),
                    input: TokenAmount::new(token_b, 354009510372389956u128),
                    output: TokenAmount::new(token_a, 932415220613609833982u128),
                    exec_plan: ExecutionPlan {
                        coordinates: ExecutionPlanCoordinatesModel {
                            sequence: 0,
                            position: 1,
                        },
                        internal: false,
                    }
                })),
                Execution::Amm(Box::new(ExecutedAmm {
                    order: Liquidity::ConstantProduct(cpo_1),
                    input: TokenAmount::new(token_c, 2),
                    output: TokenAmount::new(token_b, 1),
                    exec_plan: ExecutionPlan {
                        coordinates: ExecutionPlanCoordinatesModel {
                            sequence: 0,
                            position: 2,
                        },
                        internal: false,
                    }
                })),
                Execution::Amm(Box::new(ExecutedAmm {
                    order: Liquidity::BalancerStable(spo),
                    input: TokenAmount::new(token_c, 4),
                    output: TokenAmount::new(token_b, 3),
                    exec_plan: ExecutionPlan {
                        coordinates: ExecutionPlanCoordinatesModel {
                            sequence: 0,
                            position: 3,
                        },
                        internal: false,
                    }
                })),
            ],
        );
    }

    #[test]
    fn merge_and_order_executions_() {
        let token_a = H160::from_slice(&hex!("a7d1c04faf998f9161fc9f800a99a809b84cfc9d"));
        let token_b = H160::from_slice(&hex!("c778417e063141139fce010982780140aa0cd5ab"));

        let cpo_1 = ConstantProductOrder {
            address: H160::from_low_u64_be(1),
            tokens: TokenPair::new(token_a, token_b).unwrap(),
            reserves: (8488677530563931705, 75408146511005299032),
            fee: Ratio::new(3, 1000),
            settlement_handling: CapturingSettlementHandler::arc(),
        };
        let executions_amms = vec![ExecutedAmm {
            order: Liquidity::ConstantProduct(cpo_1),
            input: TokenAmount::new(token_a, 2),
            output: TokenAmount::new(token_b, 1),
            exec_plan: ExecutionPlan {
                coordinates: ExecutionPlanCoordinatesModel {
                    sequence: 1u32,
                    position: 2u32,
                },
                internal: false,
            },
        }];
        let interactions = vec![InteractionData {
            target: H160::zero(),
            value: U256::zero(),
            call_data: Vec::new(),
            inputs: vec![],
            outputs: vec![],
            exec_plan: Some(ExecutionPlan {
                coordinates: ExecutionPlanCoordinatesModel {
                    sequence: 1u32,
                    position: 1u32,
                },
                internal: false,
            }),
            cost: None,
        }];
        let orders = vec![ExecutedLimitOrder {
            order: Default::default(),
            executed_buy_amount: U256::zero(),
            executed_sell_amount: U256::zero(),
            executed_fee_amount: None,
            exec_plan: None,
        }];
        let merged_executions = merge_and_order_executions(
            executions_amms.clone(),
            interactions.clone(),
            orders.clone(),
        );
        assert_eq!(3, merged_executions.len());
        assert!(
            matches!(&merged_executions[0], Execution::LimitOrder(order) if order.as_ref() == &orders[0])
        );
        assert!(
            matches!(&merged_executions[1], Execution::CustomInteraction(interaction) if interaction.as_ref() == &interactions[0])
        );
        assert!(
            matches!(&merged_executions[2], Execution::Amm(amm) if amm.as_ref() == &executions_amms[0])
        );
    }

    #[tokio::test]
    pub async fn compute_approvals_groups_approvals_by_spender_and_token() {
        let mut allowance_manager = MockAllowanceManaging::new();
        allowance_manager
            .expect_get_approvals()
            .withf(|requests| {
                // deal with underterministic ordering because of grouping
                // implementation.
                let grouped = requests
                    .iter()
                    .map(|request| ((request.token, request.spender), request.amount))
                    .collect::<HashMap<_, _>>();

                requests.len() == grouped.len()
                    && grouped
                        == hashmap! {
                            (H160([1; 20]), H160([0xf1; 20])) => U256::from(12),
                            (H160([1; 20]), H160([0xf2; 20])) => U256::from(3),
                            (H160([2; 20]), H160([0xf1; 20])) => U256::from(4),
                            (H160([2; 20]), H160([0xf2; 20])) => U256::from(5),
                        }
            })
            .returning(|_| Ok(Vec::new()));

        assert_eq!(
            compute_approvals(
                Arc::new(allowance_manager),
                vec![
                    ApprovalModel {
                        token: H160([1; 20]),
                        spender: H160([0xf1; 20]),
                        amount: 10.into()
                    },
                    ApprovalModel {
                        token: H160([1; 20]),
                        spender: H160([0xf2; 20]),
                        amount: 3.into(),
                    },
                    ApprovalModel {
                        token: H160([1; 20]),
                        spender: H160([0xf1; 20]),
                        amount: 2.into(),
                    },
                    ApprovalModel {
                        token: H160([2; 20]),
                        spender: H160([0xf1; 20]),
                        amount: 4.into(),
                    },
                    ApprovalModel {
                        token: H160([2; 20]),
                        spender: H160([0xf2; 20]),
                        amount: 5.into(),
                    },
                ],
            )
            .await
            .unwrap(),
            Vec::new(),
        );
    }

    #[tokio::test]
    pub async fn compute_approvals_errors_on_overflow() {
        assert!(compute_approvals(
            Arc::new(MockAllowanceManaging::new()),
            vec![
                ApprovalModel {
                    token: H160([1; 20]),
                    spender: H160([2; 20]),
                    amount: U256::MAX,
                },
                ApprovalModel {
                    token: H160([1; 20]),
                    spender: H160([2; 20]),
                    amount: 1.into(),
                },
            ],
        )
        .await
        .is_err());
    }

    fn interaction_with_coordinate(
        coordinates: Option<ExecutionPlanCoordinatesModel>,
    ) -> Execution {
        Execution::CustomInteraction(Box::new(InteractionData {
            exec_plan: coordinates.map(|coordinates| ExecutionPlan {
                coordinates,
                ..Default::default()
            }),
            ..Default::default()
        }))
    }

    #[test]
    pub fn duplicate_coordinates_false() {
        let executions = vec![
            interaction_with_coordinate(None),
            interaction_with_coordinate(Some(ExecutionPlanCoordinatesModel {
                sequence: 0,
                position: 0,
            })),
            interaction_with_coordinate(Some(ExecutionPlanCoordinatesModel {
                sequence: 0,
                position: 1,
            })),
        ];
        assert!(!duplicate_coordinates(&executions));
    }

    #[test]
    pub fn duplicate_coordinates_true() {
        let executions = vec![
            interaction_with_coordinate(None),
            interaction_with_coordinate(Some(ExecutionPlanCoordinatesModel {
                sequence: 0,
                position: 0,
            })),
            interaction_with_coordinate(Some(ExecutionPlanCoordinatesModel {
                sequence: 0,
                position: 0,
            })),
        ];
        assert!(duplicate_coordinates(&executions));
    }
}<|MERGE_RESOLUTION|>--- conflicted
+++ resolved
@@ -151,12 +151,7 @@
     executions: Vec<Execution>, // executions are sorted by execution coordinate.
     prices: HashMap<H160, U256>,
     slippage: SlippageContext<'a>,
-<<<<<<< HEAD
-    submitter: SubmissionPreference,
     score: Score,
-=======
-    score: Option<Score>,
->>>>>>> 51763ab5
     // Causes either an error or a fee of 0 whenever a fee is expected but none was provided.
     enforce_correct_fees: bool,
 }
