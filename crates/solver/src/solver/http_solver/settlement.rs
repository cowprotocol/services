--- conflicted
+++ resolved
@@ -6,16 +6,11 @@
     },
     settlement::Settlement,
 };
-<<<<<<< HEAD
 use anyhow::{anyhow, ensure, Context as _, Result};
-use model::order::{Interactions, Order, OrderClass, OrderKind, OrderMetadata};
-=======
-use anyhow::{anyhow, Context as _, Result};
 use model::{
     order::{Interactions, Order, OrderClass, OrderKind, OrderMetadata},
     DomainSeparator,
 };
->>>>>>> f41fe814
 use primitive_types::{H160, U256};
 use shared::http_solver::model::*;
 use std::{
