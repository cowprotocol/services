use crate::{
    interactions::allowances::{AllowanceManaging, Approval, ApprovalRequest},
    liquidity::{
        order_converter::OrderConverter, slippage::SlippageContext, AmmOrderExecution, LimitOrder,
        Liquidity,
    },
    settlement::Settlement,
};
use anyhow::{anyhow, ensure, Context as _, Result};
use model::order::{Interactions, Order, OrderClass, OrderKind, OrderMetadata};
use primitive_types::{H160, U256};
use shared::http_solver::model::*;
use std::{
    collections::{hash_map::Entry, HashMap},
    sync::Arc,
};

// To send an instance to the solver we need to identify tokens and orders through strings. This
// struct combines the created model and a mapping of those identifiers to their original value.
#[derive(Clone, Debug)]
pub struct SettlementContext {
    pub orders: Vec<LimitOrder>,
    pub liquidity: Vec<Liquidity>,
}

pub async fn convert_settlement(
    settled: SettledBatchAuctionModel,
    context: SettlementContext,
    allowance_manager: Arc<dyn AllowanceManaging>,
    order_converter: Arc<OrderConverter>,
    slippage: SlippageContext<'_>,
) -> Result<Settlement> {
    IntermediateSettlement::new(
        settled,
        context,
        allowance_manager,
        order_converter,
        slippage,
    )
    .await?
    .into_settlement()
}

#[derive(Clone, Debug)]
#[cfg_attr(test, derive(PartialEq))]
enum Execution {
    Amm(Box<ExecutedAmm>),
    CustomInteraction(Box<InteractionData>),
    LimitOrder(Box<ExecutedLimitOrder>),
}

impl Execution {
    fn execution_plan(&self) -> Option<&ExecutionPlan> {
        match self {
            Execution::Amm(executed_amm) => Some(&executed_amm.exec_plan),
            Execution::CustomInteraction(interaction) => Some(&interaction.exec_plan),
            Execution::LimitOrder(order) => order.exec_plan.as_ref(),
        }
    }

    fn coordinates(&self) -> Option<ExecutionPlanCoordinatesModel> {
        self.execution_plan()
            .map(|exec_plan| exec_plan.coordinates.clone())
    }

    fn add_to_settlement(
        &self,
        settlement: &mut Settlement,
        slippage: &SlippageContext,
        internalizable: bool,
    ) -> Result<()> {
        use Execution::*;

        match self {
            LimitOrder(order) => settlement.with_liquidity(&order.order, order.executed_amount()),
            Amm(executed_amm) => {
                let execution = slippage.apply_to_amm_execution(AmmOrderExecution {
                    input_max: executed_amm.input,
                    output: executed_amm.output,
                    internalizable,
                })?;
                match &executed_amm.order {
                    Liquidity::ConstantProduct(liquidity) => {
                        settlement.with_liquidity(liquidity, execution)
                    }
                    Liquidity::BalancerWeighted(liquidity) => {
                        settlement.with_liquidity(liquidity, execution)
                    }
                    Liquidity::BalancerStable(liquidity) => {
                        settlement.with_liquidity(liquidity, execution)
                    }
                    // This sort of liquidity gets used elsewhere
                    Liquidity::LimitOrder(_) => Ok(()),
                    Liquidity::Concentrated(liquidity) => {
                        settlement.with_liquidity(liquidity, execution)
                    }
                }
            }
            CustomInteraction(interaction_data) => {
                settlement.encoder.append_to_execution_plan_internalizable(
                    *interaction_data.clone(),
                    internalizable,
                );
                Ok(())
            }
        }
    }
}

// An intermediate representation between SettledBatchAuctionModel and Settlement useful for doing
// the error checking up front and then working with a more convenient representation.
struct IntermediateSettlement<'a> {
    approvals: Vec<Approval>,
    executions: Vec<Execution>, // executions are sorted by execution coordinate.
    prices: HashMap<H160, U256>,
    slippage: SlippageContext<'a>,
}

#[derive(Clone, Debug)]
#[cfg_attr(test, derive(PartialEq))]
struct ExecutedLimitOrder {
    order: LimitOrder,
    executed_buy_amount: U256,
    executed_sell_amount: U256,
    exec_plan: Option<ExecutionPlan>,
}

impl ExecutedLimitOrder {
    fn executed_amount(&self) -> U256 {
        match self.order.kind {
            OrderKind::Buy => self.executed_buy_amount,
            OrderKind::Sell => self.executed_sell_amount,
        }
    }
}

#[derive(Clone, Debug)]
#[cfg_attr(test, derive(PartialEq))]
struct ExecutedAmm {
    input: (H160, U256),
    output: (H160, U256),
    order: Liquidity,
    exec_plan: ExecutionPlan,
}

impl<'a> IntermediateSettlement<'a> {
    async fn new(
        settled: SettledBatchAuctionModel,
        context: SettlementContext,
        allowance_manager: Arc<dyn AllowanceManaging>,
        order_converter: Arc<OrderConverter>,
        slippage: SlippageContext<'a>,
    ) -> Result<IntermediateSettlement<'a>> {
        let executed_limit_orders =
            match_prepared_and_settled_orders(context.orders, settled.orders)?;
        let foreign_liquidity_orders =
            convert_foreign_liquidity_orders(order_converter, settled.foreign_liquidity_orders)?;
        let prices = match_settled_prices(executed_limit_orders.as_slice(), settled.prices)?;
        let approvals = compute_approvals(allowance_manager, settled.approvals).await?;
        let executions_amm = match_prepared_and_settled_amms(context.liquidity, settled.amms)?;

        let executions = merge_and_order_executions(
            executions_amm,
            settled.interaction_data,
            [executed_limit_orders, foreign_liquidity_orders].concat(),
        );

        Ok(Self {
            executions,
            prices,
            approvals,
            slippage,
        })
    }

    fn into_settlement(self) -> Result<Settlement> {
        let mut settlement = Settlement::new(self.prices);

        // Make sure to always add approval interactions **before** any
        // interactions from the execution plan - the execution plan typically
        // consists of AMM swaps that require these approvals to be in place.
        for approval in self.approvals {
            settlement.encoder.append_to_execution_plan(approval);
        }

        for execution in &self.executions {
<<<<<<< HEAD
            execution.add_to_settlement(
                &mut settlement,
                &self.slippage,
                execution
                    .execution_plan()
                    .map(|plan| plan.internal)
                    .unwrap_or_default(),
            )?;
=======
            let internalizable = execution
                .execution_plan()
                .map(|exec_plan| exec_plan.internalizable())
                .unwrap_or_default();
            execution.add_to_settlement(&mut settlement, &self.slippage, internalizable)?;
>>>>>>> 22ebd7ab
        }

        Ok(settlement)
    }
}

fn match_prepared_and_settled_orders(
    prepared_orders: Vec<LimitOrder>,
    settled_orders: HashMap<usize, ExecutedOrderModel>,
) -> Result<Vec<ExecutedLimitOrder>> {
    settled_orders
        .into_iter()
        .filter(|(_, settled)| {
            !(settled.exec_sell_amount.is_zero() && settled.exec_buy_amount.is_zero())
        })
        .map(|(index, settled)| {
            let prepared = prepared_orders
                .get(index)
                .ok_or_else(|| anyhow!("invalid order {}", index))?;
            match prepared.id {
                crate::liquidity::LimitOrderUid::OrderUid(_) => {}
                crate::liquidity::LimitOrderUid::ZeroEx(_) => ensure!(
                    settled.exec_plan.is_some(),
                    "missing mandatory exec plan for 0x order"
                ),
            }
            Ok(ExecutedLimitOrder {
                order: prepared.clone(),
                executed_buy_amount: settled.exec_buy_amount,
                executed_sell_amount: settled.exec_sell_amount,
                exec_plan: settled.exec_plan,
            })
        })
        .collect()
}

fn convert_foreign_liquidity_orders(
    order_converter: Arc<OrderConverter>,
    foreign_liquidity_orders: Vec<ExecutedLiquidityOrderModel>,
) -> Result<Vec<ExecutedLimitOrder>> {
    foreign_liquidity_orders
        .into_iter()
        .map(|liquidity| {
            let converted = order_converter.normalize_limit_order(Order {
                metadata: OrderMetadata {
                    owner: liquidity.order.from,
                    full_fee_amount: liquidity.order.data.fee_amount,
                    // All foreign orders **MUST** be liquidity, this is
                    // important so they cannot be used to affect the objective.
                    class: OrderClass::Liquidity,
                    // These fields do not seem to be used at all for order
                    // encoding, so we just use the default values.
                    uid: Default::default(),
                    settlement_contract: Default::default(),
                    // For other metdata fields, the default value is correct.
                    ..Default::default()
                },
                data: liquidity.order.data,
                signature: liquidity.order.signature,
                interactions: Interactions::default(),
            })?;
            Ok(ExecutedLimitOrder {
                order: converted,
                executed_sell_amount: liquidity.exec_sell_amount,
                executed_buy_amount: liquidity.exec_buy_amount,
                exec_plan: None,
            })
        })
        .collect()
}

fn match_prepared_and_settled_amms(
    prepared_amms: Vec<Liquidity>,
    settled_amms: HashMap<H160, UpdatedAmmModel>,
) -> Result<Vec<ExecutedAmm>> {
    let prepared_amms: HashMap<H160, Liquidity> = prepared_amms
        .into_iter()
        .filter_map(|amm| amm.address().map(|address| (address, amm)))
        .collect();
    settled_amms
        .into_iter()
        .filter(|(_, settled)| settled.is_non_trivial())
        .flat_map(|(address, settled)| {
            settled
                .execution
                .into_iter()
                .map(move |exec| (address, exec))
        })
        .map(|(address, settled)| {
            Ok(ExecutedAmm {
                order: prepared_amms
                    .get(&address)
                    .ok_or_else(|| anyhow!("Invalid AMM {}", address))?
                    .clone(),
                input: (settled.buy_token, settled.exec_buy_amount),
                output: (settled.sell_token, settled.exec_sell_amount),
                exec_plan: settled.exec_plan,
            })
        })
        .collect()
}

fn merge_and_order_executions(
    executions_amms: Vec<ExecutedAmm>,
    interactions: Vec<InteractionData>,
    orders: Vec<ExecutedLimitOrder>,
) -> Vec<Execution> {
    let mut executions: Vec<_> = executions_amms
        .into_iter()
        .map(|amm| Execution::Amm(Box::new(amm)))
        .chain(
            interactions
                .into_iter()
                .map(|interaction| Execution::CustomInteraction(Box::new(interaction))),
        )
        .chain(
            orders
                .into_iter()
                .map(|order| Execution::LimitOrder(Box::new(order))),
        )
        .collect();
    // executions with optional execution plan will be executed first
    executions.sort_by_key(|execution| execution.coordinates());
    executions
}

fn match_settled_prices(
    executed_limit_orders: &[ExecutedLimitOrder],
    solver_prices: HashMap<H160, U256>,
) -> Result<HashMap<H160, U256>> {
    let mut prices = HashMap::new();
    let executed_tokens = executed_limit_orders.iter().flat_map(|order| {
        if order.order.is_liquidity_order {
            vec![order.order.sell_token]
        } else {
            vec![order.order.buy_token, order.order.sell_token]
        }
    });
    for token in executed_tokens {
        if let Entry::Vacant(entry) = prices.entry(token) {
            let price = solver_prices
                .get(&token)
                .ok_or_else(|| anyhow!("invalid token {}", token))?;
            entry.insert(*price);
        }
    }
    Ok(prices)
}

async fn compute_approvals(
    allowance_manager: Arc<dyn AllowanceManaging>,
    approvals: Vec<ApprovalModel>,
) -> Result<Vec<Approval>> {
    if approvals.is_empty() {
        return Ok(Vec::new());
    }

    let requests = approvals
        .into_iter()
        .try_fold(HashMap::new(), |mut grouped, approval| {
            let amount = grouped
                .entry((approval.token, approval.spender))
                .or_insert(U256::zero());
            *amount = amount
                .checked_add(approval.amount)
                .context("overflow when computing total approval amount")?;

            Result::<_>::Ok(grouped)
        })?
        .into_iter()
        .map(|((token, spender), amount)| ApprovalRequest {
            token,
            spender,
            amount,
        })
        .collect::<Vec<_>>();

    allowance_manager.get_approvals(&requests).await
}

#[cfg(test)]
mod tests {
    use super::*;
    use crate::{
        interactions::allowances::MockAllowanceManaging,
        liquidity::{
            tests::CapturingSettlementHandler, ConstantProductOrder, StablePoolOrder,
            WeightedProductOrder,
        },
        settlement::{PricedTrade, Trade},
    };
    use hex_literal::hex;
    use maplit::hashmap;
    use model::{order::OrderData, signature::Signature, TokenPair};
    use num::{rational::Ratio, BigRational};
    use shared::sources::balancer_v2::{
        pool_fetching::{AmplificationParameter, TokenState, WeightedTokenState},
        swap::fixed_point::Bfp,
    };

    #[tokio::test]
    async fn convert_settlement_() {
        let weth = H160([0xe7; 20]);

        let t0 = H160::zero();
        let t1 = H160::from_low_u64_be(1);

        let limit_handler = CapturingSettlementHandler::arc();
        let orders = vec![LimitOrder {
            sell_token: t0,
            buy_token: t1,
            sell_amount: 1.into(),
            buy_amount: 2.into(),
            kind: OrderKind::Sell,
            settlement_handling: limit_handler.clone(),
            id: 0.into(),
            ..Default::default()
        }];

        let cp_amm_handler = CapturingSettlementHandler::arc();
        let internal_amm_handler = CapturingSettlementHandler::arc();
        let wp_amm_handler = CapturingSettlementHandler::arc();
        let sp_amm_handler = CapturingSettlementHandler::arc();
        let liquidity = vec![
            Liquidity::ConstantProduct(ConstantProductOrder {
                address: H160::from_low_u64_be(0),
                tokens: TokenPair::new(t0, t1).unwrap(),
                reserves: (3, 4),
                fee: 5.into(),
                settlement_handling: cp_amm_handler.clone(),
            }),
            Liquidity::ConstantProduct(ConstantProductOrder {
                address: H160::from_low_u64_be(1),
                tokens: TokenPair::new(t0, t1).unwrap(),
                reserves: (6, 7),
                fee: 8.into(),
                settlement_handling: internal_amm_handler.clone(),
            }),
            Liquidity::BalancerWeighted(WeightedProductOrder {
                address: H160::from_low_u64_be(2),
                reserves: hashmap! {
                    t0 => WeightedTokenState {
                        common: TokenState {
                            balance: U256::from(200),
                            scaling_exponent: 4,
                        },
                        weight: Bfp::from(200_000_000_000_000_000),
                    },
                    t1 => WeightedTokenState {
                        common: TokenState {
                            balance: U256::from(800),
                            scaling_exponent: 6,
                        },
                        weight: Bfp::from(800_000_000_000_000_000),
                    }
                },
                fee: "0.03".parse().unwrap(),
                settlement_handling: wp_amm_handler.clone(),
            }),
            Liquidity::BalancerStable(StablePoolOrder {
                address: H160::from_low_u64_be(3),
                reserves: hashmap! {
                    t0 => TokenState {
                        balance: U256::from(300),
                        scaling_exponent: 0,
                    },
                    t1 => TokenState {
                        balance: U256::from(400),
                        scaling_exponent: 0,
                    },
                },
                fee: BigRational::new(3.into(), 1.into()),
                amplification_parameter: AmplificationParameter::new(1.into(), 1.into()).unwrap(),
                settlement_handling: sp_amm_handler.clone(),
            }),
        ];

        let executed_order = ExecutedOrderModel {
            exec_buy_amount: 6.into(),
            exec_sell_amount: 7.into(),
            cost: Default::default(),
            fee: Default::default(),
            exec_plan: None,
        };
        let foreign_liquidity_order = ExecutedLiquidityOrderModel {
            order: NativeLiquidityOrder {
                from: H160([99; 20]),
                data: OrderData {
                    sell_token: t1,
                    buy_token: t0,
                    sell_amount: 101.into(),
                    buy_amount: 102.into(),
                    fee_amount: 42.into(),
                    valid_to: u32::MAX,
                    kind: OrderKind::Sell,
                    ..Default::default()
                },
                signature: Signature::PreSign,
            },
            exec_sell_amount: 101.into(),
            exec_buy_amount: 102.into(),
        };
        let updated_uniswap = UpdatedAmmModel {
            execution: vec![ExecutedAmmModel {
                sell_token: t1,
                buy_token: t0,
                exec_sell_amount: U256::from(9),
                exec_buy_amount: U256::from(8),
<<<<<<< HEAD
                exec_plan: ExecutionPlan {
                    coordinates: ExecutionPlanCoordinatesModel {
                        sequence: 0,
                        position: 0,
                    },
                    internal: false,
                },
=======
                exec_plan: Some(ExecutionPlan::Coordinates(ExecutionPlanCoordinatesModel {
                    sequence: 0,
                    position: 0,
                    internal: false,
                })),
>>>>>>> 22ebd7ab
            }],
            cost: Default::default(),
        };
        let internal_uniswap = UpdatedAmmModel {
            execution: vec![ExecutedAmmModel {
                sell_token: t1,
                buy_token: t0,
                exec_sell_amount: U256::from(1),
                exec_buy_amount: U256::from(1),
<<<<<<< HEAD
                exec_plan: ExecutionPlan {
                    coordinates: ExecutionPlanCoordinatesModel {
                        sequence: 1,
                        position: 0,
                    },
                    internal: true,
                },
=======
                exec_plan: Some(ExecutionPlan::Coordinates(ExecutionPlanCoordinatesModel {
                    sequence: 1,
                    position: 0,
                    internal: true,
                })),
>>>>>>> 22ebd7ab
            }],
            cost: Default::default(),
        };
        let updated_balancer_weighted = UpdatedAmmModel {
            execution: vec![ExecutedAmmModel {
                sell_token: t1,
                buy_token: t0,
                exec_sell_amount: U256::from(2),
                exec_buy_amount: U256::from(1),
<<<<<<< HEAD
                exec_plan: ExecutionPlan {
                    coordinates: ExecutionPlanCoordinatesModel {
                        sequence: 2,
                        position: 0,
                    },
                    internal: false,
                },
=======
                exec_plan: Some(ExecutionPlan::Coordinates(ExecutionPlanCoordinatesModel {
                    sequence: 2,
                    position: 0,
                    internal: false,
                })),
>>>>>>> 22ebd7ab
            }],
            cost: Default::default(),
        };
        let updated_balancer_stable = UpdatedAmmModel {
            execution: vec![ExecutedAmmModel {
                sell_token: t1,
                buy_token: t0,
                exec_sell_amount: U256::from(6),
                exec_buy_amount: U256::from(4),
<<<<<<< HEAD
                exec_plan: ExecutionPlan {
                    coordinates: ExecutionPlanCoordinatesModel {
                        sequence: 3,
                        position: 0,
                    },
                    internal: false,
                },
=======
                exec_plan: Some(ExecutionPlan::Coordinates(ExecutionPlanCoordinatesModel {
                    sequence: 3,
                    position: 0,
                    internal: false,
                })),
>>>>>>> 22ebd7ab
            }],
            cost: Default::default(),
        };
        let settled = SettledBatchAuctionModel {
            orders: hashmap! { 0 => executed_order },
            foreign_liquidity_orders: vec![foreign_liquidity_order],
            amms: hashmap! {
                H160::from_low_u64_be(0) => updated_uniswap,
                H160::from_low_u64_be(1) => internal_uniswap,
                H160::from_low_u64_be(2) => updated_balancer_weighted,
                H160::from_low_u64_be(3) => updated_balancer_stable,
            },
            ref_token: Some(t0),
            prices: hashmap! { t0 => 10.into(), t1 => 11.into() },
            ..Default::default()
        };

        let prepared = SettlementContext { orders, liquidity };

        let settlement = convert_settlement(
            settled,
            prepared,
            Arc::new(MockAllowanceManaging::new()),
            Arc::new(OrderConverter::test(weth)),
            SlippageContext::default(),
        )
        .await
        .unwrap();
        assert_eq!(
            settlement.clearing_prices(),
            &hashmap! { t0 => 10.into(), t1 => 11.into() }
        );

        assert_eq!(
            settlement.encoder.all_trades().collect::<Vec<_>>(),
            [PricedTrade {
                data: &Trade {
                    order: Order {
                        metadata: OrderMetadata {
                            owner: H160([99; 20]),
                            full_fee_amount: 42.into(),
                            class: OrderClass::Liquidity,
                            ..Default::default()
                        },
                        data: OrderData {
                            sell_token: t1,
                            buy_token: t0,
                            sell_amount: 101.into(),
                            buy_amount: 102.into(),
                            fee_amount: 42.into(),
                            valid_to: u32::MAX,
                            kind: OrderKind::Sell,
                            ..Default::default()
                        },
                        signature: Signature::PreSign,
                        ..Default::default()
                    },
                    executed_amount: 101.into(),
                    scaled_unsubsidized_fee: 42.into(),
                },
                sell_token_price: 11.into(),
                buy_token_price: (10 * 102 / 101).into(),
            }]
        );

        assert_eq!(limit_handler.calls(), vec![7.into()]);
        assert_eq!(
            cp_amm_handler.calls(),
            vec![AmmOrderExecution {
                input_max: (t0, 9.into()),
                output: (t1, 9.into()),
                internalizable: false
            }]
        );
        assert_eq!(
            internal_amm_handler.calls(),
            vec![AmmOrderExecution {
                input_max: (t0, 2.into()),
                output: (t1, 1.into()),
                internalizable: true
            }]
        );
        assert_eq!(
            wp_amm_handler.calls(),
            vec![AmmOrderExecution {
                input_max: (t0, 2.into()),
                output: (t1, 2.into()),
                internalizable: false
            }]
        );
        assert_eq!(
            sp_amm_handler.calls(),
            vec![AmmOrderExecution {
                input_max: (t0, 5.into()),
                output: (t1, 6.into()),
                internalizable: false
            }]
        );
    }

    #[test]
    fn match_prepared_and_settled_amms_() {
        let token_a = H160::from_slice(&hex!("a7d1c04faf998f9161fc9f800a99a809b84cfc9d"));
        let token_b = H160::from_slice(&hex!("c778417e063141139fce010982780140aa0cd5ab"));
        let token_c = H160::from_slice(&hex!("e4b9895e638f54c3bee2a3a78d6a297cc03e0353"));

        let cpo_0 = ConstantProductOrder {
            address: H160::from_low_u64_be(0),
            tokens: TokenPair::new(token_a, token_b).unwrap(),
            reserves: (597249810824827988770940, 225724246562756585230),
            fee: Ratio::new(3, 1000),
            settlement_handling: CapturingSettlementHandler::arc(),
        };
        let cpo_1 = ConstantProductOrder {
            address: H160::from_low_u64_be(1),
            tokens: TokenPair::new(token_b, token_c).unwrap(),
            reserves: (8488677530563931705, 75408146511005299032),
            fee: Ratio::new(3, 1000),
            settlement_handling: CapturingSettlementHandler::arc(),
        };

        let lo_1 = LimitOrder {
            id: crate::liquidity::LimitOrderUid::ZeroEx("1".to_string()),
            sell_token: token_a,
            buy_token: token_a,
            sell_amount: U256::from(996570293625199060u128),
            buy_amount: U256::from(289046068204476404625u128),
            kind: OrderKind::Buy,
            partially_fillable: false,
            settlement_handling: CapturingSettlementHandler::arc(),
            exchange: crate::liquidity::Exchange::ZeroEx,
            ..Default::default()
        };

        let wpo = WeightedProductOrder {
            address: H160::from_low_u64_be(2),
            reserves: hashmap! {
                token_c => WeightedTokenState {
                    common: TokenState {
                        balance: U256::from(1251682293173877359u128),
                        scaling_exponent: 0,
                    },
                    weight: Bfp::from(500_000_000_000_000_000),
                },
                token_b => WeightedTokenState {
                    common: TokenState {
                        balance: U256::from(799086982149629058u128),
                        scaling_exponent: 0,
                    },
                    weight: Bfp::from(500_000_000_000_000_000),
                }
            },
            fee: "0.001".parse().unwrap(),
            settlement_handling: CapturingSettlementHandler::arc(),
        };

        let spo = StablePoolOrder {
            address: H160::from_low_u64_be(3),
            reserves: hashmap! {
                token_c => TokenState {
                    balance: U256::from(1234u128),
                    scaling_exponent: 0
                },
                token_b => TokenState {
                    balance: U256::from(5678u128),
                    scaling_exponent: 0
                },
            },
            fee: BigRational::new(1.into(), 1000.into()),
            amplification_parameter: AmplificationParameter::new(1.into(), 1.into()).unwrap(),
            settlement_handling: CapturingSettlementHandler::arc(),
        };

        let liquidity = vec![
            Liquidity::ConstantProduct(cpo_0.clone()),
            Liquidity::ConstantProduct(cpo_1.clone()),
            Liquidity::LimitOrder(lo_1),
            Liquidity::BalancerWeighted(wpo.clone()),
            Liquidity::BalancerStable(spo.clone()),
        ];
        let solution_response = serde_json::from_str::<SettledBatchAuctionModel>(
            r#"{
            "ref_token": "0xc778417e063141139fce010982780140aa0cd5ab",
            "tokens": {
                "0xa7d1c04faf998f9161fc9f800a99a809b84cfc9d": {
                    "decimals": 18,
                    "estimated_price": "377939419103409",
                    "normalize_priority": "0"
                },
                "0xc778417e063141139fce010982780140aa0cd5ab": {
                    "decimals": 18,
                    "estimated_price": "1000000000000000000",
                    "normalize_priority": "1"
                },
                "0xe4b9895e638f54c3bee2a3a78d6a297cc03e0353": {
                    "decimals": 18,
                    "estimated_price": "112874952666826941",
                    "normalize_priority": "0"
                }
            },
            "prices": {
                "0xa7d1c04faf998f9161fc9f800a99a809b84cfc9d": "379669381779741",
                "0xc778417e063141139fce010982780140aa0cd5ab": "1000000000000000000",
                "0xe4b9895e638f54c3bee2a3a78d6a297cc03e0353": "355227837551346618"
            },
            "orders": {
                "0": {
                    "sell_token": "0xe4b9895e638f54c3bee2a3a78d6a297cc03e0353",
                    "buy_token": "0xa7d1c04faf998f9161fc9f800a99a809b84cfc9d",
                    "sell_amount": "996570293625199060",
                    "buy_amount": "289046068204476404625",
                    "allow_partial_fill": false,
                    "is_sell_order": true,
                    "fee": {
                        "token": "0xe4b9895e638f54c3bee2a3a78d6a297cc03e0353",
                        "amount": "3429706374800940"
                    },
                    "cost": {
                        "token": "0xc778417e063141139fce010982780140aa0cd5ab",
                        "amount": "98173121900550"
                    },
                    "exec_sell_amount": "996570293625199060",
                    "exec_buy_amount": "932415220613609833982"
                }
            },
            "amms": {
                "0x0000000000000000000000000000000000000000": {
                    "kind": "ConstantProduct",
                    "reserves": {
                        "0xa7d1c04faf998f9161fc9f800a99a809b84cfc9d": "597249810824827988770940",
                        "0xc778417e063141139fce010982780140aa0cd5ab": "225724246562756585230"
                    },
                    "fee": "0.003",
                    "cost": {
                        "token": "0xc778417e063141139fce010982780140aa0cd5ab",
                        "amount": "140188523735120"
                    },
                    "execution": [
                        {
                            "sell_token": "0xa7d1c04faf998f9161fc9f800a99a809b84cfc9d",
                            "buy_token": "0xc778417e063141139fce010982780140aa0cd5ab",
                            "exec_sell_amount": "932415220613609833982",
                            "exec_buy_amount": "354009510372389956",
                            "exec_plan": {
<<<<<<< HEAD
                                "coordinates": {
                                    "sequence": 0,
                                    "position": 1
                                },
=======
                                "sequence": 0,
                                "position": 1,
>>>>>>> 22ebd7ab
                                "internal": false
                            }
                        }
                    ]
                },
                "0x0000000000000000000000000000000000000001": {
                    "execution": [
                        {
                            "sell_token": "0xc778417e063141139fce010982780140aa0cd5ab",
                            "buy_token": "0xe4b9895e638f54c3bee2a3a78d6a297cc03e0353",
                            "exec_sell_amount": "1",
                            "exec_buy_amount": "2",
                            "exec_plan": {
<<<<<<< HEAD
                                "coordinates": {
                                    "sequence": 0,
                                    "position": 2
                                },
=======
                                "sequence": 0,
                                "position": 2,
>>>>>>> 22ebd7ab
                                "internal": false
                            }
                        }
                    ]
                },
                "0x0000000000000000000000000000000000000002": {
                    "kind": "WeightedProduct",
                    "reserves": {
                        "0xe4b9895e638f54c3bee2a3a78d6a297cc03e0353": {
                            "balance": "1251682293173877359",
                            "weight": "0.5"
                        },
                        "0xc778417e063141139fce010982780140aa0cd5ab": {
                            "balance": "799086982149629058",
                            "weight": "0.5"
                        }
                    },
                    "fee": "0.001",
                    "cost": {
                        "token": "0xc778417e063141139fce010982780140aa0cd5ab",
                        "amount": "177648716400000"
                    },
                    "execution": [
                        {
                            "sell_token": "0xc778417e063141139fce010982780140aa0cd5ab",
                            "buy_token": "0xe4b9895e638f54c3bee2a3a78d6a297cc03e0353",
                            "exec_sell_amount": "354009510372384890",
                            "exec_buy_amount": "996570293625184642",
                            "exec_plan": {
<<<<<<< HEAD
                                "coordinates": {
                                    "sequence": 0,
                                    "position": 0
                                },
=======
                                "sequence": 0,
                                "position": 0,
>>>>>>> 22ebd7ab
                                "internal": false
                            }
                        }
                    ]
                },
                "0x0000000000000000000000000000000000000003": {
                    "kind": "Stable",
                    "reserves": {
                        "0xe4b9895e638f54c3bee2a3a78d6a297cc03e0353": "1234",
                        "0xc778417e063141139fce010982780140aa0cd5ab": "5678"
                    },
                    "fee": "0.001",
                    "cost": {
                        "token": "0xc778417e063141139fce010982780140aa0cd5ab",
                        "amount": "1771"
                    },
                    "execution": [
                        {
                            "sell_token": "0xc778417e063141139fce010982780140aa0cd5ab",
                            "buy_token": "0xe4b9895e638f54c3bee2a3a78d6a297cc03e0353",
                            "exec_sell_amount": "3",
                            "exec_buy_amount": "4",
                            "exec_plan": {
<<<<<<< HEAD
                                "coordinates": {
                                    "sequence": 0,
                                    "position": 3
                                },
=======
                                "sequence": 0,
                                "position": 3,
>>>>>>> 22ebd7ab
                                "internal": false
                            }
                        }
                    ]
                }
            },
            "solver": {
                "name": "standard",
                "args": [
                    "--write_auxiliary_files",
                    "--solver",
                    "SCIP",
                    "--output_dir",
                    "/app/results"
                ],
                "runtime": 0.0,
                "runtime_preprocessing": 17.097073793411255,
                "runtime_solving": 123.31747031211853,
                "runtime_ring_finding": 0.0,
                "runtime_validation": 0.14400219917297363,
                "nr_variables": 24,
                "nr_bool_variables": 8,
                "optimality_gap": null,
                "solver_status": "ok",
                "termination_condition": "optimal",
                "exit_status": "completed"
            }
            }"#,
        )
        .unwrap();

        let amms = match_prepared_and_settled_amms(liquidity, solution_response.amms).unwrap();
        let executions = merge_and_order_executions(amms, vec![], vec![]);
        assert_eq!(
            executions,
            vec![
                Execution::Amm(Box::new(ExecutedAmm {
                    order: Liquidity::BalancerWeighted(wpo),
                    input: (token_c, U256::from(996570293625184642u128)),
                    output: (token_b, U256::from(354009510372384890u128)),
<<<<<<< HEAD
                    exec_plan: ExecutionPlan {
                        coordinates: ExecutionPlanCoordinatesModel {
                            sequence: 0u32,
                            position: 0u32,
                        },
                        internal: false,
                    }
=======
                    exec_plan: Some(ExecutionPlan::Coordinates(ExecutionPlanCoordinatesModel {
                        sequence: 0u32,
                        position: 0u32,
                        internal: false,
                    })),
>>>>>>> 22ebd7ab
                })),
                Execution::Amm(Box::new(ExecutedAmm {
                    order: Liquidity::ConstantProduct(cpo_0),
                    input: (token_b, U256::from(354009510372389956u128)),
                    output: (token_a, U256::from(932415220613609833982u128)),
<<<<<<< HEAD
                    exec_plan: ExecutionPlan {
                        coordinates: ExecutionPlanCoordinatesModel {
                            sequence: 0u32,
                            position: 1u32,
                        },
                        internal: false,
                    }
=======
                    exec_plan: Some(ExecutionPlan::Coordinates(ExecutionPlanCoordinatesModel {
                        sequence: 0u32,
                        position: 1u32,
                        internal: false,
                    })),
>>>>>>> 22ebd7ab
                })),
                Execution::Amm(Box::new(ExecutedAmm {
                    order: Liquidity::ConstantProduct(cpo_1),
                    input: (token_c, U256::from(2)),
                    output: (token_b, U256::from(1)),
<<<<<<< HEAD
                    exec_plan: ExecutionPlan {
                        coordinates: ExecutionPlanCoordinatesModel {
                            sequence: 0u32,
                            position: 2u32,
                        },
                        internal: false,
                    }
=======
                    exec_plan: Some(ExecutionPlan::Coordinates(ExecutionPlanCoordinatesModel {
                        sequence: 0u32,
                        position: 2u32,
                        internal: false,
                    })),
>>>>>>> 22ebd7ab
                })),
                Execution::Amm(Box::new(ExecutedAmm {
                    order: Liquidity::BalancerStable(spo),
                    input: (token_c, U256::from(4)),
                    output: (token_b, U256::from(3)),
<<<<<<< HEAD
                    exec_plan: ExecutionPlan {
                        coordinates: ExecutionPlanCoordinatesModel {
                            sequence: 0u32,
                            position: 3u32,
                        },
                        internal: false,
                    }
=======
                    exec_plan: Some(ExecutionPlan::Coordinates(ExecutionPlanCoordinatesModel {
                        sequence: 0u32,
                        position: 3u32,
                        internal: false,
                    })),
>>>>>>> 22ebd7ab
                })),
            ],
        );
    }

    #[test]
    fn merge_and_order_executions_() {
        let token_a = H160::from_slice(&hex!("a7d1c04faf998f9161fc9f800a99a809b84cfc9d"));
        let token_b = H160::from_slice(&hex!("c778417e063141139fce010982780140aa0cd5ab"));

        let cpo_1 = ConstantProductOrder {
            address: H160::from_low_u64_be(1),
            tokens: TokenPair::new(token_a, token_b).unwrap(),
            reserves: (8488677530563931705, 75408146511005299032),
            fee: Ratio::new(3, 1000),
            settlement_handling: CapturingSettlementHandler::arc(),
        };
        let executions_amms = vec![ExecutedAmm {
            order: Liquidity::ConstantProduct(cpo_1),
            input: (token_a, U256::from(2_u8)),
            output: (token_b, U256::from(1_u8)),
<<<<<<< HEAD
            exec_plan: ExecutionPlan {
                coordinates: ExecutionPlanCoordinatesModel {
                    sequence: 1u32,
                    position: 2u32,
                },
                internal: false,
            },
=======
            exec_plan: Some(ExecutionPlan::Coordinates(ExecutionPlanCoordinatesModel {
                sequence: 1u32,
                position: 2u32,
                internal: false,
            })),
>>>>>>> 22ebd7ab
        }];
        let interactions = vec![InteractionData {
            target: H160::zero(),
            value: U256::zero(),
            call_data: Vec::new(),
            inputs: vec![],
            outputs: vec![],
<<<<<<< HEAD
            exec_plan: ExecutionPlan {
                coordinates: ExecutionPlanCoordinatesModel {
                    sequence: 1u32,
                    position: 1u32,
                },
                internal: false,
            },
=======
            exec_plan: Some(ExecutionPlan::Coordinates(ExecutionPlanCoordinatesModel {
                sequence: 1u32,
                position: 1u32,
                internal: false,
            })),
>>>>>>> 22ebd7ab
            cost: None,
        }];
        let orders = vec![ExecutedLimitOrder {
            order: Default::default(),
            executed_buy_amount: U256::zero(),
            executed_sell_amount: U256::zero(),
            exec_plan: None,
        }];
        let merged_executions = merge_and_order_executions(
            executions_amms.clone(),
            interactions.clone(),
            orders.clone(),
        );
        assert_eq!(3, merged_executions.len());
        assert!(
            matches!(&merged_executions[0], Execution::LimitOrder(order) if order.as_ref() == &orders[0])
        );
        assert!(
            matches!(&merged_executions[1], Execution::CustomInteraction(interaction) if interaction.as_ref() == &interactions[0])
        );
        assert!(
            matches!(&merged_executions[2], Execution::Amm(amm) if amm.as_ref() == &executions_amms[0])
        );
    }

    #[tokio::test]
    pub async fn compute_approvals_groups_approvals_by_spender_and_token() {
        let mut allowance_manager = MockAllowanceManaging::new();
        allowance_manager
            .expect_get_approvals()
            .withf(|requests| {
                // deal with underterministic ordering because of grouping
                // implementation.
                let grouped = requests
                    .iter()
                    .map(|request| ((request.token, request.spender), request.amount))
                    .collect::<HashMap<_, _>>();

                requests.len() == grouped.len()
                    && grouped
                        == hashmap! {
                            (H160([1; 20]), H160([0xf1; 20])) => U256::from(12),
                            (H160([1; 20]), H160([0xf2; 20])) => U256::from(3),
                            (H160([2; 20]), H160([0xf1; 20])) => U256::from(4),
                            (H160([2; 20]), H160([0xf2; 20])) => U256::from(5),
                        }
            })
            .returning(|requests| {
                Ok(requests
                    .iter()
                    .map(|_| Approval::AllowanceSufficient)
                    .collect())
            });

        assert_eq!(
            compute_approvals(
                Arc::new(allowance_manager),
                vec![
                    ApprovalModel {
                        token: H160([1; 20]),
                        spender: H160([0xf1; 20]),
                        amount: 10.into()
                    },
                    ApprovalModel {
                        token: H160([1; 20]),
                        spender: H160([0xf2; 20]),
                        amount: 3.into(),
                    },
                    ApprovalModel {
                        token: H160([1; 20]),
                        spender: H160([0xf1; 20]),
                        amount: 2.into(),
                    },
                    ApprovalModel {
                        token: H160([2; 20]),
                        spender: H160([0xf1; 20]),
                        amount: 4.into(),
                    },
                    ApprovalModel {
                        token: H160([2; 20]),
                        spender: H160([0xf2; 20]),
                        amount: 5.into(),
                    },
                ],
            )
            .await
            .unwrap(),
            vec![Approval::AllowanceSufficient; 4],
        );
    }

    #[tokio::test]
    pub async fn compute_approvals_errors_on_overflow() {
        assert!(compute_approvals(
            Arc::new(MockAllowanceManaging::new()),
            vec![
                ApprovalModel {
                    token: H160([1; 20]),
                    spender: H160([2; 20]),
                    amount: U256::MAX,
                },
                ApprovalModel {
                    token: H160([1; 20]),
                    spender: H160([2; 20]),
                    amount: 1.into(),
                },
            ],
        )
        .await
        .is_err());
    }
}<|MERGE_RESOLUTION|>--- conflicted
+++ resolved
@@ -184,22 +184,11 @@
         }
 
         for execution in &self.executions {
-<<<<<<< HEAD
-            execution.add_to_settlement(
-                &mut settlement,
-                &self.slippage,
-                execution
-                    .execution_plan()
-                    .map(|plan| plan.internal)
-                    .unwrap_or_default(),
-            )?;
-=======
             let internalizable = execution
                 .execution_plan()
-                .map(|exec_plan| exec_plan.internalizable())
+                .map(|exec_plan| exec_plan.internal)
                 .unwrap_or_default();
             execution.add_to_settlement(&mut settlement, &self.slippage, internalizable)?;
->>>>>>> 22ebd7ab
         }
 
         Ok(settlement)
@@ -508,7 +497,6 @@
                 buy_token: t0,
                 exec_sell_amount: U256::from(9),
                 exec_buy_amount: U256::from(8),
-<<<<<<< HEAD
                 exec_plan: ExecutionPlan {
                     coordinates: ExecutionPlanCoordinatesModel {
                         sequence: 0,
@@ -516,13 +504,6 @@
                     },
                     internal: false,
                 },
-=======
-                exec_plan: Some(ExecutionPlan::Coordinates(ExecutionPlanCoordinatesModel {
-                    sequence: 0,
-                    position: 0,
-                    internal: false,
-                })),
->>>>>>> 22ebd7ab
             }],
             cost: Default::default(),
         };
@@ -532,7 +513,6 @@
                 buy_token: t0,
                 exec_sell_amount: U256::from(1),
                 exec_buy_amount: U256::from(1),
-<<<<<<< HEAD
                 exec_plan: ExecutionPlan {
                     coordinates: ExecutionPlanCoordinatesModel {
                         sequence: 1,
@@ -540,13 +520,6 @@
                     },
                     internal: true,
                 },
-=======
-                exec_plan: Some(ExecutionPlan::Coordinates(ExecutionPlanCoordinatesModel {
-                    sequence: 1,
-                    position: 0,
-                    internal: true,
-                })),
->>>>>>> 22ebd7ab
             }],
             cost: Default::default(),
         };
@@ -556,7 +529,6 @@
                 buy_token: t0,
                 exec_sell_amount: U256::from(2),
                 exec_buy_amount: U256::from(1),
-<<<<<<< HEAD
                 exec_plan: ExecutionPlan {
                     coordinates: ExecutionPlanCoordinatesModel {
                         sequence: 2,
@@ -564,13 +536,6 @@
                     },
                     internal: false,
                 },
-=======
-                exec_plan: Some(ExecutionPlan::Coordinates(ExecutionPlanCoordinatesModel {
-                    sequence: 2,
-                    position: 0,
-                    internal: false,
-                })),
->>>>>>> 22ebd7ab
             }],
             cost: Default::default(),
         };
@@ -580,7 +545,6 @@
                 buy_token: t0,
                 exec_sell_amount: U256::from(6),
                 exec_buy_amount: U256::from(4),
-<<<<<<< HEAD
                 exec_plan: ExecutionPlan {
                     coordinates: ExecutionPlanCoordinatesModel {
                         sequence: 3,
@@ -588,13 +552,6 @@
                     },
                     internal: false,
                 },
-=======
-                exec_plan: Some(ExecutionPlan::Coordinates(ExecutionPlanCoordinatesModel {
-                    sequence: 3,
-                    position: 0,
-                    internal: false,
-                })),
->>>>>>> 22ebd7ab
             }],
             cost: Default::default(),
         };
@@ -839,15 +796,8 @@
                             "exec_sell_amount": "932415220613609833982",
                             "exec_buy_amount": "354009510372389956",
                             "exec_plan": {
-<<<<<<< HEAD
-                                "coordinates": {
-                                    "sequence": 0,
-                                    "position": 1
-                                },
-=======
                                 "sequence": 0,
                                 "position": 1,
->>>>>>> 22ebd7ab
                                 "internal": false
                             }
                         }
@@ -861,15 +811,8 @@
                             "exec_sell_amount": "1",
                             "exec_buy_amount": "2",
                             "exec_plan": {
-<<<<<<< HEAD
-                                "coordinates": {
-                                    "sequence": 0,
-                                    "position": 2
-                                },
-=======
                                 "sequence": 0,
                                 "position": 2,
->>>>>>> 22ebd7ab
                                 "internal": false
                             }
                         }
@@ -899,15 +842,8 @@
                             "exec_sell_amount": "354009510372384890",
                             "exec_buy_amount": "996570293625184642",
                             "exec_plan": {
-<<<<<<< HEAD
-                                "coordinates": {
-                                    "sequence": 0,
-                                    "position": 0
-                                },
-=======
                                 "sequence": 0,
                                 "position": 0,
->>>>>>> 22ebd7ab
                                 "internal": false
                             }
                         }
@@ -931,15 +867,8 @@
                             "exec_sell_amount": "3",
                             "exec_buy_amount": "4",
                             "exec_plan": {
-<<<<<<< HEAD
-                                "coordinates": {
-                                    "sequence": 0,
-                                    "position": 3
-                                },
-=======
                                 "sequence": 0,
                                 "position": 3,
->>>>>>> 22ebd7ab
                                 "internal": false
                             }
                         }
@@ -980,81 +909,49 @@
                     order: Liquidity::BalancerWeighted(wpo),
                     input: (token_c, U256::from(996570293625184642u128)),
                     output: (token_b, U256::from(354009510372384890u128)),
-<<<<<<< HEAD
                     exec_plan: ExecutionPlan {
                         coordinates: ExecutionPlanCoordinatesModel {
-                            sequence: 0u32,
-                            position: 0u32,
+                            sequence: 0,
+                            position: 0,
                         },
                         internal: false,
                     }
-=======
-                    exec_plan: Some(ExecutionPlan::Coordinates(ExecutionPlanCoordinatesModel {
-                        sequence: 0u32,
-                        position: 0u32,
-                        internal: false,
-                    })),
->>>>>>> 22ebd7ab
                 })),
                 Execution::Amm(Box::new(ExecutedAmm {
                     order: Liquidity::ConstantProduct(cpo_0),
                     input: (token_b, U256::from(354009510372389956u128)),
                     output: (token_a, U256::from(932415220613609833982u128)),
-<<<<<<< HEAD
                     exec_plan: ExecutionPlan {
                         coordinates: ExecutionPlanCoordinatesModel {
-                            sequence: 0u32,
-                            position: 1u32,
+                            sequence: 0,
+                            position: 1,
                         },
                         internal: false,
                     }
-=======
-                    exec_plan: Some(ExecutionPlan::Coordinates(ExecutionPlanCoordinatesModel {
-                        sequence: 0u32,
-                        position: 1u32,
-                        internal: false,
-                    })),
->>>>>>> 22ebd7ab
                 })),
                 Execution::Amm(Box::new(ExecutedAmm {
                     order: Liquidity::ConstantProduct(cpo_1),
                     input: (token_c, U256::from(2)),
                     output: (token_b, U256::from(1)),
-<<<<<<< HEAD
                     exec_plan: ExecutionPlan {
                         coordinates: ExecutionPlanCoordinatesModel {
-                            sequence: 0u32,
-                            position: 2u32,
+                            sequence: 0,
+                            position: 2,
                         },
                         internal: false,
                     }
-=======
-                    exec_plan: Some(ExecutionPlan::Coordinates(ExecutionPlanCoordinatesModel {
-                        sequence: 0u32,
-                        position: 2u32,
-                        internal: false,
-                    })),
->>>>>>> 22ebd7ab
                 })),
                 Execution::Amm(Box::new(ExecutedAmm {
                     order: Liquidity::BalancerStable(spo),
                     input: (token_c, U256::from(4)),
                     output: (token_b, U256::from(3)),
-<<<<<<< HEAD
                     exec_plan: ExecutionPlan {
                         coordinates: ExecutionPlanCoordinatesModel {
-                            sequence: 0u32,
-                            position: 3u32,
+                            sequence: 0,
+                            position: 3,
                         },
                         internal: false,
                     }
-=======
-                    exec_plan: Some(ExecutionPlan::Coordinates(ExecutionPlanCoordinatesModel {
-                        sequence: 0u32,
-                        position: 3u32,
-                        internal: false,
-                    })),
->>>>>>> 22ebd7ab
                 })),
             ],
         );
@@ -1076,7 +973,6 @@
             order: Liquidity::ConstantProduct(cpo_1),
             input: (token_a, U256::from(2_u8)),
             output: (token_b, U256::from(1_u8)),
-<<<<<<< HEAD
             exec_plan: ExecutionPlan {
                 coordinates: ExecutionPlanCoordinatesModel {
                     sequence: 1u32,
@@ -1084,13 +980,6 @@
                 },
                 internal: false,
             },
-=======
-            exec_plan: Some(ExecutionPlan::Coordinates(ExecutionPlanCoordinatesModel {
-                sequence: 1u32,
-                position: 2u32,
-                internal: false,
-            })),
->>>>>>> 22ebd7ab
         }];
         let interactions = vec![InteractionData {
             target: H160::zero(),
@@ -1098,7 +987,6 @@
             call_data: Vec::new(),
             inputs: vec![],
             outputs: vec![],
-<<<<<<< HEAD
             exec_plan: ExecutionPlan {
                 coordinates: ExecutionPlanCoordinatesModel {
                     sequence: 1u32,
@@ -1106,13 +994,6 @@
                 },
                 internal: false,
             },
-=======
-            exec_plan: Some(ExecutionPlan::Coordinates(ExecutionPlanCoordinatesModel {
-                sequence: 1u32,
-                position: 1u32,
-                internal: false,
-            })),
->>>>>>> 22ebd7ab
             cost: None,
         }];
         let orders = vec![ExecutedLimitOrder {
