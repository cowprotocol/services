--- conflicted
+++ resolved
@@ -655,19 +655,7 @@
         let execution = &uniswap.execution[0];
         assert!(execution.exec_buy_amount.gt(&U256::zero()));
         assert_eq!(execution.exec_sell_amount, U256::from(base(2)));
-<<<<<<< HEAD
         assert_eq!(execution.exec_plan, ExecutionPlan::default());
-=======
-        assert!(execution.exec_plan.is_some());
-        assert!(matches!(
-            execution.exec_plan.as_ref().unwrap(),
-            ExecutionPlan::Coordinates(ExecutionPlanCoordinatesModel {
-                sequence: 0,
-                position: 0,
-                internal: false,
-            }),
-        ));
->>>>>>> 22ebd7ab
 
         assert_eq!(settled.prices.len(), 2);
     }
@@ -806,15 +794,8 @@
                       "exec_sell_amount": "56532986820633012234",
                       "exec_buy_amount": "590320000000000032",
                       "exec_plan": {
-<<<<<<< HEAD
-                        "coordinates": {
-                            "sequence": 0,
-                            "position": 0
-                        },
-=======
                         "sequence": 0,
                         "position": 0,
->>>>>>> 22ebd7ab
                         "internal": false
                       }
                     }
