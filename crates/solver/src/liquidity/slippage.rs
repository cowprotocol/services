//! Module defining slippage computation for AMM liquidity.

use {
    super::{AmmOrderExecution, LimitOrder},
    crate::solver::{Auction, SolverType},
    anyhow::{anyhow, Context as _, Result},
    clap::{Parser, ValueEnum as _},
    ethcontract::{H160, U256},
    model::order::OrderKind,
    num::{BigInt, BigRational, Integer as _, ToPrimitive as _},
    once_cell::sync::OnceCell,
<<<<<<< HEAD
    shared::external_prices::ExternalPrices,
=======
    shared::http_solver::model::TokenAmount,
>>>>>>> 06270c3c
    std::{
        borrow::Cow,
        cmp,
        collections::HashMap,
        fmt::{self, Display, Formatter},
        str::FromStr,
    },
};

/// Slippage configuration command line arguments.
#[derive(Debug, Parser)]
#[group(skip)]
pub struct Arguments {
    /// The relative slippage tolerance to apply to on-chain swaps. This flag
    /// expects a comma-separated list of relative slippage values in basis
    /// points per solver. If a solver is not included, it will use the default
    /// global value. For example, "10,oneinch=20,zeroex=5" will configure all
    /// solvers to have 10 BPS of relative slippage tolerance, with 1Inch and
    /// 0x solvers configured for 20 and 5 BPS respectively. The global value
    /// can be specified as `~` to keep it its default. For example,
    /// "~,paraswap=42" will configure all solvers to use the default
    /// configuration, while overriding the ParaSwap solver to use 42 BPS.
    #[clap(long, env, default_value = "10")]
    pub relative_slippage_bps: SlippageArgumentValues<u32>,

    /// The absolute slippage tolerance in native token units to cap relative
    /// slippage at. This makes it so very large trades use a potentially
    /// tighter slippage tolerance to reduce absolute losses. This parameter
    /// uses the same format as `--relative-slippage-bps`. For example,
    /// "~,oneinch=0.001,zeroex=0.042" will disable absolute slippage tolerance
    /// globally for all solvers, while overriding 1Inch and 0x solvers to cap
    /// absolute slippage at 0.001Ξ and 0.042Ξ respectively.
    #[clap(long, env, default_value = "~")]
    pub absolute_slippage_in_native_token: SlippageArgumentValues<f64>,
}

impl Arguments {
    /// Returns the slippage calculator for the specified solver.
    pub fn get_calculator(&self, solver: SolverType) -> SlippageCalculator {
        let bps = self
            .relative_slippage_bps
            .get(solver)
            .copied()
            .unwrap_or(DEFAULT_MAX_SLIPPAGE_BPS);
        let absolute = self
            .absolute_slippage_in_native_token
            .get(solver)
            .map(|value| U256::from_f64_lossy(value * 1e18));

        SlippageCalculator::from_bps(bps, absolute)
    }

    /// Returns the slippage calculator for the specified solver.
    pub fn get_global_calculator(&self) -> SlippageCalculator {
        let bps = self
            .relative_slippage_bps
            .get_global()
            .copied()
            .unwrap_or(DEFAULT_MAX_SLIPPAGE_BPS);
        let absolute = self
            .absolute_slippage_in_native_token
            .get_global()
            .map(|value| U256::from_f64_lossy(value * 1e18));

        SlippageCalculator::from_bps(bps, absolute)
    }
}

impl Display for Arguments {
    fn fmt(&self, f: &mut Formatter) -> fmt::Result {
        writeln!(f, "relative_slippage_bps: {}", self.relative_slippage_bps)?;
        writeln!(
            f,
            "absolute_slippage_in_native_token: {}",
            self.absolute_slippage_in_native_token,
        )?;

        Ok(())
    }
}

/// A comma separated slippage value per solver.
#[derive(Clone, Debug)]
pub struct SlippageArgumentValues<T>(Option<T>, HashMap<SolverType, T>);

impl<T> SlippageArgumentValues<T> {
    /// Gets the slippage configuration value for the specified solver.
    pub fn get(&self, solver: SolverType) -> Option<&T> {
        self.1.get(&solver).or(self.0.as_ref())
    }

    /// Gets the global slippage configuration value.
    pub fn get_global(&self) -> Option<&T> {
        self.0.as_ref()
    }
}

impl<T> Display for SlippageArgumentValues<T>
where
    T: Display,
{
    fn fmt(&self, f: &mut Formatter) -> fmt::Result {
        match &self.0 {
            Some(global) => write!(f, "{global}")?,
            None => f.write_str("~")?,
        }
        for (solver, value) in &self.1 {
            write!(f, ",{solver:?}={value}")?;
        }
        Ok(())
    }
}

impl<T> FromStr for SlippageArgumentValues<T>
where
    T: FromStr,
    anyhow::Error: From<T::Err>,
{
    type Err = anyhow::Error;

    fn from_str(s: &str) -> Result<Self, Self::Err> {
        let mut values = s.split(',');

        let global_value = values
            .next()
            .map(|value| match value {
                "~" => Ok(None),
                _ => Ok(Some(value.parse()?)),
            })
            .transpose()?
            .flatten();
        let solver_values = values
            .map(|part| {
                let (solver, value) = part
                    .split_once('=')
                    .context("malformed solver slippage value")?;
                Ok((
                    SolverType::from_str(solver, true).map_err(|message| anyhow!(message))?,
                    value.parse()?,
                ))
            })
            .collect::<Result<HashMap<_, _>>>()?;

        Ok(Self(global_value, solver_values))
    }
}

/// Constant maximum slippage of 10 BPS (0.1%) to use for on-chain liquidity.
pub const DEFAULT_MAX_SLIPPAGE_BPS: u32 = 10;

/// Basis points in 100%.
const BPS_BASE: u32 = 10000;

/// A per-auction context for computing slippage.
pub struct SlippageContext<'a> {
    prices: &'a ExternalPrices,
    calculator: &'a SlippageCalculator,
}

impl<'a> SlippageContext<'a> {
    /// Computes the slippage amount for the specified token amount.
    pub fn slippage(&self, token: H160, amount: U256) -> Result<SlippageAmount> {
        let (relative, absolute) = self.calculator.compute(
            self.prices.price(&token),
            number_conversions::u256_to_big_int(&amount),
        )?;
        let slippage = SlippageAmount::from_num(&relative, &absolute)?;

        if *relative < self.calculator.relative {
            tracing::debug!(
                ?token,
                %amount,
                relative = ?slippage.relative,
                absolute = %slippage.absolute,
                "reducing relative to respect maximum absolute slippage",
            );
        }

        Ok(slippage)
    }

    /// Applies slippage to the specified AMM execution.
    pub fn apply_to_amm_execution(
        &self,
        mut execution: AmmOrderExecution,
    ) -> Result<AmmOrderExecution> {
        let relative_ratio = |token_amount: &TokenAmount| -> Result<Cow<BigRational>> {
            let (relative, _) = self.calculator.compute(
                self.prices.price(&token_amount.token),
                number_conversions::u256_to_big_int(&token_amount.amount),
            )?;
            Ok(relative)
        };

        // It is possible for AMMs to use tokens that don't have external
        // prices. In order to handle these cases, we do in order:
        // 1. Compute the capped slippage using the sell token amount
        // 2. If no sell token price is available, compute the capped slippage
        //    using the buy token amount
        // 3. Fall back to using the default relative slippage without capping
        let relative = if let Ok(relative) = relative_ratio(&execution.input_max) {
            tracing::debug!(
                input_token = ?execution.input_max.token,
                "using AMM input token for capped surplus",
            );
            relative
        } else if let Ok(relative) = relative_ratio(&execution.output) {
            tracing::debug!(
                output_token = ?execution.output.token,
                "using AMM output token for capped surplus",
            );
            relative
        } else {
            tracing::warn!(
                input_token = ?execution.input_max.token,
                output_token = ?execution.output.token,
                "unable to compute capped slippage; falling back to relative slippage",
            );
            Cow::Borrowed(&self.calculator.relative)
        };

        let absolute = absolute_slippage_amount(
            &relative,
            &number_conversions::u256_to_big_int(&execution.input_max.amount),
        );
        let slippage = SlippageAmount::from_num(&relative, &absolute)?;

        if *relative < self.calculator.relative {
            tracing::debug!(
                input_token = ?execution.input_max.token,
                input_amount = ?execution.input_max.token,
                relative = ?slippage.relative,
                absolute = %slippage.absolute,
                "capping AMM slippage to respect maximum absolute amount",
            );
        }

        execution.input_max.amount = slippage.add_to_amount(execution.input_max.amount);
        Ok(execution)
    }

    /// Applies slippage to an input amount.
    pub fn apply_to_amount_in(&self, token: H160, amount: U256) -> Result<U256> {
        Ok(self.slippage(token, amount)?.add_to_amount(amount))
    }

    /// Applies slippage to an output amount.
    pub fn apply_to_amount_out(&self, token: H160, amount: U256) -> Result<U256> {
        Ok(self.slippage(token, amount)?.sub_from_amount(amount))
    }

    /// Computes the relative slippage for a limit order.
    pub fn relative_for_order(&self, order: &LimitOrder) -> Result<RelativeSlippage> {
        // We use the fixed token and amount for computing relative slippage.
        // This is because the variable token amount may not be representative
        // of the actual trade value. For example, a "pure" market sell order
        // would have almost 0 limit buy amount, which would cause a potentially
        // large order to not get capped on the absolute slippage value.
        let (token, amount) = match order.kind {
            OrderKind::Sell => (order.sell_token, order.sell_amount),
            OrderKind::Buy => (order.buy_token, order.buy_amount),
        };
        self.relative(token, amount)
    }

    /// Computes the relative slippage for a token and amount.
    pub fn relative(&self, token: H160, amount: U256) -> Result<RelativeSlippage> {
        Ok(self.slippage(token, amount)?.relative())
    }
}

impl Default for SlippageContext<'static> {
    fn default() -> Self {
        static CONTEXT: OnceCell<(ExternalPrices, SlippageCalculator)> = OnceCell::new();
        let (prices, calculator) = CONTEXT.get_or_init(Default::default);
        Self { prices, calculator }
    }
}

/// Component used for computing negative slippage limits for internal solvers.
#[derive(Clone, Debug)]
pub struct SlippageCalculator {
    /// The maximum relative slippage factor.
    pub relative: BigRational,
    /// The maximum absolute slippage in native tokens.
    pub absolute: Option<BigInt>,
}

impl SlippageCalculator {
    pub fn from_bps(relative_bps: u32, absolute: Option<U256>) -> Self {
        Self {
            relative: BigRational::new(relative_bps.into(), BPS_BASE.into()),
            absolute: absolute.map(|value| number_conversions::u256_to_big_int(&value)),
        }
    }

    pub fn context<'a>(&'a self, prices: &'a ExternalPrices) -> SlippageContext<'a> {
        SlippageContext {
            prices,
            calculator: self,
        }
    }

    pub fn auction_context<'a>(&'a self, auction: &'a Auction) -> SlippageContext<'a> {
        self.context(&auction.external_prices)
    }

    /// Computes the capped slippage amount for the specified token price and
    /// amount.
    pub fn compute(
        &self,
        price: Option<&BigRational>,
        amount: BigInt,
    ) -> Result<(Cow<BigRational>, BigInt)> {
        let relative = if let Some(max_absolute_native_token) = self.absolute.clone() {
            let price = price.context("missing token price")?;
            let max_absolute_slippage =
                BigRational::new(max_absolute_native_token, 1.into()) / price;

            let max_relative_slippage_respecting_absolute_limit = max_absolute_slippage / &amount;

            cmp::min(
                Cow::Owned(max_relative_slippage_respecting_absolute_limit),
                Cow::Borrowed(&self.relative),
            )
        } else {
            Cow::Borrowed(&self.relative)
        };
        let absolute = absolute_slippage_amount(&relative, &amount);

        Ok((relative, absolute))
    }
}

impl Default for SlippageCalculator {
    fn default() -> Self {
        Self::from_bps(DEFAULT_MAX_SLIPPAGE_BPS, None)
    }
}

/// A result of a slippage computation containing both relative and absolute
/// slippage amounts.
#[derive(Clone, Copy, Debug, Default)]
pub struct SlippageAmount {
    /// The relative slippage amount factor.
    relative: f64,
    /// The absolute slippage amount in the token it was computed for.
    absolute: U256,
}

impl SlippageAmount {
    /// Computes a slippage amount from arbitrary precision `num` values.
    fn from_num(relative: &BigRational, absolute: &BigInt) -> Result<Self> {
        let relative = relative
            .to_f64()
            .context("relative slippage ratio is not a number")?;
        let absolute = number_conversions::big_int_to_u256(absolute)?;

        Ok(Self { relative, absolute })
    }

    /// Reduce the specified amount by the constant slippage.
    pub fn sub_from_amount(&self, amount: U256) -> U256 {
        amount.saturating_sub(self.absolute)
    }

    /// Increase the specified amount by the constant slippage.
    pub fn add_to_amount(&self, amount: U256) -> U256 {
        amount.saturating_add(self.absolute)
    }

    /// Returns the relative slippage value.
    pub fn relative(&self) -> RelativeSlippage {
        RelativeSlippage(self.relative)
    }
}

/// A relative slippage value.
pub struct RelativeSlippage(f64);

impl RelativeSlippage {
    /// Returns the relative slippage as a factor.
    pub fn as_factor(&self) -> f64 {
        self.0
    }

    /// Returns the relative slippage as a percentage.
    pub fn as_percentage(&self) -> f64 {
        self.0 * 100.
    }

    /// Returns the relative slippage as basis points rounded down.
    pub fn as_bps(&self) -> u32 {
        (self.0 * 10000.) as _
    }
}

fn absolute_slippage_amount(relative: &BigRational, amount: &BigInt) -> BigInt {
    let ratio = relative * amount;
    // Perform a ceil division so that we round up with slippage amount
    ratio.numer().div_ceil(ratio.denom())
}

#[cfg(test)]
mod tests {
    use {
        super::*,
        shared::{conversions::U256Ext as _, externalprices},
        testlib::tokens::{GNO, USDC, WETH},
    };

    #[test]
    fn limits_max_slippage() {
        let calculator = SlippageCalculator::from_bps(10, Some(U256::exp10(17)));
        let prices = externalprices! {
            native_token: WETH,
            GNO => U256::exp10(9).to_big_rational(),
            USDC => BigRational::new(2.into(), 1000.into()),
        };

        let slippage = calculator.context(&prices);
        for (token, amount, expected_slippage) in [
            (GNO, U256::exp10(12), 1),
            (USDC, U256::exp10(23), 5),
            (GNO, U256::exp10(8), 10),
            (GNO, U256::exp10(17), 0),
        ] {
            let relative = slippage.relative(token, amount).unwrap();
            assert_eq!(relative.as_bps(), expected_slippage);
        }
    }

    #[test]
    fn errors_on_missing_token_price() {
        let calculator = SlippageCalculator::from_bps(10, Some(1_000.into()));
        assert!(calculator
            .context(&externalprices! { native_token: WETH, })
            .slippage(USDC, 1_000_000.into(),)
            .is_err());
    }

    #[test]
    fn test_out_amount_with_slippage() {
        let slippage = SlippageContext::default();
        for (amount, expected) in [
            (0.into(), 0.into()),
            (100.into(), 99.into()),
            (1000.into(), 999.into()),
            (10000.into(), 9990.into()),
            (10001.into(), 9990.into()),
            (
                U256::MAX,
                U256::from_dec_str(
                    "115676297148078879228147414023679219945\
                     416714680974923475418126423905216510295",
                )
                .unwrap(),
            ),
        ] {
            let amount_with_slippage = slippage.apply_to_amount_out(WETH, amount).unwrap();
            assert_eq!(amount_with_slippage, expected);
        }
    }

    #[test]
    fn test_in_amount_with_slippage() {
        let slippage = SlippageContext::default();
        for (amount, expected) in [
            (0.into(), 0.into()),
            (100.into(), 101.into()),
            (1000.into(), 1001.into()),
            (10000.into(), 10010.into()),
            (10001.into(), 10012.into()),
            (U256::MAX, U256::MAX),
        ] {
            let amount_with_slippage = slippage.apply_to_amount_in(WETH, amount).unwrap();
            assert_eq!(amount_with_slippage, expected);
        }
    }

    #[test]
    fn amm_execution_slippage() {
        let calculator = SlippageCalculator::from_bps(100, Some(U256::exp10(18)));
        let prices = externalprices! { native_token: WETH };

        let slippage = calculator.context(&prices);
        let cases = [
            (
                AmmOrderExecution {
                    input_max: TokenAmount::new(WETH, 1_000_000_000_000_000_000_u128),
                    output: TokenAmount::new(GNO, 10_000_000_000_000_000_000_u128),
                    internalizable: false,
                },
                1_010_000_000_000_000_000_u128.into(),
            ),
            (
                AmmOrderExecution {
                    input_max: TokenAmount::new(GNO, 10_000_000_000_000_000_000_000_u128),
                    output: TokenAmount::new(WETH, 1_000_000_000_000_000_000_000_u128),
                    internalizable: false,
                },
                10_010_000_000_000_000_000_000_u128.into(),
            ),
            (
                AmmOrderExecution {
                    input_max: TokenAmount::new(USDC, 200_000_000_u128),
                    output: TokenAmount::new(GNO, 2_000_000_000_000_000_000_u128),
                    internalizable: false,
                },
                202_000_000_u128.into(),
            ),
        ];

        for (execution, expected) in cases {
            let execution = slippage.apply_to_amm_execution(execution).unwrap();
            assert_eq!(execution.input_max.amount, expected);
        }
    }
}<|MERGE_RESOLUTION|>--- conflicted
+++ resolved
@@ -9,11 +9,7 @@
     model::order::OrderKind,
     num::{BigInt, BigRational, Integer as _, ToPrimitive as _},
     once_cell::sync::OnceCell,
-<<<<<<< HEAD
-    shared::external_prices::ExternalPrices,
-=======
-    shared::http_solver::model::TokenAmount,
->>>>>>> 06270c3c
+    shared::{external_prices::ExternalPrices, http_solver::model::TokenAmount},
     std::{
         borrow::Cow,
         cmp,
