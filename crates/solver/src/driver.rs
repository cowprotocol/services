pub mod solver_settlements;

use self::solver_settlements::RatedSettlement;
use crate::{
    analytics, auction_preprocessing,
    in_flight_orders::InFlightOrders,
    liquidity::order_converter::OrderConverter,
    liquidity_collector::{LiquidityCollecting, LiquidityCollector},
    metrics::SolverMetrics,
    orderbook::OrderBookApi,
    settlement::{external_prices::ExternalPrices, PriceCheckTokens, Settlement},
    settlement_post_processing::PostProcessingPipeline,
    settlement_ranker::SettlementRanker,
    settlement_rater::SettlementRater,
    settlement_simulation::{self, simulate_before_after_access_list, TenderlyApi},
    settlement_submission::{SolutionSubmitter, SubmissionError},
    solver::{Auction, SettlementWithError, Solver, SolverRunError, Solvers},
};
use anyhow::{Context, Result};
use contracts::GPv2Settlement;
use futures::future::join_all;
use gas_estimation::{GasPrice1559, GasPriceEstimating};
use itertools::Itertools;
use model::solver_competition::{
    self, Objective, SolverCompetition, SolverCompetitionId, SolverSettlement,
};
use model::{
    order::{Order, OrderKind},
    solver_competition::CompetitionAuction,
};
use num::{rational::Ratio, BigInt, BigRational, ToPrimitive};
use primitive_types::{H160, H256};
use shared::{
    current_block::{self, CurrentBlockStream},
    recent_block_cache::Block,
    token_list::TokenList,
    Web3,
};
use std::{
    sync::Arc,
    time::{Duration, Instant},
};
use tracing::{Instrument as _, Span};
use web3::types::{AccessList, TransactionReceipt};

pub struct Driver {
    settlement_contract: GPv2Settlement,
    liquidity_collector: LiquidityCollector,
    solvers: Solvers,
    gas_price_estimator: Arc<dyn GasPriceEstimating>,
    settle_interval: Duration,
    native_token: H160,
    metrics: Arc<dyn SolverMetrics>,
    web3: Web3,
    network_id: String,
    solver_time_limit: Duration,
    block_stream: CurrentBlockStream,
    solution_submitter: SolutionSubmitter,
    run_id: u64,
    api: OrderBookApi,
    order_converter: Arc<OrderConverter>,
    in_flight_orders: InFlightOrders,
    post_processing_pipeline: PostProcessingPipeline,
    simulation_gas_limit: u128,
    fee_objective_scaling_factor: BigRational,
    tenderly: Option<TenderlyApi>,
    settlement_ranker: SettlementRanker,
}
impl Driver {
    #[allow(clippy::too_many_arguments)]
    pub fn new(
        settlement_contract: GPv2Settlement,
        liquidity_collector: LiquidityCollector,
        solvers: Solvers,
        gas_price_estimator: Arc<dyn GasPriceEstimating>,
        settle_interval: Duration,
        native_token: H160,
        min_order_age: Duration,
        metrics: Arc<dyn SolverMetrics>,
        web3: Web3,
        network_id: String,
        solver_time_limit: Duration,
        market_makable_token_list: Option<TokenList>,
        block_stream: CurrentBlockStream,
        solution_submitter: SolutionSubmitter,
        api: OrderBookApi,
        order_converter: Arc<OrderConverter>,
        weth_unwrap_factor: f64,
        simulation_gas_limit: u128,
        fee_objective_scaling_factor: f64,
        max_settlement_price_deviation: Option<Ratio<BigInt>>,
        token_list_restriction_for_price_checks: PriceCheckTokens,
        tenderly: Option<TenderlyApi>,
    ) -> Self {
        let post_processing_pipeline = PostProcessingPipeline::new(
            native_token,
            web3.clone(),
            weth_unwrap_factor,
            settlement_contract.clone(),
            market_makable_token_list,
        );

        let settlement_rater = Box::new(SettlementRater {
            access_list_estimator: solution_submitter.access_list_estimator.clone(),
            settlement_contract: settlement_contract.clone(),
            web3: web3.clone(),
        });

        let settlement_ranker = SettlementRanker {
            max_settlement_price_deviation,
            token_list_restriction_for_price_checks,
            metrics: metrics.clone(),
            min_order_age,
            settlement_rater,
        };

        Self {
            settlement_contract,
            liquidity_collector,
            solvers,
            gas_price_estimator,
            settle_interval,
            native_token,
            metrics,
            web3,
            network_id,
            solver_time_limit,
            block_stream,
            solution_submitter,
            run_id: 0,
            api,
            order_converter,
            in_flight_orders: InFlightOrders::default(),
            post_processing_pipeline,
            simulation_gas_limit,
            fee_objective_scaling_factor: BigRational::from_float(fee_objective_scaling_factor)
                .unwrap(),
            tenderly,
            settlement_ranker,
        }
    }

    pub async fn run_forever(&mut self) -> ! {
        loop {
            match self.single_run().await {
                Ok(()) => tracing::debug!("single run finished ok"),
                Err(err) => tracing::error!("single run errored: {:?}", err),
            }
            self.metrics.runloop_completed();
            tokio::time::sleep(self.settle_interval).await;
        }
    }

    // Returns solver name and result.
    async fn run_solvers(
        &self,
        auction: Auction,
    ) -> Vec<(Arc<dyn Solver>, Result<Vec<Settlement>, SolverRunError>)> {
        join_all(self.solvers.iter().map(|solver| {
            let auction = auction.clone();
            let metrics = &self.metrics;
            async move {
                let start_time = Instant::now();
                let result =
                    match tokio::time::timeout_at(auction.deadline.into(), solver.solve(auction))
                        .await
                    {
                        Ok(inner) => inner.map_err(SolverRunError::Solving),
                        Err(_timeout) => Err(SolverRunError::Timeout),
                    };
                metrics.settlement_computed(solver.name(), start_time);
                (solver.clone(), result)
            }
        }))
        .await
    }

    /// Collects all orders which got traded in the settlement. Tapping into partially fillable
    /// orders multiple times will not result in duplicates. Partially fillable orders get
    /// considered as traded only the first time we tap into their liquidity.
    fn get_traded_orders(settlement: &Settlement) -> Vec<Order> {
        let mut traded_orders = Vec::new();
        for (_, group) in &settlement
            .executed_trades()
            .map(|(trade, _)| trade)
            .group_by(|trade| trade.order.metadata.uid)
        {
            let mut group = group.into_iter().peekable();
            let order = &group.peek().unwrap().order;
            let was_already_filled = match order.data.kind {
                OrderKind::Buy => &order.metadata.executed_buy_amount,
                OrderKind::Sell => &order.metadata.executed_sell_amount,
            } > &0u8.into();
            let is_getting_filled = group.any(|trade| !trade.executed_amount.is_zero());
            if !was_already_filled && is_getting_filled {
                traded_orders.push(order.clone());
            }
        }
        traded_orders
    }

    async fn submit_settlement(
        &self,
        solver: Arc<dyn Solver>,
        rated_settlement: RatedSettlement,
    ) -> Result<TransactionReceipt, SubmissionError> {
        let settlement = rated_settlement.settlement;
        let traded_orders = Self::get_traded_orders(&settlement);

        self.metrics
            .settlement_revertable_status(settlement.revertable(), solver.name());

        match self
            .solution_submitter
            .settle(
                settlement,
                rated_settlement.gas_estimate,
                solver.account().clone(),
            )
            .await
        {
            Ok(receipt) => {
                let name = solver.name();
                tracing::info!(
                    settlement_id =% rated_settlement.id,
                    transaction_hash =? receipt.transaction_hash,
                    "Successfully submitted settlement",
                );
                traded_orders
                    .iter()
                    .for_each(|order| self.metrics.order_settled(order, name));
                self.metrics.settlement_submitted(
                    crate::metrics::SettlementSubmissionOutcome::Success,
                    name,
                );
                if let Err(err) = self
                    .metric_access_list_gas_saved(receipt.transaction_hash)
                    .await
                {
                    tracing::debug!(?err, "access list metric not saved");
                }
                Ok(receipt)
            }
            Err(err) => {
                // Since we simulate and only submit solutions when they used to pass before, there is no
                // point in logging transaction failures in the form of race conditions as hard errors.
                tracing::warn!(
                    settlement_id =% rated_settlement.id, ?err,
                    "Failed to submit settlement",
                );
                self.metrics
                    .settlement_submitted(err.as_outcome(), solver.name());
                if let Some(transaction_hash) = err.transaction_hash() {
                    if let Err(err) = self.metric_access_list_gas_saved(transaction_hash).await {
                        tracing::debug!(?err, "access list metric not saved");
                    }
                }
                Err(err)
            }
        }
    }

    async fn metric_access_list_gas_saved(&self, transaction_hash: H256) -> Result<()> {
        let gas_saved = simulate_before_after_access_list(
            &self.web3,
            self.tenderly.as_ref().context("tenderly disabled")?,
            self.network_id.clone(),
            transaction_hash,
        )
        .await?;
        tracing::debug!(?gas_saved, "access list gas saved");
        if gas_saved.is_sign_positive() {
            self.metrics
                .settlement_access_list_saved_gas(gas_saved, "positive");
        } else {
            self.metrics
                .settlement_access_list_saved_gas(-gas_saved, "negative");
        }

        Ok(())
    }

    // Log simulation errors only if the simulation also fails in the block at which on chain
    // liquidity was queried. If the simulation succeeds at the previous block then the solver
    // worked correctly and the error doesn't have to be reported.
    // Note that we could still report a false positive because the earlier block might be off by if
    // the block has changed just as were were querying the node.
    fn report_simulation_errors(
        &self,
        errors: Vec<SettlementWithError>,
        current_block_during_liquidity_fetch: u64,
        gas_price: GasPrice1559,
    ) {
        let contract = self.settlement_contract.clone();
        let web3 = self.web3.clone();
        let network_id = self.network_id.clone();
        let metrics = self.metrics.clone();
        let simulation_gas_limit = self.simulation_gas_limit;
        let task = async move {
            let simulations = settlement_simulation::simulate_and_error_with_tenderly_link(
                errors.iter().map(|(solver, settlement, access_list, _)| {
                    (
                        solver.account().clone(),
                        settlement.clone(),
                        access_list.clone(),
                    )
                }),
                &contract,
                &web3,
                gas_price,
                &network_id,
                current_block_during_liquidity_fetch,
                simulation_gas_limit,
            )
            .await;

            for ((solver, settlement, _, _), result) in errors.iter().zip(simulations) {
                metrics.settlement_simulation_failed_on_latest(solver.name());
                if let Err(error_at_earlier_block) = result {
                    tracing::warn!(
                        "{} settlement simulation failed at submission and block {}:\n{:?}",
                        solver.name(),
                        current_block_during_liquidity_fetch,
                        error_at_earlier_block,
                    );
                    // split warning into separate logs so that the messages aren't too long.
                    tracing::warn!(
                        "{} settlement failure for: \n{:#?}",
                        solver.name(),
                        settlement,
                    );

                    metrics.settlement_simulation_failed(solver.name());
                }
            }
        };
        tokio::task::spawn(task.instrument(Span::current()));
    }

    /// Record metrics on the matched orders from a single batch. Specifically we report on
    /// the number of orders that were;
    ///  - surplus in winning settlement vs unrealized surplus from other feasible solutions.
    ///  - matched but not settled in this runloop (effectively queued for the next one)
    /// Should help us to identify how much we can save by parallelizing execution.
    fn report_on_batch(
        &self,
        submitted: &(Arc<dyn Solver>, RatedSettlement),
        other_settlements: Vec<(Arc<dyn Solver>, RatedSettlement)>,
    ) {
        // Report surplus
        analytics::report_alternative_settlement_surplus(
            &*self.metrics,
            submitted,
            &other_settlements,
        );
        // Report matched but not settled
        analytics::report_matched_but_not_settled(&*self.metrics, submitted, &other_settlements);
    }

    pub async fn single_run(&mut self) -> Result<()> {
        let auction = self
            .api
            .get_auction()
            .await
            .context("error retrieving current auction")?;

        let id = auction.next_solver_competition;
        let run = self.next_run_id();

        // extra function so that we can add span information
        self.single_auction(auction, run)
            .instrument(tracing::info_span!("auction", id, run))
            .await
    }

    async fn single_auction(
        &mut self,
        mut auction: model::auction::Auction,
        run_id: u64,
    ) -> Result<()> {
        let start = Instant::now();
        tracing::debug!("starting single run");

        let current_block_during_liquidity_fetch =
            current_block::block_number(&self.block_stream.borrow())?;

        let before_count = auction.orders.len();
        let inflight_order_uids = self.in_flight_orders.update_and_filter(&mut auction);
        if before_count != auction.orders.len() {
            tracing::debug!(
                "reduced {} orders to {} because in flight at last seen block {}, orders in flight: {:?}",
                before_count,
                auction.orders.len(),
<<<<<<< HEAD
                auction.block,
                inflight_order_uids.len()

=======
                auction.latest_settlement_block,
                inflight_order_uids
>>>>>>> 0bf98bfb
            );
        }

        let auction_start_block = auction.block;
        let competition_auction = CompetitionAuction {
            orders: auction
                .orders
                .iter()
                .map(|order| order.metadata.uid)
                .collect(),
            prices: auction.prices.clone(),
        };

        let orders = auction
            .orders
            .into_iter()
            .filter_map(
                |order| match self.order_converter.normalize_limit_order(order) {
                    Ok(order) => Some(order),
                    Err(err) => {
                        // This should never happen unless we are getting malformed
                        // orders from the API - so raise an alert if this happens.
                        tracing::error!(?err, "error normalizing limit order");
                        None
                    }
                },
            )
            .collect::<Vec<_>>();
        tracing::info!(?orders, "got {} orders", orders.len());

        let external_prices =
            ExternalPrices::try_from_auction_prices(self.native_token, auction.prices)
                .context("malformed acution prices")?;
        tracing::debug!(?external_prices, "estimated prices");

        let liquidity = self
            .liquidity_collector
            .get_liquidity_for_orders(&orders, Block::Number(current_block_during_liquidity_fetch))
            .await?;

        self.metrics.orders_fetched(&orders);
        self.metrics.liquidity_fetched(&liquidity);

        if !auction_preprocessing::has_at_least_one_user_order(&orders) {
            return Ok(());
        }

        let gas_price = self
            .gas_price_estimator
            .estimate()
            .await
            .context("failed to estimate gas price")?;
        tracing::debug!("solving with gas price of {:?}", gas_price);

        let next_solver_competition = auction.next_solver_competition;
        let auction = Auction {
            id: auction.next_solver_competition,
            run: run_id,
            orders: orders.clone(),
            liquidity,
            gas_price: gas_price.effective_gas_price(),
            deadline: Instant::now() + self.solver_time_limit,
            external_prices: external_prices.clone(),
        };

        tracing::debug!(deadline =? auction.deadline, "solving auction");
        let run_solver_results = self.run_solvers(auction).await;
        let (mut rated_settlements, errors) = self
            .settlement_ranker
            .rank_legal_settlements(run_solver_results, &external_prices, gas_price)
            .await?;

        // We don't know the exact block because simulation can happen over multiple blocks but
        // this is a good approximation.
        let block_during_simulation = self
            .block_stream
            .borrow()
            .number
            .unwrap_or_default()
            .as_u64();
        tracing::info!(
            "{} settlements passed simulation and {} failed",
            rated_settlements.len(),
            errors.len(),
        );
        for (solver, _, _) in &rated_settlements {
            self.metrics.settlement_simulation_succeeded(solver.name());
        }

        print_settlements(&rated_settlements, &self.fee_objective_scaling_factor);

        // Report solver competition data to the api.
        let mut solver_competition = SolverCompetition {
            gas_price: gas_price.effective_gas_price(),
            auction_start_block,
            liquidity_collected_block: current_block_during_liquidity_fetch,
            competition_simulation_block: block_during_simulation,
            transaction_hash: None,
            auction: competition_auction,
            solutions: rated_settlements
                .iter()
                .map(|(solver, rated_settlement, _)| SolverSettlement {
                    solver: solver.name().to_string(),
                    objective: Objective {
                        total: rated_settlement
                            .objective_value()
                            .to_f64()
                            .unwrap_or(f64::NAN),
                        surplus: rated_settlement.surplus.to_f64().unwrap_or(f64::NAN),
                        fees: rated_settlement
                            .unscaled_subsidized_fee
                            .to_f64()
                            .unwrap_or(f64::NAN),
                        cost: rated_settlement.gas_estimate.to_f64_lossy()
                            * rated_settlement.gas_price.to_f64().unwrap_or(f64::NAN),
                        gas: rated_settlement.gas_estimate.low_u64(),
                    },
                    clearing_prices: rated_settlement
                        .settlement
                        .clearing_prices()
                        .iter()
                        .map(|(address, price)| (*address, *price))
                        .collect(),
                    orders: rated_settlement
                        .settlement
                        .executed_trades()
                        .map(|(trade, _)| solver_competition::Order {
                            id: trade.order.metadata.uid,
                            executed_amount: trade.executed_amount,
                        })
                        .collect(),
                    call_data: settlement_simulation::call_data(
                        rated_settlement.settlement.clone().into(),
                    ),
                })
                .collect(),
        };

        if let Some((winning_solver, mut winning_settlement, _)) = rated_settlements.pop() {
            winning_settlement.settlement = self
                .post_processing_pipeline
                .optimize_settlement(
                    winning_settlement.settlement,
                    winning_solver.account().clone(),
                    gas_price,
                )
                .await;

            tracing::info!(
                "winning settlement id {} by solver {}: {:?}",
                winning_settlement.id,
                winning_solver.name(),
                winning_settlement
            );

            self.metrics
                .complete_runloop_until_transaction(start.elapsed());
            let start = Instant::now();
            match self
                .submit_settlement(winning_solver.clone(), winning_settlement.clone())
                .await
            {
                Ok(receipt) => {
                    let block = match receipt.block_number {
                        Some(block) => block.as_u64(),
                        None => {
                            tracing::error!("tx receipt does not contain block number");
                            0
                        }
                    };

                    self.in_flight_orders
                        .mark_settled_orders(block, &winning_settlement.settlement);

                    match receipt.effective_gas_price {
                        Some(price) => {
                            self.metrics.transaction_gas_price(price);
                        }
                        None => {
                            tracing::error!(
                                "node did not return effective gas price in tx receipt"
                            );
                        }
                    }

                    solver_competition.transaction_hash = Some(receipt.transaction_hash);
                }
                Err(SubmissionError::Revert(hash)) => {
                    solver_competition.transaction_hash = Some(hash);
                }
                _ => (),
            }

            self.metrics.transaction_submission(start.elapsed());
            self.report_on_batch(
                &(winning_solver, winning_settlement),
                rated_settlements
                    .into_iter()
                    .map(|(solver, settlement, _)| (solver, settlement))
                    .collect(),
            );
            self.send_solver_competition(next_solver_competition, solver_competition)
                .await;
        }
        // Happens after settlement submission so that we do not delay it.
        self.report_simulation_errors(errors, current_block_during_liquidity_fetch, gas_price);
        Ok(())
    }

    fn next_run_id(&mut self) -> u64 {
        let id = self.run_id;
        self.run_id += 1;
        id
    }

    async fn send_solver_competition(
        &self,
        expected_id: SolverCompetitionId,
        body: SolverCompetition,
    ) {
        match self.api.send_solver_competition(&body).await {
            Ok(id) if id == expected_id => tracing::info!("stored solver competition"),
            Ok(actual_id) => {
                tracing::warn!(
                    %expected_id, %actual_id,
                    "stored solver competition with unexpected ID",
                );
            }
            Err(err) => tracing::warn!(?err, "failed to send solver competition"),
        }
    }
}

fn print_settlements(
    rated_settlements: &[(Arc<dyn Solver>, RatedSettlement, Option<AccessList>)],
    fee_objective_scaling_factor: &BigRational,
) {
    let mut text = String::new();
    for (solver, settlement, access_list) in rated_settlements {
        use std::fmt::Write;
        write!(
            text,
            "\nid={} solver={} \
             objective={:.2e} surplus={:.2e} \
             gas_estimate={:.2e} gas_price={:.2e} \
             unscaled_unsubsidized_fee={:.2e} unscaled_subsidized_fee={:.2e} \
             access_list_addreses={}",
            settlement.id,
            solver.name(),
            settlement.objective_value().to_f64().unwrap_or(f64::NAN),
            settlement.surplus.to_f64().unwrap_or(f64::NAN),
            settlement.gas_estimate.to_f64_lossy(),
            settlement.gas_price.to_f64().unwrap_or(f64::NAN),
            (&settlement.scaled_unsubsidized_fee / fee_objective_scaling_factor)
                .to_f64()
                .unwrap_or(f64::NAN),
            settlement
                .unscaled_subsidized_fee
                .to_f64()
                .unwrap_or(f64::NAN),
            access_list.clone().unwrap_or_default().len()
        )
        .unwrap();
    }
    tracing::info!("Rated Settlements: {}", text);
}

#[cfg(test)]
mod tests {
    use super::*;
    use crate::solver::dummy_arc_solver;

    #[test]
    #[ignore]
    fn print_settlements() {
        let a = [
            (
                dummy_arc_solver(),
                RatedSettlement {
                    id: 0,
                    settlement: Default::default(),
                    surplus: BigRational::new(1u8.into(), 1u8.into()),
                    unscaled_subsidized_fee: BigRational::new(2u8.into(), 1u8.into()),
                    scaled_unsubsidized_fee: BigRational::new(3u8.into(), 1u8.into()),
                    gas_estimate: 4.into(),
                    gas_price: BigRational::new(5u8.into(), 1u8.into()),
                },
                None,
            ),
            (
                dummy_arc_solver(),
                RatedSettlement {
                    id: 6,
                    settlement: Default::default(),
                    surplus: BigRational::new(7u8.into(), 1u8.into()),
                    unscaled_subsidized_fee: BigRational::new(8u8.into(), 1u8.into()),
                    scaled_unsubsidized_fee: BigRational::new(9u8.into(), 1u8.into()),
                    gas_estimate: 10.into(),
                    gas_price: BigRational::new(11u8.into(), 1u8.into()),
                },
                None,
            ),
        ];

        shared::tracing::initialize_for_tests("INFO");
        super::print_settlements(&a, &BigRational::new(1u8.into(), 2u8.into()));
    }
}<|MERGE_RESOLUTION|>--- conflicted
+++ resolved
@@ -391,14 +391,8 @@
                 "reduced {} orders to {} because in flight at last seen block {}, orders in flight: {:?}",
                 before_count,
                 auction.orders.len(),
-<<<<<<< HEAD
-                auction.block,
-                inflight_order_uids.len()
-
-=======
                 auction.latest_settlement_block,
                 inflight_order_uids
->>>>>>> 0bf98bfb
             );
         }
 
