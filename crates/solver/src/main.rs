--- conflicted
+++ resolved
@@ -263,19 +263,9 @@
     let (uniswap_v3_liquidity, uniswap_v3_maintainer) =
         if baseline_sources.contains(&BaselineSource::UniswapV3) {
             let uniswap_v3_pool_fetcher = Arc::new(
-<<<<<<< HEAD
-                UniswapV3PoolFetcher::new(chain_id, client.clone(), web3.clone())
+                UniswapV3PoolFetcher::new(chain_id, http_factory.create(), web3.clone())
                     .await
                     .expect("failed to create UniswapV3 pool fetcher in solver"),
-=======
-                UniswapV3PoolFetcher::new(
-                    chain_id,
-                    args.shared.liquidity_fetcher_max_age_update,
-                    http_factory.create(),
-                )
-                .await
-                .expect("failed to create UniswapV3 pool fetcher in solver"),
->>>>>>> c13d32e7
             );
 
             (
