--- conflicted
+++ resolved
@@ -263,13 +263,9 @@
         args.max_settlements_per_solver,
         args.max_merged_settlements,
         &args.slippage,
-<<<<<<< HEAD
         market_makable_token_list,
+        &args.order_prioritization,
         post_processing_pipeline,
-=======
-        market_makable_token_list.clone(),
-        &args.order_prioritization,
->>>>>>> 943665a6
     )
     .expect("failure creating solvers");
 
