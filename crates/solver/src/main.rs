use clap::{ArgEnum, Parser};
use contracts::{BalancerV2Vault, IUniswapLikeRouter, WETH9};
use ethcontract::H160;
use num::rational::Ratio;
use reqwest::Url;
use shared::{
    baseline_solver::BaseTokens,
    current_block::current_block_stream,
    maintenance::{Maintaining, ServiceMaintenance},
    metrics::{serve_metrics, setup_metrics_registry},
    network::network_name,
    recent_block_cache::CacheConfig,
    sources::{
        self,
        balancer_v2::{pool_fetching::BalancerContracts, BalancerFactoryKind, BalancerPoolFetcher},
        uniswap_v2::pool_cache::PoolCache,
        BaselineSource,
    },
    token_info::{CachedTokenInfoFetcher, TokenInfoFetcher},
    token_list::TokenList,
    transport::{create_instrumented_transport, http::HttpTransport},
    zeroex_api::DefaultZeroExApi,
};
use solver::{
    driver::Driver,
    liquidity::{
        balancer_v2::BalancerV2Liquidity, order_converter::OrderConverter,
        uniswap_v2::UniswapLikeLiquidity, zeroex::ZeroExLiquidity,
    },
    liquidity_collector::LiquidityCollector,
    metrics::Metrics,
    orderbook::OrderBookApi,
    settlement_access_list::AccessListEstimatorType,
    settlement_simulation::TenderlyApi,
    settlement_submission::{
        submitter::{
            custom_nodes_api::CustomNodesApi, eden_api::EdenApi, flashbots_api::FlashbotsApi,
        },
        GlobalTxPool, SolutionSubmitter, StrategyArgs, TransactionStrategy,
    },
    solver::{ExternalSolverArg, SolverAccountArg, SolverType},
};
use std::{collections::HashMap, sync::Arc, time::Duration};

#[derive(Debug, Parser)]
struct Arguments {
    #[clap(flatten)]
    shared: shared::arguments::Arguments,

    /// The API endpoint to fetch the orderbook
    #[clap(long, env, default_value = "http://localhost:8080")]
    orderbook_url: Url,

    /// The API endpoint to call the mip solver
    #[clap(long, env, default_value = "http://localhost:8000")]
    mip_solver_url: Url,

    /// The API endpoint to call the mip v2 solver
    #[clap(long, env, default_value = "http://localhost:8000")]
    quasimodo_solver_url: Url,

    /// The API endpoint to call the cow-dex-ag-solver solver
    #[clap(long, env, default_value = "http://localhost:8000")]
    cow_dex_ag_solver_url: Url,

    /// The API endpoint for the Balancer SOR API for solving.
    #[clap(long, env, default_value = "http://localhost:8000")]
    balancer_sor_url: Url,

    /// The account used by the driver to sign transactions. This can be either
    /// a 32-byte private key for offline signing, or a 20-byte Ethereum address
    /// for signing with a local node account.
    #[clap(long, env, hide_env_values = true)]
    solver_account: Option<SolverAccountArg>,

    /// The target confirmation time in seconds for settlement transactions used to estimate gas price.
    #[clap(
        long,
        env,
        default_value = "30",
        parse(try_from_str = shared::arguments::duration_from_seconds),
    )]
    target_confirm_time: Duration,

    /// Specify the interval in seconds between consecutive driver run loops.
    ///
    /// This is typically a low value to prevent busy looping in case of some
    /// internal driver error, but can be set to a larger value for running
    /// drivers in dry-run mode to prevent repeatedly settling the same
    /// orders.
    #[clap(
        long,
        env,
        default_value = "1",
        parse(try_from_str = shared::arguments::duration_from_seconds),
    )]
    settle_interval: Duration,

    /// Which type of solver to use
    #[clap(
        long,
        env,
        default_values = &["Naive", "Baseline"],
        arg_enum,
        ignore_case = true,
        use_value_delimiter = true
    )]
    solvers: Vec<SolverType>,

    /// Individual accounts for each solver. See `--solver-account` for more
    /// information about configuring accounts.
    #[clap(
        long,
        env,
        ignore_case = true,
        use_value_delimiter = true,
        hide_env_values = true
    )]
    solver_accounts: Option<Vec<SolverAccountArg>>,

    /// List of external solvers in the form of `name|url|account`.
    #[clap(long, env, use_value_delimiter = true)]
    external_solvers: Option<Vec<ExternalSolverArg>>,

    /// A settlement must contain at least one order older than this duration in seconds for it
    /// to be applied.  Larger values delay individual settlements more but have a higher
    /// coincidence of wants chance.
    #[clap(
        long,
        env,
        default_value = "30",
        parse(try_from_str = shared::arguments::duration_from_seconds),
    )]
    min_order_age: Duration,

    /// The port at which we serve our metrics
    #[clap(long, env, default_value = "9587")]
    metrics_port: u16,

    /// The port at which we serve our metrics
    #[clap(long, env, default_value = "5")]
    max_merged_settlements: usize,

    /// The maximum amount of time in seconds a solver is allowed to take.
    #[clap(
        long,
        env,
        default_value = "30",
        parse(try_from_str = shared::arguments::duration_from_seconds),
    )]
    solver_time_limit: Duration,

    /// The list of tokens our settlement contract is willing to buy when settling trades
    /// without external liquidity
    #[clap(
        long,
        env,
        default_value = "https://tokens.coingecko.com/uniswap/all.json"
    )]
    market_makable_token_list: String,

    /// The maximum gas price in Gwei the solver is willing to pay in a settlement.
    #[clap(
        long,
        env,
        default_value = "1500",
        parse(try_from_str = shared::arguments::wei_from_gwei)
    )]
    gas_price_cap: f64,

    /// The slippage tolerance we apply to the price quoted by Paraswap
    #[clap(long, env, default_value = "10")]
    paraswap_slippage_bps: u32,

    /// The slippage tolerance we apply to the price quoted by zeroEx
    #[clap(long, env, default_value = "10")]
    zeroex_slippage_bps: u32,

    /// The slippage tolerance we apply to the price quoted by oneInchSolver
    #[clap(long, env, default_value = "10")]
    oneinch_slippage_bps: u32,

    /// How to to submit settlement transactions.
    /// Expected to contain either:
    /// 1. One value equal to TransactionStrategyArg::DryRun or
    /// 2. One or more values equal to any combination of enum variants except TransactionStrategyArg::DryRun
    #[clap(
        long,
        env,
        default_value = "PublicMempool",
        arg_enum,
        ignore_case = true,
        use_value_delimiter = true
    )]
    transaction_strategy: Vec<TransactionStrategyArg>,

    /// Which access list estimators to use. Multiple estimators are used in sequence if a previous one
    /// fails. Individual estimators might support different networks.
    /// `Tenderly`: supports every network.
    /// `Web3`: supports every network.
    #[clap(long, env, arg_enum, ignore_case = true, use_value_delimiter = true)]
    access_list_estimators: Vec<AccessListEstimatorType>,

    /// The URL for tenderly transaction simulation.
    #[clap(long, env)]
    tenderly_url: Option<Url>,

    /// Tenderly requires api key to work. Optional since Tenderly could be skipped in access lists estimators.
    #[clap(long, env)]
    tenderly_api_key: Option<String>,

    /// The API endpoint of the Eden network for transaction submission.
    #[clap(long, env, default_value = "https://api.edennetwork.io/v1/rpc")]
    eden_api_url: Url,

    /// The API endpoint of the Flashbots network for transaction submission.
    /// Multiple values could be defined for different Flashbots endpoints (Flashbots Protect and Flashbots fast).
    #[clap(
        long,
        env,
        use_value_delimiter = true,
        default_value = "https://rpc.flashbots.net"
    )]
    flashbots_api_url: Vec<Url>,

    /// Maximum additional tip in gwei that we are willing to give to eden above regular gas price estimation
    #[clap(
        long,
        env,
        default_value = "3",
        parse(try_from_str = shared::arguments::wei_from_gwei)
    )]
    max_additional_eden_tip: f64,

    /// The maximum time in seconds we spend trying to settle a transaction through the ethereum
    /// network before going to back to solving.
    #[clap(
        long,
        default_value = "120",
        parse(try_from_str = shared::arguments::duration_from_seconds),
    )]
    max_submission_seconds: Duration,

    /// Maximum additional tip in gwei that we are willing to give to flashbots above regular gas price estimation
    #[clap(
        long,
        env,
        default_value = "3",
        parse(try_from_str = shared::arguments::wei_from_gwei)
    )]
    max_additional_flashbot_tip: f64,

    /// Amount of time to wait before retrying to submit the tx to the ethereum network
    #[clap(
        long,
        default_value = "2",
        parse(try_from_str = shared::arguments::duration_from_seconds),
    )]
    submission_retry_interval_seconds: Duration,

    /// Additional tip in percentage of max_fee_per_gas we are willing to give to miners above regular gas price estimation
    #[clap(
        long,
        env,
        default_value = "0.05",
        parse(try_from_str = shared::arguments::parse_percentage_factor)
    )]
    additional_tip_percentage: f64,

    /// The RPC endpoints to use for submitting transaction to a custom set of nodes.
    #[clap(long, env, use_value_delimiter = true)]
    transaction_submission_nodes: Vec<Url>,

    /// Fee scaling factor for objective value. This controls the constant
    /// factor by which order fees are multiplied with. Setting this to a value
    /// greater than 1.0 makes settlements with negative objective values less
    /// likely, promoting more aggressive merging of single order settlements.
    #[clap(long, env, default_value = "1", parse(try_from_str = shared::arguments::parse_unbounded_factor))]
    fee_objective_scaling_factor: f64,

    /// The maximum number of settlements the driver considers per solver.
    #[clap(long, env, default_value = "20")]
    max_settlements_per_solver: usize,

    /// Factor how much of the WETH buffer should be unwrapped if ETH buffer is not big enough to
    /// settle ETH buy orders.
    /// Unwrapping a bigger amount will cause fewer unwraps to happen and thereby reduce the cost
    /// of unwraps per settled batch.
    /// Only values in the range [0.0, 1.0] make sense.
    #[clap(long, env, default_value = "0.6", parse(try_from_str = shared::arguments::parse_percentage_factor))]
    weth_unwrap_factor: f64,

    /// Gas limit for simulations. This parameter is important to set correctly, such that
    /// there are no simulation errors due to: err: insufficient funds for gas * price + value,
    /// but at the same time we don't restrict solutions sizes too much
    #[clap(long, env, default_value = "15000000")]
    simulation_gas_limit: u128,

    /// In order to protect against malicious solvers, the driver will check that settlements prices do not
    /// exceed a max price deviation compared to the external prices of the driver, if this optional value is set.
    /// The max deviation value should be provided as a float percentage value. E.g. for a max price deviation
    /// of 3%, one should set it to 0.03f64
    #[clap(long, env)]
    max_settlement_price_deviation: Option<f64>,

    /// This variable allows to restrict the set of tokens for which a price deviation check of settlement
    /// prices and external prices is executed. If the value is not set, then all tokens included
    /// in the settlement are checked for price deviation.
    #[clap(long, env, use_value_delimiter = true)]
    token_list_restriction_for_price_checks: Option<Vec<H160>>,
}

#[derive(Copy, Clone, Debug, clap::ArgEnum)]
#[clap(rename_all = "verbatim")]
enum TransactionStrategyArg {
    PublicMempool,
    Eden,
    Flashbots,
    CustomNodes,
    DryRun,
}

#[tokio::main]
async fn main() {
    let args = Arguments::parse();
    shared::tracing::initialize(
        args.shared.log_filter.as_str(),
        args.shared.log_stderr_threshold,
    );
    tracing::info!("running solver with validated {:#?}", args);

    setup_metrics_registry(Some("gp_v2_solver".into()), None);
    let metrics = Arc::new(Metrics::new().expect("Couldn't register metrics"));

    let client = shared::http_client(args.shared.http_timeout);

    let transport = create_instrumented_transport(
        HttpTransport::new(client.clone(), args.shared.node_url, "base".to_string()),
        metrics.clone(),
    );
    let web3 = web3::Web3::new(transport);
    let chain_id = web3
        .eth()
        .chain_id()
        .await
        .expect("Could not get chainId")
        .as_u64();
    let network_id = web3
        .net()
        .version()
        .await
        .expect("failed to get network id");
    let network_name = network_name(&network_id, chain_id);
    let settlement_contract = solver::get_settlement_contract(&web3)
        .await
        .expect("couldn't load deployed settlement");
    let vault_contract = BalancerV2Vault::deployed(&web3).await.ok();
    let native_token_contract = WETH9::deployed(&web3)
        .await
        .expect("couldn't load deployed native token");
    let base_tokens = Arc::new(BaseTokens::new(
        native_token_contract.address(),
        &args.shared.base_tokens,
    ));

    let token_info_fetcher = Arc::new(CachedTokenInfoFetcher::new(Box::new(TokenInfoFetcher {
        web3: web3.clone(),
    })));
    let gas_price_estimator = Arc::new(
        shared::gas_price_estimation::create_priority_estimator(
            client.clone(),
            &web3,
            args.shared.gas_estimators.as_slice(),
            args.shared.blocknative_api_key,
        )
        .await
        .expect("failed to create gas price estimator"),
    );

    let current_block_stream =
        current_block_stream(web3.clone(), args.shared.block_stream_poll_interval_seconds)
            .await
            .unwrap();

    let cache_config = CacheConfig {
        number_of_blocks_to_cache: args.shared.pool_cache_blocks,
        // 0 because we don't make use of the auto update functionality as we always fetch
        // for specific blocks
        number_of_entries_to_auto_update: 0,
        maximum_recent_block_age: args.shared.pool_cache_maximum_recent_block_age,
        max_retries: args.shared.pool_cache_maximum_retries,
        delay_between_retries: args.shared.pool_cache_delay_between_retries_seconds,
    };
    let baseline_sources = args.shared.baseline_sources.unwrap_or_else(|| {
        sources::defaults_for_chain(chain_id).expect("failed to get default baseline sources")
    });
    tracing::info!(?baseline_sources, "using baseline sources");
    let pool_caches: HashMap<BaselineSource, Arc<PoolCache>> =
        sources::uniswap_like_liquidity_sources(&web3, &baseline_sources)
            .await
            .expect("failed to load baseline source uniswap liquidity")
            .into_iter()
            .map(|(source, (_, pool_fetcher))| {
                let pool_cache = PoolCache::new(
                    cache_config,
                    pool_fetcher,
                    current_block_stream.clone(),
                    metrics.clone(),
                )
                .expect("failed to create pool cache");
                (source, Arc::new(pool_cache))
            })
            .collect();

    let (balancer_pool_maintainer, balancer_v2_liquidity) =
        if baseline_sources.contains(&BaselineSource::BalancerV2) {
            let contracts = BalancerContracts::new(&web3).await.unwrap();
            let balancer_pool_fetcher = Arc::new(
                BalancerPoolFetcher::new(
                    chain_id,
                    token_info_fetcher.clone(),
                    args.shared
                        .balancer_factories
                        .as_deref()
                        .unwrap_or_else(BalancerFactoryKind::value_variants),
                    cache_config,
                    current_block_stream.clone(),
                    metrics.clone(),
                    client.clone(),
                    &contracts,
                    args.shared.balancer_pool_deny_list,
                )
                .await
                .expect("failed to create Balancer pool fetcher"),
            );
            (
                Some(balancer_pool_fetcher.clone() as Arc<dyn Maintaining>),
                Some(BalancerV2Liquidity::new(
                    web3.clone(),
                    balancer_pool_fetcher,
                    base_tokens.clone(),
                    settlement_contract.clone(),
                    contracts.vault,
                )),
            )
        } else {
            (None, None)
        };

    let uniswap_like_liquidity = build_amm_artifacts(
        &pool_caches,
        settlement_contract.clone(),
        base_tokens.clone(),
        web3.clone(),
    )
    .await;

    let solvers = {
        if let Some(solver_accounts) = args.solver_accounts {
            assert!(
                solver_accounts.len() == args.solvers.len(),
                "number of solvers ({}) does not match the number of accounts ({})",
                args.solvers.len(),
                solver_accounts.len()
            );

            solver_accounts
                .into_iter()
                .map(|account_arg| account_arg.into_account(chain_id))
                .zip(args.solvers)
                .collect()
        } else if let Some(account_arg) = args.solver_account {
            std::iter::repeat(account_arg.into_account(chain_id))
                .zip(args.solvers)
                .collect()
        } else {
            panic!("either SOLVER_ACCOUNTS or SOLVER_ACCOUNT must be set")
        }
    };

    let zeroex_api = Arc::new(
        DefaultZeroExApi::new(
            args.shared
                .zeroex_url
                .as_deref()
                .unwrap_or(DefaultZeroExApi::DEFAULT_URL),
            args.shared.zeroex_api_key,
            client.clone(),
        )
        .unwrap(),
    );

    let solver = solver::solver::create(
        web3.clone(),
        solvers,
        base_tokens.clone(),
        native_token_contract.address(),
        args.mip_solver_url,
        args.cow_dex_ag_solver_url,
        args.quasimodo_solver_url,
        args.balancer_sor_url,
        &settlement_contract,
        vault_contract.as_ref(),
        token_info_fetcher,
        network_name.to_string(),
        chain_id,
        args.shared.disabled_one_inch_protocols,
        args.paraswap_slippage_bps,
        args.shared.disabled_paraswap_dexs,
        args.shared.paraswap_partner,
        client.clone(),
        metrics.clone(),
        zeroex_api.clone(),
        args.zeroex_slippage_bps,
        args.shared.disabled_zeroex_sources,
        args.oneinch_slippage_bps,
        args.shared.quasimodo_uses_internal_buffers,
        args.shared.mip_uses_internal_buffers,
        args.shared.one_inch_url,
        args.external_solvers.unwrap_or_default(),
    )
    .expect("failure creating solvers");

    let zeroex_liquidity = if baseline_sources.contains(&BaselineSource::ZeroEx) {
        Some(ZeroExLiquidity {
            api: zeroex_api,
            zeroex: contracts::IZeroEx::deployed(&web3).await.unwrap(),
            base_tokens,
            gpv2: settlement_contract.clone(),
        })
    } else {
        None
    };

    let liquidity_collector = LiquidityCollector {
        uniswap_like_liquidity,
        balancer_v2_liquidity,
        zeroex_liquidity,
    };
    let market_makable_token_list =
        TokenList::from_url(&args.market_makable_token_list, chain_id, client.clone())
            .await
            .map_err(|err| tracing::error!("Couldn't fetch market makable token list: {}", err))
            .ok();
    let submission_nodes = args
        .transaction_submission_nodes
        .into_iter()
        .enumerate()
        .map(|(index, url)| {
            let transport = create_instrumented_transport(
                HttpTransport::new(client.clone(), url, index.to_string()),
                metrics.clone(),
            );
            web3::Web3::new(transport)
        })
        .collect::<Vec<_>>();
    for node in &submission_nodes {
        let node_network_id = node.net().version().await.unwrap();
        assert_eq!(
            node_network_id, network_id,
            "network id of custom node doesn't match main node"
        );
    }
<<<<<<< HEAD
    let submitted_transactions = GlobalTxPool::default();
    let transaction_strategies = args
        .transaction_strategy
        .iter()
        .map(|strategy| match strategy {
            TransactionStrategyArg::PublicMempool => {
                TransactionStrategy::CustomNodes(StrategyArgs {
                    submit_api: Box::new(CustomNodesApi::new(vec![web3.clone()])),
                    max_additional_tip: 0.,
                    additional_tip_percentage_of_max_fee: 0.,
                    sub_tx_pool: submitted_transactions.add_sub_pool(),
                })
            }
            TransactionStrategyArg::Eden => TransactionStrategy::Eden(StrategyArgs {
                submit_api: Box::new(
                    EdenApi::new(client.clone(), args.eden_api_url.clone()).unwrap(),
                ),
                max_additional_tip: args.max_additional_eden_tip,
                additional_tip_percentage_of_max_fee: args.additional_tip_percentage,
                sub_tx_pool: submitted_transactions.add_sub_pool(),
            }),
            TransactionStrategyArg::Flashbots => TransactionStrategy::Flashbots(StrategyArgs {
                submit_api: Box::new(
                    FlashbotsApi::new(client.clone(), args.flashbots_api_url.clone()).unwrap(),
                ),
                max_additional_tip: args.max_additional_flashbot_tip,
                additional_tip_percentage_of_max_fee: args.additional_tip_percentage,
                sub_tx_pool: submitted_transactions.add_sub_pool(),
            }),
=======
    let mut transaction_strategies = vec![];
    for strategy in args.transaction_strategy {
        match strategy {
            TransactionStrategyArg::PublicMempool => {
                transaction_strategies.push(TransactionStrategy::CustomNodes(StrategyArgs {
                    submit_api: Box::new(CustomNodesApi::new(
                        vec![web3.clone()],
                        args.pending_transaction_config,
                    )),
                    max_additional_tip: 0.,
                    additional_tip_percentage_of_max_fee: 0.,
                }))
            }
            TransactionStrategyArg::Eden => {
                transaction_strategies.push(TransactionStrategy::Eden(StrategyArgs {
                    submit_api: Box::new(
                        EdenApi::new(client.clone(), args.eden_api_url.clone()).unwrap(),
                    ),
                    max_additional_tip: args.max_additional_eden_tip,
                    additional_tip_percentage_of_max_fee: args.additional_tip_percentage,
                }))
            }
            TransactionStrategyArg::Flashbots => {
                for flashbots_url in args.flashbots_api_url.clone() {
                    transaction_strategies.push(TransactionStrategy::Flashbots(StrategyArgs {
                        submit_api: Box::new(
                            FlashbotsApi::new(client.clone(), flashbots_url).unwrap(),
                        ),
                        max_additional_tip: args.max_additional_flashbot_tip,
                        additional_tip_percentage_of_max_fee: args.additional_tip_percentage,
                    }))
                }
            }
>>>>>>> 7c0a62bf
            TransactionStrategyArg::CustomNodes => {
                assert!(
                    !submission_nodes.is_empty(),
                    "missing transaction submission nodes"
                );
<<<<<<< HEAD
                TransactionStrategy::CustomNodes(StrategyArgs {
                    submit_api: Box::new(CustomNodesApi::new(submission_nodes.clone())),
                    max_additional_tip: 0.,
                    additional_tip_percentage_of_max_fee: 0.,
                    sub_tx_pool: submitted_transactions.add_sub_pool(),
                })
            }
            TransactionStrategyArg::DryRun => TransactionStrategy::DryRun,
        })
        .collect();
=======
                transaction_strategies.push(TransactionStrategy::CustomNodes(StrategyArgs {
                    submit_api: Box::new(CustomNodesApi::new(
                        submission_nodes.clone(),
                        args.pending_transaction_config,
                    )),
                    max_additional_tip: 0.,
                    additional_tip_percentage_of_max_fee: 0.,
                }))
            }
            TransactionStrategyArg::DryRun => {
                transaction_strategies.push(TransactionStrategy::DryRun)
            }
        }
    }
>>>>>>> 7c0a62bf
    let access_list_estimator = Arc::new(
        solver::settlement_access_list::create_priority_estimator(
            &client,
            &web3,
            args.access_list_estimators.as_slice(),
            args.tenderly_url.clone(),
            args.tenderly_api_key.clone(),
            network_id.clone(),
        )
        .await
        .expect("failed to create access list estimator"),
    );
    let solution_submitter = SolutionSubmitter {
        web3: web3.clone(),
        contract: settlement_contract.clone(),
        gas_price_estimator: gas_price_estimator.clone(),
        target_confirm_time: args.target_confirm_time,
        max_confirm_time: args.max_submission_seconds,
        retry_interval: args.submission_retry_interval_seconds,
        gas_price_cap: args.gas_price_cap,
        transaction_strategies,
        access_list_estimator,
    };
    let api = OrderBookApi::new(args.orderbook_url, client.clone());
    let order_converter = OrderConverter {
        native_token: native_token_contract.clone(),
        fee_objective_scaling_factor: args.fee_objective_scaling_factor,
    };
    let tenderly = args
        .tenderly_url
        .zip(args.tenderly_api_key)
        .and_then(|(url, api_key)| TenderlyApi::new(url, client.clone(), &api_key).ok());

    let mut driver = Driver::new(
        settlement_contract,
        liquidity_collector,
        solver,
        gas_price_estimator,
        args.settle_interval,
        native_token_contract.address(),
        args.min_order_age,
        metrics.clone(),
        web3,
        network_id,
        args.max_merged_settlements,
        args.solver_time_limit,
        market_makable_token_list,
        current_block_stream.clone(),
        solution_submitter,
        args.max_settlements_per_solver,
        api,
        order_converter,
        args.weth_unwrap_factor,
        args.simulation_gas_limit,
        args.fee_objective_scaling_factor,
        args.max_settlement_price_deviation
            .map(|max_price_deviation| Ratio::from_float(max_price_deviation).unwrap()),
        args.token_list_restriction_for_price_checks.into(),
        tenderly,
    );

    let maintainer = ServiceMaintenance {
        maintainers: pool_caches
            .into_iter()
            .map(|(_, cache)| cache as Arc<dyn Maintaining>)
            .chain(balancer_pool_maintainer)
            .collect(),
    };
    tokio::task::spawn(maintainer.run_maintenance_on_new_block(current_block_stream));

    serve_metrics(metrics, ([0, 0, 0, 0], args.metrics_port).into());
    driver.run_forever().await;
}

async fn build_amm_artifacts(
    sources: &HashMap<BaselineSource, Arc<PoolCache>>,
    settlement_contract: contracts::GPv2Settlement,
    base_tokens: Arc<BaseTokens>,
    web3: shared::Web3,
) -> Vec<UniswapLikeLiquidity> {
    let mut res = vec![];
    for (source, pool_cache) in sources {
        let router_address = match source {
            BaselineSource::UniswapV2 => contracts::UniswapV2Router02::deployed(&web3)
                .await
                .expect("couldn't load deployed UniswapV2 router")
                .address(),
            BaselineSource::SushiSwap => contracts::SushiSwapRouter::deployed(&web3)
                .await
                .expect("couldn't load deployed SushiSwap router")
                .address(),
            BaselineSource::Honeyswap => contracts::HoneyswapRouter::deployed(&web3)
                .await
                .expect("couldn't load deployed Honeyswap router")
                .address(),
            BaselineSource::Baoswap => contracts::BaoswapRouter::deployed(&web3)
                .await
                .expect("couldn't load deployed Baoswap router")
                .address(),
            BaselineSource::Swapr => contracts::SwaprRouter::deployed(&web3)
                .await
                .expect("couldn't load deployed Swapr router")
                .address(),
            BaselineSource::BalancerV2 => continue,
            BaselineSource::ZeroEx => continue,
        };
        res.push(UniswapLikeLiquidity::new(
            IUniswapLikeRouter::at(&web3, router_address),
            settlement_contract.clone(),
            base_tokens.clone(),
            web3.clone(),
            pool_cache.clone(),
        ));
    }
    res
}<|MERGE_RESOLUTION|>--- conflicted
+++ resolved
@@ -561,48 +561,16 @@
             "network id of custom node doesn't match main node"
         );
     }
-<<<<<<< HEAD
     let submitted_transactions = GlobalTxPool::default();
-    let transaction_strategies = args
-        .transaction_strategy
-        .iter()
-        .map(|strategy| match strategy {
-            TransactionStrategyArg::PublicMempool => {
-                TransactionStrategy::CustomNodes(StrategyArgs {
-                    submit_api: Box::new(CustomNodesApi::new(vec![web3.clone()])),
-                    max_additional_tip: 0.,
-                    additional_tip_percentage_of_max_fee: 0.,
-                    sub_tx_pool: submitted_transactions.add_sub_pool(),
-                })
-            }
-            TransactionStrategyArg::Eden => TransactionStrategy::Eden(StrategyArgs {
-                submit_api: Box::new(
-                    EdenApi::new(client.clone(), args.eden_api_url.clone()).unwrap(),
-                ),
-                max_additional_tip: args.max_additional_eden_tip,
-                additional_tip_percentage_of_max_fee: args.additional_tip_percentage,
-                sub_tx_pool: submitted_transactions.add_sub_pool(),
-            }),
-            TransactionStrategyArg::Flashbots => TransactionStrategy::Flashbots(StrategyArgs {
-                submit_api: Box::new(
-                    FlashbotsApi::new(client.clone(), args.flashbots_api_url.clone()).unwrap(),
-                ),
-                max_additional_tip: args.max_additional_flashbot_tip,
-                additional_tip_percentage_of_max_fee: args.additional_tip_percentage,
-                sub_tx_pool: submitted_transactions.add_sub_pool(),
-            }),
-=======
     let mut transaction_strategies = vec![];
     for strategy in args.transaction_strategy {
         match strategy {
             TransactionStrategyArg::PublicMempool => {
                 transaction_strategies.push(TransactionStrategy::CustomNodes(StrategyArgs {
-                    submit_api: Box::new(CustomNodesApi::new(
-                        vec![web3.clone()],
-                        args.pending_transaction_config,
-                    )),
+                    submit_api: Box::new(CustomNodesApi::new(vec![web3.clone()])),
                     max_additional_tip: 0.,
                     additional_tip_percentage_of_max_fee: 0.,
+                    sub_tx_pool: submitted_transactions.add_sub_pool(),
                 }))
             }
             TransactionStrategyArg::Eden => {
@@ -612,6 +580,7 @@
                     ),
                     max_additional_tip: args.max_additional_eden_tip,
                     additional_tip_percentage_of_max_fee: args.additional_tip_percentage,
+                    sub_tx_pool: submitted_transactions.add_sub_pool(),
                 }))
             }
             TransactionStrategyArg::Flashbots => {
@@ -622,34 +591,20 @@
                         ),
                         max_additional_tip: args.max_additional_flashbot_tip,
                         additional_tip_percentage_of_max_fee: args.additional_tip_percentage,
+                        sub_tx_pool: submitted_transactions.add_sub_pool(),
                     }))
                 }
             }
->>>>>>> 7c0a62bf
             TransactionStrategyArg::CustomNodes => {
                 assert!(
                     !submission_nodes.is_empty(),
                     "missing transaction submission nodes"
                 );
-<<<<<<< HEAD
-                TransactionStrategy::CustomNodes(StrategyArgs {
+                transaction_strategies.push(TransactionStrategy::CustomNodes(StrategyArgs {
                     submit_api: Box::new(CustomNodesApi::new(submission_nodes.clone())),
                     max_additional_tip: 0.,
                     additional_tip_percentage_of_max_fee: 0.,
                     sub_tx_pool: submitted_transactions.add_sub_pool(),
-                })
-            }
-            TransactionStrategyArg::DryRun => TransactionStrategy::DryRun,
-        })
-        .collect();
-=======
-                transaction_strategies.push(TransactionStrategy::CustomNodes(StrategyArgs {
-                    submit_api: Box::new(CustomNodesApi::new(
-                        submission_nodes.clone(),
-                        args.pending_transaction_config,
-                    )),
-                    max_additional_tip: 0.,
-                    additional_tip_percentage_of_max_fee: 0.,
                 }))
             }
             TransactionStrategyArg::DryRun => {
@@ -657,7 +612,6 @@
             }
         }
     }
->>>>>>> 7c0a62bf
     let access_list_estimator = Arc::new(
         solver::settlement_access_list::create_priority_estimator(
             &client,
