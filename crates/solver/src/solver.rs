--- conflicted
+++ resolved
@@ -280,11 +280,8 @@
     max_merged_settlements: usize,
     slippage_configuration: &slippage::Arguments,
     market_makable_token_list: AutoUpdatingTokenList,
-<<<<<<< HEAD
+    order_prioritization_config: &single_order_solver::Arguments,
     post_processing_pipeline: Arc<dyn PostProcessing>,
-=======
-    order_prioritization_config: &single_order_solver::Arguments,
->>>>>>> 943665a6
 ) -> Result<Solvers> {
     // Tiny helper function to help out with type inference. Otherwise, all
     // `Box::new(...)` expressions would have to be cast `as Box<dyn Solver>`.
