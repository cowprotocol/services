use {
    self::{
        baseline_solver::BaselineSolver,
        http_solver::HttpSolver,
        naive_solver::NaiveSolver,
        oneinch_solver::OneInchSolver,
        optimizing_solver::OptimizingSolver,
        paraswap_solver::ParaswapSolver,
        single_order_solver::{SingleOrderSolver, SingleOrderSolving},
        zeroex_solver::ZeroExSolver,
    },
    crate::{
        interactions::allowances::AllowanceManager,
        liquidity::{
            order_converter::OrderConverter,
            slippage::{self, SlippageCalculator},
            LimitOrder,
            Liquidity,
        },
        metrics::SolverMetrics,
        s3_instance_upload::S3InstanceUploader,
        settlement::Settlement,
        settlement_post_processing::PostProcessing,
        settlement_rater::SettlementRating,
        solver::{
            balancer_sor_solver::BalancerSorSolver,
            http_solver::{
                buffers::BufferRetriever,
                instance_cache::SharedInstanceCreator,
                instance_creation::InstanceCreator,
                InstanceType,
            },
        },
    },
    anyhow::{anyhow, Context, Result},
    contracts::{BalancerV2Vault, GPv2Settlement, WETH9},
    ethcontract::{errors::ExecutionError, transaction::kms, Account, PrivateKey, H160, U256},
    futures::future::join_all,
    model::{auction::AuctionId, order::Order, DomainSeparator},
    reqwest::Url,
    shared::{
        account_balances,
        balancer_sor_api::DefaultBalancerSorApi,
        baseline_solver::BaseTokens,
        ethrpc::Web3,
        external_prices::ExternalPrices,
        http_client::HttpClientFactory,
        http_solver::{
            model::{AuctionResult, SimulatedTransaction},
            DefaultHttpSolverApi,
            SolverConfig,
        },
        token_info::TokenInfoFetching,
        token_list::AutoUpdatingTokenList,
        zeroex_api::ZeroExApi,
    },
    std::{
        collections::HashMap,
        fmt::{self, Debug, Formatter},
        str::FromStr,
        sync::Arc,
        time::{Duration, Instant},
    },
    web3::types::AccessList,
};

pub mod balancer_sor_solver;
mod baseline_solver;
pub mod http_solver;
pub mod naive_solver;
mod oneinch_solver;
pub mod optimizing_solver;
mod paraswap_solver;
pub mod risk_computation;
pub mod single_order_solver;
mod zeroex_solver;

/// Interface that all solvers must implement.
///
/// A `solve` method transforming a collection of `Liquidity` (sources) into a
/// list of independent `Settlements`. Solvers are free to choose which types
/// `Liquidity` they would like to process, including their own private sources.
#[mockall::automock]
#[async_trait::async_trait]
pub trait Solver: Send + Sync + 'static {
    /// Runs the solver.
    ///
    /// The returned settlements should be independent (for example not reusing
    /// the same user order) so that they can be merged by the driver at its
    /// leisure.
    ///
    /// id identifies this instance of solving by the driver in which it invokes
    /// all solvers.
    async fn solve(&self, auction: Auction) -> Result<Vec<Settlement>>;

    /// Callback to notify the solver how it performed in the given auction (if
    /// it won or failed for some reason) Has to be non-blocking to not
    /// delay settling the actual solution
    fn notify_auction_result(&self, _auction_id: AuctionId, _result: AuctionResult) {}

    /// Returns solver's account that should be used to submit settlements.
    fn account(&self) -> &Account;

    /// Returns displayable name of the solver.
    ///
    /// This method is used for logging and metrics collection.
    fn name(&self) -> &str;
}

/// A batch auction for a solver to produce a settlement for.
#[derive(Clone, Debug)]
pub struct Auction {
    /// Note that multiple consecutive driver runs may use the same ID if the
    /// previous run was unable to find a settlement.
    pub id: AuctionId,

    /// An ID that identifies a driver run.
    ///
    /// Note that this ID is not unique across multiple instances of drivers,
    /// in particular it cannot be used to uniquely identify batches across
    /// service restarts.
    pub run: u64,

    /// The GPv2 orders to match.
    pub orders: Vec<Order>,

    /// The baseline on-chain liquidity that can be used by the solvers for
    /// settling orders.
    pub liquidity: Vec<Liquidity>,

    /// On which block the liquidity got fetched.
    pub liquidity_fetch_block: u64,

    /// The current gas price estimate.
    pub gas_price: f64,

    /// The deadline for computing a solution.
    ///
    /// This can be used internally for the solver to decide when to stop
    /// trying to optimize the settlement. The caller is expected poll the solve
    /// future at most until the deadline is reach, at which point the future
    /// will be dropped.
    pub deadline: Instant,

    /// The set of external prices for this auction.
    ///
    /// The objective value is calculated with these prices so they can be
    /// relevant for solvers.
    ///
    /// External prices are garanteed to exist for all orders included in the
    /// current auction.
    pub external_prices: ExternalPrices,

    /// Balances for `orders`. Not guaranteed to have an entry for all orders
    /// because balance fetching can fail.
    pub balances: HashMap<account_balances::Query, U256>,
}

impl Default for Auction {
    fn default() -> Self {
        const SECONDS_IN_A_YEAR: u64 = 31_622_400;

        // Not actually never, but good enough...
        let never = Instant::now() + Duration::from_secs(SECONDS_IN_A_YEAR);
        Self {
            id: Default::default(),
            run: Default::default(),
            orders: Default::default(),
            liquidity: Default::default(),
            liquidity_fetch_block: Default::default(),
            gas_price: Default::default(),
            deadline: never,
            external_prices: Default::default(),
            balances: Default::default(),
        }
    }
}

/// A vector of solvers.
pub type Solvers = Vec<Arc<dyn Solver>>;

/// A single settlement and a solver that produced it.
pub type SettlementWithSolver = (Arc<dyn Solver>, Settlement, Option<AccessList>);

#[derive(Debug, Clone)]
pub struct SolverInfo {
    /// Identifier used for metrics and logging.
    pub name: String,
    /// Address used for simulating settlements of that solver.
    pub account: Account,
}

pub struct Simulation {
    pub settlement: Settlement,
    pub solver: SolverInfo,
    pub transaction: SimulatedTransaction,
}

pub struct SimulationWithError {
    pub simulation: Simulation,
    pub error: SimulationError,
}

#[derive(Debug, thiserror::Error)]
pub enum SimulationError {
    #[error("web3 error: {0:?}")]
    Web3(#[from] ExecutionError),
    #[error("insufficient balance: needs {needs} has {has}")]
    InsufficientBalance { needs: U256, has: U256 },
}

#[derive(Copy, Clone, Debug, Eq, Hash, PartialEq, clap::ValueEnum)]
#[clap(rename_all = "verbatim")]
pub enum SolverType {
    None,
    Naive,
    Baseline,
    OneInch,
    Paraswap,
    ZeroEx,
    Quasimodo,
    BalancerSor,
}

#[derive(Clone)]
pub enum SolverAccountArg {
    PrivateKey(PrivateKey),
    Kms(Arn),
    Address(H160),
}

impl Debug for SolverAccountArg {
    fn fmt(&self, f: &mut Formatter) -> fmt::Result {
        match self {
            SolverAccountArg::PrivateKey(k) => write!(f, "PrivateKey({:?})", k.public_address()),
            SolverAccountArg::Kms(key_id) => write!(f, "KMS({key_id:?})"),
            SolverAccountArg::Address(a) => write!(f, "Address({a:?})"),
        }
    }
}

impl SolverAccountArg {
    pub async fn into_account(self, chain_id: u64) -> Account {
        match self {
            SolverAccountArg::PrivateKey(key) => Account::Offline(key, Some(chain_id)),
            SolverAccountArg::Kms(key_id) => {
                let config = ethcontract::aws_config::load_from_env().await;
                let account = kms::Account::new((&config).into(), &key_id.0)
                    .await
                    .unwrap_or_else(|_| panic!("Unable to load KMS account {key_id:?}"));
                Account::Kms(account, Some(chain_id))
            }
            SolverAccountArg::Address(address) => Account::Local(address, None),
        }
    }
}

impl FromStr for SolverAccountArg {
    type Err = anyhow::Error;

    fn from_str(s: &str) -> Result<Self, Self::Err> {
        s.parse::<PrivateKey>()
            .map(SolverAccountArg::PrivateKey)
            .map_err(|pk_err| anyhow!("could not parse as private key: {}", pk_err))
            .or_else(|error_chain| {
                Ok(SolverAccountArg::Address(s.parse().map_err(
                    |addr_err| {
                        error_chain.context(anyhow!("could not parse as address: {}", addr_err))
                    },
                )?))
            })
            .or_else(|error_chain: Self::Err| {
                let key_id = Arn::from_str(s).map_err(|arn_err| {
                    error_chain.context(anyhow!("could not parse as AWS ARN: {}", arn_err))
                })?;
                Ok(SolverAccountArg::Kms(key_id))
            })
            .map_err(|err: Self::Err| {
                err.context(
                    "invalid solver account, it is neither a private key, an Ethereum address, \
                     nor a KMS key",
                )
            })
    }
}

// Wrapper type for AWS ARN identifiers
#[derive(Debug, Clone)]
pub struct Arn(pub String);

impl FromStr for Arn {
    type Err = anyhow::Error;

    fn from_str(s: &str) -> std::result::Result<Self, Self::Err> {
        // Could be more strict here, but this should suffice to catch unintended
        // configuration mistakes
        if s.starts_with("arn:aws:kms:") {
            Ok(Self(s.to_string()))
        } else {
            Err(anyhow!("Invalid ARN identifier: {}", s))
        }
    }
}

#[derive(Clone, Debug)]
pub struct ExternalSolverArg {
    pub name: String,
    pub url: Url,
    pub account: SolverAccountArg,
    pub use_liquidity: bool,
    pub user_balance_support: UserBalanceSupport,
}

/// Whether the solver supports assigning user sell token balance to orders or
/// whether the driver needs to do it instead.
#[derive(Clone, Debug, Eq, PartialEq)]
pub enum UserBalanceSupport {
    None,
    PartiallyFillable,
    // Will be added later.
    // All,
}

impl FromStr for UserBalanceSupport {
    type Err = anyhow::Error;

    fn from_str(s: &str) -> Result<Self, Self::Err> {
        match s {
            "none" => Ok(Self::None),
            "partially_fillable" => Ok(Self::PartiallyFillable),
            _ => Err(anyhow::anyhow!("unknown variant {}", s)),
        }
    }
}

impl FromStr for ExternalSolverArg {
    type Err = anyhow::Error;

    fn from_str(s: &str) -> Result<Self, Self::Err> {
        let mut parts = s.split('|');
        let name = parts.next().context("missing name")?;
        let url = parts.next().context("missing url")?;
        let account = parts.next().context("missing account")?;
        let use_liquidity = parts.next().context("missing use_liquidity")?;
        // With a default temporarily until we configure the argument in our cluster.
        let user_balance_support = parts.next().unwrap_or("none");
        Ok(Self {
            name: name.to_string(),
            url: url.parse().context("parse url")?,
            account: account.parse().context("parse account")?,
            use_liquidity: use_liquidity.parse().context("parse use_liquidity")?,
            user_balance_support: user_balance_support
                .parse()
                .context("parse user_balance_support")?,
        })
    }
}

#[allow(clippy::too_many_arguments)]
pub async fn create(
    web3: Web3,
    solvers: Vec<(Account, SolverType)>,
    base_tokens: Arc<BaseTokens>,
    native_token: WETH9,
    quasimodo_solver_url: Url,
    balancer_sor_url: Url,
    settlement_contract: &GPv2Settlement,
    vault_contract: Option<&BalancerV2Vault>,
    token_info_fetcher: Arc<dyn TokenInfoFetching>,
    network_id: String,
    chain_id: u64,
    disabled_one_inch_protocols: Vec<String>,
    disabled_paraswap_dexs: Vec<String>,
    paraswap_partner: Option<String>,
    paraswap_api_url: String,
    http_factory: &HttpClientFactory,
    solver_metrics: Arc<dyn SolverMetrics>,
    zeroex_api: Arc<dyn ZeroExApi>,
    zeroex_disabled_sources: Vec<String>,
    zeroex_enable_rfqt: bool,
    zeroex_enable_slippage_protection: bool,
    use_internal_buffers: bool,
    one_inch_url: Url,
    one_inch_referrer_address: Option<H160>,
    external_solvers: Vec<ExternalSolverArg>,
    order_converter: OrderConverter,
    max_settlements_per_solver: usize,
    max_merged_settlements: usize,
    smallest_partial_fill: U256,
    slippage_configuration: &slippage::Arguments,
    market_makable_token_list: AutoUpdatingTokenList,
    order_prioritization_config: &single_order_solver::Arguments,
    post_processing_pipeline: Arc<dyn PostProcessing>,
    domain: &DomainSeparator,
    s3_instance_uploader: Option<Arc<S3InstanceUploader>>,
    risk_configuration: &risk_computation::Arguments,
    settlement_rater: Arc<dyn SettlementRating>,
    enforce_correct_fees: bool,
    ethflow_contract: Option<H160>,
) -> Result<Solvers> {
    // Tiny helper function to help out with type inference. Otherwise, all
    // `Box::new(...)` expressions would have to be cast `as Box<dyn Solver>`.
    fn shared(solver: impl Solver + 'static) -> Arc<dyn Solver> {
        Arc::new(solver)
    }

    let buffer_retriever = Arc::new(BufferRetriever::new(
        web3.clone(),
        settlement_contract.address(),
    ));
    let allowance_manager = Arc::new(AllowanceManager::new(
        web3.clone(),
        settlement_contract.address(),
    ));
    let instance_creator = InstanceCreator {
        native_token,
        ethflow_contract,
        token_info_fetcher: token_info_fetcher.clone(),
        buffer_retriever,
        market_makable_token_list: market_makable_token_list.clone(),
        environment_metadata: network_id.clone(),
    };
    let shared_instance_creator = Arc::new(SharedInstanceCreator::new(
        instance_creator,
        s3_instance_uploader,
    ));

    // Helper function to create http solver instances.
    let create_http_solver = |account: Account,
                              url: Url,
                              name: String,
                              config: SolverConfig,
                              instance_type: InstanceType,
                              slippage_calculator: SlippageCalculator,
                              use_liquidity: bool|
     -> HttpSolver {
        HttpSolver::new(
            DefaultHttpSolverApi {
                name,
                network_name: network_id.clone(),
                chain_id,
                base: url,
                solve_path: "solve".to_owned(),
                client: http_factory.create(),
                gzip_requests: false,
                config,
            },
            account,
            allowance_manager.clone(),
            order_converter.clone(),
            instance_type,
            slippage_calculator,
            market_makable_token_list.clone(),
            *domain,
            shared_instance_creator.clone(),
            use_liquidity,
            enforce_correct_fees,
        )
    };

    let mut solvers: Vec<Arc<dyn Solver>> = solvers
        .into_iter()
        .filter_map(|(account, solver_type)| {
            let single_order = |inner: Box<dyn SingleOrderSolving>| {
                SingleOrderSolver::new(
                    inner,
                    solver_metrics.clone(),
                    max_merged_settlements,
                    max_settlements_per_solver,
                    order_prioritization_config.clone(),
                    smallest_partial_fill,
                    settlement_rater.clone(),
                    ethflow_contract,
                    order_converter.clone(),
                )
            };

            let slippage_calculator = slippage_configuration.get_calculator(solver_type);
            tracing::debug!(
                solver = ?solver_type, slippage = ?slippage_calculator,
                "configured slippage",
            );

            let risk_calculator = risk_configuration.get_calculator(solver_type);

            let solver = match solver_type {
                SolverType::None => return None,
                SolverType::Naive => shared(NaiveSolver::new(
                    account,
                    slippage_calculator,
                    enforce_correct_fees,
                    ethflow_contract,
                    order_converter.clone(),
                )),
                SolverType::Baseline => shared(BaselineSolver::new(
                    account,
                    base_tokens.clone(),
                    slippage_calculator,
                    ethflow_contract,
                    order_converter.clone(),
                )),
                SolverType::Quasimodo => shared(create_http_solver(
                    account,
                    quasimodo_solver_url.clone(),
                    "Quasimodo".to_string(),
                    SolverConfig {
                        use_internal_buffers: Some(use_internal_buffers),
                        ..Default::default()
                    },
                    InstanceType::Filtered,
                    slippage_calculator,
                    true,
                )),
                SolverType::OneInch => shared(single_order(Box::new(
                    OneInchSolver::with_disabled_protocols(
                        account,
                        web3.clone(),
                        settlement_contract.clone(),
                        chain_id,
                        disabled_one_inch_protocols.clone(),
                        http_factory.create(),
                        one_inch_url.clone(),
                        slippage_calculator,
                        one_inch_referrer_address,
                    )
                    .unwrap(),
                ))),
                SolverType::ZeroEx => {
                    let zeroex_solver = ZeroExSolver::new(
                        account,
                        web3.clone(),
                        settlement_contract.clone(),
                        chain_id,
                        zeroex_api.clone(),
                        zeroex_disabled_sources.clone(),
                        slippage_calculator,
                    )
                    .unwrap()
                    .with_rfqt(zeroex_enable_rfqt)
                    .with_slippage_protection(zeroex_enable_slippage_protection);
                    shared(single_order(Box::new(zeroex_solver)))
                }
                SolverType::Paraswap => shared(single_order(Box::new(ParaswapSolver::new(
                    account,
                    web3.clone(),
                    settlement_contract.clone(),
                    token_info_fetcher.clone(),
                    disabled_paraswap_dexs.clone(),
                    http_factory.create(),
                    paraswap_partner.clone(),
                    paraswap_api_url.clone(),
                    slippage_calculator,
                )))),
                SolverType::BalancerSor => shared(single_order(Box::new(BalancerSorSolver::new(
                    account,
                    vault_contract
                        .expect("missing Balancer Vault deployment for SOR solver")
                        .clone(),
                    settlement_contract.clone(),
                    Arc::new(
                        DefaultBalancerSorApi::new(
                            http_factory.create(),
                            balancer_sor_url.clone(),
                            chain_id,
                        )
                        .unwrap(),
                    ),
                    allowance_manager.clone(),
                    slippage_calculator,
                )))),
            };

            Some(shared(OptimizingSolver {
                inner: solver,
                post_processing_pipeline: post_processing_pipeline.clone(),
<<<<<<< HEAD
                risk_calculator,
            })
=======
                score_calculator,
            }))
>>>>>>> d4674742
        })
        .collect();

    let external_solvers = join_all(external_solvers.into_iter().map(|solver| async move {
        shared(create_http_solver(
            solver.account.into_account(chain_id).await,
            solver.url,
            solver.name,
            SolverConfig {
                use_internal_buffers: Some(use_internal_buffers),
                ..Default::default()
            },
            InstanceType::Plain,
            slippage_configuration.get_global_calculator(),
            solver.use_liquidity,
        ))
    }))
    .await;
    solvers.extend(external_solvers);

    if solvers.is_empty() {
        return Err(anyhow!("no solvers configured"));
    }

    for solver in &solvers {
        tracing::info!(
            "initialized solver {} at address {:#x}",
            solver.name(),
            solver.account().address()
        )
    }

    Ok(solvers)
}

#[cfg(test)]
struct DummySolver;
#[cfg(test)]
#[async_trait::async_trait]
impl Solver for DummySolver {
    async fn solve(&self, _: Auction) -> Result<Vec<Settlement>> {
        unimplemented!()
    }

    fn account(&self) -> &ethcontract::Account {
        unimplemented!()
    }

    fn notify_auction_result(&self, _auction_id: AuctionId, _result: AuctionResult) {}

    fn name(&self) -> &'static str {
        "DummySolver"
    }
}

#[cfg(test)]
pub fn dummy_arc_solver() -> Arc<dyn Solver> {
    Arc::new(DummySolver)
}

fn balance_and_convert_orders(
    ethflow_contract: Option<H160>,
    converter: &OrderConverter,
    mut balances: HashMap<account_balances::Query, U256>,
    orders: Vec<Order>,
    external_prices: &ExternalPrices,
) -> Vec<LimitOrder> {
    crate::order_balance_filter::balance_orders(
        orders,
        &mut balances,
        ethflow_contract,
        external_prices,
    )
    .into_iter()
    .filter_map(|order| match converter.normalize_limit_order(order) {
        Ok(order) => Some(order),
        Err(err) => {
            tracing::debug!(?err, "error normalizing limit order");
            None
        }
    })
    .collect()
}

#[cfg(test)]
mod tests {
    use super::*;

    /// Dummy solver returning no settlements
    pub struct NoopSolver();
    #[async_trait::async_trait]
    impl Solver for NoopSolver {
        async fn solve(&self, _: Auction) -> Result<Vec<Settlement>> {
            Ok(Vec::new())
        }

        fn notify_auction_result(&self, _auction_id: AuctionId, _result: AuctionResult) {}

        fn account(&self) -> &Account {
            unimplemented!()
        }

        fn name(&self) -> &'static str {
            "NoopSolver"
        }
    }

    impl PartialEq for SolverAccountArg {
        fn eq(&self, other: &Self) -> bool {
            match (self, other) {
                (SolverAccountArg::PrivateKey(a), SolverAccountArg::PrivateKey(b)) => {
                    a.public_address() == b.public_address()
                }
                (SolverAccountArg::Address(a), SolverAccountArg::Address(b)) => a == b,
                _ => false,
            }
        }
    }

    #[test]
    fn parses_solver_account_arg() {
        assert_eq!(
            "0x4242424242424242424242424242424242424242424242424242424242424242"
                .parse::<SolverAccountArg>()
                .unwrap(),
            SolverAccountArg::PrivateKey(PrivateKey::from_raw([0x42; 32]).unwrap())
        );
        assert_eq!(
            "0x4242424242424242424242424242424242424242"
                .parse::<SolverAccountArg>()
                .unwrap(),
            SolverAccountArg::Address(H160([0x42; 20])),
        );

        assert!(matches!(
            "arn:aws:kms:eu-central-1:42:key/00000000-0000-0000-0000-00000000"
                .parse::<SolverAccountArg>()
                .unwrap(),
            SolverAccountArg::Kms(_)
        ));
    }

    #[test]
    fn errors_on_invalid_solver_account_arg() {
        assert!("0x010203040506070809101112131415161718192021"
            .parse::<SolverAccountArg>()
            .is_err());
        assert!("not an account".parse::<SolverAccountArg>().is_err());
    }

    #[test]
    fn parse_external_solver_arg() {
        let arg = "name|http://solver.com/|0x4242424242424242424242424242424242424242424242424242424242424242|true|partially_fillable";
        let parsed = ExternalSolverArg::from_str(arg).unwrap();
        assert_eq!(parsed.name, "name");
        assert_eq!(parsed.url.to_string(), "http://solver.com/");
        assert_eq!(
            parsed.account,
            SolverAccountArg::PrivateKey(PrivateKey::from_raw([0x42; 32]).unwrap())
        );
        assert!(parsed.use_liquidity);
        assert_eq!(
            parsed.user_balance_support,
            UserBalanceSupport::PartiallyFillable
        );
    }

    #[test]
    fn parse_external_solver_arg_user_balance_default() {
        let arg = "name|http://solver.com/|0x4242424242424242424242424242424242424242424242424242424242424242|false";
        let parsed = ExternalSolverArg::from_str(arg).unwrap();
        assert_eq!(parsed.user_balance_support, UserBalanceSupport::None);
    }
}<|MERGE_RESOLUTION|>--- conflicted
+++ resolved
@@ -573,13 +573,8 @@
             Some(shared(OptimizingSolver {
                 inner: solver,
                 post_processing_pipeline: post_processing_pipeline.clone(),
-<<<<<<< HEAD
                 risk_calculator,
-            })
-=======
-                score_calculator,
             }))
->>>>>>> d4674742
         })
         .collect();
 
