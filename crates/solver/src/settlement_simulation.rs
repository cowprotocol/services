--- conflicted
+++ resolved
@@ -517,10 +517,8 @@
                             "buy_token": "0xa0b86991c6218b36c1d19d4a2e9eb0ce3606eb48",
                             "exec_buy_amount": "21135750171",
                             "exec_plan": {
-                                "coordinates": {
-                                    "sequence": 0,
-                                    "position": 0
-                                },
+                                "sequence": 0,
+                                "position": 0,
                                 "internal": false
                             },
                             "exec_sell_amount": "21129728791",
@@ -546,15 +544,8 @@
                             "buy_token": "0xdac17f958d2ee523a2206206994597c13d831ec7",
                             "exec_buy_amount": "7922480269",
                             "exec_plan": {
-                                "coordinates": {
-<<<<<<< HEAD
-                                    "sequence": 1,
-                                    "position": 0
-=======
-                                    "sequence": 0,
-                                    "position": 1
->>>>>>> 22ebd7ab
-                                },
+                                "sequence": 1,
+                                "position": 0,
                                 "internal": false
                             },
                             "exec_sell_amount": "2005171356556612050",
