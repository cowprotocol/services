use {
    contracts::IZeroEx,
    ethcontract::Bytes,
    shared::{
        interaction::{EncodedInteraction, Interaction},
        zeroex_api::Order,
    },
    std::sync::Arc,
};

#[derive(Clone, Debug)]
pub struct ZeroExInteraction {
    pub order: Order,
    pub taker_token_fill_amount: u128,
    pub zeroex: Arc<IZeroEx>,
}

impl Interaction for ZeroExInteraction {
<<<<<<< HEAD
    fn encode(&self) -> Vec<EncodedInteraction> {
        let method = self.zeroex.clone().fill_or_kill_limit_order(
=======
    fn encode(&self) -> EncodedInteraction {
        let method = self.zeroex.fill_or_kill_limit_order(
>>>>>>> 778097c2
            (
                self.order.maker_token,
                self.order.taker_token,
                self.order.maker_amount,
                self.order.taker_amount,
                self.order.taker_token_fee_amount,
                self.order.maker,
                self.order.taker,
                self.order.sender,
                self.order.fee_recipient,
                Bytes(self.order.pool.0),
                self.order.expiry,
                self.order.salt,
            ),
            (
                self.order.signature.signature_type,
                self.order.signature.v,
                Bytes(self.order.signature.r.0),
                Bytes(self.order.signature.s.0),
            ),
            self.taker_token_fill_amount,
        );
        let calldata = method.tx.data.expect("no calldata").0;
        (self.zeroex.address(), 0.into(), Bytes(calldata))
    }
}<|MERGE_RESOLUTION|>--- conflicted
+++ resolved
@@ -16,13 +16,8 @@
 }
 
 impl Interaction for ZeroExInteraction {
-<<<<<<< HEAD
-    fn encode(&self) -> Vec<EncodedInteraction> {
-        let method = self.zeroex.clone().fill_or_kill_limit_order(
-=======
     fn encode(&self) -> EncodedInteraction {
         let method = self.zeroex.fill_or_kill_limit_order(
->>>>>>> 778097c2
             (
                 self.order.maker_token,
                 self.order.taker_token,
