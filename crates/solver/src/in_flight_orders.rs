use crate::settlement::{Settlement, TradeExecution};
use itertools::Itertools;
use model::{
    auction::Auction,
    order::{Order, OrderKind, OrderUid},
};
use number_conversions::u256_to_big_uint;
use std::collections::{BTreeMap, HashMap, HashSet};

#[derive(Debug, Clone)]
struct PartiallyFilledOrder {
    order: Order,
    in_flight_trades: Vec<TradeExecution>,
}

impl PartiallyFilledOrder {
    pub fn order_with_remaining_amounts(&self) -> Order {
        let mut updated_order = self.order.clone();

        for trade in &self.in_flight_trades {
            updated_order.metadata.executed_buy_amount += u256_to_big_uint(&trade.buy_amount);
            updated_order.metadata.executed_sell_amount += u256_to_big_uint(&trade.sell_amount);
            updated_order.metadata.executed_fee_amount += trade.fee_amount;
        }

        updated_order
    }
}

/// After a settlement transaction we need to keep track of in flight orders until the api has
/// seen the tx. Otherwise we would attempt to solve already matched orders again leading to
/// failures.
#[derive(Default)]
pub struct InFlightOrders {
    /// Maps block to orders settled in that block.
    in_flight: BTreeMap<u64, Vec<OrderUid>>,
    /// Tracks in flight trades which use liquidity from partially fillable orders.
    in_flight_trades: HashMap<OrderUid, PartiallyFilledOrder>,
}

impl InFlightOrders {
    /// Takes note of the new set of solvable orders and returns the ones that aren't in flight and
    /// scales down partially fillable orders if there are currently orders in-flight tapping into
    /// their executable amounts.
<<<<<<< HEAD
    /// Returns the set of order uids that's considered in flight
=======
    /// Returns the set of order uids that are considered in flight.
>>>>>>> 0bf98bfb
    pub fn update_and_filter(&mut self, auction: &mut Auction) -> HashSet<OrderUid> {
        // If api has seen block X then trades starting at X + 1 are still in flight.
        self.in_flight = self
            .in_flight
            .split_off(&(auction.latest_settlement_block + 1));

        let in_flight = self
            .in_flight
            .values()
            .flatten()
            .copied()
            .collect::<HashSet<_>>();

        self.in_flight_trades
            .retain(|uid, _| in_flight.contains(uid));

        auction.orders.iter_mut().for_each(|order| {
            let uid = &order.metadata.uid;

            if order.data.partially_fillable {
                if let Some(trades) = self.in_flight_trades.get(uid) {
                    *order = trades.order_with_remaining_amounts();
                }
            } else if in_flight.contains(uid) {
                // fill-or-kill orders can only be used once and there is already a trade in flight
                // for this one => Modify it such that it gets filtered out in the next step.
                order.metadata.executed_buy_amount = u256_to_big_uint(&order.data.buy_amount);
                order.metadata.executed_sell_amount = u256_to_big_uint(&order.data.sell_amount);
            }
        });
        auction.orders.retain(|order| match order.data.kind {
            OrderKind::Sell => {
                u256_to_big_uint(&order.data.sell_amount) > order.metadata.executed_sell_amount_before_fees
            }
            OrderKind::Buy => {
                u256_to_big_uint(&order.data.buy_amount) > order.metadata.executed_buy_amount
            }
        });
        in_flight
    }

    /// Tracks all in_flight orders and how much of the executable amount of partially fillable
    /// orders is currently used in in-flight trades.
    pub fn mark_settled_orders(&mut self, block: u64, settlement: &Settlement) {
        let uids = settlement.traded_orders().map(|order| order.metadata.uid);
        self.in_flight.entry(block).or_default().extend(uids);

        settlement
            .executed_trades()
            .filter(|(trade, _)| trade.order.data.partially_fillable)
            .into_group_map_by(|(trade, _)| trade.order.metadata.uid)
            .into_iter()
            .for_each(|(uid, trades)| {
                let most_recent_data = PartiallyFilledOrder {
                    order: trades[0].0.order.clone(),
                    in_flight_trades: trades.into_iter().map(|(_, trade)| trade).collect(),
                };
                // always overwrite existing data with the most recent data
                self.in_flight_trades.insert(uid, most_recent_data);
            });
    }
}

#[cfg(test)]
mod tests {
    use super::*;
    use crate::settlement::{LiquidityOrderTrade, OrderTrade, SettlementEncoder, Trade};
    use maplit::hashmap;
    use model::order::{Order, OrderData, OrderKind, OrderMetadata};
    use primitive_types::H160;

    #[test]
    fn test() {
        let token0 = H160::from_low_u64_be(0);
        let token1 = H160::from_low_u64_be(1);

        let fill_or_kill = Order {
            data: OrderData {
                sell_token: token0,
                buy_token: token1,
                sell_amount: 100u8.into(),
                buy_amount: 100u8.into(),
                kind: OrderKind::Sell,
                ..Default::default()
            },
            metadata: OrderMetadata {
                uid: OrderUid::from_integer(1),
                ..Default::default()
            },
            ..Default::default()
        };

        // partially fillable order 30% filled
        let mut partially_fillable_1 = fill_or_kill.clone();
        partially_fillable_1.data.partially_fillable = true;
        partially_fillable_1.metadata.uid = OrderUid::from_integer(2);
        partially_fillable_1.metadata.executed_buy_amount = 30u8.into();
        partially_fillable_1.metadata.executed_sell_amount = 30u8.into();

        // a different partially fillable order 30% filled
        let mut partially_fillable_2 = partially_fillable_1.clone();
        partially_fillable_2.metadata.uid = OrderUid::from_integer(3);

        let user_trades = vec![OrderTrade {
            trade: Trade {
                order: fill_or_kill.clone(),
                ..Default::default()
            },
            ..Default::default()
        }];

        let liquidity_trades = vec![
            // This order uses some of the remaining executable amount of partially_fillable_1
            LiquidityOrderTrade {
                trade: Trade {
                    order: partially_fillable_2.clone(),
                    executed_amount: 20u8.into(),
                    ..Default::default()
                },
                buy_token_price: 1u8.into(),
                ..Default::default()
            },
            // Following orders use remaining executable amount of partially_fillable_2
            LiquidityOrderTrade {
                trade: Trade {
                    order: partially_fillable_1.clone(),
                    executed_amount: 50u8.into(),
                    ..Default::default()
                },
                buy_token_price: 1u8.into(),
                ..Default::default()
            },
            LiquidityOrderTrade {
                trade: Trade {
                    order: partially_fillable_1.clone(),
                    executed_amount: 20u8.into(),
                    ..Default::default()
                },
                buy_token_price: 1u8.into(),
                ..Default::default()
            },
        ];

        let prices = hashmap! {token0 => 1u8.into(), token1 => 1u8.into()};
        let settlement = Settlement {
            encoder: SettlementEncoder::with_trades(prices, user_trades, liquidity_trades),
        };

        let mut inflight = InFlightOrders::default();
        inflight.mark_settled_orders(1, &settlement);
        let mut order0 = fill_or_kill.clone();
        order0.metadata.uid = OrderUid::from_integer(0);
        let mut auction = Auction {
            block: 0,
            orders: vec![
                order0,
                fill_or_kill,
                partially_fillable_1,
                partially_fillable_2,
            ],
            ..Default::default()
        };

        let mut update_and_get_filtered_orders = |auction: &Auction| {
            let mut auction = auction.clone();
            inflight.update_and_filter(&mut auction);
            auction.orders
        };

        let filtered = update_and_get_filtered_orders(&auction);
        assert_eq!(filtered.len(), 2);
        // keep order 0 because there are no trades for it in flight
        assert_eq!(filtered[0].metadata.uid, OrderUid::from_integer(0));
        // drop order 1 because it's fill-or-kill and there is already one trade in flight
        // keep order 2 and reduce remaning executable amount by trade amounts currently in flight
        assert_eq!(filtered[1].metadata.uid, OrderUid::from_integer(3));
        assert_eq!(filtered[1].metadata.executed_buy_amount, 50u8.into());
        assert_eq!(filtered[1].metadata.executed_sell_amount, 50u8.into());
        // drop order 3 because in flight orders filled the remaining executable amount

        auction.block = 1;
        let filtered = update_and_get_filtered_orders(&auction);
        // same behaviour as above
        assert_eq!(filtered.len(), 2);
        assert_eq!(filtered[0].metadata.uid, OrderUid::from_integer(0));
        assert_eq!(filtered[1].metadata.uid, OrderUid::from_integer(3));
        assert_eq!(filtered[1].metadata.executed_buy_amount, 50u8.into());
        assert_eq!(filtered[1].metadata.executed_sell_amount, 50u8.into());

        auction.latest_settlement_block = 1;
        let filtered = update_and_get_filtered_orders(&auction);
        // Because we drop all in-flight trades from blocks older than the settlement block there
        // is nothing left to filter solvable orders by => keep all orders unaltered
        assert_eq!(filtered.len(), 4);
    }

    #[test]
    fn test_order_is_not_excluded_when_min_buy_amount_is_reached() {
        let order = Order {
            data: OrderData {
                sell_token: H160::from_low_u64_be(0),
                buy_token: H160::from_low_u64_be(1),
                sell_amount: 100u8.into(),
                buy_amount: 100u8.into(),
                kind: OrderKind::Sell,
                partially_fillable: true,
                ..Default::default()
            },
            metadata: OrderMetadata {
                uid: OrderUid::from_integer(1),
                // Only half filled but min buy amount already reached
                executed_sell_amount: 50u8.into(),
                executed_buy_amount: 100u8.into(),
                ..Default::default()
            },
            ..Default::default()
        };
        let mut auction = Auction {
            block: 0,
            orders: vec![order],
            ..Default::default()
        };
        let mut inflight = InFlightOrders::default();
        inflight.update_and_filter(&mut auction);
        assert_eq!(auction.orders.len(), 1);
    }

    #[test]
    fn test_filled_buy_order_gets_filtered() {
        let order = Order {
            data: OrderData {
                sell_token: H160::from_low_u64_be(0),
                buy_token: H160::from_low_u64_be(1),
                sell_amount: 100u8.into(),
                buy_amount: 100u8.into(),
                kind: OrderKind::Buy,
                ..Default::default()
            },
            metadata: OrderMetadata {
                uid: OrderUid::from_integer(1),
                // Filled with a lot of surplus (only needed to sell half of maxSellAmount)
                executed_sell_amount: 50u8.into(),
                executed_buy_amount: 100u8.into(),
                ..Default::default()
            },
            ..Default::default()
        };
        let mut auction = Auction {
            block: 0,
            orders: vec![order],
            ..Default::default()
        };
        let mut inflight = InFlightOrders::default();
        inflight.update_and_filter(&mut auction);
        assert_eq!(auction.orders.len(), 0);
    }
}<|MERGE_RESOLUTION|>--- conflicted
+++ resolved
@@ -42,11 +42,7 @@
     /// Takes note of the new set of solvable orders and returns the ones that aren't in flight and
     /// scales down partially fillable orders if there are currently orders in-flight tapping into
     /// their executable amounts.
-<<<<<<< HEAD
-    /// Returns the set of order uids that's considered in flight
-=======
     /// Returns the set of order uids that are considered in flight.
->>>>>>> 0bf98bfb
     pub fn update_and_filter(&mut self, auction: &mut Auction) -> HashSet<OrderUid> {
         // If api has seen block X then trades starting at X + 1 are still in flight.
         self.in_flight = self
