--- conflicted
+++ resolved
@@ -272,11 +272,7 @@
 
 #[cfg(test)]
 mod tests {
-<<<<<<< HEAD
-    use {super::*, crate::solver::dummy_arc_solver, model::solver_competition::Score};
-=======
-    use {super::*, crate::solver::dummy_arc_solver, num::BigRational};
->>>>>>> 06270c3c
+    use {super::*, crate::solver::dummy_arc_solver, num::BigRational, model::solver_competition::Score};
 
     #[test]
     #[ignore]
