--- conflicted
+++ resolved
@@ -496,13 +496,9 @@
     fn runloop_completed(&self) {}
 
     fn complete_runloop_until_transaction(&self, _: Duration) {}
-<<<<<<< HEAD
+
     fn transaction_submission(&self, _: Duration, _: &str) {}
-=======
-
-    fn transaction_submission(&self, _: Duration) {}
-
->>>>>>> 73d70d43
+
     fn transaction_gas_price(&self, _: U256) {}
 
     fn settlement_simulation(&self, _: &str, _: SolverSimulationOutcome) {}
