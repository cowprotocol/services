--- conflicted
+++ resolved
@@ -225,11 +225,7 @@
     pub encoder: SettlementEncoder,
     pub submitter: SubmissionPreference, /* todo - extract submitter and score into a separate
                                           * struct */
-<<<<<<< HEAD
-    pub score: Option<BigRational>,
-=======
     pub score: Option<Score>,
->>>>>>> 33782d65
 }
 
 #[derive(Debug, Eq, PartialEq)]
