use {
    crate::{
        driver::solver_settlements::{self, retain_mature_settlements, RatedSettlement},
        metrics::{SolverMetrics, SolverRunOutcome, SolverSimulationOutcome},
        settlement::{external_prices::ExternalPrices, PriceCheckTokens, Settlement},
        settlement_rater::{RatedSolverSettlement, SettlementRating},
        settlement_simulation::call_data,
        solver::{SimulationWithError, Solver},
    },
    anyhow::Result,
    gas_estimation::GasPrice1559,
    itertools::enumerate,
    model::auction::AuctionId,
    num::{rational::Ratio, BigInt, BigRational, CheckedDiv, FromPrimitive},
    rand::prelude::SliceRandom,
    shared::http_solver::model::{
        AuctionResult,
        InternalizationStrategy,
        SolverRejectionReason,
        SolverRunError,
        TransactionWithError,
    },
    std::{cmp::Ordering, sync::Arc, time::Duration},
};
<<<<<<< HEAD
use anyhow::Result;
use gas_estimation::GasPrice1559;
use model::auction::AuctionId;
use num::{rational::Ratio, BigInt, BigRational, CheckedDiv, FromPrimitive};
use rand::prelude::SliceRandom;
use shared::http_solver::model::{
    AuctionResult, InternalizationStrategy, SolverRejectionReason, SolverRunError,
    TransactionWithError,
};
use std::{cmp::Ordering, collections::HashMap, sync::Arc, time::Duration};
=======
>>>>>>> a3576af7

type SolverResult = (Arc<dyn Solver>, Result<Vec<Settlement>, SolverRunError>);

// We require from solvers to have a bit more ETH balance then needed
// at the moment of simulating the transaction, to cover the potential increase
// of the cost of sending transaction onchain, because of the sudden gas price
// increase. To simulate this sudden increase of gas price during simulation, we
// artificially multiply the gas price with this factor.
const SOLVER_BALANCE_MULTIPLIER: f64 = 3.;
pub struct SettlementRanker {
    pub metrics: Arc<dyn SolverMetrics>,
    pub settlement_rater: Arc<dyn SettlementRating>,
    // TODO: these should probably come from the autopilot to make the test parameters identical
    // for everyone.
    pub min_order_age: Duration,
    pub max_settlement_price_deviation: Option<Ratio<BigInt>>,
    pub token_list_restriction_for_price_checks: PriceCheckTokens,
    pub decimal_cutoff: u16,
}

impl SettlementRanker {
    /// Discards settlements without user orders and settlements which violate
    /// price checks. Logs info and updates metrics about the out come of
    /// this run loop for each solver.
    fn discard_illegal_settlements(
        &self,
        solver: &Arc<dyn Solver>,
        settlements: Result<Vec<Settlement>, SolverRunError>,
        external_prices: &ExternalPrices,
        auction_id: AuctionId,
    ) -> Vec<Settlement> {
        let name = solver.name();
        match settlements {
            Ok(settlements) => {
                let settlements: Vec<_> = settlements.into_iter().filter_map(|settlement| {
                    tracing::debug!(solver_name = %name, ?settlement, "found solution");

                    // Do not continue with settlements that are empty or only liquidity orders.
                    if !solver_settlements::has_user_order(&settlement) {
                        tracing::debug!(
                            solver_name = %name,
                            "settlement(s) filtered containing only liquidity orders",
                        );
                        solver.notify_auction_result(auction_id, AuctionResult::Rejected(SolverRejectionReason::NoUserOrders));
                        return None;
                    }

                    // Do not continue with settlements that contain prices too different from external prices.
                    if let Some(max_settlement_price_deviation) = &self.max_settlement_price_deviation {
                        if !
                            settlement.satisfies_price_checks(
                                solver.name(),
                                external_prices,
                                max_settlement_price_deviation,
                                &self.token_list_restriction_for_price_checks,
                            ) {

                                tracing::debug!(
                                    solver_name = %name,
                                    "settlement(s) filtered for violating maximum external price deviation",
                                );

                                solver.notify_auction_result(auction_id, AuctionResult::Rejected(SolverRejectionReason::PriceViolation));
                                return None;
                            }
                    }

                    Some(settlement)
                }).collect();

                let outcome = match settlements.is_empty() {
                    true => SolverRunOutcome::Empty,
                    false => SolverRunOutcome::Success,
                };
                self.metrics.solver_run(outcome, name);
                settlements
            }
            Err(err) => {
                let outcome = match err {
                    SolverRunError::Timeout => SolverRunOutcome::Timeout,
                    SolverRunError::Solving(_) => SolverRunOutcome::Failure,
                };
                self.metrics.solver_run(outcome, name);
                tracing::warn!(solver_name = %name, ?err, "solver error");
                solver.notify_auction_result(
                    auction_id,
                    AuctionResult::Rejected(SolverRejectionReason::RunError(err)),
                );
                vec![]
            }
        }
    }

    /// Computes a list of settlements which pass all pre-simulation sanity
    /// checks.
    fn get_legal_settlements(
        &self,
        settlements: Vec<SolverResult>,
        prices: &ExternalPrices,
        auction_id: AuctionId,
    ) -> Vec<(Arc<dyn Solver>, Settlement)> {
        let mut solver_settlements = vec![];
        for (solver, settlements) in settlements {
            let settlements =
                self.discard_illegal_settlements(&solver, settlements, prices, auction_id);
            for settlement in settlements {
                solver_settlements.push((solver.clone(), settlement));
            }
        }

        // TODO this needs to move into the autopilot eventually.
        // filters out all non-mature settlements
        retain_mature_settlements(self.min_order_age, solver_settlements, auction_id)
    }

    /// Determines legal settlements and ranks them by simulating them.
    /// Settlements get partitioned into simulation errors and a list
    /// of `RatedSettlement`s sorted by ascending order of objective value.
    pub async fn rank_legal_settlements(
        &self,
        settlements: Vec<SolverResult>,
        external_prices: &ExternalPrices,
        gas_price: GasPrice1559,
        auction_id: AuctionId,
    ) -> Result<(Vec<RatedSolverSettlement>, Vec<SimulationWithError>)> {
        let gas_price = gas_price.bump(SOLVER_BALANCE_MULTIPLIER);

        let solver_settlements =
            self.get_legal_settlements(settlements, external_prices, auction_id);

        // log considered settlements. While we already log all found settlements, this
        // additonal statement allows us to figure out which settlements were
        // filtered out and which ones are going to be simulated and considered
        // for competition.
        for (solver, settlement) in &solver_settlements {
            let uninternalized_calldata = format!(
                "0x{}",
                hex::encode(call_data(
                    settlement
                        .clone()
                        .encode(InternalizationStrategy::EncodeAllInteractions)
                )),
            );

            tracing::debug!(
                solver_name = %solver.name(), ?settlement, %uninternalized_calldata,
                "considering solution for solver competition",
            );
        }

        let (mut rated_settlements, errors) = self
            .settlement_rater
            .rate_settlements(solver_settlements, external_prices, gas_price)
            .await?;

<<<<<<< HEAD
=======
        // Before sorting, make sure to shuffle the settlements. This is to make sure we
        // don't give preference to any specific solver when there is an
        // objective value tie.
        rated_settlements.shuffle(&mut rand::thread_rng());

        rated_settlements.sort_by(|a, b| compare_solutions(&a.1, &b.1, self.decimal_cutoff));

>>>>>>> a3576af7
        tracing::info!(
            "{} settlements passed simulation and {} failed",
            rated_settlements.len(),
            errors.len(),
        );
        for error in &errors {
            error.simulation.solver.notify_auction_result(
                auction_id,
                AuctionResult::Rejected(SolverRejectionReason::SimulationFailure(
                    TransactionWithError {
                        transaction: error.simulation.transaction.clone(),
                        error: error.error.to_string(),
                    },
                )),
            );
        }

        // Before sorting, make sure to shuffle the settlements. This is to make sure we don't give
        // preference to any specific solver when there is an objective value tie.
        rated_settlements.shuffle(&mut rand::thread_rng());

        if cfg!(feature = "auction-rewards") {
            // Filter out settlements that have negative score or NaN score.
            rated_settlements.retain(|(solver, settlement, _)| {
                if settlement.score.score().is_nan() || settlement.score.score() < 0.0 {
                    tracing::debug!(
                        solver_name = %solver.name(),
                        "settlement(s) filtered for having negative or NaN score",
                    );
                    solver.notify_auction_result(
                        auction_id,
                        AuctionResult::Rejected(SolverRejectionReason::NegativeScore(
                            settlement.score.score(),
                        )),
                    );
                    return false;
                }
                true
            });

            rated_settlements.sort_by(|a, b| a.1.score.score().total_cmp(&b.1.score.score()));

            rated_settlements.iter_mut().rev().enumerate().for_each(
                |(i, (solver, settlement, _))| {
                    self.metrics
                        .settlement_simulation(solver.name(), SolverSimulationOutcome::Success);
                    settlement.ranking = i + 1;
                    solver.notify_auction_result(auction_id, AuctionResult::Ranked(i + 1));
                },
            );
        } else {
            // TODO: remove this block of code once `auction-rewards` is implemented
            rated_settlements.sort_by(|a, b| compare_solutions(&a.1, &b.1, self.decimal_cutoff));

            let auction_based_ranking = auction_based_ranking(
                rated_settlements
                    .iter()
                    .map(|(_, settlement, _)| settlement)
                    .collect::<Vec<_>>(),
            );

            rated_settlements.iter_mut().rev().enumerate().for_each(
                |(i, (solver, settlement, _))| {
                    self.metrics
                        .settlement_simulation(solver.name(), SolverSimulationOutcome::Success);
                    settlement.ranking = auction_based_ranking.get(&settlement.id).copied().unwrap_or(0);
                    // notify solvers about their real ranking and simulated auction based ranking
                    solver.notify_auction_result(auction_id, AuctionResult::Ranked(i + 1));
                    solver.notify_auction_result(
                        auction_id,
                        AuctionResult::Ranked(settlement.ranking),
                    );
                },
            );
        }
        Ok((rated_settlements, errors))
    }
}

// TODO: remove this once `auction-rewards` is implemented
// Sort settlements by `auction-rewards` rules and return hashmap of settlement id to ranking
fn auction_based_ranking(settlements: Vec<&RatedSettlement>) -> HashMap<usize, usize> {
    let mut settlements = settlements;
    settlements
        .retain(|settlement| !settlement.score.score().is_nan() && settlement.score.score() >= 0.0);
    settlements.sort_by(|a, b| a.score.score().total_cmp(&b.score.score()));
    settlements
        .iter()
        .rev()
        .enumerate()
        .map(|(i, settlement)| (settlement.id, i + 1))
        .collect()
}

// TODO: remove this once `auction-rewards` is implemented
fn compare_solutions(lhs: &RatedSettlement, rhs: &RatedSettlement, decimals: u16) -> Ordering {
    let precision = BigRational::from_i8(10).unwrap().pow(decimals.into());
    let rounded_lhs = lhs
        .objective_value
        .checked_div(&precision)
        .expect("precision cannot be 0")
        .floor();
    let rounded_rhs = rhs
        .objective_value
        .checked_div(&precision)
        .expect("precision cannot be 0")
        .floor();
    rounded_lhs.cmp(&rounded_rhs)
}

#[cfg(test)]
mod tests {
    use {super::*, crate::driver::solver_settlements::RatedSettlement};

    impl RatedSettlement {
        fn with_objective(objective_value: f64) -> Self {
            Self {
                objective_value: BigRational::from_f64(objective_value).unwrap(),
                ..Default::default()
            }
        }
    }

    #[test]
    fn compare_solutions_precise() {
        let better = RatedSettlement::with_objective(77495164315950.95);
        let worse = RatedSettlement::with_objective(77278255312878.95);
        assert_eq!(compare_solutions(&better, &worse, 0), Ordering::Greater);
        assert_eq!(compare_solutions(&worse, &better, 0), Ordering::Less);
        assert_eq!(compare_solutions(&better, &better, 0), Ordering::Equal);
    }

    #[test]
    fn compare_solutions_rounded() {
        let better = RatedSettlement::with_objective(77495164315950.95);
        let worse = RatedSettlement::with_objective(77278255312878.95);
        assert_eq!(compare_solutions(&better, &worse, 12), Ordering::Equal);
        assert_eq!(compare_solutions(&better, &worse, 11), Ordering::Greater);
    }
}<|MERGE_RESOLUTION|>--- conflicted
+++ resolved
@@ -9,7 +9,6 @@
     },
     anyhow::Result,
     gas_estimation::GasPrice1559,
-    itertools::enumerate,
     model::auction::AuctionId,
     num::{rational::Ratio, BigInt, BigRational, CheckedDiv, FromPrimitive},
     rand::prelude::SliceRandom,
@@ -20,21 +19,8 @@
         SolverRunError,
         TransactionWithError,
     },
-    std::{cmp::Ordering, sync::Arc, time::Duration},
+    std::{cmp::Ordering, collections::HashMap, sync::Arc, time::Duration},
 };
-<<<<<<< HEAD
-use anyhow::Result;
-use gas_estimation::GasPrice1559;
-use model::auction::AuctionId;
-use num::{rational::Ratio, BigInt, BigRational, CheckedDiv, FromPrimitive};
-use rand::prelude::SliceRandom;
-use shared::http_solver::model::{
-    AuctionResult, InternalizationStrategy, SolverRejectionReason, SolverRunError,
-    TransactionWithError,
-};
-use std::{cmp::Ordering, collections::HashMap, sync::Arc, time::Duration};
-=======
->>>>>>> a3576af7
 
 type SolverResult = (Arc<dyn Solver>, Result<Vec<Settlement>, SolverRunError>);
 
@@ -190,16 +176,6 @@
             .rate_settlements(solver_settlements, external_prices, gas_price)
             .await?;
 
-<<<<<<< HEAD
-=======
-        // Before sorting, make sure to shuffle the settlements. This is to make sure we
-        // don't give preference to any specific solver when there is an
-        // objective value tie.
-        rated_settlements.shuffle(&mut rand::thread_rng());
-
-        rated_settlements.sort_by(|a, b| compare_solutions(&a.1, &b.1, self.decimal_cutoff));
-
->>>>>>> a3576af7
         tracing::info!(
             "{} settlements passed simulation and {} failed",
             rated_settlements.len(),
@@ -217,8 +193,9 @@
             );
         }
 
-        // Before sorting, make sure to shuffle the settlements. This is to make sure we don't give
-        // preference to any specific solver when there is an objective value tie.
+        // Before sorting, make sure to shuffle the settlements. This is to make sure we
+        // don't give preference to any specific solver when there is an
+        // objective value tie.
         rated_settlements.shuffle(&mut rand::thread_rng());
 
         if cfg!(feature = "auction-rewards") {
@@ -265,7 +242,10 @@
                 |(i, (solver, settlement, _))| {
                     self.metrics
                         .settlement_simulation(solver.name(), SolverSimulationOutcome::Success);
-                    settlement.ranking = auction_based_ranking.get(&settlement.id).copied().unwrap_or(0);
+                    settlement.ranking = auction_based_ranking
+                        .get(&settlement.id)
+                        .copied()
+                        .unwrap_or(0);
                     // notify solvers about their real ranking and simulated auction based ranking
                     solver.notify_auction_result(auction_id, AuctionResult::Ranked(i + 1));
                     solver.notify_auction_result(
@@ -280,7 +260,8 @@
 }
 
 // TODO: remove this once `auction-rewards` is implemented
-// Sort settlements by `auction-rewards` rules and return hashmap of settlement id to ranking
+// Sort settlements by `auction-rewards` rules and return hashmap of settlement
+// id to ranking
 fn auction_based_ranking(settlements: Vec<&RatedSettlement>) -> HashMap<usize, usize> {
     let mut settlements = settlements;
     settlements
