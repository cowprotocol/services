--- conflicted
+++ resolved
@@ -583,12 +583,8 @@
 pub mod tests {
     use {
         super::*,
-<<<<<<< HEAD
+        alloy::primitives::Address,
         contracts::bindings::WETH9,
-=======
-        alloy::primitives::Address,
-        contracts::alloy::WETH9,
->>>>>>> 422fb3ea
         ethcontract::Bytes,
         ethrpc::alloy::conversions::{IntoAlloy, IntoLegacy},
         maplit::hashmap,
