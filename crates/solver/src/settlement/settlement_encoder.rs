use super::{ExternalPrices, Interaction, LiquidityOrderTrade, OrderTrade, Trade, TradeExecution};
use crate::{
    encoding::{EncodedInteraction, EncodedSettlement, EncodedTrade},
    interactions::UnwrapWethInteraction,
    settlement::trade_surplus_in_native_token,
};
use anyhow::{bail, ensure, Context as _, Result};
use ethcontract::Bytes;
use hex_literal::hex;
use model::order::{Order, OrderKind};
use num::{BigRational, One};
use number_conversions::big_rational_to_u256;
use primitive_types::{H160, U256};
use shared::conversions::U256Ext;
use std::{
    collections::{hash_map::Entry, HashMap, HashSet},
    iter,
    sync::Arc,
};

/// An intermediate settlement representation that can be incrementally
/// constructed.
///
/// This allows liquidity to to encode itself into the settlement, in a way that
/// is completely decoupled from solvers, or how the liquidity is modelled.
/// Additionally, the fact that the settlement is kept in an intermediate
/// representation allows the encoder to potentially perform gas optimizations
/// (e.g. collapsing two interactions into one equivalent one).
#[derive(Debug, Clone)]
pub struct SettlementEncoder {
    // Make sure to update the `merge` method when adding new fields.

    // Invariant: tokens is all keys in clearing_prices sorted.
    tokens: Vec<H160>,
    clearing_prices: HashMap<H160, U256>,
    // Order trades are trades of usual user orders. They will be settled using the
    // uniform clearing prices. Hence, every trade's buy and sell token has an entry
    // in clearing_prices
    order_trades: Vec<OrderTrade>,
    // Liquidity orders will be settled at their limit prices.
    // In order to represent the limit price, the sell_price is taken from the uniform
    // clearing price vector and the buy_price is a custom buy_price defined in the
    // struct LiquidityOrderTrade
    liquidity_order_trades: Vec<LiquidityOrderTrade>,
    // This is an Arc so that this struct is Clone. Cannot require `Interaction: Clone` because it
    // would make the trait not be object safe which prevents using it through `dyn`.
    // TODO: Can we fix this in a better way?
    execution_plan: Vec<Arc<dyn Interaction>>,
    unwraps: Vec<UnwrapWethInteraction>,
}

impl Default for SettlementEncoder {
    fn default() -> Self {
        Self::new(Default::default())
    }
}

impl SettlementEncoder {
    /// Creates a new settlement encoder with the specified prices.
    ///
    /// The prices must be provided up front in order to ensure that all tokens
    /// included in the settlement are known when encoding trades.
    pub fn new(clearing_prices: HashMap<H160, U256>) -> Self {
        // Explicitly define a token ordering based on the supplied clearing
        // prices. This is done since `HashMap::keys` returns an iterator in
        // arbitrary order ([1]), meaning that we can't rely that the ordering
        // will be consistent across calls. The list is sorted so that
        // settlements with the same encoded trades and interactions produce
        // the same resulting encoded settlement, and so that we can use binary
        // searching in order to find token indices.
        // [1]: https://doc.rust-lang.org/beta/std/collections/hash_map/struct.HashMap.html#method.keys
        let mut tokens = clearing_prices.keys().copied().collect::<Vec<_>>();
        tokens.sort();

        SettlementEncoder {
            tokens,
            clearing_prices,
            order_trades: Vec::new(),
            liquidity_order_trades: Vec::new(),
            execution_plan: Vec::new(),
            unwraps: Vec::new(),
        }
    }

    #[cfg(test)]
    pub fn with_trades(
        clearing_prices: HashMap<H160, U256>,
        trades: Vec<OrderTrade>,
        liquidity_order_trades: Vec<LiquidityOrderTrade>,
    ) -> Self {
        let mut result = Self::new(clearing_prices);
        result.order_trades = trades;
        result.liquidity_order_trades = liquidity_order_trades;
        result
    }

    // Returns a copy of self without any liquidity provision interaction.
    pub fn without_onchain_liquidity(&self) -> Self {
        SettlementEncoder {
            tokens: self.tokens.clone(),
            clearing_prices: self.clearing_prices.clone(),
            order_trades: self.order_trades.clone(),
            liquidity_order_trades: self.liquidity_order_trades.clone(),
            execution_plan: Vec::new(),
            unwraps: self.unwraps.clone(),
        }
    }

    pub fn clearing_prices(&self) -> &HashMap<H160, U256> {
        &self.clearing_prices
    }

    pub fn order_trades(&self) -> &[OrderTrade] {
        &self.order_trades
    }

    pub fn liquidity_order_trades(&self) -> &[LiquidityOrderTrade] {
        &self.liquidity_order_trades
    }

    pub fn execution_plan(&self) -> &Vec<Arc<dyn Interaction>> {
        &self.execution_plan
    }

    // Fails if any used token doesn't have a price or if executed amount is impossible.
    pub fn add_trade(
        &mut self,
        order: Order,
        executed_amount: U256,
        scaled_unsubsidized_fee: U256,
    ) -> Result<TradeExecution> {
        verify_executed_amount(&order, executed_amount)?;
        let sell_price = self
            .clearing_prices
            .get(&order.data.sell_token)
            .context("settlement missing sell token")?;
        let sell_token_index = self
            .token_index(order.data.sell_token)
            .expect("missing sell token with price");

        let buy_price = self
            .clearing_prices
            .get(&order.data.buy_token)
            .context("settlement missing buy token")?;
        let buy_token_index = self
            .token_index(order.data.buy_token)
            .expect("missing buy token with price");

        let order_trade = OrderTrade {
            trade: Trade {
                order,
                sell_token_index,
                executed_amount,
                scaled_unsubsidized_fee,
            },
            buy_token_index,
        };
        let execution = order_trade
            .trade
            .executed_amounts(*sell_price, *buy_price)
            .context("impossible trade execution")?;

        self.order_trades.push(order_trade);
        Ok(execution)
    }

    // Fails if any used sell-token doesn't have a price. or if executed amount is impossible.
    pub fn add_liquidity_order_trade(
        &mut self,
        order: Order,
        executed_amount: U256,
        scaled_unsubsidized_fee: U256,
    ) -> Result<TradeExecution> {
        verify_executed_amount(&order, executed_amount)?;
        // For the encoding strategy of liquidity orders, the sell prices are taken from
        // the uniform clearing price vector. Therefore, either there needs to be an existing price
        // for the sell token in the uniform clearing prices or we have to create a new price entry beforehand,
        // if the sell token price is not yet available
        if self.token_index(order.data.sell_token) == None {
            let sell_token = order.data.sell_token;
            let sell_price = order.data.buy_amount;
            self.tokens.push(sell_token);
            self.clearing_prices.insert(sell_token, sell_price);
            self.sort_tokens_and_update_indices();
        };
        let sell_price = self
            .clearing_prices
            .get(&order.data.sell_token)
            .context("settlement missing sell token")?;
        let sell_token_index = self
            .token_index(order.data.sell_token)
            .context("settlement missing sell token")?;

        // Liquidity orders are settled at their limit price. We set:
        // buy_price = sell_price * order.sellAmount / order.buyAmount, where sell_price is given from uniform clearing prices

        // Rounding error checks:
        // Following limit price constraint is checked in the smart contract:
        // order.sellAmount.mul(sellPrice) >= order.buyAmount.mul(buyPrice),

        // This equation will always be true, as the following equivalence is showing
        // order.sellAmount.mul(sellPrice)  >= order.sellAmount.mul(sellPrice) holds, as the left and ride side are equal.
        // Dividing first and then multiplying by order.buyAmount can only make the right side smaller
        // <=> order.sellAmount.mul(sellPrice)  >= order.buyAmount.mul(sell_price * order.sellAmount / order.buyAmount)
        // <=> order.sellAmount.mul(sellPrice)  >= order.buyAmount.mul(buyPrice)
        // <=> equation from smart contract

        let buy_price = self
            .clearing_prices
            .get(&order.data.sell_token)
            .context("settlement missing sell token")?
            .checked_mul(order.data.sell_amount)
            .context("buy_price calculation failed")?
            .checked_div(order.data.buy_amount)
            .context("buy_price calculation failed")?;
        let trade = Trade {
            order,
            sell_token_index,
            executed_amount,
            scaled_unsubsidized_fee,
        };
        let liquidity_order_trade = LiquidityOrderTrade {
            trade,
            buy_token_offset_index: self.liquidity_order_trades.len(),
            buy_token_price: buy_price,
        };
        let execution = liquidity_order_trade
            .trade
            .executed_amounts(*sell_price, buy_price)
            .context("impossible trade execution")?;

        self.liquidity_order_trades.push(liquidity_order_trade);
        Ok(execution)
    }

    pub fn append_to_execution_plan(&mut self, interaction: impl Interaction + 'static) {
        self.execution_plan.push(Arc::new(interaction));
    }

    pub fn add_unwrap(&mut self, unwrap: UnwrapWethInteraction) {
        for existing_unwrap in self.unwraps.iter_mut() {
            if existing_unwrap.merge(&unwrap).is_ok() {
                return;
            }
        }

        // If the native token unwrap can't be merged with any existing ones,
        // just add it to the vector.
        self.unwraps.push(unwrap);
    }

    pub fn add_token_equivalency(&mut self, token_a: H160, token_b: H160) -> Result<()> {
        let (new_token, existing_price) = match (
            self.clearing_prices.get(&token_a),
            self.clearing_prices.get(&token_b),
        ) {
            (Some(price_a), Some(price_b)) => {
                ensure!(
                    price_a == price_b,
                    "non-matching prices for equivalent tokens"
                );
                // Nothing to do, since both tokens are part of the solution and
                // have the same price (i.e. are equivalent).
                return Ok(());
            }
            (None, None) => bail!("tokens not part of solution for equivalency"),
            (Some(price_a), None) => (token_b, *price_a),
            (None, Some(price_b)) => (token_a, *price_b),
        };

        self.clearing_prices.insert(new_token, existing_price);
        self.tokens.push(new_token);

        // Now the tokens array is no longer sorted, so fix that, and make sure
        // to re-compute trade token indices as they may have changed.
        self.sort_tokens_and_update_indices();

        Ok(())
    }

    // Sort self.tokens and update all token indices in self.trades.
    fn sort_tokens_and_update_indices(&mut self) {
        self.tokens.sort();
        for i in 0..self.order_trades.len() {
            self.order_trades[i].trade.sell_token_index = self
                .token_index(self.order_trades[i].trade.order.data.sell_token)
                .expect("missing sell token for existing trade");

            self.order_trades[i].buy_token_index = self
                .token_index(self.order_trades[i].trade.order.data.buy_token)
                .expect("missing buy token for existing trade");
        }
        for i in 0..self.liquidity_order_trades.len() {
            self.liquidity_order_trades[i].trade.sell_token_index = self
                .token_index(self.liquidity_order_trades[i].trade.order.data.sell_token)
                .expect("missing sell token for existing trade");
        }
    }
    fn modify_token_index_for_liquidity_orders_after_change(&mut self, offset: usize) {
        for i in 0..self.liquidity_order_trades.len() {
            self.liquidity_order_trades[i].buy_token_offset_index += offset;
        }
    }

    fn token_index(&self, token: H160) -> Option<usize> {
        self.tokens.binary_search(&token).ok()
    }

    /// Returns the total surplus denominated in the native asset for this
    /// solution.
    pub fn total_surplus(&self, external_prices: &ExternalPrices) -> Option<BigRational> {
        self.order_trades
            .iter()
            .fold(Some(num::zero()), |acc, order_trade| {
                let normalized_surplus = trade_surplus_in_native_token(
                    &order_trade.trade.order,
                    order_trade.trade.executed_amount,
                    external_prices,
                    &self.clearing_prices,
                )?;
                Some(acc? + normalized_surplus)
            })
    }

    fn drop_unnecessary_tokens_and_prices(&mut self) {
        let traded_tokens: HashSet<_> = self
            .order_trades
            .iter()
            .flat_map(|order_trade| {
                [
                    order_trade.trade.order.data.buy_token,
                    order_trade.trade.order.data.sell_token,
                ]
            })
            .collect();

        let liquidity_traded_sell_tokens: HashSet<_> = self
            .liquidity_order_trades
            .iter()
            .map(|liquidity_order_trade| liquidity_order_trade.trade.order.data.sell_token)
            .collect();

        self.tokens.retain(|token| {
            traded_tokens.contains(token) || liquidity_traded_sell_tokens.contains(token)
        });
        self.sort_tokens_and_update_indices();
        self.clearing_prices.retain(|token, _price| {
            traded_tokens.contains(token) || liquidity_traded_sell_tokens.contains(token)
        });
    }

    pub fn finish(mut self) -> EncodedSettlement {
        self.drop_unnecessary_tokens_and_prices();

        let (mut liquidity_order_buy_tokens, mut liquidity_order_prices): (Vec<H160>, Vec<U256>) =
            self.liquidity_order_trades
                .iter()
                .map(|liquidity_order_trade| {
                    (
                        liquidity_order_trade.trade.order.data.buy_token,
                        liquidity_order_trade.buy_token_price,
                    )
                })
                .unzip();
        let uniform_clearing_price_vec_length = self.tokens.len();
        let mut tokens = self.tokens.clone();
        let mut clearing_prices: Vec<U256> = self
            .tokens
            .iter()
            .map(|token| {
                *self
                    .clearing_prices
                    .get(token)
                    .expect("missing clearing price for token")
            })
            .collect();
        tokens.append(&mut liquidity_order_buy_tokens);
        clearing_prices.append(&mut liquidity_order_prices);
        let pre_interactions = self.build_ethflow_pre_interactions();
        let mut trades: Vec<EncodedTrade> = self
            .order_trades
            .into_iter()
            .map(|trade| trade.encode())
            .collect();
        let mut liquidity_order_trades: Vec<EncodedTrade> = self
            .liquidity_order_trades
            .into_iter()
            .map(|trade| trade.encode(uniform_clearing_price_vec_length))
            .collect();
        trades.append(&mut liquidity_order_trades);
        EncodedSettlement {
            tokens,
            clearing_prices,
            trades,
            interactions: [
                pre_interactions,
                iter::empty()
                    .chain(
                        self.execution_plan
                            .iter()
                            .flat_map(|interaction| interaction.encode()),
                    )
                    .chain(self.unwraps.iter().flat_map(|unwrap| unwrap.encode()))
                    .collect(),
                Vec::new(),
            ],
        }
    }

    // In case there are ethflow orders, we need a pre_interaction that calls
    // the wrapAll() funcitonality to wrap all the ether used for ethflow orders
    // to WETH
    fn build_ethflow_pre_interactions(&self) -> Vec<EncodedInteraction> {
<<<<<<< HEAD
        let mut ethflow_orders_owners: Vec<H160> = self
            .liquidity_order_trades
            .iter()
            .filter_map(|order_trade| {
                if order_trade.trade.order.metadata.is_ethflow_order {
                    Some(order_trade.trade.order.metadata.owner)
                } else {
                    None
                }
            })
            .collect();
        ethflow_orders_owners.append(
            &mut self
                .order_trades
                .iter()
                .filter_map(|order_trade| {
                    if order_trade.trade.order.metadata.is_ethflow_order {
                        Some(order_trade.trade.order.metadata.owner)
                    } else {
                        None
                    }
                })
                .collect(),
        );
        // Note that all ethflow_orders have the same owner:
        // the ethflow_contract
        if let Some(owner) = ethflow_orders_owners.get(0) {
            // 4c84c1c8 is the identifier of the following function:
            // https://github.com/cowprotocol/ethflowcontract/blob/main/src/CoWSwapEthFlow.sol#L57
            return vec![(*owner, U256::zero(), Bytes(hex!("4c84c1c8").to_vec()))];
=======
        let ethflow_owner: Option<H160> = self
            .liquidity_order_trades
            .iter()
            .map(|order_trade| &order_trade.trade)
            .chain(
                self.order_trades
                    .iter()
                    .map(|order_trade| &order_trade.trade),
            )
            .find_map(|trade| {
                if trade.order.metadata.is_ethflow_order {
                    Some(trade.order.metadata.owner)
                } else {
                    None
                }
            });
        // Note that all ethflow_orders have the same owner:
        // the ethflow_contract
        if let Some(owner) = ethflow_owner {
            // 4c84c1c8 is the identifier of the following function:
            // https://github.com/cowprotocol/ethflowcontract/blob/main/src/CoWSwapEthFlow.sol#L57
            return vec![(owner, U256::zero(), Bytes(hex!("4c84c1c8").to_vec()))];
>>>>>>> a3e4e7ef
        }
        Vec::new()
    }

    // Merge other into self so that the result contains both settlements.
    // Fails if the settlements cannot be merged for example because the same limit order is used in
    // both or more than one token has a different clearing prices (a single token difference is scaled)
    pub fn merge(mut self, mut other: Self) -> Result<Self> {
        let scaling_factor = self.price_scaling_factor(&other);
        // Make sure we always scale prices up to avoid precision issues
        if scaling_factor < BigRational::one() {
            return other.merge(self);
        }
        for (key, value) in &other.clearing_prices {
            let scaled_price = big_rational_to_u256(&(value.to_big_rational() * &scaling_factor))
                .context("Invalid price scaling factor")?;
            match self.clearing_prices.entry(*key) {
                Entry::Occupied(entry) => ensure!(
                    *entry.get() == scaled_price,
                    "different price after scaling"
                ),
                Entry::Vacant(entry) => {
                    entry.insert(scaled_price);
                    self.tokens.push(*key);
                }
            }
        }
        other.liquidity_order_trades = other
            .liquidity_order_trades
            .iter()
            .map(|liquidity_order| {
                let buy_token_price = big_rational_to_u256(
                    &(liquidity_order.buy_token_price.to_big_rational() * &scaling_factor),
                )
                .context("Invalid price scaling factor")?;
                Ok(LiquidityOrderTrade {
                    trade: liquidity_order.trade.clone(),
                    buy_token_offset_index: liquidity_order.buy_token_offset_index,
                    buy_token_price,
                })
            })
            .collect::<Result<Vec<LiquidityOrderTrade>>>()?;

        for other_order_trade in other.order_trades.iter() {
            ensure!(
                self.order_trades
                    .iter()
                    .all(|self_order_trade| self_order_trade.trade.order.metadata.uid
                        != other_order_trade.trade.order.metadata.uid),
                "duplicate normal trade"
            );
        }

        for other_liquidity_order_trade in other.liquidity_order_trades.iter() {
            ensure!(
                self.liquidity_order_trades
                    .iter()
                    .all(|self_liquidity_order_trade| self_liquidity_order_trade
                        .trade
                        .order
                        .metadata
                        .uid
                        != other_liquidity_order_trade.trade.order.metadata.uid),
                "duplicate liquidity trade"
            );
        }

        other.modify_token_index_for_liquidity_orders_after_change(
            self.liquidity_order_trades.len(),
        );
        self.liquidity_order_trades
            .append(&mut other.liquidity_order_trades);
        self.order_trades.append(&mut other.order_trades);
        self.sort_tokens_and_update_indices();

        self.execution_plan.append(&mut other.execution_plan);

        for unwrap in other.unwraps {
            self.add_unwrap(unwrap);
        }

        Ok(self)
    }

    fn price_scaling_factor(&self, other: &Self) -> BigRational {
        let self_keys: HashSet<_> = self.clearing_prices().keys().collect();
        let other_keys: HashSet<_> = other.clearing_prices().keys().collect();
        let common_tokens: Vec<_> = self_keys.intersection(&other_keys).collect();
        match common_tokens.first() {
            Some(token) => {
                let price_in_self = self
                    .clearing_prices
                    .get(token)
                    .expect("common token should be present")
                    .to_big_rational();
                let price_in_other = other
                    .clearing_prices
                    .get(token)
                    .expect("common token should be present")
                    .to_big_rational();
                price_in_self / price_in_other
            }
            None => U256::one().to_big_rational(),
        }
    }

    /// Drops all UnwrapWethInteractions for the given token address.
    /// This can be used in case the settlement contracts ETH buffer is big enough.
    pub fn drop_unwrap(&mut self, token: H160) {
        self.unwraps.retain(|unwrap| unwrap.weth.address() != token);
    }

    /// Calculates how much of a given token this settlement will unwrap during the execution.
    pub fn amount_to_unwrap(&self, token: H160) -> U256 {
        self.unwraps.iter().fold(U256::zero(), |sum, unwrap| {
            if unwrap.weth.address() == token {
                sum.checked_add(unwrap.amount)
                    .expect("no settlement would pay out that much ETH at once")
            } else {
                sum
            }
        })
    }
}

pub fn verify_executed_amount(order: &Order, executed: U256) -> Result<()> {
    let remaining = shared::remaining_amounts::Remaining::from_order(order)?;
    let valid_executed_amount = match (order.data.partially_fillable, order.data.kind) {
        (true, OrderKind::Sell) => executed <= remaining.remaining(order.data.sell_amount)?,
        (true, OrderKind::Buy) => executed <= remaining.remaining(order.data.buy_amount)?,
        (false, OrderKind::Sell) => executed == remaining.remaining(order.data.sell_amount)?,
        (false, OrderKind::Buy) => executed == remaining.remaining(order.data.buy_amount)?,
    };
    ensure!(valid_executed_amount, "invalid executed amount");
    Ok(())
}

#[cfg(test)]
pub mod tests {
    use super::*;
    use crate::{encoding::EncodedInteraction, settlement::NoopInteraction};
    use contracts::WETH9;
    use ethcontract::Bytes;
    use maplit::hashmap;
    use model::order::{OrderBuilder, OrderData};
    use shared::dummy_contract;

    #[test]
    pub fn encode_trades_finds_token_index() {
        let token0 = H160::from_low_u64_be(0);
        let token1 = H160::from_low_u64_be(1);
        let order0 = Order {
            data: OrderData {
                sell_token: token0,
                sell_amount: 1.into(),
                buy_token: token1,
                buy_amount: 1.into(),
                ..Default::default()
            },
            ..Default::default()
        };
        let order1 = Order {
            data: OrderData {
                sell_token: token1,
                sell_amount: 1.into(),
                buy_token: token0,
                buy_amount: 1.into(),
                ..Default::default()
            },
            ..Default::default()
        };

        let mut settlement = SettlementEncoder::new(maplit::hashmap! {
            token0 => 1.into(),
            token1 => 1.into(),
        });

        assert!(settlement.add_trade(order0, 1.into(), 1.into()).is_ok());
        assert!(settlement.add_trade(order1, 1.into(), 0.into()).is_ok());
    }

    #[test]
    fn settlement_merges_unwraps_for_same_token() {
        let weth = dummy_contract!(WETH9, [0x42; 20]);

        let mut encoder = SettlementEncoder::new(HashMap::new());
        encoder.add_unwrap(UnwrapWethInteraction {
            weth: weth.clone(),
            amount: 1.into(),
        });
        encoder.add_unwrap(UnwrapWethInteraction {
            weth: weth.clone(),
            amount: 2.into(),
        });

        assert_eq!(
            encoder.finish().interactions[1],
            UnwrapWethInteraction {
                weth,
                amount: 3.into(),
            }
            .encode(),
        );
    }

    #[test]
    fn settlement_reflects_different_price_for_normal_and_liquidity_order() {
        let mut settlement = SettlementEncoder::new(maplit::hashmap! {
            token(0) => 3.into(),
            token(1) => 10.into(),
        });

        let order01 = OrderBuilder::default()
            .with_sell_token(token(0))
            .with_sell_amount(30.into())
            .with_buy_token(token(1))
            .with_buy_amount(10.into())
            .build();

        let order10 = OrderBuilder::default()
            .with_sell_token(token(1))
            .with_sell_amount(10.into())
            .with_buy_token(token(0))
            .with_buy_amount(20.into())
            .build();

        assert!(settlement.add_trade(order01, 10.into(), 0.into()).is_ok());
        assert!(settlement
            .add_liquidity_order_trade(order10, 20.into(), 0.into())
            .is_ok());
        let finished_settlement = settlement.finish();
        assert_eq!(
            finished_settlement.tokens,
            vec![token(0), token(1), token(0)]
        );
        assert_eq!(
            finished_settlement.clearing_prices,
            vec![3.into(), 10.into(), 5.into()]
        );
        assert_eq!(
            finished_settlement.trades[1].1, // <-- is the buy token index of liquidity order
            2.into()
        );
        assert_eq!(
            finished_settlement.trades[0].1, // <-- is the buy token index of normal order
            1.into()
        );
    }

    #[test]
    fn settlement_inserts_sell_price_for_new_liquidity_order_if_price_did_not_exist() {
        let mut settlement = SettlementEncoder::new(maplit::hashmap! {
            token(1) => 9.into(),
        });
        let order01 = OrderBuilder::default()
            .with_sell_token(token(0))
            .with_sell_amount(30.into())
            .with_buy_token(token(1))
            .with_buy_amount(10.into())
            .build();
        assert!(settlement
            .add_liquidity_order_trade(order01.clone(), 10.into(), 0.into())
            .is_ok());
        // ensures that the output of add_liquidity_order is sorted
        assert_eq!(settlement.tokens, vec![token(0), token(1)]);
        assert_eq!(
            settlement.liquidity_order_trades[0].trade.sell_token_index,
            0
        );
        let finished_settlement = settlement.finish();
        // the initial price from:SettlementEncoder::new(maplit::hashmap! {
        //     token(1) => 9.into(),
        // });
        // gets dropped and replaced by the liquidity price
        assert_eq!(finished_settlement.tokens, vec![token(0), token(1)]);
        assert_eq!(
            finished_settlement.clearing_prices,
            vec![order01.data.buy_amount, order01.data.sell_amount]
        );
        assert_eq!(
            finished_settlement.trades[0].0, // <-- is the sell token index of liquidity order
            0.into()
        );
        assert_eq!(
            finished_settlement.trades[0].1, // <-- is the buy token index of liquidity order
            1.into()
        );
    }

    #[test]
    fn settlement_encoder_appends_unwraps_for_different_tokens() {
        let mut encoder = SettlementEncoder::new(HashMap::new());
        encoder.add_unwrap(UnwrapWethInteraction {
            weth: dummy_contract!(WETH9, [0x01; 20]),
            amount: 1.into(),
        });
        encoder.add_unwrap(UnwrapWethInteraction {
            weth: dummy_contract!(WETH9, [0x02; 20]),
            amount: 2.into(),
        });

        assert_eq!(
            encoder
                .unwraps
                .iter()
                .map(|unwrap| (unwrap.weth.address().0, unwrap.amount.as_u64()))
                .collect::<Vec<_>>(),
            vec![([0x01; 20], 1), ([0x02; 20], 2)],
        );
    }

    #[test]
    fn settlement_unwraps_after_execution_plan() {
        let interaction: EncodedInteraction = (H160([0x01; 20]), 0.into(), Bytes(Vec::new()));
        let unwrap = UnwrapWethInteraction {
            weth: dummy_contract!(WETH9, [0x01; 20]),
            amount: 1.into(),
        };

        let mut encoder = SettlementEncoder::new(HashMap::new());
        encoder.add_unwrap(unwrap.clone());
        encoder.append_to_execution_plan(interaction.clone());

        assert_eq!(
            encoder.finish().interactions[1],
            [interaction.encode(), unwrap.encode()].concat(),
        );
    }

    #[test]
    fn settlement_encoder_add_token_equivalency() {
        let token_a = H160([0x00; 20]);
        let token_b = H160([0xff; 20]);
        let mut encoder = SettlementEncoder::new(hashmap! {
            token_a => 1.into(),
            token_b => 2.into(),
        });
        encoder
            .add_trade(
                Order {
                    data: OrderData {
                        sell_token: token_a,
                        sell_amount: 6.into(),
                        buy_token: token_b,
                        buy_amount: 3.into(),
                        ..Default::default()
                    },
                    ..Default::default()
                },
                3.into(),
                0.into(),
            )
            .unwrap();

        assert_eq!(encoder.tokens, [token_a, token_b]);
        assert_eq!(encoder.order_trades[0].trade.sell_token_index, 0);
        assert_eq!(encoder.order_trades[0].buy_token_index, 1);

        let token_c = H160([0xee; 20]);
        encoder.add_token_equivalency(token_a, token_c).unwrap();

        assert_eq!(encoder.tokens, [token_a, token_c, token_b]);
        assert_eq!(
            encoder.clearing_prices[&token_a],
            encoder.clearing_prices[&token_c],
        );
        assert_eq!(encoder.order_trades[0].trade.sell_token_index, 0);
        assert_eq!(encoder.order_trades[0].buy_token_index, 2);
    }

    #[test]
    fn settlement_encoder_token_equivalency_missing_tokens() {
        let mut encoder = SettlementEncoder::new(HashMap::new());
        assert!(encoder
            .add_token_equivalency(H160([0; 20]), H160([1; 20]))
            .is_err());
    }

    #[test]
    fn settlement_encoder_non_equivalent_tokens() {
        let token_a = H160([1; 20]);
        let token_b = H160([2; 20]);
        let mut encoder = SettlementEncoder::new(hashmap! {
            token_a => 1.into(),
            token_b => 2.into(),
        });
        assert!(encoder.add_token_equivalency(token_a, token_b).is_err());
    }

    fn token(number: u64) -> H160 {
        H160::from_low_u64_be(number)
    }

    #[test]
    fn merge_ok_with_liquidity_orders() {
        let weth = dummy_contract!(WETH9, H160::zero());
        let prices = hashmap! { token(1) => 1.into(), token(3) => 3.into() };
        let mut encoder0 = SettlementEncoder::new(prices);
        let mut order13 = OrderBuilder::default()
            .with_sell_token(token(1))
            .with_sell_amount(33.into())
            .with_buy_token(token(3))
            .with_buy_amount(11.into())
            .build();
        let mut order12 = OrderBuilder::default()
            .with_sell_token(token(1))
            .with_sell_amount(23.into())
            .with_buy_token(token(2))
            .with_buy_amount(11.into())
            .build();
        order13.metadata.uid.0[0] = 0;
        order12.metadata.uid.0[0] = 2;
        encoder0.add_trade(order13, 11.into(), 0.into()).unwrap();
        encoder0
            .add_liquidity_order_trade(order12.clone(), 11.into(), 0.into())
            .unwrap();
        encoder0.append_to_execution_plan(NoopInteraction {});
        encoder0.add_unwrap(UnwrapWethInteraction {
            weth: weth.clone(),
            amount: 1.into(),
        });

        let prices = hashmap! { token(2) => 2.into(), token(4) => 4.into() };
        let mut encoder1 = SettlementEncoder::new(prices);
        let mut order24 = OrderBuilder::default()
            .with_sell_token(token(2))
            .with_sell_amount(44.into())
            .with_buy_token(token(4))
            .with_buy_amount(22.into())
            .build();
        let mut order23 = OrderBuilder::default()
            .with_sell_token(token(2))
            .with_sell_amount(19.into())
            .with_buy_token(token(3))
            .with_buy_amount(11.into())
            .build();
        order24.metadata.uid.0[0] = 1;
        order23.metadata.uid.0[0] = 4;
        encoder1.add_trade(order24, 22.into(), 0.into()).unwrap();
        encoder1
            .add_liquidity_order_trade(order23.clone(), 11.into(), 0.into())
            .unwrap();
        encoder1.append_to_execution_plan(NoopInteraction {});
        encoder1.add_unwrap(UnwrapWethInteraction {
            weth,
            amount: 2.into(),
        });

        let merged = encoder0.merge(encoder1).unwrap();
        let prices = hashmap! {
            token(1) => 1.into(), token(3) => 3.into(),
            token(2) => 2.into(), token(4) => 4.into(),
        };
        assert_eq!(merged.clearing_prices, prices);
        assert_eq!(merged.tokens, [token(1), token(2), token(3), token(4)]);
        assert_eq!(
            merged.liquidity_order_trades,
            vec![
                LiquidityOrderTrade {
                    trade: Trade {
                        order: order12,
                        sell_token_index: 0,
                        executed_amount: 11.into(),
                        scaled_unsubsidized_fee: 0.into()
                    },
                    buy_token_offset_index: 0,
                    buy_token_price: 2.into(),
                },
                LiquidityOrderTrade {
                    trade: Trade {
                        order: order23,
                        sell_token_index: 1,
                        executed_amount: 11.into(),
                        scaled_unsubsidized_fee: 0.into()
                    },
                    buy_token_offset_index: 1,
                    buy_token_price: 3.into(),
                }
            ]
        );

        assert_eq!(merged.order_trades.len(), 2);
        assert_eq!(merged.liquidity_order_trades.len(), 2);
        assert_eq!(merged.execution_plan.len(), 2);
        assert_eq!(merged.unwraps[0].amount, 3.into());
    }

    #[test]
    fn merge_fails_because_price_is_different() {
        let prices = hashmap! { token(1) => 1.into(), token(2) => 2.into() };
        let encoder0 = SettlementEncoder::new(prices);
        let prices = hashmap! { token(1) => 1.into(), token(2) => 4.into() };
        let encoder1 = SettlementEncoder::new(prices);
        assert!(encoder0.merge(encoder1).is_err());
    }

    #[test]
    fn merge_scales_prices_if_only_one_token_used_twice() {
        let prices = hashmap! { token(1) => 2.into(), token(2) => 2.into() };
        let encoder0 = SettlementEncoder::new(prices);
        let prices = hashmap! { token(1) => 1.into(), token(3) => 3.into() };
        let mut encoder1 = SettlementEncoder::new(prices);
        let mut order = Order::default();
        order.data.buy_token = token(1);
        order.data.sell_token = token(3);

        encoder1.liquidity_order_trades = vec![LiquidityOrderTrade {
            trade: Trade {
                order: order.clone(),
                ..Default::default()
            },
            buy_token_price: 1.into(),
            ..Default::default()
        }];
        let merged = encoder0.merge(encoder1).unwrap();
        let prices = hashmap! {
            token(1) => 2.into(),
            token(2) => 2.into(),
            token(3) => 6.into(),
        };
        assert_eq!(merged.clearing_prices, prices);
        assert_eq!(
            merged.liquidity_order_trades,
            vec![LiquidityOrderTrade {
                trade: Trade {
                    order,
                    sell_token_index: 2,
                    ..Default::default()
                },
                buy_token_price: 2.into(),
                ..Default::default()
            }],
        );
    }

    #[test]
    fn merge_always_scales_smaller_price_up() {
        let prices = hashmap! { token(1) => 1.into(), token(2) => 1_000_000.into() };
        let encoder0 = SettlementEncoder::new(prices);
        let prices = hashmap! { token(1) => 1_000_000.into(), token(3) => 900_000.into() };
        let encoder1 = SettlementEncoder::new(prices);

        let merge01 = encoder0.clone().merge(encoder1.clone()).unwrap();
        let merge10 = encoder1.merge(encoder0).unwrap();
        assert_eq!(merge10.clearing_prices, merge01.clearing_prices);

        // If scaled down 900k would have become 0
        assert_eq!(
            *merge10.clearing_prices.get(&token(3)).unwrap(),
            900_000.into()
        );
    }

    #[test]
    fn merge_fails_because_trade_used_twice() {
        let prices = hashmap! { token(1) => 1.into(), token(3) => 3.into() };
        let order13 = OrderBuilder::default()
            .with_sell_token(token(1))
            .with_sell_amount(33.into())
            .with_buy_token(token(3))
            .with_buy_amount(11.into())
            .build();

        let mut encoder0 = SettlementEncoder::new(prices.clone());
        encoder0
            .add_trade(order13.clone(), 11.into(), 0.into())
            .unwrap();

        let mut encoder1 = SettlementEncoder::new(prices);
        encoder1.add_trade(order13, 11.into(), 0.into()).unwrap();

        assert!(encoder0.merge(encoder1).is_err());
    }

    #[test]
    fn encoding_strips_unnecessary_tokens_and_prices() {
        let prices = hashmap! {token(1) => 7.into(), token(2) => 2.into(),
        token(3) => 9.into(), token(4) => 44.into()};

        let mut encoder = SettlementEncoder::new(prices);

        let order_1_3 = OrderBuilder::default()
            .with_sell_token(token(1))
            .with_sell_amount(33.into())
            .with_buy_token(token(3))
            .with_buy_amount(11.into())
            .build();
        encoder.add_trade(order_1_3, 11.into(), 0.into()).unwrap();

        let weth = dummy_contract!(WETH9, token(2));
        encoder.add_unwrap(UnwrapWethInteraction {
            weth,
            amount: 12.into(),
        });

        let encoded = encoder.finish();

        // only token 1 and 2 have been included in orders by traders
        let expected_tokens: Vec<_> = [1, 3].into_iter().map(token).collect();
        assert_eq!(expected_tokens, encoded.tokens);

        // only the prices for token 1 and 2 remain and they are in the correct order
        let expected_prices: Vec<_> = [7, 9].into_iter().map(U256::from).collect();
        assert_eq!(expected_prices, encoded.clearing_prices);

        let encoded_trade = &encoded.trades[0];

        // dropping unnecessary tokens did not change the sell_token_index
        let updated_sell_token_index = encoded_trade.0;
        assert_eq!(updated_sell_token_index, 0.into());

        // dropping unnecessary tokens decreased the buy_token_index by one
        let updated_buy_token_index = encoded_trade.1;
        assert_eq!(updated_buy_token_index, 1.into());
    }
}<|MERGE_RESOLUTION|>--- conflicted
+++ resolved
@@ -411,38 +411,6 @@
     // the wrapAll() funcitonality to wrap all the ether used for ethflow orders
     // to WETH
     fn build_ethflow_pre_interactions(&self) -> Vec<EncodedInteraction> {
-<<<<<<< HEAD
-        let mut ethflow_orders_owners: Vec<H160> = self
-            .liquidity_order_trades
-            .iter()
-            .filter_map(|order_trade| {
-                if order_trade.trade.order.metadata.is_ethflow_order {
-                    Some(order_trade.trade.order.metadata.owner)
-                } else {
-                    None
-                }
-            })
-            .collect();
-        ethflow_orders_owners.append(
-            &mut self
-                .order_trades
-                .iter()
-                .filter_map(|order_trade| {
-                    if order_trade.trade.order.metadata.is_ethflow_order {
-                        Some(order_trade.trade.order.metadata.owner)
-                    } else {
-                        None
-                    }
-                })
-                .collect(),
-        );
-        // Note that all ethflow_orders have the same owner:
-        // the ethflow_contract
-        if let Some(owner) = ethflow_orders_owners.get(0) {
-            // 4c84c1c8 is the identifier of the following function:
-            // https://github.com/cowprotocol/ethflowcontract/blob/main/src/CoWSwapEthFlow.sol#L57
-            return vec![(*owner, U256::zero(), Bytes(hex!("4c84c1c8").to_vec()))];
-=======
         let ethflow_owner: Option<H160> = self
             .liquidity_order_trades
             .iter()
@@ -465,7 +433,6 @@
             // 4c84c1c8 is the identifier of the following function:
             // https://github.com/cowprotocol/ethflowcontract/blob/main/src/CoWSwapEthFlow.sol#L57
             return vec![(owner, U256::zero(), Bytes(hex!("4c84c1c8").to_vec()))];
->>>>>>> a3e4e7ef
         }
         Vec::new()
     }
