[package]
name = "solver"
version = "0.1.0"
authors = ["Gnosis Developers <developers@gnosis.io>", "Cow Protocol Developers <dev@cow.fi>"]
edition = "2021"
license = "GPL-3.0-or-later"

[lib]
name = "solver"
path = "src/lib.rs"
doctest = false

[[bin]]
name = "solver"
path = "src/main.rs"

[dependencies]
anyhow = { workspace = true }
async-trait = { workspace = true }
chrono = { workspace = true, features = ["clock"] }
clap = { workspace = true }
contracts = { path = "../contracts" }
<<<<<<< HEAD
derivative = "2.2"
derive_more = "0.99"
ethcontract = { git = "https://github.com/gnosis/ethcontract-rs.git", tag = "v0.18.0", default-features = false }
ethcontract-mock = { git = "https://github.com/gnosis/ethcontract-rs.git", tag = "v0.18.0" }
futures = "0.3"
gas-estimation = { git = "https://github.com/cowprotocol/gas-estimation", tag = "v0.7.0", features = ["web3_"] }
=======
derivative = { workspace = true }
ethcontract = { workspace = true }
ethcontract-mock = { workspace = true }
futures = { workspace = true }
gas-estimation = { workspace = true }
>>>>>>> c13d32e7
global-metrics = { path = "../global-metrics" }
hex = { workspace = true }
hex-literal = { workspace = true }
itertools = { workspace = true }
jsonrpc-core = "18"
lazy_static = { workspace = true }
maplit = { workspace = true }
mockall = { workspace = true }
model = { path = "../model" }
num = { workspace = true }
number-conversions = { path = "../number-conversions" }
once_cell = { workspace = true }
primitive-types = { workspace = true }
prometheus = { workspace = true }
prometheus-metric-storage = { workspace = true }
rand = { workspace = true }
reqwest = { workspace = true, features = ["json"] }
serde = { workspace = true }
serde_json = { workspace = true }
serde_with = { workspace = true }
shared = { path = "../shared" }
strum = { workspace = true }
thiserror = { workspace = true }
tokio = { workspace = true, features = ["macros", "rt-multi-thread", "time"] }
tracing = { workspace = true }
web3 = { workspace = true }

[dev-dependencies]
tokio = { workspace = true, features = ["test-util"] }
tracing-subscriber = { workspace = true }
testlib = { path = "../testlib" }<|MERGE_RESOLUTION|>--- conflicted
+++ resolved
@@ -20,20 +20,11 @@
 chrono = { workspace = true, features = ["clock"] }
 clap = { workspace = true }
 contracts = { path = "../contracts" }
-<<<<<<< HEAD
-derivative = "2.2"
-derive_more = "0.99"
-ethcontract = { git = "https://github.com/gnosis/ethcontract-rs.git", tag = "v0.18.0", default-features = false }
-ethcontract-mock = { git = "https://github.com/gnosis/ethcontract-rs.git", tag = "v0.18.0" }
-futures = "0.3"
-gas-estimation = { git = "https://github.com/cowprotocol/gas-estimation", tag = "v0.7.0", features = ["web3_"] }
-=======
 derivative = { workspace = true }
 ethcontract = { workspace = true }
 ethcontract-mock = { workspace = true }
 futures = { workspace = true }
 gas-estimation = { workspace = true }
->>>>>>> c13d32e7
 global-metrics = { path = "../global-metrics" }
 hex = { workspace = true }
 hex-literal = { workspace = true }
