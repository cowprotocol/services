--- conflicted
+++ resolved
@@ -7,12 +7,6 @@
 
 [dependencies]
 contracts = { path = "../contracts" }
-<<<<<<< HEAD
-ethcontract = { git = "https://github.com/gnosis/ethcontract-rs.git", tag = "v0.18.0", default-features = false }
-ethcontract-mock = { git = "https://github.com/gnosis/ethcontract-rs.git", tag = "v0.18.0" }
-hex-literal = "0.3"
-=======
 ethcontract = { workspace = true }
 ethcontract-mock = { workspace = true }
-hex-literal = { workspace = true }
->>>>>>> c13d32e7
+hex-literal = { workspace = true }