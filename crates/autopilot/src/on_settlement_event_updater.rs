--- conflicted
+++ resolved
@@ -185,7 +185,6 @@
                 if auction_id != 0 {
                     tracing::warn!(?auction_id, "automatic check error: auction_id mismatch");
                 }
-<<<<<<< HEAD
                 if auction_data.is_some() {
                     tracing::warn!(?auction_id, "automatic check error: auction_data mismatch");
                 }
@@ -204,94 +203,47 @@
                     }
                     (Ok(settlement), Some(auction_data)) => {
                         // staging settlement properly built
-                        let observation = settlement.observation();
-                        if observation.surplus.0 != auction_data.surplus {
+                        let surplus = settlement.native_surplus();
+                        if surplus.0 != auction_data.surplus {
                             tracing::warn!(
                                 ?auction_id,
-                                ?observation.surplus,
+                                ?surplus,
                                 ?auction_data.surplus,
                                 "automatic check error: surplus mismatch"
                             );
                         }
-                        if observation.fee.0 != auction_data.fee {
+                        let fee = settlement.native_fee();
+                        if fee.0 != auction_data.fee {
                             tracing::warn!(
                                 ?auction_id,
-                                ?observation.fee,
+                                ?fee,
                                 ?auction_data.fee,
                                 "automatic check error: fee mismatch"
                             );
                         }
-                        if observation.order_fees.len() != auction_data.order_executions.len() {
+                        let order_fees = settlement.order_fees();
+                        if order_fees.len() != auction_data.order_executions.len() {
                             tracing::warn!(
                                 ?auction_id,
-                                ?observation.order_fees,
+                                ?order_fees,
                                 ?auction_data.order_executions,
                                 "automatic check error: order_fees mismatch"
                             );
                         }
                         for fee in auction_data.order_executions {
-                            if !observation
-                                .order_fees
-                                .contains_key(&domain::OrderUid(fee.0 .0))
-                            {
+                            if !order_fees.contains_key(&domain::OrderUid(fee.0 .0)) {
                                 tracing::warn!(
                                     ?auction_id,
-=======
-                (Ok(settlement), Some(auction_data)) => {
-                    // staging settlement properly built
-                    let surplus = settlement.native_surplus();
-                    if surplus.0 != auction_data.surplus {
-                        tracing::warn!(
-                            ?auction_id,
-                            ?surplus,
-                            ?auction_data.surplus,
-                            "automatic check error: surplus mismatch"
-                        );
-                    }
-                    let fee = settlement.native_fee();
-                    if fee.0 != auction_data.fee {
-                        tracing::warn!(
-                            ?auction_id,
-                            ?fee,
-                            ?auction_data.fee,
-                            "automatic check error: fee mismatch"
-                        );
-                    }
-                    let order_fees = settlement.order_fees();
-                    if order_fees.len() != auction_data.order_executions.len() {
-                        tracing::warn!(
-                            ?auction_id,
-                            ?order_fees,
-                            ?auction_data.order_executions,
-                            "automatic check error: order_fees mismatch"
-                        );
-                    }
-                    for fee in auction_data.order_executions {
-                        if !order_fees.contains_key(&domain::OrderUid(fee.0 .0)) {
-                            tracing::warn!(
-                                ?auction_id,
-                                ?fee,
-                                ?order_fees,
-                                "automatic check error: order_fees missing"
-                            );
-                        } else {
-                            let settlement_fee = order_fees[&domain::OrderUid(fee.0 .0)];
-                            if settlement_fee.unwrap_or_default().0 != fee.1 {
-                                tracing::warn!(
-                                    ?auction_id,
-                                    ?settlement_fee,
->>>>>>> 9f10adfd
                                     ?fee,
-                                    ?observation.order_fees,
+                                    ?order_fees,
                                     "automatic check error: order_fees missing"
                                 );
                             } else {
-                                let observation_fee =
-                                    observation.order_fees[&domain::OrderUid(fee.0 .0)];
-                                if observation_fee.unwrap_or_default().0 != fee.1 {
+                                let settlement_fee = order_fees[&domain::OrderUid(fee.0 .0)];
+                                if settlement_fee.unwrap_or_default().0 != fee.1 {
                                     tracing::warn!(
                                         ?auction_id,
-                                        ?observation_fee,
+                                        ?settlement_fee,
                                         ?fee,
                                         "automatic check error: order_fees value mismatch"
                                     );
