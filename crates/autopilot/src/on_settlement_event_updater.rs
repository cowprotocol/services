//! This module is responsible for updating the database, for each settlement
//! event that is emitted by the settlement contract.
//
// When we put settlement transactions on chain there is no reliable way to
// know the transaction hash because we can create multiple transactions with
// different gas prices. What we do know is the account and nonce that the
// transaction will have which is enough to uniquely identify it.
//
// We build an association between account-nonce and tx hash by backfilling
// settlement events with the account and nonce of their tx hash. This happens
// in an always running background task.
//
// Alternatively we could change the event insertion code to do this but I (vk)
// would like to keep that code as fast as possible to not slow down event
// insertion which also needs to deal with reorgs. It is also nicer from a code
// organization standpoint.

// 2. Inserting settlement observations
//
// see database/sql/V048__create_settlement_rewards.sql
//
// Surplus and fees calculation is based on:
// a) the mined transaction call data
// b) the auction external prices fetched from orderbook
// c) the orders fetched from orderbook
// After a transaction is mined we calculate the surplus and fees for each
// transaction and insert them into the database (settlement_observations
// table).

use {
    crate::{
        database::{
            on_settlement_event_updater::{AuctionData, SettlementUpdate},
            Postgres,
        },
        decoded_settlement::DecodedSettlement,
        infra,
    },
    anyhow::{Context, Result},
    database::PgTransaction,
    model::order::OrderUid,
    primitive_types::H256,
    shared::external_prices::ExternalPrices,
    sqlx::PgConnection,
<<<<<<< HEAD
    std::{collections::HashSet, sync::Arc},
=======
    std::{collections::BTreeMap, sync::Arc},
>>>>>>> e8dd50f1
    tokio::sync::Notify,
    web3::types::Transaction,
};

pub struct OnSettlementEventUpdater {
    inner: Arc<Inner>,
}

struct Inner {
    eth: infra::Ethereum,
    persistence: infra::Persistence,
    db: Postgres,
    notify: Notify,
}

enum AuctionIdRecoveryStatus {
    /// The auction id was recovered and the auction data should be added.
    AddAuctionData(i64, DecodedSettlement),
    /// The auction id was recovered but the auction data should not be added.
    DoNotAddAuctionData(i64),
    /// The auction id was not recovered.
    InvalidCalldata,
}

impl OnSettlementEventUpdater {
    /// Creates a new OnSettlementEventUpdater and asynchronously schedules the
    /// first update run.
    pub fn new(eth: infra::Ethereum, db: Postgres, persistence: infra::Persistence) -> Self {
        let inner = Arc::new(Inner {
            eth,
            persistence,
            db,
            notify: Notify::new(),
        });
        let inner_clone = inner.clone();
        tokio::spawn(async move { Inner::listen_for_updates(inner_clone).await });
        Self { inner }
    }

    /// Deletes settlement_observations and order executions for the given range
    pub async fn delete_observations(
        transaction: &mut PgTransaction<'_>,
        from_block: u64,
    ) -> Result<()> {
        database::settlements::delete(transaction, from_block)
            .await
            .context("delete_settlement_observations")?;

        Ok(())
    }

    /// Schedules an update loop on a background thread
    pub fn schedule_update(&self) {
        self.inner.notify.notify_one();
    }
}

impl Inner {
    async fn listen_for_updates(self: Arc<Inner>) -> ! {
        loop {
            match self.update().await {
                Ok(true) => {
                    tracing::debug!("on settlement event updater ran and processed event");
                    // There might be more pending updates, continue immediately.
                    continue;
                }
                Ok(false) => {
                    tracing::debug!("on settlement event updater ran without update");
                }
                Err(err) => {
                    tracing::error!(?err, "on settlement event update task failed");
                }
            }
            self.notify.notified().await;
        }
    }

    /// Update database for settlement events that have not been processed yet.
    ///
    /// Returns whether an update was performed.
    async fn update(&self) -> Result<bool> {
        let mut ex = self
            .db
            .pool
            .begin()
            .await
            .context("acquire DB connection")?;
        let event = match database::settlements::get_settlement_without_auction(&mut ex)
            .await
            .context("get_settlement_without_auction")?
        {
            Some(event) => event,
            None => return Ok(false),
        };

        let hash = H256(event.tx_hash.0);
        tracing::debug!("updating settlement details for tx {hash:?}");

        let Some(transaction) = self.eth.transaction(hash).await? else {
            tracing::warn!(?hash, "no tx found, reorg happened");
            return Ok(false);
        };
        let domain_separator = self.eth.contracts().settlement_domain_separator();

<<<<<<< HEAD
        let (auction_id, auction_data) = match Self::recover_auction_id_from_calldata(
            &mut ex,
            &transaction,
            &model::DomainSeparator(domain_separator.0),
        )
        .await?
        {
            AuctionIdRecoveryStatus::InvalidCalldata => {
                // To not get stuck on indexing the same transaction over and over again, we
                // insert the default auction ID (0)
                (Default::default(), None)
            }
            AuctionIdRecoveryStatus::DoNotAddAuctionData(auction_id) => (auction_id, None),
            AuctionIdRecoveryStatus::AddAuctionData(auction_id, settlement) => (
                auction_id,
                Some(
                    self.fetch_auction_data(hash, settlement, auction_id, &mut ex)
                        .await?,
=======
        let (auction_id, auction_data) =
            match Self::recover_auction_id_from_calldata(&mut ex, &transaction).await? {
                AuctionIdRecoveryStatus::InvalidCalldata => {
                    // To not get stuck on indexing the same transaction over and over again, we
                    // insert the default auction ID (0)
                    (Default::default(), None)
                }
                AuctionIdRecoveryStatus::DoNotAddAuctionData(auction_id) => (auction_id, None),
                AuctionIdRecoveryStatus::AddAuctionData(auction_id, settlement) => (
                    auction_id,
                    Some(
                        self.fetch_auction_data(hash, settlement, auction_id)
                            .await?,
                    ),
>>>>>>> e8dd50f1
                ),
            ),
        };

        let update = SettlementUpdate {
            block_number: event.block_number,
            log_index: event.log_index,
            auction_id,
            auction_data,
        };

        tracing::debug!(?hash, ?update, "updating settlement details for tx");

        Postgres::update_settlement_details(&mut ex, update.clone())
            .await
            .with_context(|| format!("insert_settlement_details: {update:?}"))?;
        ex.commit().await?;
        Ok(true)
    }

    async fn fetch_auction_data(
        &self,
        hash: H256,
        settlement: DecodedSettlement,
        auction_id: i64,
    ) -> Result<AuctionData> {
        let receipt = self
            .eth
            .transaction_receipt(hash)
            .await?
            .with_context(|| format!("no receipt {hash:?}"))?;
        let gas_used = receipt
            .gas_used
            .with_context(|| format!("no gas used {hash:?}"))?;
        let effective_gas_price = receipt
            .effective_gas_price
            .with_context(|| format!("no effective gas price {hash:?}"))?;
        let auction_external_prices = self
            .persistence
            .auction_prices(auction_id)
            .await
            .with_context(|| {
                format!("no external prices for auction id {auction_id:?} and tx {hash:?}")
            })?
            .into_iter()
            .map(|(token, price)| (token.0, price.get().into()))
            .collect::<BTreeMap<_, _>>();
        let external_prices = ExternalPrices::try_from_auction_prices(
            self.eth.contracts().weth().address(),
            auction_external_prices.clone(),
        )?;

        tracing::debug!(
            ?auction_id,
            ?auction_external_prices,
            ?external_prices,
            "observations input"
        );

        // surplus and fees calculation
        let competition_order_uids = Postgres::find_competition(auction_id, ex)
            .await?
            .context(format!(
                "missing competition for auction_id={:?}",
                auction_id
            ))?
            .common
            .auction
            .orders
            .into_iter()
            .map(|order| OrderUid(order.0))
            .collect::<HashSet<_>>();
        let jit_order_uids = Postgres::get_missing_order_uids(
            settlement.trades.iter().filter_map(|trade| {
                // check persistence of the orders not in the competition
                (!competition_order_uids.contains(&trade.order_uid)).then_some(trade.order_uid)
            }),
            ex,
        )
        .await?;
        let surplus = settlement.total_surplus(&external_prices, &jit_order_uids);
        let (fee, order_executions) = {
            let all_fees = settlement.all_fees(&external_prices);
            // total fee used for CIP20 rewards
            let fee = all_fees
                .iter()
                .fold(0.into(), |acc, fees| acc + fees.native);
            // executed surplus fees for each order execution
            let order_executions = all_fees
                .into_iter()
                .map(|fee| (fee.order, fee.executed_surplus_fee().unwrap_or(0.into())))
                .collect();
            (fee, order_executions)
        };

        Ok(AuctionData {
            surplus,
            fee,
            gas_used,
            effective_gas_price,
            order_executions,
        })
    }

    /// With solver driver colocation solvers are supposed to append the
    /// `auction_id` to the settlement calldata. This function tries to
    /// recover that `auction_id`. It also indicates whether the auction
    /// should be indexed with its metadata. (ie. if it comes from this
    /// environment and not from a different instance of the autopilot, e.g.
    /// running in barn/prod). This function only returns an error
    /// if retrying the operation makes sense.
    async fn recover_auction_id_from_calldata(
        ex: &mut PgConnection,
        tx: &Transaction,
        domain_separator: &model::DomainSeparator,
    ) -> Result<AuctionIdRecoveryStatus> {
        let tx_from = tx.from.context("tx is missing sender")?;
        let settlement = match DecodedSettlement::new(&tx.input.0, domain_separator) {
            Ok(settlement) => settlement,
            Err(err) => {
                tracing::warn!(
                    ?tx,
                    ?err,
                    "could not decode settlement tx, unclear which auction it belongs to"
                );
                return Ok(AuctionIdRecoveryStatus::InvalidCalldata);
            }
        };
        let auction_id = match settlement.metadata {
            Some(bytes) => i64::from_be_bytes(bytes.0),
            None => {
                tracing::warn!(?tx, "could not recover the auction_id from the calldata");
                return Ok(AuctionIdRecoveryStatus::InvalidCalldata);
            }
        };

        let score = database::settlement_scores::fetch(ex, auction_id).await?;
        let data_already_recorded =
            database::settlements::already_processed(ex, auction_id).await?;
        match (score, data_already_recorded) {
            (None, _) => {
                tracing::debug!(
                    auction_id,
                    "calldata claims to settle auction that has no competition"
                );
                Ok(AuctionIdRecoveryStatus::DoNotAddAuctionData(auction_id))
            }
            (Some(score), _) if score.winner.0 != tx_from.0 => {
                tracing::warn!(
                    auction_id,
                    ?tx_from,
                    winner = ?score.winner,
                    "solution submitted by solver other than the winner"
                );
                Ok(AuctionIdRecoveryStatus::DoNotAddAuctionData(auction_id))
            }
            (Some(_), true) => {
                tracing::warn!(
                    auction_id,
                    "settlement data already recorded for this auction"
                );
                Ok(AuctionIdRecoveryStatus::DoNotAddAuctionData(auction_id))
            }
            (Some(_), false) => Ok(AuctionIdRecoveryStatus::AddAuctionData(
                auction_id, settlement,
            )),
        }
    }
}<|MERGE_RESOLUTION|>--- conflicted
+++ resolved
@@ -42,11 +42,7 @@
     primitive_types::H256,
     shared::external_prices::ExternalPrices,
     sqlx::PgConnection,
-<<<<<<< HEAD
-    std::{collections::HashSet, sync::Arc},
-=======
-    std::{collections::BTreeMap, sync::Arc},
->>>>>>> e8dd50f1
+    std::{collections::BTreeMap, collections::HashSet, sync::Arc},
     tokio::sync::Notify,
     web3::types::Transaction,
 };
@@ -151,7 +147,6 @@
         };
         let domain_separator = self.eth.contracts().settlement_domain_separator();
 
-<<<<<<< HEAD
         let (auction_id, auction_data) = match Self::recover_auction_id_from_calldata(
             &mut ex,
             &transaction,
@@ -170,22 +165,6 @@
                 Some(
                     self.fetch_auction_data(hash, settlement, auction_id, &mut ex)
                         .await?,
-=======
-        let (auction_id, auction_data) =
-            match Self::recover_auction_id_from_calldata(&mut ex, &transaction).await? {
-                AuctionIdRecoveryStatus::InvalidCalldata => {
-                    // To not get stuck on indexing the same transaction over and over again, we
-                    // insert the default auction ID (0)
-                    (Default::default(), None)
-                }
-                AuctionIdRecoveryStatus::DoNotAddAuctionData(auction_id) => (auction_id, None),
-                AuctionIdRecoveryStatus::AddAuctionData(auction_id, settlement) => (
-                    auction_id,
-                    Some(
-                        self.fetch_auction_data(hash, settlement, auction_id)
-                            .await?,
-                    ),
->>>>>>> e8dd50f1
                 ),
             ),
         };
