//! This module is responsible for updating the database, for each settlement
//! event that is emitted by the settlement contract.
//!
//! 1. Associating auction ids with transaction hashes.
// see database/sql/V037__auction_transaction.sql
//
// When we put settlement transactions on chain there is no reliable way to
// know the transaction hash because we can create multiple transactions with
// different gas prices. What we do know is the account and nonce that the
// transaction will have which is enough to uniquely identify it.
//
// We build an association between account-nonce and tx hash by backfilling
// settlement events with the account and nonce of their tx hash. This happens
// in an always running background task.
//
// Alternatively we could change the event insertion code to do this but I (vk)
// would like to keep that code as fast as possible to not slow down event
// insertion which also needs to deal with reorgs. It is also nicer from a code
// organization standpoint.

// 2. Inserting settlement observations
//
// see database/sql/V048__create_settlement_rewards.sql
//
// Surplus and fees calculation is based on:
// a) the mined transaction call data
// b) the auction external prices fetched from orderbook
// c) the orders fetched from orderbook
// After a transaction is mined we calculate the surplus and fees for each
// transaction and insert them into the database (settlement_observations
// table).

use {
    crate::{
        database::{
            on_settlement_event_updater::{AuctionData, SettlementUpdate},
            Postgres,
        },
        decoded_settlement::{DecodedSettlement, DecodingError},
        infra,
    },
<<<<<<< HEAD
    anyhow::{Context, Result},
    contracts::GPv2Settlement,
    ethrpc::{
        current_block::{into_stream, CurrentBlockStream},
        Web3,
    },
    futures::StreamExt,
    model::DomainSeparator,
    primitive_types::{H160, H256},
    shared::external_prices::ExternalPrices,
=======
    anyhow::{anyhow, Context, Result},
    futures::StreamExt,
    primitive_types::H256,
    shared::{event_handling::MAX_REORG_BLOCK_COUNT, external_prices::ExternalPrices},
>>>>>>> f599246c
    sqlx::PgConnection,
    web3::types::Transaction,
};

#[derive(Debug, Copy, Clone)]
pub enum AuctionKind {
    /// This auction is regular and all the auction dependent data should be
    /// updated.
    Valid { auction_id: i64 },
    /// Some possible reasons to have invalid auction are:
    /// - This auction was created by another environment (e.g.
    ///   production/staging)
    /// - Failed to decode settlement calldata
    /// - Failed to recover auction id from calldata
    /// - Settlement transaction was submitted by solver other than the winner
    ///
    /// In this case, settlement event should be marked as invalid and no
    /// auction dependent data is updated.
    Invalid,
}

impl AuctionKind {
    pub fn auction_id(&self) -> Option<i64> {
        match self {
            AuctionKind::Valid { auction_id } => Some(*auction_id),
            AuctionKind::Invalid => None,
        }
    }
}

pub struct OnSettlementEventUpdater {
    pub eth: infra::Ethereum,
    pub db: Postgres,
}

impl OnSettlementEventUpdater {
    pub async fn run_forever(self) -> ! {
        let mut current_block = self.eth.current_block().borrow().to_owned();
        let mut block_stream = ethrpc::current_block::into_stream(self.eth.current_block().clone());
        loop {
            match self.update().await {
                Ok(true) => {
                    tracing::debug!(
                        block = current_block.number,
                        "on settlement event updater ran and processed event"
                    );
                    // Don't wait until next block in case there are more pending events to process.
                    continue;
                }
                Ok(false) => {
                    tracing::debug!(
                        block = current_block.number,
                        "on settlement event updater ran without update"
                    );
                }
                Err(err) => {
                    tracing::error!(?err, "on settlement event update task failed");
                }
            }
            current_block = block_stream.next().await.expect("blockchains never end");
        }
    }

    /// Update database for settlement events that have not been processed yet.
    ///
    /// Returns whether an update was performed.
    async fn update(&self) -> Result<bool> {
        let mut ex = self
            .db
            .pool
            .begin()
            .await
            .context("acquire DB connection")?;
        let event = match database::settlements::get_settlement_without_auction(&mut ex)
            .await
            .context("get_settlement_without_auction")?
        {
            Some(event) => event,
            None => return Ok(false),
        };

        let hash = H256(event.tx_hash.0);
        tracing::debug!("updating settlement details for tx {hash:?}");

        let transaction = self
            .eth
            .transaction(hash)
            .await?
            .with_context(|| format!("no tx {hash:?}"))?;

<<<<<<< HEAD
        let domain_separator = DomainSeparator(self.contract.domain_separator().call().await?.0);
        let auction_kind = Self::get_auction_kind(&mut ex, &transaction, &domain_separator).await?;
=======
        let auction_id = Self::recover_auction_id_from_calldata(&mut ex, &transaction).await?;
>>>>>>> f599246c

        let mut update = SettlementUpdate {
            block_number: event.block_number,
            log_index: event.log_index,
            auction_kind,
            auction_data: None,
        };

        // It is possible that auction_id does not exist for a transaction.
        // This happens for production auctions queried from the staging environment and
        // vice versa (because we have databases for both environments).
        //
        // If auction_id exists, we expect all other relevant information to exist as
        // well.
        if let AuctionKind::Valid { auction_id } = auction_kind {
            let receipt = self
                .eth
                .transaction_receipt(hash)
                .await?
                .with_context(|| format!("no receipt {hash:?}"))?;
            let gas_used = receipt
                .gas_used
                .with_context(|| format!("no gas used {hash:?}"))?;
            let effective_gas_price = receipt
                .effective_gas_price
                .with_context(|| format!("no effective gas price {hash:?}"))?;
            let auction_external_prices = Postgres::get_auction_prices(&mut ex, auction_id)
                .await
                .with_context(|| {
                format!("no external prices for auction id {auction_id:?} and tx {hash:?}")
            })?;
            let external_prices = ExternalPrices::try_from_auction_prices(
                self.eth.contracts().weth().address(),
                auction_external_prices.clone(),
            )?;

            tracing::debug!(
                ?auction_id,
                ?auction_external_prices,
                ?external_prices,
                "observations input"
            );

            // surplus and fees calculation
            match DecodedSettlement::new(&transaction.input.0) {
                Ok(settlement) => {
                    let domain_separator = self.eth.contracts().settlement_domain_separator();
                    let order_uids = settlement.order_uids(domain_separator)?;
                    let order_fees = order_uids
                        .clone()
                        .into_iter()
                        .zip(Postgres::order_fees(&mut ex, &order_uids).await?)
                        .collect::<Vec<_>>();

                    let surplus = settlement.total_surplus(&external_prices);
                    let (fee, order_executions) = {
                        let all_fees = settlement.all_fees(&external_prices, &order_fees);
                        // total unsubsidized fee used for CIP20 rewards
                        let fee = all_fees
                            .iter()
                            .fold(0.into(), |acc, fees| acc + fees.native);
                        // executed fees for each order execution
                        let order_executions = all_fees
                            .into_iter()
                            .zip(order_fees.iter())
                            .filter_map(|(fee, (_, order_fee))| match order_fee {
                                // filter out orders with order_fee
                                // since their fee can already be fetched from the database table
                                // `orders` so no point in storing the same
                                // value twice, in another table
                                Some(_) => None,
                                None => Some((fee.order, fee.sell)),
                            })
                            .collect();
                        (fee, order_executions)
                    };

                    update.auction_data = Some(AuctionData {
                        auction_id,
                        surplus,
                        fee,
                        gas_used,
                        effective_gas_price,
                        order_executions,
                    });
                }
                Err(DecodingError::InvalidSelector) => {
                    // we indexed a transaction initiated by solver, that was not a settlement
                    // for this case we want to have the entry in observations table but with zeros
                    update.auction_data = Some(Default::default());
                }
                Err(err) => {
                    return Err(err.into());
                }
            }
        }

        tracing::debug!(?hash, ?update, "updating settlement details for tx");

        Postgres::update_settlement_details(&mut ex, update.clone())
            .await
            .with_context(|| format!("insert_settlement_details: {update:?}"))?;
        ex.commit().await?;
        Ok(true)
    }

    /// With solver driver colocation solvers are supposed to append the
    /// `auction_id` to the settlement calldata. This function tries to
    /// recover that `auction_id`. This function only returns an error if
    /// retrying the operation makes sense. If all went well and there
    /// simply is no sensible `auction_id` `AuctionKind::Invalid` will be returned.
    async fn get_auction_kind(
        ex: &mut PgConnection,
        tx: &Transaction,
<<<<<<< HEAD
        domain_separator: &DomainSeparator,
    ) -> Result<AuctionKind> {
=======
    ) -> Result<Option<i64>> {
>>>>>>> f599246c
        let tx_from = tx.from.context("tx is missing sender")?;
        let metadata = match DecodedSettlement::new(&tx.input.0) {
            Ok(settlement) => settlement.metadata,
            Err(err) => {
                tracing::warn!(
                    ?tx,
                    ?err,
                    "could not decode settlement tx, unclear which auction it belongs to"
                );
                return Ok(AuctionKind::Invalid);
            }
        };
        let auction_id = match metadata {
            Some(bytes) => i64::from_be_bytes(bytes.0),
            None => {
                tracing::warn!(?tx, "could not recover the auction_id from the calldata");
                return Ok(AuctionKind::Invalid);
            }
        };

        let score = database::settlement_scores::fetch(ex, auction_id).await?;
        match score {
            None => {
                tracing::debug!(
                    auction_id,
                    "calldata claims to settle auction that has no competition"
                );
                Ok(AuctionKind::Invalid)
            }
            Some(score) => {
                if score.winner.0 != tx_from.0 {
                    tracing::warn!(
                        auction_id,
                        ?tx_from,
                        winner = ?score.winner,
                        "solution submitted by solver other than the winner"
                    );
                    Ok(AuctionKind::Invalid)
                } else {
                    Ok(AuctionKind::Valid { auction_id })
                }
            }
        }
    }
}<|MERGE_RESOLUTION|>--- conflicted
+++ resolved
@@ -39,23 +39,10 @@
         decoded_settlement::{DecodedSettlement, DecodingError},
         infra,
     },
-<<<<<<< HEAD
     anyhow::{Context, Result},
-    contracts::GPv2Settlement,
-    ethrpc::{
-        current_block::{into_stream, CurrentBlockStream},
-        Web3,
-    },
-    futures::StreamExt,
-    model::DomainSeparator,
-    primitive_types::{H160, H256},
-    shared::external_prices::ExternalPrices,
-=======
-    anyhow::{anyhow, Context, Result},
     futures::StreamExt,
     primitive_types::H256,
-    shared::{event_handling::MAX_REORG_BLOCK_COUNT, external_prices::ExternalPrices},
->>>>>>> f599246c
+    shared::external_prices::ExternalPrices,
     sqlx::PgConnection,
     web3::types::Transaction,
 };
@@ -146,12 +133,7 @@
             .await?
             .with_context(|| format!("no tx {hash:?}"))?;
 
-<<<<<<< HEAD
-        let domain_separator = DomainSeparator(self.contract.domain_separator().call().await?.0);
-        let auction_kind = Self::get_auction_kind(&mut ex, &transaction, &domain_separator).await?;
-=======
-        let auction_id = Self::recover_auction_id_from_calldata(&mut ex, &transaction).await?;
->>>>>>> f599246c
+        let auction_kind = Self::get_auction_kind(&mut ex, &transaction).await?;
 
         let mut update = SettlementUpdate {
             block_number: event.block_number,
@@ -262,16 +244,9 @@
     /// `auction_id` to the settlement calldata. This function tries to
     /// recover that `auction_id`. This function only returns an error if
     /// retrying the operation makes sense. If all went well and there
-    /// simply is no sensible `auction_id` `AuctionKind::Invalid` will be returned.
-    async fn get_auction_kind(
-        ex: &mut PgConnection,
-        tx: &Transaction,
-<<<<<<< HEAD
-        domain_separator: &DomainSeparator,
-    ) -> Result<AuctionKind> {
-=======
-    ) -> Result<Option<i64>> {
->>>>>>> f599246c
+    /// simply is no sensible `auction_id` `AuctionKind::Invalid` will be
+    /// returned.
+    async fn get_auction_kind(ex: &mut PgConnection, tx: &Transaction) -> Result<AuctionKind> {
         let tx_from = tx.from.context("tx is missing sender")?;
         let metadata = match DecodedSettlement::new(&tx.input.0) {
             Ok(settlement) => settlement.metadata,
