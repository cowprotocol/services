//! This module is responsible for updating the database, for each settlement
//! event that is emitted by the settlement contract.
//
// When we put settlement transactions on chain there is no reliable way to
// know the transaction hash because we can create multiple transactions with
// different gas prices. What we do know is the account and nonce that the
// transaction will have which is enough to uniquely identify it.
//
// We build an association between account-nonce and tx hash by backfilling
// settlement events with the account and nonce of their tx hash. This happens
// in an always running background task.
//
// Alternatively we could change the event insertion code to do this but I (vk)
// would like to keep that code as fast as possible to not slow down event
// insertion which also needs to deal with reorgs. It is also nicer from a code
// organization standpoint.

// 2. Inserting settlement observations
//
// see database/sql/V048__create_settlement_rewards.sql
//
// Surplus and fees calculation is based on:
// a) the mined transaction call data
// b) the auction external prices fetched from orderbook
// c) the orders fetched from orderbook
// After a transaction is mined we calculate the surplus and fees for each
// transaction and insert them into the database (settlement_observations
// table).

use {
    crate::{
<<<<<<< HEAD
        database::Postgres,
=======
        database::{
            on_settlement_event_updater::{AuctionData, SettlementUpdate},
            Postgres,
        },
        decoded_settlement::DecodedSettlement,
>>>>>>> 776b1377
        domain::{self},
        infra,
    },
    anyhow::{anyhow, Context, Result},
    database::PgTransaction,
    primitive_types::H256,
    std::sync::Arc,
    tokio::sync::Notify,
};

pub struct OnSettlementEventUpdater {
    inner: Arc<Inner>,
}

struct Inner {
    eth: infra::Ethereum,
    persistence: infra::Persistence,
    db: Postgres,
    notify: Notify,
}

impl OnSettlementEventUpdater {
    /// Creates a new OnSettlementEventUpdater and asynchronously schedules the
    /// first update run.
    pub fn new(eth: infra::Ethereum, db: Postgres, persistence: infra::Persistence) -> Self {
        let inner = Arc::new(Inner {
            eth,
            persistence,
            db,
            notify: Notify::new(),
        });
        let inner_clone = inner.clone();
        tokio::spawn(async move { Inner::listen_for_updates(inner_clone).await });
        Self { inner }
    }

    /// Deletes settlement_observations and order executions for the given range
    pub async fn delete_observations(
        transaction: &mut PgTransaction<'_>,
        from_block: u64,
    ) -> Result<()> {
        database::settlements::delete(transaction, from_block)
            .await
            .context("delete_settlement_observations")?;

        Ok(())
    }

    /// Schedules an update loop on a background thread
    pub fn schedule_update(&self) {
        self.inner.notify.notify_one();
    }
}

impl Inner {
    async fn listen_for_updates(self: Arc<Inner>) -> ! {
        loop {
            match self.update().await {
                Ok(true) => {
                    tracing::debug!("on settlement event updater ran and processed event");
                    // There might be more pending updates, continue immediately.
                    continue;
                }
                Ok(false) => {
                    tracing::debug!("on settlement event updater ran without update");
                }
                Err(err) => {
                    tracing::error!(?err, "on settlement event update task failed");
                }
            }
            self.notify.notified().await;
        }
    }

    /// Update database for settlement events that have not been processed yet.
    ///
    /// Returns whether an update was performed.
    async fn update(&self) -> Result<bool> {
        let mut ex = self
            .db
            .pool
            .begin()
            .await
            .context("acquire DB connection")?;
        let (hash, event) = match database::settlements::get_settlement_without_auction(&mut ex)
            .await
            .context("get_settlement_without_auction")?
        {
            Some(event) => (
                domain::eth::TxId(H256(event.tx_hash.0)),
                domain::eth::Event {
                    block: (event.block_number as u64).into(),
                    log_index: event.log_index as u64,
                },
            ),
            None => return Ok(false),
        };

        tracing::debug!("updating settlement details for tx {hash:?}");

        let Ok(transaction) = self.eth.transaction(hash).await else {
            tracing::warn!(?hash, "no tx found");
            return Ok(false);
        };
        let domain_separator = self.eth.contracts().settlement_domain_separator();
        let settlement = domain::settlement::Settlement::new(
            transaction.clone(),
            domain_separator,
            &self.persistence,
        )
        .await;

        let auction_id = match &settlement {
            Ok(settlement) => settlement.auction_id(),
            Err(error) => {
                if error.should_retry() {
                    return Err(anyhow!("{hash:?}, infra error"));
                } else {
                    error.auction_id.unwrap_or_default()
                }
            }
        };

        tracing::debug!(?hash, ?auction_id, "updating settlement details for tx");

<<<<<<< HEAD
        if let Err(err) = self
            .persistence
            .save_settlement(event, auction_id, settlement.as_ref().ok())
            .await
        {
            return Err(anyhow!("{hash:?}, {auction_id}, {err}"));
        }

        Ok(true)
    }
=======
        self.test_new_implementation(
            &transaction,
            domain_separator,
            auction_id,
            auction_data.as_ref(),
        )
        .await;

        Postgres::update_settlement_details(&mut ex, update.clone())
            .await
            .with_context(|| format!("insert_settlement_details: {update:?}"))?;
        ex.commit().await?;

        Ok(true)
    }

    /// This function is used to test the new implementation of the settlement
    ///
    /// The test is done by comparing the new implementation with the old one.
    /// No action is done based on new implementation, just assertions are made
    /// that the new implementation returns the same results as the old one.
    async fn test_new_implementation(
        &self,
        transaction: &domain::eth::Transaction,
        domain_separator: &domain::eth::DomainSeparator,
        auction_id: i64,
        auction_data: Option<&AuctionData>,
    ) {
        let transaction = domain::settlement::Transaction::new(transaction, domain_separator);
        if transaction.is_err() {
            // if the transaction is invalid, we expect the old implementation to fail as
            // well
            if auction_id != 0 {
                tracing::warn!(?auction_id, "automatic check error: auction_id mismatch");
            }
            if auction_data.is_some() {
                tracing::warn!(?auction_id, "automatic check error: auction_data mismatch");
            }
        }

        if let Ok(transaction) = transaction {
            let settlement =
                domain::settlement::Settlement::new(transaction.clone(), &self.persistence).await;

            // automatic checks vs old implementation
            match (settlement, auction_data) {
                (Ok(_), None) => {
                    // bug: we should have an auction_data
                    tracing::warn!(?auction_id, "automatic check error: missing auction_data");
                }
                (Ok(settlement), Some(auction_data)) => {
                    // settlement properly built by both implementations
                    let surplus = settlement.native_surplus();
                    if surplus.0 != auction_data.surplus {
                        tracing::warn!(
                            ?auction_id,
                            ?surplus,
                            ?auction_data.surplus,
                            "automatic check error: surplus mismatch"
                        );
                    }
                    let fee = settlement.native_fee();
                    if fee.0 != auction_data.fee {
                        tracing::warn!(
                            ?auction_id,
                            ?fee,
                            ?auction_data.fee,
                            "automatic check error: fee mismatch"
                        );
                    }
                    let order_fees = settlement.order_fees();
                    if order_fees.len() != auction_data.order_executions.len() {
                        tracing::warn!(
                            ?auction_id,
                            ?order_fees,
                            ?auction_data.order_executions,
                            "automatic check error: order_fees mismatch"
                        );
                    }
                    for fee in &auction_data.order_executions {
                        if !order_fees.contains_key(&domain::OrderUid(fee.0 .0)) {
                            tracing::warn!(
                                ?auction_id,
                                ?fee,
                                ?order_fees,
                                "automatic check error: order_fees missing"
                            );
                        } else {
                            let settlement_fee = order_fees[&domain::OrderUid(fee.0 .0)]
                                .as_ref()
                                .map(|fee| fee.total());
                            if settlement_fee.unwrap_or_default().0 != fee.1 {
                                tracing::warn!(
                                    ?auction_id,
                                    ?settlement_fee,
                                    ?fee,
                                    "automatic check error: order_fees value mismatch"
                                );
                            }
                        }
                    }
                }
                (Err(err), None) => {
                    // make sure the auction_ids are equal
                    if transaction.auction_id != auction_id {
                        tracing::warn!(
                            ?auction_id,
                            ?err,
                            "automatic check error: auction_id mismatch"
                        );
                    }
                }
                (Err(err), Some(_)) => {
                    // bug: settlement should have been properly built
                    tracing::warn!(
                        ?auction_id,
                        ?err,
                        "automatic check error: settlement error for valid auction_data"
                    );
                }
            }
        }
    }

    async fn fetch_auction_data(
        &self,
        settlement: DecodedSettlement,
        auction_id: i64,
        tx: &domain::eth::Transaction,
        ex: &mut PgConnection,
    ) -> Result<AuctionData> {
        let auction = Postgres::find_competition(auction_id, ex)
            .await?
            .context(format!(
                "missing competition for auction_id={:?}",
                auction_id
            ))?
            .common
            .auction;
        let external_prices = ExternalPrices::try_from_auction_prices(
            self.eth.contracts().weth().address(),
            auction.prices.clone(),
        )?;
        let surplus_capturing_jit_order_owners =
            surplus_capturing_jit_order_owners::fetch(ex, auction_id)
                .await?
                .unwrap_or_default()
                .into_iter()
                .map(|owner| H160(owner.0))
                .collect::<HashSet<_>>();

        tracing::debug!(
            ?auction_id,
            auction_external_prices=?auction.prices,
            ?external_prices,
            "observations input"
        );

        // surplus and fees calculation
        let surplus = settlement.total_surplus(
            &external_prices,
            &auction.orders.into_iter().collect::<HashSet<_>>(),
            &surplus_capturing_jit_order_owners,
        );
        let (fee, order_executions) = {
            let all_fees = settlement.all_fees(&external_prices);
            // total fee used for CIP20 rewards
            let fee = all_fees
                .iter()
                .fold(0.into(), |acc, fees| acc + fees.native);
            // executed surplus fees for each order execution
            let order_executions = all_fees
                .into_iter()
                .map(|fee| (fee.order, fee.executed_surplus_fee().unwrap_or(0.into())))
                .collect();
            (fee, order_executions)
        };

        Ok(AuctionData {
            surplus,
            fee,
            gas_used: tx.gas.into(),
            effective_gas_price: tx.effective_gas_price.into(),
            order_executions,
        })
    }

    /// With solver driver colocation solvers are supposed to append the
    /// `auction_id` to the settlement calldata. This function tries to
    /// recover that `auction_id`. It also indicates whether the auction
    /// should be indexed with its metadata. (ie. if it comes from this
    /// environment and not from a different instance of the autopilot, e.g.
    /// running in barn/prod). This function only returns an error
    /// if retrying the operation makes sense.
    async fn recover_auction_id_from_calldata(
        ex: &mut PgConnection,
        tx: &domain::eth::Transaction,
        domain_separator: &model::DomainSeparator,
    ) -> Result<AuctionIdRecoveryStatus> {
        let tx_from = tx.from.0;
        let settlement = match DecodedSettlement::new(&tx.input.0, domain_separator) {
            Ok(settlement) => settlement,
            Err(err) => {
                tracing::warn!(
                    ?tx,
                    ?err,
                    "could not decode settlement tx, unclear which auction it belongs to"
                );
                return Ok(AuctionIdRecoveryStatus::InvalidCalldata);
            }
        };
        let auction_id = match settlement.metadata {
            Some(bytes) => i64::from_be_bytes(bytes.0),
            None => {
                tracing::warn!(?tx, "could not recover the auction_id from the calldata");
                return Ok(AuctionIdRecoveryStatus::InvalidCalldata);
            }
        };

        let score = database::settlement_scores::fetch(ex, auction_id).await?;
        let data_already_recorded =
            database::settlements::already_processed(ex, auction_id).await?;
        match (score, data_already_recorded) {
            (None, _) => {
                tracing::debug!(
                    auction_id,
                    "calldata claims to settle auction that has no competition"
                );
                Ok(AuctionIdRecoveryStatus::DoNotAddAuctionData(auction_id))
            }
            (Some(_), true) => {
                tracing::warn!(
                    auction_id,
                    "settlement data already recorded for this auction"
                );
                Ok(AuctionIdRecoveryStatus::DoNotAddAuctionData(auction_id))
            }
            (Some(score), _) if score.winner.0 != tx_from.0 => {
                tracing::warn!(
                    auction_id,
                    ?tx_from,
                    winner = ?score.winner,
                    "solution submitted by solver other than the winner"
                );
                Ok(AuctionIdRecoveryStatus::DoNotAddAuctionData(auction_id))
            }
            (Some(_), false) => Ok(AuctionIdRecoveryStatus::AddAuctionData(
                auction_id, settlement,
            )),
        }
    }
>>>>>>> 776b1377
}<|MERGE_RESOLUTION|>--- conflicted
+++ resolved
@@ -29,16 +29,8 @@
 
 use {
     crate::{
-<<<<<<< HEAD
         database::Postgres,
-=======
-        database::{
-            on_settlement_event_updater::{AuctionData, SettlementUpdate},
-            Postgres,
-        },
-        decoded_settlement::DecodedSettlement,
->>>>>>> 776b1377
-        domain::{self},
+        domain::{eth, settlement},
         infra,
     },
     anyhow::{anyhow, Context, Result},
@@ -127,8 +119,8 @@
             .context("get_settlement_without_auction")?
         {
             Some(event) => (
-                domain::eth::TxId(H256(event.tx_hash.0)),
-                domain::eth::Event {
+                eth::TxId(H256(event.tx_hash.0)),
+                eth::Event {
                     block: (event.block_number as u64).into(),
                     log_index: event.log_index as u64,
                 },
@@ -138,293 +130,61 @@
 
         tracing::debug!("updating settlement details for tx {hash:?}");
 
-        let Ok(transaction) = self.eth.transaction(hash).await else {
-            tracing::warn!(?hash, "no tx found");
-            return Ok(false);
+        let transaction = match self.eth.transaction(hash).await {
+            Ok(transaction) => {
+                let separator = self.eth.contracts().settlement_domain_separator();
+                settlement::Transaction::new(&transaction, separator)
+            }
+            Err(err) => {
+                tracing::warn!(?hash, ?err, "no tx found");
+                return Ok(false);
+            }
         };
-        let domain_separator = self.eth.contracts().settlement_domain_separator();
-        let settlement = domain::settlement::Settlement::new(
-            transaction.clone(),
-            domain_separator,
-            &self.persistence,
-        )
-        .await;
 
-        let auction_id = match &settlement {
-            Ok(settlement) => settlement.auction_id(),
-            Err(error) => {
-                if error.should_retry() {
-                    return Err(anyhow!("{hash:?}, infra error"));
-                } else {
-                    error.auction_id.unwrap_or_default()
-                }
+        let (auction_id, settlement) = match transaction {
+            Ok(tx) => {
+                let auction_id = tx.auction_id;
+                let settlement = match settlement::Settlement::new(tx, &self.persistence).await {
+                    Ok(settlement) => Some(settlement),
+                    Err(err) if retryable(&err) => return Err(err.into()),
+                    Err(err) => {
+                        tracing::warn!(?hash, ?auction_id, ?err, "invalid settlement");
+                        None
+                    }
+                };
+                (auction_id, settlement)
+            }
+            Err(err) => {
+                tracing::warn!(?hash, ?err, "invalid settlement transaction");
+                // default values so we don't get stuck on invalid settlement transactions
+                (0.into(), None)
             }
         };
 
         tracing::debug!(?hash, ?auction_id, "updating settlement details for tx");
 
-<<<<<<< HEAD
         if let Err(err) = self
             .persistence
-            .save_settlement(event, auction_id, settlement.as_ref().ok())
+            .save_settlement(event, auction_id, settlement.as_ref())
             .await
         {
-            return Err(anyhow!("{hash:?}, {auction_id}, {err}"));
+            return Err(anyhow!("save settlement: {hash:?}, {auction_id}, {err}"));
         }
 
         Ok(true)
     }
-=======
-        self.test_new_implementation(
-            &transaction,
-            domain_separator,
-            auction_id,
-            auction_data.as_ref(),
-        )
-        .await;
+}
 
-        Postgres::update_settlement_details(&mut ex, update.clone())
-            .await
-            .with_context(|| format!("insert_settlement_details: {update:?}"))?;
-        ex.commit().await?;
-
-        Ok(true)
+fn retryable(err: &settlement::Error) -> bool {
+    match err {
+        settlement::Error::Infra(_) => true,
+        settlement::Error::InconsistentData(_) => false,
+        settlement::Error::WrongEnvironment => false,
+        settlement::Error::BuildingSolution(_) => false,
+        settlement::Error::BuildingScore(_) => false,
+        settlement::Error::SolverMismatch {
+            expected: _,
+            got: _,
+        } => false,
     }
-
-    /// This function is used to test the new implementation of the settlement
-    ///
-    /// The test is done by comparing the new implementation with the old one.
-    /// No action is done based on new implementation, just assertions are made
-    /// that the new implementation returns the same results as the old one.
-    async fn test_new_implementation(
-        &self,
-        transaction: &domain::eth::Transaction,
-        domain_separator: &domain::eth::DomainSeparator,
-        auction_id: i64,
-        auction_data: Option<&AuctionData>,
-    ) {
-        let transaction = domain::settlement::Transaction::new(transaction, domain_separator);
-        if transaction.is_err() {
-            // if the transaction is invalid, we expect the old implementation to fail as
-            // well
-            if auction_id != 0 {
-                tracing::warn!(?auction_id, "automatic check error: auction_id mismatch");
-            }
-            if auction_data.is_some() {
-                tracing::warn!(?auction_id, "automatic check error: auction_data mismatch");
-            }
-        }
-
-        if let Ok(transaction) = transaction {
-            let settlement =
-                domain::settlement::Settlement::new(transaction.clone(), &self.persistence).await;
-
-            // automatic checks vs old implementation
-            match (settlement, auction_data) {
-                (Ok(_), None) => {
-                    // bug: we should have an auction_data
-                    tracing::warn!(?auction_id, "automatic check error: missing auction_data");
-                }
-                (Ok(settlement), Some(auction_data)) => {
-                    // settlement properly built by both implementations
-                    let surplus = settlement.native_surplus();
-                    if surplus.0 != auction_data.surplus {
-                        tracing::warn!(
-                            ?auction_id,
-                            ?surplus,
-                            ?auction_data.surplus,
-                            "automatic check error: surplus mismatch"
-                        );
-                    }
-                    let fee = settlement.native_fee();
-                    if fee.0 != auction_data.fee {
-                        tracing::warn!(
-                            ?auction_id,
-                            ?fee,
-                            ?auction_data.fee,
-                            "automatic check error: fee mismatch"
-                        );
-                    }
-                    let order_fees = settlement.order_fees();
-                    if order_fees.len() != auction_data.order_executions.len() {
-                        tracing::warn!(
-                            ?auction_id,
-                            ?order_fees,
-                            ?auction_data.order_executions,
-                            "automatic check error: order_fees mismatch"
-                        );
-                    }
-                    for fee in &auction_data.order_executions {
-                        if !order_fees.contains_key(&domain::OrderUid(fee.0 .0)) {
-                            tracing::warn!(
-                                ?auction_id,
-                                ?fee,
-                                ?order_fees,
-                                "automatic check error: order_fees missing"
-                            );
-                        } else {
-                            let settlement_fee = order_fees[&domain::OrderUid(fee.0 .0)]
-                                .as_ref()
-                                .map(|fee| fee.total());
-                            if settlement_fee.unwrap_or_default().0 != fee.1 {
-                                tracing::warn!(
-                                    ?auction_id,
-                                    ?settlement_fee,
-                                    ?fee,
-                                    "automatic check error: order_fees value mismatch"
-                                );
-                            }
-                        }
-                    }
-                }
-                (Err(err), None) => {
-                    // make sure the auction_ids are equal
-                    if transaction.auction_id != auction_id {
-                        tracing::warn!(
-                            ?auction_id,
-                            ?err,
-                            "automatic check error: auction_id mismatch"
-                        );
-                    }
-                }
-                (Err(err), Some(_)) => {
-                    // bug: settlement should have been properly built
-                    tracing::warn!(
-                        ?auction_id,
-                        ?err,
-                        "automatic check error: settlement error for valid auction_data"
-                    );
-                }
-            }
-        }
-    }
-
-    async fn fetch_auction_data(
-        &self,
-        settlement: DecodedSettlement,
-        auction_id: i64,
-        tx: &domain::eth::Transaction,
-        ex: &mut PgConnection,
-    ) -> Result<AuctionData> {
-        let auction = Postgres::find_competition(auction_id, ex)
-            .await?
-            .context(format!(
-                "missing competition for auction_id={:?}",
-                auction_id
-            ))?
-            .common
-            .auction;
-        let external_prices = ExternalPrices::try_from_auction_prices(
-            self.eth.contracts().weth().address(),
-            auction.prices.clone(),
-        )?;
-        let surplus_capturing_jit_order_owners =
-            surplus_capturing_jit_order_owners::fetch(ex, auction_id)
-                .await?
-                .unwrap_or_default()
-                .into_iter()
-                .map(|owner| H160(owner.0))
-                .collect::<HashSet<_>>();
-
-        tracing::debug!(
-            ?auction_id,
-            auction_external_prices=?auction.prices,
-            ?external_prices,
-            "observations input"
-        );
-
-        // surplus and fees calculation
-        let surplus = settlement.total_surplus(
-            &external_prices,
-            &auction.orders.into_iter().collect::<HashSet<_>>(),
-            &surplus_capturing_jit_order_owners,
-        );
-        let (fee, order_executions) = {
-            let all_fees = settlement.all_fees(&external_prices);
-            // total fee used for CIP20 rewards
-            let fee = all_fees
-                .iter()
-                .fold(0.into(), |acc, fees| acc + fees.native);
-            // executed surplus fees for each order execution
-            let order_executions = all_fees
-                .into_iter()
-                .map(|fee| (fee.order, fee.executed_surplus_fee().unwrap_or(0.into())))
-                .collect();
-            (fee, order_executions)
-        };
-
-        Ok(AuctionData {
-            surplus,
-            fee,
-            gas_used: tx.gas.into(),
-            effective_gas_price: tx.effective_gas_price.into(),
-            order_executions,
-        })
-    }
-
-    /// With solver driver colocation solvers are supposed to append the
-    /// `auction_id` to the settlement calldata. This function tries to
-    /// recover that `auction_id`. It also indicates whether the auction
-    /// should be indexed with its metadata. (ie. if it comes from this
-    /// environment and not from a different instance of the autopilot, e.g.
-    /// running in barn/prod). This function only returns an error
-    /// if retrying the operation makes sense.
-    async fn recover_auction_id_from_calldata(
-        ex: &mut PgConnection,
-        tx: &domain::eth::Transaction,
-        domain_separator: &model::DomainSeparator,
-    ) -> Result<AuctionIdRecoveryStatus> {
-        let tx_from = tx.from.0;
-        let settlement = match DecodedSettlement::new(&tx.input.0, domain_separator) {
-            Ok(settlement) => settlement,
-            Err(err) => {
-                tracing::warn!(
-                    ?tx,
-                    ?err,
-                    "could not decode settlement tx, unclear which auction it belongs to"
-                );
-                return Ok(AuctionIdRecoveryStatus::InvalidCalldata);
-            }
-        };
-        let auction_id = match settlement.metadata {
-            Some(bytes) => i64::from_be_bytes(bytes.0),
-            None => {
-                tracing::warn!(?tx, "could not recover the auction_id from the calldata");
-                return Ok(AuctionIdRecoveryStatus::InvalidCalldata);
-            }
-        };
-
-        let score = database::settlement_scores::fetch(ex, auction_id).await?;
-        let data_already_recorded =
-            database::settlements::already_processed(ex, auction_id).await?;
-        match (score, data_already_recorded) {
-            (None, _) => {
-                tracing::debug!(
-                    auction_id,
-                    "calldata claims to settle auction that has no competition"
-                );
-                Ok(AuctionIdRecoveryStatus::DoNotAddAuctionData(auction_id))
-            }
-            (Some(_), true) => {
-                tracing::warn!(
-                    auction_id,
-                    "settlement data already recorded for this auction"
-                );
-                Ok(AuctionIdRecoveryStatus::DoNotAddAuctionData(auction_id))
-            }
-            (Some(score), _) if score.winner.0 != tx_from.0 => {
-                tracing::warn!(
-                    auction_id,
-                    ?tx_from,
-                    winner = ?score.winner,
-                    "solution submitted by solver other than the winner"
-                );
-                Ok(AuctionIdRecoveryStatus::DoNotAddAuctionData(auction_id))
-            }
-            (Some(_), false) => Ok(AuctionIdRecoveryStatus::AddAuctionData(
-                auction_id, settlement,
-            )),
-        }
-    }
->>>>>>> 776b1377
 }