--- conflicted
+++ resolved
@@ -106,7 +106,6 @@
         let hash = H256(event.tx_hash.0);
         tracing::debug!("updating settlement details for tx {hash:?}");
 
-<<<<<<< HEAD
         let settlement = domain::Settlement::new(hash.into(), self.eth.clone()).await;
         let update = match settlement {
             Ok(settlement) => SettlementUpdate {
@@ -119,19 +118,6 @@
                 domain::settlement::Error::Blockchain(err) => return Err(err.into()),
                 domain::settlement::Error::TransactionNotFound => {
                     return Err(anyhow::anyhow!("transaction not found"))
-=======
-        let Some(transaction) = self.eth.transaction(hash).await? else {
-            tracing::warn!(?hash, "no tx found, reorg happened");
-            return Ok(false);
-        };
-
-        let (auction_id, auction_data) =
-            match Self::recover_auction_id_from_calldata(&mut ex, &transaction).await? {
-                AuctionIdRecoveryStatus::InvalidCalldata => {
-                    // To not get stuck on indexing the same transaction over and over again, we
-                    // insert the default auction ID (0)
-                    (Default::default(), None)
->>>>>>> c2425a80
                 }
                 domain::settlement::Error::Encoded(err) => {
                     tracing::warn!(?err, "could not decode settlement tx");
