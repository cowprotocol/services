--- conflicted
+++ resolved
@@ -6,81 +6,31 @@
 // This auction id is used to build the accociation between the settlement event
 // and the auction in the database.
 //
-<<<<<<< HEAD
 // We build an association between account-nonce and tx hash by backfilling
 // settlement events with the account and nonce of their tx hash. This happens
 // whenever we index a new settlement event.
-=======
-// Building of this asscociation happens in an always running background task.
-//
-// Alternatively we could change the event insertion code to do this but I (vk)
-// would like to keep that code as fast as possible to not slow down event
-// insertion which also needs to deal with reorgs. It is also nicer from a code
-// organization standpoint.
->>>>>>> fec0394b
 
 // Another responsibility of this module is to observe the settlement and save
 // data of interest to the database. This data includes surplus, taken fees, gas
 // used etc.
 
 use {
-<<<<<<< HEAD
-    crate::{
-        database::{
-            on_settlement_event_updater::{AuctionData, SettlementUpdate},
-            Postgres,
-        },
-        decoded_settlement::DecodedSettlement,
-        domain::{self},
-        infra,
-    },
-    anyhow::{Context, Result},
-    database::{surplus_capturing_jit_order_owners, PgTransaction},
-    primitive_types::{H160, H256},
-    shared::external_prices::ExternalPrices,
-    sqlx::PgConnection,
-    std::collections::HashSet,
-=======
     crate::{domain::settlement, infra},
     anyhow::{anyhow, Context, Result},
     database::PgTransaction,
-    std::sync::Arc,
-    tokio::sync::Notify,
->>>>>>> fec0394b
 };
 
 #[derive(Clone)]
 pub struct OnSettlementEventUpdater {
     eth: infra::Ethereum,
     persistence: infra::Persistence,
-<<<<<<< HEAD
-    db: Postgres,
-=======
-    notify: Notify,
->>>>>>> fec0394b
 }
 
 impl OnSettlementEventUpdater {
     /// Creates a new OnSettlementEventUpdater and asynchronously schedules the
     /// first update run.
-<<<<<<< HEAD
-    pub fn new(eth: infra::Ethereum, db: Postgres, persistence: infra::Persistence) -> Self {
-        Self {
-            eth,
-            persistence,
-            db,
-        }
-=======
     pub fn new(eth: infra::Ethereum, persistence: infra::Persistence) -> Self {
-        let inner = Arc::new(Inner {
-            eth,
-            persistence,
-            notify: Notify::new(),
-        });
-        let inner_clone = inner.clone();
-        tokio::spawn(async move { Inner::listen_for_updates(inner_clone).await });
-        Self { inner }
->>>>>>> fec0394b
+        Self { eth, persistence }
     }
 
     /// Deletes settlement_observations and order executions for the given range
@@ -121,28 +71,13 @@
     /// Update database for settlement events that have not been processed yet.
     ///
     /// Returns whether an update was performed.
-<<<<<<< HEAD
     async fn single_update(&self) -> Result<bool> {
-        let mut ex = self
-            .db
-            .pool
-            .begin()
-            .await
-            .context("acquire DB connection")?;
-        let event = match database::settlements::get_settlement_without_auction(&mut ex)
-            .await
-            .context("get_settlement_without_auction")?
-        {
-=======
-    async fn update(&self) -> Result<bool> {
         // Find a settlement event that has not been processed yet.
-        let event = match self.persistence.get_settlement_without_auction().await? {
->>>>>>> fec0394b
-            Some(event) => event,
-            None => return Ok(false),
+        let Some(event) = self.persistence.get_settlement_without_auction().await? else {
+            return Ok(false);
         };
 
-        tracing::debug!("updating settlement details for tx {:?}", event.transaction);
+        tracing::debug!(tx = ?event.transaction, "updating settlement details");
 
         // Reconstruct the settlement transaction based on the blockchain transaction
         // hash
