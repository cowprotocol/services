//! This module is responsible for updating the database, for each settlement
//! event that is emitted by the settlement contract.
//
// When we put settlement transactions on chain there is no reliable way to
// know the transaction hash because we can create multiple transactions with
// different gas prices. What we do know is the account and nonce that the
// transaction will have which is enough to uniquely identify it.
//
// We build an association between account-nonce and tx hash by backfilling
// settlement events with the account and nonce of their tx hash. This happens
// in an always running background task.
//
// Alternatively we could change the event insertion code to do this but I (vk)
// would like to keep that code as fast as possible to not slow down event
// insertion which also needs to deal with reorgs. It is also nicer from a code
// organization standpoint.

// 2. Inserting settlement observations
//
// see database/sql/V048__create_settlement_rewards.sql
//
// Surplus and fees calculation is based on:
// a) the mined transaction call data
// b) the auction external prices fetched from orderbook
// c) the orders fetched from orderbook
// After a transaction is mined we calculate the surplus and fees for each
// transaction and insert them into the database (settlement_observations
// table).

use {
    crate::{
        database::{
            on_settlement_event_updater::{AuctionData, SettlementUpdate},
            Postgres,
        },
        decoded_settlement::DecodedSettlement,
        domain::settlement::Transaction,
        infra,
    },
    anyhow::{Context, Result},
    database::PgTransaction,
    primitive_types::H256,
    shared::external_prices::ExternalPrices,
    sqlx::PgConnection,
    std::{collections::HashSet, sync::Arc},
    tokio::sync::Notify,
};

pub struct OnSettlementEventUpdater {
    inner: Arc<Inner>,
}

struct Inner {
    eth: infra::Ethereum,
    db: Postgres,
    notify: Notify,
}

enum AuctionIdRecoveryStatus {
    /// The auction id was recovered and the auction data should be added.
    AddAuctionData(i64, DecodedSettlement),
    /// The auction id was recovered but the auction data should not be added.
    DoNotAddAuctionData(i64),
    /// The auction id was not recovered.
    InvalidCalldata,
}

impl OnSettlementEventUpdater {
    /// Creates a new OnSettlementEventUpdater and asynchronously schedules the
    /// first update run.
    pub fn new(eth: infra::Ethereum, db: Postgres) -> Self {
        let inner = Arc::new(Inner {
            eth,
            db,
            notify: Notify::new(),
        });
        let inner_clone = inner.clone();
        tokio::spawn(async move { Inner::listen_for_updates(inner_clone).await });
        Self { inner }
    }

    /// Deletes settlement_observations and order executions for the given range
    pub async fn delete_observations(
        transaction: &mut PgTransaction<'_>,
        from_block: u64,
    ) -> Result<()> {
        database::settlements::delete(transaction, from_block)
            .await
            .context("delete_settlement_observations")?;

        Ok(())
    }

    /// Schedules an update loop on a background thread
    pub fn schedule_update(&self) {
        self.inner.notify.notify_one();
    }
}

impl Inner {
    async fn listen_for_updates(self: Arc<Inner>) -> ! {
        loop {
            match self.update().await {
                Ok(true) => {
                    tracing::debug!("on settlement event updater ran and processed event");
                    // There might be more pending updates, continue immediately.
                    continue;
                }
                Ok(false) => {
                    tracing::debug!("on settlement event updater ran without update");
                }
                Err(err) => {
                    tracing::error!(?err, "on settlement event update task failed");
                }
            }
            self.notify.notified().await;
        }
    }

    /// Update database for settlement events that have not been processed yet.
    ///
    /// Returns whether an update was performed.
    async fn update(&self) -> Result<bool> {
        let mut ex = self
            .db
            .pool
            .begin()
            .await
            .context("acquire DB connection")?;
        let event = match database::settlements::get_settlement_without_auction(&mut ex)
            .await
            .context("get_settlement_without_auction")?
        {
            Some(event) => event,
            None => return Ok(false),
        };

        let hash = H256(event.tx_hash.0);
        tracing::debug!("updating settlement details for tx {hash:?}");

        let Ok(transaction) = self.eth.transaction(hash.into()).await else {
            tracing::warn!(?hash, "no tx found");
            return Ok(false);
        };
        let domain_separator = self.eth.contracts().settlement_domain_separator();

<<<<<<< HEAD
        let (auction_id, auction_data) =
            match Self::recover_auction_id_from_calldata(&mut ex, &transaction).await? {
                AuctionIdRecoveryStatus::InvalidCalldata => {
                    // To not get stuck on indexing the same transaction over and over again, we
                    // insert the default auction ID (0)
                    (Default::default(), None)
                }
                AuctionIdRecoveryStatus::DoNotAddAuctionData(auction_id) => (auction_id, None),
                AuctionIdRecoveryStatus::AddAuctionData(auction_id, settlement) => (
                    auction_id,
                    Some(
                        self.fetch_auction_data(hash, settlement, auction_id, &transaction)
                            .await?,
                    ),
=======
        let (auction_id, auction_data) = match Self::recover_auction_id_from_calldata(
            &mut ex,
            &transaction,
            &model::DomainSeparator(domain_separator.0),
        )
        .await?
        {
            AuctionIdRecoveryStatus::InvalidCalldata => {
                // To not get stuck on indexing the same transaction over and over again, we
                // insert the default auction ID (0)
                (Default::default(), None)
            }
            AuctionIdRecoveryStatus::DoNotAddAuctionData(auction_id) => (auction_id, None),
            AuctionIdRecoveryStatus::AddAuctionData(auction_id, settlement) => (
                auction_id,
                Some(
                    self.fetch_auction_data(hash, settlement, auction_id, &mut ex)
                        .await?,
>>>>>>> 74ffcc17
                ),
            ),
        };

        let update = SettlementUpdate {
            block_number: event.block_number,
            log_index: event.log_index,
            auction_id,
            auction_data,
        };

        tracing::debug!(?hash, ?update, "updating settlement details for tx");

        Postgres::update_settlement_details(&mut ex, update.clone())
            .await
            .with_context(|| format!("insert_settlement_details: {update:?}"))?;
        ex.commit().await?;
        Ok(true)
    }

    async fn fetch_auction_data(
        &self,
        hash: H256,
        settlement: DecodedSettlement,
        auction_id: i64,
<<<<<<< HEAD
        tx: &Transaction,
    ) -> Result<AuctionData> {
        let auction_external_prices = self
            .persistence
            .auction_prices(auction_id)
            .await
            .with_context(|| {
                format!("no external prices for auction id {auction_id:?} and tx {hash:?}")
            })?
            .into_iter()
            .map(|(token, price)| (token.0, price.get().into()))
            .collect::<BTreeMap<_, _>>();
=======
        ex: &mut PgConnection,
    ) -> Result<AuctionData> {
        let receipt = self
            .eth
            .transaction_receipt(hash.into())
            .await
            .with_context(|| format!("no receipt {hash:?}"))?;
        let gas_used = receipt.gas;
        let effective_gas_price = receipt.effective_gas_price;
        let auction = Postgres::find_competition(auction_id, ex)
            .await?
            .context(format!(
                "missing competition for auction_id={:?}",
                auction_id
            ))?
            .common
            .auction;
>>>>>>> 74ffcc17
        let external_prices = ExternalPrices::try_from_auction_prices(
            self.eth.contracts().weth().address(),
            auction.prices.clone(),
        )?;

        tracing::debug!(
            ?auction_id,
            auction_external_prices=?auction.prices,
            ?external_prices,
            "observations input"
        );

        // surplus and fees calculation
        let surplus = settlement.total_surplus(
            &external_prices,
            &auction.orders.into_iter().collect::<HashSet<_>>(),
        );
        let (fee, order_executions) = {
            let all_fees = settlement.all_fees(&external_prices);
            // total fee used for CIP20 rewards
            let fee = all_fees
                .iter()
                .fold(0.into(), |acc, fees| acc + fees.native);
            // executed surplus fees for each order execution
            let order_executions = all_fees
                .into_iter()
                .map(|fee| (fee.order, fee.executed_surplus_fee().unwrap_or(0.into())))
                .collect();
            (fee, order_executions)
        };

        Ok(AuctionData {
            surplus,
            fee,
            gas_used: tx.gas,
            effective_gas_price: tx.effective_gas_price,
            order_executions,
        })
    }

    /// With solver driver colocation solvers are supposed to append the
    /// `auction_id` to the settlement calldata. This function tries to
    /// recover that `auction_id`. It also indicates whether the auction
    /// should be indexed with its metadata. (ie. if it comes from this
    /// environment and not from a different instance of the autopilot, e.g.
    /// running in barn/prod). This function only returns an error
    /// if retrying the operation makes sense.
    async fn recover_auction_id_from_calldata(
        ex: &mut PgConnection,
        tx: &Transaction,
        domain_separator: &model::DomainSeparator,
    ) -> Result<AuctionIdRecoveryStatus> {
        let tx_from = tx.solver.0;
        let settlement = match DecodedSettlement::new(&tx.input.0, domain_separator) {
            Ok(settlement) => settlement,
            Err(err) => {
                tracing::warn!(
                    ?tx,
                    ?err,
                    "could not decode settlement tx, unclear which auction it belongs to"
                );
                return Ok(AuctionIdRecoveryStatus::InvalidCalldata);
            }
        };
        let auction_id = match settlement.metadata {
            Some(bytes) => i64::from_be_bytes(bytes.0),
            None => {
                tracing::warn!(?tx, "could not recover the auction_id from the calldata");
                return Ok(AuctionIdRecoveryStatus::InvalidCalldata);
            }
        };

        let score = database::settlement_scores::fetch(ex, auction_id).await?;
        let data_already_recorded =
            database::settlements::already_processed(ex, auction_id).await?;
        match (score, data_already_recorded) {
            (None, _) => {
                tracing::debug!(
                    auction_id,
                    "calldata claims to settle auction that has no competition"
                );
                Ok(AuctionIdRecoveryStatus::DoNotAddAuctionData(auction_id))
            }
            (Some(score), _) if score.winner.0 != tx_from.0 => {
                tracing::warn!(
                    auction_id,
                    ?tx_from,
                    winner = ?score.winner,
                    "solution submitted by solver other than the winner"
                );
                Ok(AuctionIdRecoveryStatus::DoNotAddAuctionData(auction_id))
            }
            (Some(_), true) => {
                tracing::warn!(
                    auction_id,
                    "settlement data already recorded for this auction"
                );
                Ok(AuctionIdRecoveryStatus::DoNotAddAuctionData(auction_id))
            }
            (Some(_), false) => Ok(AuctionIdRecoveryStatus::AddAuctionData(
                auction_id, settlement,
            )),
        }
    }
}<|MERGE_RESOLUTION|>--- conflicted
+++ resolved
@@ -144,22 +144,6 @@
         };
         let domain_separator = self.eth.contracts().settlement_domain_separator();
 
-<<<<<<< HEAD
-        let (auction_id, auction_data) =
-            match Self::recover_auction_id_from_calldata(&mut ex, &transaction).await? {
-                AuctionIdRecoveryStatus::InvalidCalldata => {
-                    // To not get stuck on indexing the same transaction over and over again, we
-                    // insert the default auction ID (0)
-                    (Default::default(), None)
-                }
-                AuctionIdRecoveryStatus::DoNotAddAuctionData(auction_id) => (auction_id, None),
-                AuctionIdRecoveryStatus::AddAuctionData(auction_id, settlement) => (
-                    auction_id,
-                    Some(
-                        self.fetch_auction_data(hash, settlement, auction_id, &transaction)
-                            .await?,
-                    ),
-=======
         let (auction_id, auction_data) = match Self::recover_auction_id_from_calldata(
             &mut ex,
             &transaction,
@@ -176,9 +160,8 @@
             AuctionIdRecoveryStatus::AddAuctionData(auction_id, settlement) => (
                 auction_id,
                 Some(
-                    self.fetch_auction_data(hash, settlement, auction_id, &mut ex)
+                    self.fetch_auction_data(settlement, auction_id, &transaction, &mut ex)
                         .await?,
->>>>>>> 74ffcc17
                 ),
             ),
         };
@@ -201,32 +184,11 @@
 
     async fn fetch_auction_data(
         &self,
-        hash: H256,
         settlement: DecodedSettlement,
         auction_id: i64,
-<<<<<<< HEAD
         tx: &Transaction,
-    ) -> Result<AuctionData> {
-        let auction_external_prices = self
-            .persistence
-            .auction_prices(auction_id)
-            .await
-            .with_context(|| {
-                format!("no external prices for auction id {auction_id:?} and tx {hash:?}")
-            })?
-            .into_iter()
-            .map(|(token, price)| (token.0, price.get().into()))
-            .collect::<BTreeMap<_, _>>();
-=======
         ex: &mut PgConnection,
     ) -> Result<AuctionData> {
-        let receipt = self
-            .eth
-            .transaction_receipt(hash.into())
-            .await
-            .with_context(|| format!("no receipt {hash:?}"))?;
-        let gas_used = receipt.gas;
-        let effective_gas_price = receipt.effective_gas_price;
         let auction = Postgres::find_competition(auction_id, ex)
             .await?
             .context(format!(
@@ -235,7 +197,6 @@
             ))?
             .common
             .auction;
->>>>>>> 74ffcc17
         let external_prices = ExternalPrices::try_from_auction_prices(
             self.eth.contracts().weth().address(),
             auction.prices.clone(),
