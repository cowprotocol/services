//! This module is responsible for updating the database, for each settlement
//! event that is emitted by the settlement contract.
//!
//! 1. Associating auction ids with transaction hashes.
// see database/sql/V037__auction_transaction.sql
//
// When we put settlement transactions on chain there is no reliable way to
// know the transaction hash because we can create multiple transactions with
// different gas prices. What we do know is the account and nonce that the
// transaction will have which is enough to uniquely identify it.
//
// We build an association between account-nonce and tx hash by backfilling
// settlement events with the account and nonce of their tx hash. This happens
// in an always running background task.
//
// Alternatively we could change the event insertion code to do this but I (vk)
// would like to keep that code as fast as possible to not slow down event
// insertion which also needs to deal with reorgs. It is also nicer from a code
// organization standpoint.

// 2. Inserting settlement observations
//
// see database/sql/V048__create_settlement_rewards.sql
//
// Surplus and fees calculation is based on:
// a) the mined transaction call data
// b) the auction external prices fetched from orderbook
// c) the orders fetched from orderbook
// After a transaction is mined we calculate the surplus and fees for each
// transaction and insert them into the database (settlement_observations
// table).

use {
    crate::{
        database::{
            on_settlement_event_updater::{AuctionData, SettlementUpdate},
            Postgres,
        },
<<<<<<< HEAD
        decoded_settlement::{DecodedSettlement, DecodingError},
        domain,
=======
        decoded_settlement::DecodedSettlement,
>>>>>>> db5804da
        infra,
    },
    anyhow::{Context, Result},
    futures::StreamExt,
    primitive_types::H256,
    shared::{event_handling::MAX_REORG_BLOCK_COUNT, external_prices::ExternalPrices},
    sqlx::PgConnection,
    web3::types::Transaction,
};

pub struct OnSettlementEventUpdater {
    pub eth: infra::Ethereum,
    pub db: Postgres,
}

enum AuctionIdRecoveryStatus {
    /// The auction id was recovered and the auction data should be added.
    AddAuctionData(i64, DecodedSettlement),
    /// The auction id was recovered but the auction data should not be added.
    DoNotAddAuctionData(i64),
    /// The auction id was not recovered.
    InvalidCalldata,
}

impl OnSettlementEventUpdater {
    pub async fn run_forever(self) -> ! {
        let mut current_block = self.eth.current_block().borrow().to_owned();
        let mut block_stream = ethrpc::current_block::into_stream(self.eth.current_block().clone());
        loop {
            match self.update(current_block.number).await {
                Ok(true) => {
                    tracing::debug!(
                        block = current_block.number,
                        "on settlement event updater ran and processed event"
                    );
                    // Don't wait until next block in case there are more pending events to process.
                    continue;
                }
                Ok(false) => {
                    tracing::debug!(
                        block = current_block.number,
                        "on settlement event updater ran without update"
                    );
                }
                Err(err) => {
                    tracing::error!(?err, "on settlement event update task failed");
                }
            }
            current_block = block_stream.next().await.expect("blockchains never end");
        }
    }

    /// Update database for settlement events that have not been processed yet.
    ///
    /// Returns whether an update was performed.
    async fn update(&self, current_block: u64) -> Result<bool> {
        let reorg_safe_block: i64 = current_block
            .checked_sub(MAX_REORG_BLOCK_COUNT)
            .context("no reorg safe block")?
            .try_into()
            .context("convert block")?;

        let mut ex = self
            .db
            .pool
            .begin()
            .await
            .context("acquire DB connection")?;
        let event =
<<<<<<< HEAD
            match database::auction_transaction::get_settlement_event_without_tx_info(&mut ex)
=======
            match database::settlements::get_settlement_without_auction(&mut ex, reorg_safe_block)
>>>>>>> db5804da
                .await
                .context("get_settlement_event_without_tx_info")?
            {
                Some(event) => event,
                None => return Ok(false),
            };

        let hash = H256(event.tx_hash.0);
        tracing::debug!("updating settlement details for tx {hash:?}");

<<<<<<< HEAD
        let settlement = domain::Settlement::new(hash.into(), self.eth.clone()).await;
        let update = match settlement {
            Ok(settlement) => todo!("update settlement details"),
            Err(domain::settlement::Error::Blockchain(_))
            | Err(domain::settlement::Error::TransactionNotFound) => {
                tracing::warn!(?hash, "blockchain error, retry");
                return Ok(false);
            }
        };

        // let transaction = self
        //     .eth
        //     .transaction(hash.into())
        //     .await?
        //     .with_context(|| format!("no tx {hash:?}"))?;

        // let auction_id = Self::recover_auction_id_from_calldata(&mut ex,
        // &transaction).await?;
=======
        let transaction = self
            .eth
            .transaction(hash)
            .await?
            .with_context(|| format!("no tx {hash:?}"))?;

        let (auction_id, auction_data) =
            match Self::recover_auction_id_from_calldata(&mut ex, &transaction).await? {
                AuctionIdRecoveryStatus::InvalidCalldata => {
                    // To not get stuck on indexing the same transaction over and over again, we
                    // insert the default auction ID (0)
                    (Default::default(), None)
                }
                AuctionIdRecoveryStatus::DoNotAddAuctionData(auction_id) => (auction_id, None),
                AuctionIdRecoveryStatus::AddAuctionData(auction_id, settlement) => (
                    auction_id,
                    Some(
                        self.fetch_auction_data(hash, settlement, auction_id, &mut ex)
                            .await?,
                    ),
                ),
            };
>>>>>>> db5804da

        let update = SettlementUpdate {
            block_number: event.block_number,
            log_index: event.log_index,
<<<<<<< HEAD
            tx_from: transaction.from.into(),
            tx_nonce: transaction.nonce.as_u64() as i64,
            auction_data: None,
=======
            auction_id,
            auction_data,
>>>>>>> db5804da
        };

        tracing::debug!(?hash, ?update, "updating settlement details for tx");

        Postgres::update_settlement_details(&mut ex, update.clone())
            .await
            .with_context(|| format!("insert_settlement_details: {update:?}"))?;
        ex.commit().await?;
        Ok(true)
    }

    async fn fetch_auction_data(
        &self,
        hash: H256,
        settlement: DecodedSettlement,
        auction_id: i64,
        ex: &mut PgConnection,
    ) -> Result<AuctionData> {
        let receipt = self
            .eth
            .transaction_receipt(hash)
            .await?
            .with_context(|| format!("no receipt {hash:?}"))?;
        let gas_used = receipt
            .gas_used
            .with_context(|| format!("no gas used {hash:?}"))?;
        let effective_gas_price = receipt
            .effective_gas_price
            .with_context(|| format!("no effective gas price {hash:?}"))?;
        let auction_external_prices = Postgres::get_auction_prices(ex, auction_id)
            .await
            .with_context(|| {
                format!("no external prices for auction id {auction_id:?} and tx {hash:?}")
            })?;
        let external_prices = ExternalPrices::try_from_auction_prices(
            self.eth.contracts().weth().address(),
            auction_external_prices.clone(),
        )?;

        tracing::debug!(
            ?auction_id,
            ?auction_external_prices,
            ?external_prices,
            "observations input"
        );

        // surplus and fees calculation
        let domain_separator = self.eth.contracts().settlement_domain_separator();
        let order_uids = settlement.order_uids(domain_separator)?;
        let order_fees = order_uids
            .clone()
            .into_iter()
            .zip(Postgres::order_fees(ex, &order_uids).await?)
            .collect::<Vec<_>>();

        let surplus = settlement.total_surplus(&external_prices);
        let (fee, order_executions) = {
            let all_fees = settlement.all_fees(&external_prices, &order_fees);
            // total unsubsidized fee used for CIP20 rewards
            let fee = all_fees
                .iter()
                .fold(0.into(), |acc, fees| acc + fees.native);
            // executed fees for each order execution
            let order_executions = all_fees
                .into_iter()
                .zip(order_fees.iter())
                .map(|(fee, (_, order_fee))| match order_fee {
                    // market orders have no surplus fee
                    Some(_) => (fee.order, 0.into()),
                    None => (fee.order, fee.sell),
                })
                .collect();
            (fee, order_executions)
        };

        Ok(AuctionData {
            surplus,
            fee,
            gas_used,
            effective_gas_price,
            order_executions,
        })
    }

    /// With solver driver colocation solvers are supposed to append the
    /// `auction_id` to the settlement calldata. This function tries to
    /// recover that `auction_id`. It also indicates whether the auction
    /// should be indexed with its metadata. (ie. if it comes from this
    /// environment and not from a different instance of the autopilot, e.g.
    /// running in barn/prod). This function only returns an error
    /// if retrying the operation makes sense.
    async fn recover_auction_id_from_calldata(
        ex: &mut PgConnection,
        tx: &Transaction,
    ) -> Result<AuctionIdRecoveryStatus> {
        let tx_from = tx.from.context("tx is missing sender")?;
        let settlement = match DecodedSettlement::new(&tx.input.0) {
            Ok(settlement) => settlement,
            Err(err) => {
                tracing::warn!(
                    ?tx,
                    ?err,
                    "could not decode settlement tx, unclear which auction it belongs to"
                );
                return Ok(AuctionIdRecoveryStatus::InvalidCalldata);
            }
        };
        let auction_id = match settlement.metadata {
            Some(bytes) => i64::from_be_bytes(bytes.0),
            None => {
                tracing::warn!(?tx, "could not recover the auction_id from the calldata");
                return Ok(AuctionIdRecoveryStatus::InvalidCalldata);
            }
        };

        let score = database::settlement_scores::fetch(ex, auction_id).await?;
        let data_already_recorded =
            database::settlements::already_processed(ex, auction_id).await?;
        match (score, data_already_recorded) {
            (None, _) => {
                tracing::debug!(
                    auction_id,
                    "calldata claims to settle auction that has no competition"
                );
                Ok(AuctionIdRecoveryStatus::DoNotAddAuctionData(auction_id))
            }
            (Some(score), _) if score.winner.0 != tx_from.0 => {
                tracing::warn!(
                    auction_id,
                    ?tx_from,
                    winner = ?score.winner,
                    "solution submitted by solver other than the winner"
                );
                Ok(AuctionIdRecoveryStatus::DoNotAddAuctionData(auction_id))
            }
            (Some(_), true) => {
                tracing::warn!(
                    auction_id,
                    "settlement data already recorded for this auction"
                );
                Ok(AuctionIdRecoveryStatus::DoNotAddAuctionData(auction_id))
            }
            (Some(_), false) => Ok(AuctionIdRecoveryStatus::AddAuctionData(
                auction_id, settlement,
            )),
        }
    }
}<|MERGE_RESOLUTION|>--- conflicted
+++ resolved
@@ -36,12 +36,8 @@
             on_settlement_event_updater::{AuctionData, SettlementUpdate},
             Postgres,
         },
-<<<<<<< HEAD
-        decoded_settlement::{DecodedSettlement, DecodingError},
+        decoded_settlement::DecodedSettlement,
         domain,
-=======
-        decoded_settlement::DecodedSettlement,
->>>>>>> db5804da
         infra,
     },
     anyhow::{Context, Result},
@@ -111,11 +107,7 @@
             .await
             .context("acquire DB connection")?;
         let event =
-<<<<<<< HEAD
-            match database::auction_transaction::get_settlement_event_without_tx_info(&mut ex)
-=======
             match database::settlements::get_settlement_without_auction(&mut ex, reorg_safe_block)
->>>>>>> db5804da
                 .await
                 .context("get_settlement_event_without_tx_info")?
             {
@@ -126,61 +118,29 @@
         let hash = H256(event.tx_hash.0);
         tracing::debug!("updating settlement details for tx {hash:?}");
 
-<<<<<<< HEAD
         let settlement = domain::Settlement::new(hash.into(), self.eth.clone()).await;
         let update = match settlement {
-            Ok(settlement) => todo!("update settlement details"),
-            Err(domain::settlement::Error::Blockchain(_))
-            | Err(domain::settlement::Error::TransactionNotFound) => {
-                tracing::warn!(?hash, "blockchain error, retry");
-                return Ok(false);
-            }
-        };
-
-        // let transaction = self
-        //     .eth
-        //     .transaction(hash.into())
-        //     .await?
-        //     .with_context(|| format!("no tx {hash:?}"))?;
-
-        // let auction_id = Self::recover_auction_id_from_calldata(&mut ex,
-        // &transaction).await?;
-=======
-        let transaction = self
-            .eth
-            .transaction(hash)
-            .await?
-            .with_context(|| format!("no tx {hash:?}"))?;
-
-        let (auction_id, auction_data) =
-            match Self::recover_auction_id_from_calldata(&mut ex, &transaction).await? {
-                AuctionIdRecoveryStatus::InvalidCalldata => {
-                    // To not get stuck on indexing the same transaction over and over again, we
-                    // insert the default auction ID (0)
-                    (Default::default(), None)
-                }
-                AuctionIdRecoveryStatus::DoNotAddAuctionData(auction_id) => (auction_id, None),
-                AuctionIdRecoveryStatus::AddAuctionData(auction_id, settlement) => (
-                    auction_id,
-                    Some(
-                        self.fetch_auction_data(hash, settlement, auction_id, &mut ex)
-                            .await?,
-                    ),
-                ),
-            };
->>>>>>> db5804da
-
-        let update = SettlementUpdate {
-            block_number: event.block_number,
-            log_index: event.log_index,
-<<<<<<< HEAD
-            tx_from: transaction.from.into(),
-            tx_nonce: transaction.nonce.as_u64() as i64,
-            auction_data: None,
-=======
-            auction_id,
-            auction_data,
->>>>>>> db5804da
+            Ok(settlement) => SettlementUpdate {
+                block_number: event.block_number,
+                log_index: event.log_index,
+                auction_id: settlement.auction_id(),
+                auction_data: Some(self.fetch_auction_data(settlement, &mut ex).await?),
+            },
+            Err(err) => match err {
+                domain::settlement::Error::Blockchain(err) => return Err(err.into()),
+                domain::settlement::Error::TransactionNotFound => {
+                    return Err(anyhow::anyhow!("transaction not found"))
+                }
+                domain::settlement::Error::Encoded(err) => {
+                    tracing::warn!(?err, "could not decode settlement tx");
+                    SettlementUpdate {
+                        block_number: event.block_number,
+                        log_index: event.log_index,
+                        auction_id: 0,
+                        auction_data: None,
+                    }
+                }
+            },
         };
 
         tracing::debug!(?hash, ?update, "updating settlement details for tx");
@@ -194,22 +154,11 @@
 
     async fn fetch_auction_data(
         &self,
-        hash: H256,
-        settlement: DecodedSettlement,
-        auction_id: i64,
+        settlement: domain::Settlement,
         ex: &mut PgConnection,
     ) -> Result<AuctionData> {
-        let receipt = self
-            .eth
-            .transaction_receipt(hash)
-            .await?
-            .with_context(|| format!("no receipt {hash:?}"))?;
-        let gas_used = receipt
-            .gas_used
-            .with_context(|| format!("no gas used {hash:?}"))?;
-        let effective_gas_price = receipt
-            .effective_gas_price
-            .with_context(|| format!("no effective gas price {hash:?}"))?;
+        let auction_id = settlement.auction_id();
+        let hash = settlement.transaction().hash();
         let auction_external_prices = Postgres::get_auction_prices(ex, auction_id)
             .await
             .with_context(|| {
@@ -259,8 +208,8 @@
         Ok(AuctionData {
             surplus,
             fee,
-            gas_used,
-            effective_gas_price,
+            gas_used: settlement.transaction_receipt().gas(),
+            effective_gas_price: settlement.transaction_receipt().effective_gas_price(),
             order_executions,
         })
     }
