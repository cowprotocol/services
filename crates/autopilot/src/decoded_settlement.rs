//! This module contains the logic for decoding the function input for
//! GPv2Settlement::settle function.

use {
    crate::boundary,
    anyhow::{Context, Result},
    bigdecimal::{Signed, Zero},
    contracts::GPv2Settlement,
    ethcontract::{common::FunctionExt, tokens::Tokenize, Address, Bytes, U256},
    model::{
        app_data::AppDataHash,
        order::{BuyTokenDestination, OrderData, OrderKind, OrderUid, SellTokenSource},
        signature::{Signature, SigningScheme},
        DomainSeparator,
    },
    num::BigRational,
    number::conversions::{big_rational_to_u256, u256_to_big_rational},
    shared::{conversions::U256Ext, external_prices::ExternalPrices},
    web3::ethabi::{Function, Token},
};

// Original type for input of `GPv2Settlement.settle` function.
type DecodedSettlementTokenized = (
    Vec<Address>,
    Vec<U256>,
    Vec<(
        U256,            // sellTokenIndex
        U256,            // buyTokenIndex
        Address,         // receiver
        U256,            // sellAmount
        U256,            // buyAmount
        u32,             // validTo
        Bytes<[u8; 32]>, // appData
        U256,            // feeAmount
        U256,            // flags
        U256,            // executedAmount
        Bytes<Vec<u8>>,  // signature
    )>,
    [Vec<(Address, U256, Bytes<Vec<u8>>)>; 3],
);

#[derive(Debug, PartialEq, Eq)]
pub struct DecodedSettlement {
    // TODO check if `EncodedSettlement` can be reused
    pub tokens: Vec<Address>,
    pub clearing_prices: Vec<U256>,
    pub trades: Vec<DecodedTrade>,
    pub interactions: [Vec<DecodedInteraction>; 3],
    /// Data that was appended to the regular call data of the `settle()` call
    /// as a form of on-chain meta data. This gets used to associated a
    /// settlement with an auction.
    pub metadata: Option<Bytes<[u8; Self::META_DATA_LEN]>>,
}

impl DecodedSettlement {
    /// Returns the list of order uids that are associated with each trade.
<<<<<<< HEAD
    pub fn order_uids(&self, domain_separator: DomainSeparator) -> Result<Vec<OrderUid>> {
        self.trades
            .iter()
            .map(|trade| trade.uid(&domain_separator, &self.tokens))
=======
    pub fn order_uids(
        &self,
        domain_separator: &boundary::DomainSeparator,
    ) -> Result<Vec<OrderUid>> {
        self.trades
            .iter()
            .map(|trade| trade.uid(domain_separator, &self.tokens))
>>>>>>> f599246c
            .collect()
    }
}

#[derive(Debug, PartialEq, Eq)]
pub struct DecodedTrade {
    pub sell_token_index: U256,
    pub buy_token_index: U256,
    pub receiver: Address,
    pub sell_amount: U256,
    pub buy_amount: U256,
    pub valid_to: u32,
    pub app_data: Bytes<[u8; 32]>,
    pub fee_amount: U256,
    pub flags: TradeFlags,
    pub executed_amount: U256,
    pub signature: Bytes<Vec<u8>>,
}

impl DecodedTrade {
    /// Returns the signature of the order.
    fn signature(&self) -> Result<Signature> {
        Signature::from_bytes(self.flags.signing_scheme(), &self.signature.0)
    }

    /// Returns the order uid of the order associated with this trade.
    pub fn uid(&self, domain_separator: &DomainSeparator, tokens: &[Address]) -> Result<OrderUid> {
        let order = OrderData {
            sell_token: tokens[self.sell_token_index.as_u64() as usize],
            buy_token: tokens[self.buy_token_index.as_u64() as usize],
            sell_amount: self.sell_amount,
            buy_amount: self.buy_amount,
            valid_to: self.valid_to,
            app_data: AppDataHash(self.app_data.0),
            fee_amount: self.fee_amount,
            kind: self.flags.order_kind(),
            partially_fillable: self.flags.partially_fillable(),
            receiver: Some(self.receiver),
            sell_token_balance: self.flags.sell_token_balance(),
            buy_token_balance: self.flags.buy_token_balance(),
        };
        let owner = self
            .signature()
            .context("signature is invalid")?
            .recover_owner(&self.signature.0, domain_separator, &order.hash_struct())
            .context("cant recover owner")?;
        Ok(order.uid(domain_separator, &owner))
    }
}

/// Trade flags are encoded in a 256-bit integer field. For more information on
/// how flags are encoded see:
/// <https://github.com/cowprotocol/contracts/blob/v1.0.0/src/contracts/libraries/GPv2Trade.sol#L58-L94>
#[derive(Debug, PartialEq, Eq)]
pub struct TradeFlags(pub U256);

impl TradeFlags {
    fn as_u8(&self) -> u8 {
        self.0.byte(0)
    }

    fn order_kind(&self) -> OrderKind {
        if self.as_u8() & 0b1 == 0 {
            OrderKind::Sell
        } else {
            OrderKind::Buy
        }
    }

    fn partially_fillable(&self) -> bool {
        self.as_u8() & 0b10 != 0
    }

    fn sell_token_balance(&self) -> SellTokenSource {
        if self.as_u8() & 0x08 == 0 {
            SellTokenSource::Erc20
        } else if self.as_u8() & 0x04 == 0 {
            SellTokenSource::External
        } else {
            SellTokenSource::Internal
        }
    }

    fn buy_token_balance(&self) -> BuyTokenDestination {
        if self.as_u8() & 0x10 == 0 {
            BuyTokenDestination::Erc20
        } else {
            BuyTokenDestination::Internal
        }
    }

    fn signing_scheme(&self) -> SigningScheme {
        match (self.as_u8() >> 5) & 0b11 {
            0b00 => SigningScheme::Eip712,
            0b01 => SigningScheme::EthSign,
            0b10 => SigningScheme::Eip1271,
            0b11 => SigningScheme::PreSign,
            _ => unreachable!(),
        }
    }
}

impl From<U256> for TradeFlags {
    fn from(value: U256) -> Self {
        Self(value)
    }
}

#[derive(Debug, PartialEq, Eq)]
pub struct DecodedInteraction {
    pub target: Address,
    pub value: U256,
    pub call_data: Bytes<Vec<u8>>,
}

impl From<(Address, U256, Bytes<Vec<u8>>)> for DecodedInteraction {
    fn from((target, value, call_data): (Address, U256, Bytes<Vec<u8>>)) -> Self {
        Self {
            target,
            value,
            call_data,
        }
    }
}

impl DecodedSettlement {
    /// Number of bytes that may be appended to the calldata to store an auction
    /// id.
    pub const META_DATA_LEN: usize = 8;

    pub fn new(input: &[u8]) -> Result<Self, DecodingError> {
        let function = GPv2Settlement::raw_contract()
            .abi
            .function("settle")
            .unwrap();
        let without_selector = input
            .strip_prefix(&function.selector())
            .ok_or(DecodingError::InvalidSelector)?;

        // Decoding calldata without expecting metadata can succeed even if metadata
        // was appended. The other way around would not work so we do that first.
        if let Ok(decoded) = Self::try_new(without_selector, function, true) {
            return Ok(decoded);
        }
        Self::try_new(without_selector, function, false).map_err(Into::into)
    }

    fn try_new(data: &[u8], function: &Function, with_metadata: bool) -> Result<Self> {
        let metadata_len = if with_metadata {
            anyhow::ensure!(
                data.len() % 32 == Self::META_DATA_LEN,
                "calldata does not contain the expected number of bytes to include metadata"
            );
            Self::META_DATA_LEN
        } else {
            0
        };

        let (calldata, metadata) = data.split_at(data.len() - metadata_len);
        let tokenized = function
            .decode_input(calldata)
            .context("tokenizing settlement calldata failed")?;
        let decoded = <DecodedSettlementTokenized>::from_token(Token::Tuple(tokenized))
            .context("decoding tokenized settlement calldata failed")?;

        let (tokens, clearing_prices, trades, interactions) = decoded;
        Ok(Self {
            tokens,
            clearing_prices,
            trades: trades
                .into_iter()
                .map(|trade| DecodedTrade {
                    sell_token_index: trade.0,
                    buy_token_index: trade.1,
                    receiver: trade.2,
                    sell_amount: trade.3,
                    buy_amount: trade.4,
                    valid_to: trade.5,
                    app_data: trade.6,
                    fee_amount: trade.7,
                    flags: trade.8.into(),
                    executed_amount: trade.9,
                    signature: trade.10,
                })
                .collect(),
            interactions: interactions.map(|inner| inner.into_iter().map(Into::into).collect()),
            metadata: metadata.try_into().ok().map(Bytes),
        })
    }

    /// Returns the total surplus denominated in the native asset for the
    /// solution.
    pub fn total_surplus(&self, external_prices: &ExternalPrices) -> U256 {
        self.trades.iter().fold(0.into(), |acc, trade| {
            acc + match surplus(trade, &self.tokens, &self.clearing_prices, external_prices) {
                Some(surplus) => surplus,
                None => {
                    tracing::warn!("possible incomplete surplus calculation");
                    0.into()
                }
            }
        })
    }

    /// Returns unsubsidized fees for all trades.
    /// Length of the returned vector is equal to the length of `self.trades`
    /// and `order_fees`.
    pub fn all_fees(
        &self,
        external_prices: &ExternalPrices,
        order_fees: &[(OrderUid, Option<U256>)],
    ) -> Vec<Fees> {
        self.trades
            .iter()
            .zip(order_fees.iter())
            .map(|(trade, (order, order_fee))| {
                self.fee(external_prices, *order, *order_fee, trade)
                    .unwrap_or_else(|| {
                        tracing::warn!("possible incomplete fee calculation");
                        // we should have an order execution for every trade
                        Fees {
                            order: *order,
                            sell: U256::zero(),
                            native: U256::zero(),
                        }
                    })
            })
            .collect()
    }

    fn fee(
        &self,
        external_prices: &ExternalPrices,
        order: OrderUid,
        order_fee: Option<U256>,
        trade: &DecodedTrade,
    ) -> Option<Fees> {
        let sell_index = trade.sell_token_index.as_u64() as usize;
        let buy_index = trade.buy_token_index.as_u64() as usize;
        let sell_token = self.tokens.get(sell_index)?;
        let buy_token = self.tokens.get(buy_index)?;

        let fee = match order_fee {
            Some(fee) => fee,
            None => {
                // get executed(adjusted) prices
                let adjusted_sell_price = self.clearing_prices.get(sell_index).cloned()?;
                let adjusted_buy_price = self.clearing_prices.get(buy_index).cloned()?;

                // get uniform prices
                let sell_index = self.tokens.iter().position(|token| token == sell_token)?;
                let buy_index = self.tokens.iter().position(|token| token == buy_token)?;
                let uniform_sell_price = self.clearing_prices.get(sell_index).cloned()?;
                let uniform_buy_price = self.clearing_prices.get(buy_index).cloned()?;

                // the logic is opposite to the code in function `custom_price_for_limit_order`
                match trade.flags.order_kind() {
                    OrderKind::Buy => {
                        let required_sell_amount = trade
                            .executed_amount
                            .checked_mul(adjusted_buy_price)?
                            .checked_div(adjusted_sell_price)?;
                        let required_sell_amount_with_ucp = trade
                            .executed_amount
                            .checked_mul(uniform_buy_price)?
                            .checked_div(uniform_sell_price)?;
                        required_sell_amount.checked_sub(required_sell_amount_with_ucp)?
                    }
                    OrderKind::Sell => {
                        let received_buy_amount = trade
                            .executed_amount
                            .checked_mul(adjusted_sell_price)?
                            .checked_div(adjusted_buy_price)?;
                        let sell_amount_needed_with_ucp = received_buy_amount
                            .checked_mul(uniform_buy_price)?
                            .checked_div(uniform_sell_price)?;
                        trade
                            .executed_amount
                            .checked_sub(sell_amount_needed_with_ucp)?
                    }
                }
            }
        };

        // converts the fee which is denominated in `sell_token` to the native token.
        tracing::trace!(?fee, "fee before conversion to native token");
        let native =
            external_prices.try_get_native_amount(*sell_token, u256_to_big_rational(&fee))?;
        tracing::trace!(?native, "fee after conversion to native token");

        Some(Fees {
            order,
            sell: fee,
            native: big_rational_to_u256(&native).ok()?,
        })
    }
}

/// Can be populated multiple times for the same order (partially fillable
/// orders)
#[derive(Debug)]
pub struct Fees {
    /// The UID of the order associated with these fees.
    pub order: OrderUid,
    /// The executed fees in the sell token.
    pub sell: U256,
    /// The executed fees in the native token.
    pub native: U256,
}

fn surplus(
    trade: &DecodedTrade,
    tokens: &[Address],
    clearing_prices: &[U256],
    external_prices: &ExternalPrices,
) -> Option<U256> {
    let sell_token_index = trade.sell_token_index.as_u64() as usize;
    let buy_token_index = trade.buy_token_index.as_u64() as usize;

    let sell_token_clearing_price = clearing_prices.get(sell_token_index)?.to_big_rational();
    let buy_token_clearing_price = clearing_prices.get(buy_token_index)?.to_big_rational();
    let kind = trade.flags.order_kind();

    if match kind {
        OrderKind::Sell => &buy_token_clearing_price,
        OrderKind::Buy => &sell_token_clearing_price,
    }
    .is_zero()
    {
        return None;
    }

    let surplus = trade_surplus(
        kind,
        &trade.sell_amount.to_big_rational(),
        &trade.buy_amount.to_big_rational(),
        &trade.executed_amount.to_big_rational(),
        &sell_token_clearing_price,
        &buy_token_clearing_price,
    )?;

    let normalized_surplus = match kind {
        OrderKind::Sell => {
            let buy_token = tokens.get(buy_token_index)?;
            external_prices.try_get_native_amount(*buy_token, surplus / buy_token_clearing_price)?
        }
        OrderKind::Buy => {
            let sell_token = tokens.get(sell_token_index)?;
            external_prices
                .try_get_native_amount(*sell_token, surplus / sell_token_clearing_price)?
        }
    };

    big_rational_to_u256(&normalized_surplus).ok()
}

fn trade_surplus(
    kind: OrderKind,
    sell_amount: &BigRational,
    buy_amount: &BigRational,
    executed_amount: &BigRational,
    sell_token_price: &BigRational,
    buy_token_price: &BigRational,
) -> Option<BigRational> {
    match kind {
        OrderKind::Buy => buy_order_surplus(
            sell_token_price,
            buy_token_price,
            sell_amount,
            buy_amount,
            executed_amount,
        ),
        OrderKind::Sell => sell_order_surplus(
            sell_token_price,
            buy_token_price,
            sell_amount,
            buy_amount,
            executed_amount,
        ),
    }
}

// The difference between what you were willing to sell (executed_amount *
// limit_price) converted into reference token (multiplied by buy_token_price)
// and what you had to sell denominated in the reference token (executed_amount
// * buy_token_price)
fn buy_order_surplus(
    sell_token_price: &BigRational,
    buy_token_price: &BigRational,
    sell_amount_limit: &BigRational,
    buy_amount_limit: &BigRational,
    executed_buy_amount: &BigRational,
) -> Option<BigRational> {
    if buy_amount_limit.is_zero() {
        return None;
    }
    let limit_sell_amount = executed_buy_amount * sell_amount_limit / buy_amount_limit;
    let res = (limit_sell_amount * sell_token_price) - (executed_buy_amount * buy_token_price);
    if res.is_negative() {
        None
    } else {
        Some(res)
    }
}

// The difference of your proceeds denominated in the reference token
// (executed_sell_amount * sell_token_price) and what you were minimally willing
// to receive in buy tokens (executed_sell_amount * limit_price) converted to
// amount in reference token at the effective price (multiplied by
// buy_token_price)
fn sell_order_surplus(
    sell_token_price: &BigRational,
    buy_token_price: &BigRational,
    sell_amount_limit: &BigRational,
    buy_amount_limit: &BigRational,
    executed_sell_amount: &BigRational,
) -> Option<BigRational> {
    if sell_amount_limit.is_zero() {
        return None;
    }
    let limit_buy_amount = executed_sell_amount * buy_amount_limit / sell_amount_limit;
    let res = (executed_sell_amount * sell_token_price) - (limit_buy_amount * buy_token_price);
    if res.is_negative() {
        None
    } else {
        Some(res)
    }
}

#[derive(Debug)]
pub enum DecodingError {
    InvalidSelector,
    Other(anyhow::Error),
}

impl From<anyhow::Error> for DecodingError {
    fn from(err: anyhow::Error) -> Self {
        Self::Other(err)
    }
}

impl From<DecodingError> for anyhow::Error {
    fn from(err: DecodingError) -> Self {
        match err {
            DecodingError::InvalidSelector => anyhow::anyhow!("invalid function selector"),
            DecodingError::Other(err) => err,
        }
    }
}

/// `input` is the raw call data from the transaction receipt.
/// Example: `13d79a0b00000000` where `13d79a0b` is the function selector for
/// `settle` function in case of GPv2Settlement contract.
pub fn decode_function_input(
    function: &Function,
    input: &[u8],
) -> Result<Vec<Token>, DecodingError> {
    let input = input
        .strip_prefix(&function.selector())
        .ok_or(DecodingError::InvalidSelector)?;
    let decoded_input = function
        .decode_input(input)
        .context("decode input failed")?;
    Ok(decoded_input)
}

#[cfg(test)]
mod tests {
    use {
        super::*,
        shared::addr,
        std::{collections::BTreeMap, str::FromStr},
    };

    const MAINNET_DOMAIN_SEPARATOR: DomainSeparator = DomainSeparator(hex_literal::hex!(
        "c078f884a2676e1345748b1feace7b0abee5d00ecadb6e574dcdd109a63e8943"
    ));

    fn total_fee(fees: Vec<Fees>) -> U256 {
        fees.iter().fold(0.into(), |acc, fee| acc + fee.native)
    }

    fn order_executions(fees: Vec<Fees>, order_fees: &[(OrderUid, Option<U256>)]) -> Vec<Fees> {
        fees.into_iter()
            .zip(order_fees.iter())
            .filter_map(|(fee, (_, order_fee))| match order_fee {
                Some(_) => None,
                None => Some(fee),
            })
            .collect()
    }

    #[test]
    fn total_surplus_test() {
        // transaction hash:
        // 0x4ed25533ae840fa36951c670b1535265977491b8c4db38d6fe3b2cffe3dad298

        // From solver competition table:

        // external prices (auction values):
        // 0x0f2d719407fdbeff09d87557abb7232601fd9f29: 773763471505852
        // 0xa0b86991c6218b36c1d19d4a2e9eb0ce3606eb48: 596635491559324261891964928
        // 0xdac17f958d2ee523a2206206994597c13d831ec7: 596703190526849003475173376
        // 0xf4d2888d29d722226fafa5d9b24f9164c092421e: 130282568907757

        // surplus: 33350701806766732

        let call_data = hex_literal::hex!(
            "13d79a0b0000000000000000000000000000000000000000000000000000000000000080000000000000000000000000000000000000000000000000000000000000012000000000000000000000000000000000000000000000000000000000000001c000000000000000000000000000000000000000000000000000000000000005e
            000000000000000000000000000000000000000000000000000000000000000040000000000000000000000000f2d719407fdbeff09d87557abb7232601fd9f29000000000000000000000000a0b86991c6218b36c1d19d4a2e9eb0ce3606eb48000000000000000000000000dac17f958d2ee523a2206206994597c13d831ec70000000
            00000000000000000f4d2888d29d722226fafa5d9b24f9164c092421e00000000000000000000000000000000000000000000000000000000000000040000000000000000000000000000000000000000000000000000000dd3fd65500000000000000000000000000000000000000000000009b1d8dff36ae3000000000000000000000
            0000000000000000000000000000009a8038306f85f00000000000000000000000000000000000000000000000000000000000002540be4000000000000000000000000000000000000000000000000000000000000000002000000000000000000000000000000000000000000000000000000000000004000000000000000000000000
            0000000000000000000000000000000000000022000000000000000000000000000000000000000000000000000000000000000020000000000000000000000000000000000000000000000000000000000000000000000000000000000000000e995e2a9ae5210feb6dd07618af28ec38b2d7ce10000000000000000000000000000000
            00000000000000000000000037b64751300000000000000000000000000000000000000000000026c80b0ff052d91ac660000000000000000000000000000000000000000000000000000000063f4d8c4c86d3a0def4d16bd04317645da9ae1d6871726d8adf83a0695447f8ee5c63d12000000000000000000000000000000000000000
            0000000000000000002ad60ed0000000000000000000000000000000000000000000000000000000000000000000000000000000000000000000000000000000000000000000000037b647513000000000000000000000000000000000000000000000000000000000000016000000000000000000000000000000000000000000000000
            00000000000000041155ff208365bbf30585f5b18fc92d766e46121a1963f903bb6f3f77e5d0eaefb27abc4831ce1f837fcb70e11d4e4d97474c677469240849d69e17f7173aead841b000000000000000000000000000000000000000000000000000000000000000000000000000000000000000000000000000000000000000000000
            0000000030000000000000000000000000000000000000000000000000000000000000001000000000000000000000000f352bffb3e902d78166a79c9878e138a65022e1100000000000000000000000000000000000000000000013519ef49947442f04d0000000000000000000000000000000000000000000000000000000049b4e9b
            80000000000000000000000000000000000000000000000000000000063f4d8bbc86d3a0def4d16bd04317645da9ae1d6871726d8adf83a0695447f8ee5c63d1200000000000000000000000000000000000000000000000575a7d4f1093bc00000000000000000000000000000000000000000000000000000000000000000000000000
            0000000000000000000000000000000000000013519ef49947442f04d00000000000000000000000000000000000000000000000000000000000001600000000000000000000000000000000000000000000000000000000000000041882a1c875ff1316bb79bde0d0792869f784d58097d8489a722519e6417c577cf5cc745a2e353298
            dea6514036d5eb95563f8f7640e20ef0fd41b10ccbdfc87641b000000000000000000000000000000000000000000000000000000000000000000000000000000000000000000000000000000000000000000000000000060000000000000000000000000000000000000000000000000000000000000008000000000000000000000000
            00000000000000000000000000000000000000a800000000000000000000000000000000000000000000000000000000000000000000000000000000000000000000000000000000000000000000000000000000900000000000000000000000000000000000000000000000000000000000001200000000000000000000000000000000
            00000000000000000000000000000020000000000000000000000000000000000000000000000000000000000000002e000000000000000000000000000000000000000000000000000000000000003e000000000000000000000000000000000000000000000000000000000000004e0000000000000000000000000000000000000000
            00000000000000000000005c00000000000000000000000000000000000000000000000000000000000000720000000000000000000000000000000000000000000000000000000000000080000000000000000000000000000000000000000000000000000000000000008e0000000000000000000000000ce0beb5db55754c14cdfa13
            3ec2268d4486f965600000000000000000000000000000000000000000000000000000000000000000000000000000000000000000000000000000000000000000000000000000060000000000000000000000000000000000000000000000000000000000000004401c6adc3000000000000000000000000a0b86991c6218b36c1d19d4
            a2e9eb0ce3606eb48000000000000000000000000000000000000000000000000000000004a3c099600000000000000000000000000000000000000000000000000000000000000000000000000000000ce0beb5db55754c14cdfa133ec2268d4486f9656000000000000000000000000000000000000000000000000000000000000000
            00000000000000000000000000000000000000000000000000000000000000060000000000000000000000000000000000000000000000000000000000000004401c6adc3000000000000000000000000c02aaa39b223fe8d0a0e5c4f27ead9083c756cc2000000000000000000000000000000000000000000000000405ff0dca143cb5
            2000000000000000000000000000000000000000000000000000000000000000000000000000000001d94bedcb3641ba060091ed090d28bbdccdb7f1d00000000000000000000000000000000000000000000000000000000000000000000000000000000000000000000000000000000000000000000000000000060000000000000000
            000000000000000000000000000000000000000000000006420cf38cc00000000000000000000000000000000000000000000000000000001abde4cad00000000000000000000000000000000000000000000000000000001aaaee8008000000000000000000000003416cf6c708da44db2624d63ea0aaef7113527c6000000000000000
            000000000000000000000000000000000000000000000000000000000000000001d94bedcb3641ba060091ed090d28bbdccdb7f1d000000000000000000000000000000000000000000000000000000000000000000000000000000000000000000000000000000000000000000000000000000600000000000000000000000000000000
            00000000000000000000000000000006420cf38cc00000000000000000000000000000000000000000000013519ef49947442f04d0000000000000000000000000000000000000000000000000a34eb03000000008000000000000000000000004b5ab61593a2401b1075b90c04cbcdd3f87ce0110000000000000000000000000000000
            0000000000000000000000000000000000000000000000000a0b86991c6218b36c1d19d4a2e9eb0ce3606eb480000000000000000000000000000000000000000000000000000000000000000000000000000000000000000000000000000000000000000000000000000006000000000000000000000000000000000000000000000000
            00000000000000044a9059cbb00000000000000000000000005104ebba2b6d3b8254aa41cf6df80462f6160ae00000000000000000000000000000000000000000000000000000001abe1cd590000000000000000000000000000000000000000000000000000000000000000000000000000000005104ebba2b6d3b8254aa41cf6df804
            62f6160ae0000000000000000000000000000000000000000000000000000000000000000000000000000000000000000000000000000000000000000000000000000006000000000000000000000000000000000000000000000000000000000000000c4022c0d9f00000000000000000000000000000000000000000000012b1445dfc
            eb244cadb00000000000000000000000000000000000000000000000000000000000000000000000000000000000000009008d19f58aabd9ed0d60971565aa8510560ab410000000000000000000000000000000000000000000000000000000000000080000000000000000000000000000000000000000000000000000000000000000
            0000000000000000000000000000000000000000000000000000000000000000000000000000000000000000000000000000000000000000000000000000000000000000000000000c02aaa39b223fe8d0a0e5c4f27ead9083c756cc20000000000000000000000000000000000000000000000000000000000000000000000000000000
            00000000000000000000000000000000000000000000000600000000000000000000000000000000000000000000000000000000000000044a9059cbb00000000000000000000000005e3734ff2b3127e01070eb225afe910525959ad0000000000000000000000000000000000000000000000000a4f4fa622eb5980000000000000000
            00000000000000000000000000000000000000000000000000000000000000000dac17f958d2ee523a2206206994597c13d831ec7000000000000000000000000000000000000000000000000000000000000000000000000000000000000000000000000000000000000000000000000000000600000000000000000000000000000000
            000000000000000000000000000000044a9059cbb00000000000000000000000005e3734ff2b3127e01070eb225afe910525959ad00000000000000000000000000000000000000000000000000000001cf862866000000000000000000000000000000000000000000000000000000000000000000000000000000001d94bedcb3641ba
            060091ed090d28bbdccdb7f1d00000000000000000000000000000000000000000000000000000000000000000000000000000000000000000000000000000000000000000000000000000060000000000000000000000000000000000000000000000000000000000000006420cf38cc000000000000000000000000000000000000000
            000000000405ff0dca143cb520000000000000000000000000000000000000000000001428c970000000000008000000000000000000000002dd35b4da6534230ff53048f7477f17f7f4e7a70000000000000000000000000000000000000000000000000000000000000000000000000000000000000000000000000000000000000000
            000000000123432"
        );
        let settlement = DecodedSettlement::new(&call_data).unwrap();

        //calculate surplus
        let auction_external_prices = BTreeMap::from([
            (
                addr!("0f2d719407fdbeff09d87557abb7232601fd9f29"),
                U256::from(773763471505852u128),
            ),
            (
                addr!("a0b86991c6218b36c1d19d4a2e9eb0ce3606eb48"),
                U256::from(596635491559324261891964928u128),
            ),
            (
                addr!("dac17f958d2ee523a2206206994597c13d831ec7"),
                U256::from(596703190526849003475173376u128),
            ),
            (
                addr!("f4d2888d29d722226fafa5d9b24f9164c092421e"),
                U256::from(130282568907757u128),
            ),
        ]);
        let native_token = addr!("C02aaA39b223FE8D0A0e5C4F27eAD9083C756Cc2");
        let external_prices =
            ExternalPrices::try_from_auction_prices(native_token, auction_external_prices).unwrap();
        let surplus = settlement.total_surplus(&external_prices).to_f64_lossy(); // to_f64_lossy() to mimic what happens when value is saved for solver
                                                                                 // competition
        assert_eq!(surplus, 33350701806766732.);
    }

    #[test]
    fn total_fees_test() {
        // transaction hash:
        // 0x4ed25533ae840fa36951c670b1535265977491b8c4db38d6fe3b2cffe3dad298

        // From solver competition table:

        // external prices (auction values):
        // 0x0f2d719407fdbeff09d87557abb7232601fd9f29: 773763471505852
        // 0xa0b86991c6218b36c1d19d4a2e9eb0ce3606eb48: 596635491559324261891964928
        // 0xdac17f958d2ee523a2206206994597c13d831ec7: 596703190526849003475173376
        // 0xf4d2888d29d722226fafa5d9b24f9164c092421e: 130282568907757

        // fees: 45377573614605000

        let call_data = hex_literal::hex!(
            "13d79a0b0000000000000000000000000000000000000000000000000000000000000080000000000000000000000000000000000000000000000000000000000000012000000000000000000000000000000000000000000000000000000000000001c000000000000000000000000000000000000000000000000000000000000005e
            000000000000000000000000000000000000000000000000000000000000000040000000000000000000000000f2d719407fdbeff09d87557abb7232601fd9f29000000000000000000000000a0b86991c6218b36c1d19d4a2e9eb0ce3606eb48000000000000000000000000dac17f958d2ee523a2206206994597c13d831ec70000000
            00000000000000000f4d2888d29d722226fafa5d9b24f9164c092421e00000000000000000000000000000000000000000000000000000000000000040000000000000000000000000000000000000000000000000000000dd3fd65500000000000000000000000000000000000000000000009b1d8dff36ae3000000000000000000000
            0000000000000000000000000000009a8038306f85f00000000000000000000000000000000000000000000000000000000000002540be4000000000000000000000000000000000000000000000000000000000000000002000000000000000000000000000000000000000000000000000000000000004000000000000000000000000
            0000000000000000000000000000000000000022000000000000000000000000000000000000000000000000000000000000000020000000000000000000000000000000000000000000000000000000000000000000000000000000000000000e995e2a9ae5210feb6dd07618af28ec38b2d7ce10000000000000000000000000000000
            00000000000000000000000037b64751300000000000000000000000000000000000000000000026c80b0ff052d91ac660000000000000000000000000000000000000000000000000000000063f4d8c4c86d3a0def4d16bd04317645da9ae1d6871726d8adf83a0695447f8ee5c63d12000000000000000000000000000000000000000
            0000000000000000002ad60ed0000000000000000000000000000000000000000000000000000000000000000000000000000000000000000000000000000000000000000000000037b647513000000000000000000000000000000000000000000000000000000000000016000000000000000000000000000000000000000000000000
            00000000000000041155ff208365bbf30585f5b18fc92d766e46121a1963f903bb6f3f77e5d0eaefb27abc4831ce1f837fcb70e11d4e4d97474c677469240849d69e17f7173aead841b000000000000000000000000000000000000000000000000000000000000000000000000000000000000000000000000000000000000000000000
            0000000030000000000000000000000000000000000000000000000000000000000000001000000000000000000000000f352bffb3e902d78166a79c9878e138a65022e1100000000000000000000000000000000000000000000013519ef49947442f04d0000000000000000000000000000000000000000000000000000000049b4e9b
            80000000000000000000000000000000000000000000000000000000063f4d8bbc86d3a0def4d16bd04317645da9ae1d6871726d8adf83a0695447f8ee5c63d1200000000000000000000000000000000000000000000000575a7d4f1093bc00000000000000000000000000000000000000000000000000000000000000000000000000
            0000000000000000000000000000000000000013519ef49947442f04d00000000000000000000000000000000000000000000000000000000000001600000000000000000000000000000000000000000000000000000000000000041882a1c875ff1316bb79bde0d0792869f784d58097d8489a722519e6417c577cf5cc745a2e353298
            dea6514036d5eb95563f8f7640e20ef0fd41b10ccbdfc87641b000000000000000000000000000000000000000000000000000000000000000000000000000000000000000000000000000000000000000000000000000060000000000000000000000000000000000000000000000000000000000000008000000000000000000000000
            00000000000000000000000000000000000000a800000000000000000000000000000000000000000000000000000000000000000000000000000000000000000000000000000000000000000000000000000000900000000000000000000000000000000000000000000000000000000000001200000000000000000000000000000000
            00000000000000000000000000000020000000000000000000000000000000000000000000000000000000000000002e000000000000000000000000000000000000000000000000000000000000003e000000000000000000000000000000000000000000000000000000000000004e0000000000000000000000000000000000000000
            00000000000000000000005c00000000000000000000000000000000000000000000000000000000000000720000000000000000000000000000000000000000000000000000000000000080000000000000000000000000000000000000000000000000000000000000008e0000000000000000000000000ce0beb5db55754c14cdfa13
            3ec2268d4486f965600000000000000000000000000000000000000000000000000000000000000000000000000000000000000000000000000000000000000000000000000000060000000000000000000000000000000000000000000000000000000000000004401c6adc3000000000000000000000000a0b86991c6218b36c1d19d4
            a2e9eb0ce3606eb48000000000000000000000000000000000000000000000000000000004a3c099600000000000000000000000000000000000000000000000000000000000000000000000000000000ce0beb5db55754c14cdfa133ec2268d4486f9656000000000000000000000000000000000000000000000000000000000000000
            00000000000000000000000000000000000000000000000000000000000000060000000000000000000000000000000000000000000000000000000000000004401c6adc3000000000000000000000000c02aaa39b223fe8d0a0e5c4f27ead9083c756cc2000000000000000000000000000000000000000000000000405ff0dca143cb5
            2000000000000000000000000000000000000000000000000000000000000000000000000000000001d94bedcb3641ba060091ed090d28bbdccdb7f1d00000000000000000000000000000000000000000000000000000000000000000000000000000000000000000000000000000000000000000000000000000060000000000000000
            000000000000000000000000000000000000000000000006420cf38cc00000000000000000000000000000000000000000000000000000001abde4cad00000000000000000000000000000000000000000000000000000001aaaee8008000000000000000000000003416cf6c708da44db2624d63ea0aaef7113527c6000000000000000
            000000000000000000000000000000000000000000000000000000000000000001d94bedcb3641ba060091ed090d28bbdccdb7f1d000000000000000000000000000000000000000000000000000000000000000000000000000000000000000000000000000000000000000000000000000000600000000000000000000000000000000
            00000000000000000000000000000006420cf38cc00000000000000000000000000000000000000000000013519ef49947442f04d0000000000000000000000000000000000000000000000000a34eb03000000008000000000000000000000004b5ab61593a2401b1075b90c04cbcdd3f87ce0110000000000000000000000000000000
            0000000000000000000000000000000000000000000000000a0b86991c6218b36c1d19d4a2e9eb0ce3606eb480000000000000000000000000000000000000000000000000000000000000000000000000000000000000000000000000000000000000000000000000000006000000000000000000000000000000000000000000000000
            00000000000000044a9059cbb00000000000000000000000005104ebba2b6d3b8254aa41cf6df80462f6160ae00000000000000000000000000000000000000000000000000000001abe1cd590000000000000000000000000000000000000000000000000000000000000000000000000000000005104ebba2b6d3b8254aa41cf6df804
            62f6160ae0000000000000000000000000000000000000000000000000000000000000000000000000000000000000000000000000000000000000000000000000000006000000000000000000000000000000000000000000000000000000000000000c4022c0d9f00000000000000000000000000000000000000000000012b1445dfc
            eb244cadb00000000000000000000000000000000000000000000000000000000000000000000000000000000000000009008d19f58aabd9ed0d60971565aa8510560ab410000000000000000000000000000000000000000000000000000000000000080000000000000000000000000000000000000000000000000000000000000000
            0000000000000000000000000000000000000000000000000000000000000000000000000000000000000000000000000000000000000000000000000000000000000000000000000c02aaa39b223fe8d0a0e5c4f27ead9083c756cc20000000000000000000000000000000000000000000000000000000000000000000000000000000
            00000000000000000000000000000000000000000000000600000000000000000000000000000000000000000000000000000000000000044a9059cbb00000000000000000000000005e3734ff2b3127e01070eb225afe910525959ad0000000000000000000000000000000000000000000000000a4f4fa622eb5980000000000000000
            00000000000000000000000000000000000000000000000000000000000000000dac17f958d2ee523a2206206994597c13d831ec7000000000000000000000000000000000000000000000000000000000000000000000000000000000000000000000000000000000000000000000000000000600000000000000000000000000000000
            000000000000000000000000000000044a9059cbb00000000000000000000000005e3734ff2b3127e01070eb225afe910525959ad00000000000000000000000000000000000000000000000000000001cf862866000000000000000000000000000000000000000000000000000000000000000000000000000000001d94bedcb3641ba
            060091ed090d28bbdccdb7f1d00000000000000000000000000000000000000000000000000000000000000000000000000000000000000000000000000000000000000000000000000000060000000000000000000000000000000000000000000000000000000000000006420cf38cc000000000000000000000000000000000000000
            000000000405ff0dca143cb520000000000000000000000000000000000000000000001428c970000000000008000000000000000000000002dd35b4da6534230ff53048f7477f17f7f4e7a70000000000000000000000000000000000000000000000000000000000000000000000000000000000000000000000000000000000000000
            000000000"
        );
        let settlement = DecodedSettlement::new(&call_data).unwrap();

        //calculate fees
        let auction_external_prices = BTreeMap::from([
            (
                addr!("0f2d719407fdbeff09d87557abb7232601fd9f29"),
                U256::from(773763471505852u128),
            ),
            (
                addr!("a0b86991c6218b36c1d19d4a2e9eb0ce3606eb48"),
                U256::from(596635491559324261891964928u128),
            ),
            (
                addr!("dac17f958d2ee523a2206206994597c13d831ec7"),
                U256::from(596703190526849003475173376u128),
            ),
            (
                addr!("f4d2888d29d722226fafa5d9b24f9164c092421e"),
                U256::from(130282568907757u128),
            ),
        ]);
        let native_token = addr!("C02aaA39b223FE8D0A0e5C4F27eAD9083C756Cc2");
        let external_prices =
            ExternalPrices::try_from_auction_prices(native_token, auction_external_prices).unwrap();

        let order1 = OrderUid::from_str("0xa8b0c9be7320d1314c6412e6557efd062bb9f97f2f4187f8b513f50ff63597cae995e2a9ae5210feb6dd07618af28ec38b2d7ce163f4d8c4").unwrap();
        let order2 = OrderUid::from_str("0x82582487739d1331572710a9283dc244c134d323f309eb0aac6c842ff5227e90f352bffb3e902d78166a79c9878e138a65022e1163f4d8bb").unwrap();

        let order_fees = vec![
            (order1, Some(48263037u128.into())),
            (order2, Some(127253135942751092736u128.into())),
        ];
        let fees = settlement.all_fees(&external_prices, &order_fees);
        let fee = total_fee(fees).to_f64_lossy(); // to_f64_lossy() to mimic what happens when value is saved for solver
                                                  // competition
        assert_eq!(fee, 45377573614605000.);
    }

    #[test]
    fn total_fees_test_partial_limit_order() {
        // transaction hash:
        // 0x00e0e45ccc01b1bc99350444742cf5b4701d0c3eb85bc8c8f60a07e1e8cc4a36

        // From solver competition table:

        // external prices (auction values):
        // 0xba386a4ca26b85fd057ab1ef86e3dc7bdeb5ce70: 8302940
        // 0xc02aaa39b223fe8d0a0e5c4f27ead9083c756cc2: 1000000000000000000

        // fees: 3768095572151423

        let call_data = hex_literal::hex!(
            "13d79a0b
            0000000000000000000000000000000000000000000000000000000000000080
            0000000000000000000000000000000000000000000000000000000000000120
            00000000000000000000000000000000000000000000000000000000000001c0
            00000000000000000000000000000000000000000000000000000000000003e0
            0000000000000000000000000000000000000000000000000000000000000004
            000000000000000000000000ba386a4ca26b85fd057ab1ef86e3dc7bdeb5ce70
            000000000000000000000000c02aaa39b223fe8d0a0e5c4f27ead9083c756cc2
            000000000000000000000000ba386a4ca26b85fd057ab1ef86e3dc7bdeb5ce70
            000000000000000000000000c02aaa39b223fe8d0a0e5c4f27ead9083c756cc2
            0000000000000000000000000000000000000000000000000000000000000004
            000000000000000000000000000000000000000000000000000000000083732b
            0000000000000000000000000000000000000000000000000de0b6b3a7640000
            0000000000000000000000000000000000000000000000000ff962d1e3a803f9
            0000000000000000000000000000000000000001b133ca2607cfe842f8f4c8ef
            0000000000000000000000000000000000000000000000000000000000000001
            0000000000000000000000000000000000000000000000000000000000000020
            0000000000000000000000000000000000000000000000000000000000000002
            0000000000000000000000000000000000000000000000000000000000000003
            0000000000000000000000006c7f534c81dfedf90c9e42effb410a44e4f8ef10
            0000000000000000000000000000000000000002863c1f5cdae42f9540000000
            00000000000000000000000000000000000000000000000017979cfe362a0000
            0000000000000000000000000000000000000000000000000000000064690e05
            c1164815465bff632c198b8455e9a421c07e8ce426c8cd1b59eef7b305b8ca90
            0000000000000000000000000000000000000000000000000000000000000000
            0000000000000000000000000000000000000000000000000000000000000002
            0000000000000000000000000000000000000001b133ca2607cfe842f8f4c8ef
            0000000000000000000000000000000000000000000000000000000000000160
            0000000000000000000000000000000000000000000000000000000000000041
            f8ad81db7333b891f88527d100a06f23ff4d7859c66ddd71514291379deb8ff6
            60f4fb2a24173eaac5fad2a124823e968686e39467c7f3054c13c4b70980cc1a
            1c00000000000000000000000000000000000000000000000000000000000000
            0000000000000000000000000000000000000000000000000000000000000060
            0000000000000000000000000000000000000000000000000000000000000080
            0000000000000000000000000000000000000000000000000000000000000260
            0000000000000000000000000000000000000000000000000000000000000000
            0000000000000000000000000000000000000000000000000000000000000001
            0000000000000000000000000000000000000000000000000000000000000020
            0000000000000000000000007a250d5630b4cf539739df2c5dacb4c659f2488d
            0000000000000000000000000000000000000000000000000000000000000000
            0000000000000000000000000000000000000000000000000000000000000060
            0000000000000000000000000000000000000000000000000000000000000104
            8803dbee0000000000000000000000000000000000000000000000000ff962d4
            52d79e2a0000000000000000000000000000000000000001b02aeadbd4ac2231
            68f3b31200000000000000000000000000000000000000000000000000000000
            000000a00000000000000000000000009008d19f58aabd9ed0d60971565aa851
            0560ab41ffffffffffffffffffffffffffffffffffffffffffffffffffffffff
            ffffffff00000000000000000000000000000000000000000000000000000000
            00000002000000000000000000000000ba386a4ca26b85fd057ab1ef86e3dc7b
            deb5ce70000000000000000000000000c02aaa39b223fe8d0a0e5c4f27ead908
            3c756cc200000000000000000000000000000000000000000000000000000000
            0000000000000000000000000000000000000000000000000000000000000000"
        );
        let settlement = DecodedSettlement::new(&call_data).unwrap();

        //calculate fees
        let auction_external_prices = BTreeMap::from([
            (
                addr!("ba386a4ca26b85fd057ab1ef86e3dc7bdeb5ce70"),
                U256::from(8302940),
            ),
            (
                addr!("c02aaa39b223fe8d0a0e5c4f27ead9083c756cc2"),
                U256::from(1000000000000000000u128),
            ),
        ]);
        let native_token = addr!("C02aaA39b223FE8D0A0e5C4F27eAD9083C756Cc2");
        let external_prices =
            ExternalPrices::try_from_auction_prices(native_token, auction_external_prices).unwrap();

        let order_fees = settlement
<<<<<<< HEAD
            .order_uids(MAINNET_DOMAIN_SEPARATOR)
=======
            .order_uids(&MAINNET_DOMAIN_SEPARATOR)
>>>>>>> f599246c
            .unwrap()
            .into_iter()
            .map(|uid| (uid, None))
            .collect::<Vec<_>>();
        let fees = settlement.all_fees(&external_prices, &order_fees);
        let fee = total_fee(fees).to_f64_lossy(); // to_f64_lossy() to mimic what happens when value is saved for solver
                                                  // competition
        assert_eq!(fee, 3768095572151424.);
    }

    #[test]
    fn execution_amount_does_not_matter_for_fok_orders() {
        // transaction hash:
        // 0x

        // From solver competition table:

        // external prices (auction values):
        // 0xeeeeeeeeeeeeeeeeeeeeeeeeeeeeeeeeeeeeeeee: 1000000000000000000
        // 0xf88baf18fab7e330fa0c4f83949e23f52fececce: 29428019732094

        // fees: 463182886014406361088

        let call_data = hex_literal::hex!(
            "13d79a0b
             0000000000000000000000000000000000000000000000000000000000000080
             00000000000000000000000000000000000000000000000000000000000000e0
             0000000000000000000000000000000000000000000000000000000000000140
             0000000000000000000000000000000000000000000000000000000000000360
             0000000000000000000000000000000000000000000000000000000000000002
             000000000000000000000000eeeeeeeeeeeeeeeeeeeeeeeeeeeeeeeeeeeeeeee
             000000000000000000000000f88baf18fab7e330fa0c4f83949e23f52fececce
             0000000000000000000000000000000000000000000000000000000000000002
             000000000000000000000000000000000000000000000000000132e67578cc3f
             00000000000000000000000000000000000000000000000000000002540be400
             0000000000000000000000000000000000000000000000000000000000000001
             0000000000000000000000000000000000000000000000000000000000000020
             0000000000000000000000000000000000000000000000000000000000000001
             0000000000000000000000000000000000000000000000000000000000000000
             000000000000000000000000b70cd1ebd3b24aeeaf90c6041446630338536e7f
             0000000000000000000000000000000000000000000000a41648a28d9cdecee6
             000000000000000000000000000000000000000000000000013d0a4d504284e9
             00000000000000000000000000000000000000000000000000000000643d6a39
             e9f29ae547955463ed535162aefee525d8d309571a2b18bc26086c8c35d781eb
             00000000000000000000000000000000000000000000002557f7974fde5c0000
             0000000000000000000000000000000000000000000000000000000000000008
             0000000000000000000000000000000000000000000000a41648a28d9cdecee6
             0000000000000000000000000000000000000000000000000000000000000160
             0000000000000000000000000000000000000000000000000000000000000041
             4935ea3f24155f6757df94d8c0bc96665d46da51e1a8e39d935967c9216a6091
             2fa50a5393a323d453c78d179d0199ddd58f6d787781e4584357d3e0205a7600
             1c00000000000000000000000000000000000000000000000000000000000000
             0000000000000000000000000000000000000000000000000000000000000060
             0000000000000000000000000000000000000000000000000000000000000080
             0000000000000000000000000000000000000000000000000000000000000420
             0000000000000000000000000000000000000000000000000000000000000000
             0000000000000000000000000000000000000000000000000000000000000002
             0000000000000000000000000000000000000000000000000000000000000040
             00000000000000000000000000000000000000000000000000000000000002c0
             000000000000000000000000ba12222222228d8ba445958a75a0704d566bf2c8
             0000000000000000000000000000000000000000000000000000000000000000
             0000000000000000000000000000000000000000000000000000000000000060
             00000000000000000000000000000000000000000000000000000000000001e4
             52bbbe2900000000000000000000000000000000000000000000000000000000
             000000e00000000000000000000000009008d19f58aabd9ed0d60971565aa851
             0560ab4100000000000000000000000000000000000000000000000000000000
             000000000000000000000000000000009008d19f58aabd9ed0d60971565aa851
             0560ab4100000000000000000000000000000000000000000000000000000000
             000000000000000000000000000000000000000000000000000000a566558000
             0000000000000000000000000000000000000000000000000000000000000001
             0000000067f117350eab45983374f4f83d275d8a5d62b1bf0001000000000000
             000004f200000000000000000000000000000000000000000000000000000000
             00000001000000000000000000000000f88baf18fab7e330fa0c4f83949e23f5
             2fececce000000000000000000000000c02aaa39b223fe8d0a0e5c4f27ead908
             3c756cc2000000000000000000000000000000000000000000000000013eae86
             d49c295900000000000000000000000000000000000000000000000000000000
             000000c000000000000000000000000000000000000000000000000000000000
             0000000000000000000000000000000000000000000000000000000000000000
             0000000000000000000000000000000000000000000000000000000000000000
             000000000000000000000000c02aaa39b223fe8d0a0e5c4f27ead9083c756cc2
             0000000000000000000000000000000000000000000000000000000000000000
             0000000000000000000000000000000000000000000000000000000000000060
             0000000000000000000000000000000000000000000000000000000000000024
             2e1a7d4d000000000000000000000000000000000000000000000000013eae86
             d49c29bf00000000000000000000000000000000000000000000000000000000
             0000000000000000000000000000000000000000000000000000000000000000"
        );
        let settlement = DecodedSettlement::new(&call_data).unwrap();

        //calculate fees
        let auction_external_prices = BTreeMap::from([
            (
                addr!("eeeeeeeeeeeeeeeeeeeeeeeeeeeeeeeeeeeeeeee"),
                U256::from(1000000000000000000u128),
            ),
            (
                addr!("f88baf18fab7e330fa0c4f83949e23f52fececce"),
                U256::from(29428019732094u128),
            ),
        ]);
        let native_token = addr!("C02aaA39b223FE8D0A0e5C4F27eAD9083C756Cc2");
        let external_prices =
            ExternalPrices::try_from_auction_prices(native_token, auction_external_prices).unwrap();

        let order1 = OrderUid::from_str("0x999d6ff17fb145220fd96c97493fd6013ecb7874dffc3b57837131a92a36dc02b70cd1ebd3b24aeeaf90c6041446630338536e7f643d6a39").unwrap();
        let order_fees = vec![(order1, Some(463182886014406361088u128.into()))];
        let fees = settlement.all_fees(&external_prices, &order_fees);
        let fee = total_fee(fees).to_f64_lossy(); // to_f64_lossy() to mimic what happens when value is saved for solver
                                                  // competition
        assert_eq!(fee, 13630555109200196.);
    }

    #[test]
    fn decodes_metadata() {
        let call_data = hex_literal::hex!(
            "13d79a0b
             0000000000000000000000000000000000000000000000000000000000000080
             00000000000000000000000000000000000000000000000000000000000000e0
             0000000000000000000000000000000000000000000000000000000000000140
             0000000000000000000000000000000000000000000000000000000000000360
             0000000000000000000000000000000000000000000000000000000000000002
             000000000000000000000000eeeeeeeeeeeeeeeeeeeeeeeeeeeeeeeeeeeeeeee
             000000000000000000000000f88baf18fab7e330fa0c4f83949e23f52fececce
             0000000000000000000000000000000000000000000000000000000000000002
             000000000000000000000000000000000000000000000000000132e67578cc3f
             00000000000000000000000000000000000000000000000000000002540be400
             0000000000000000000000000000000000000000000000000000000000000001
             0000000000000000000000000000000000000000000000000000000000000020
             0000000000000000000000000000000000000000000000000000000000000001
             0000000000000000000000000000000000000000000000000000000000000000
             000000000000000000000000b70cd1ebd3b24aeeaf90c6041446630338536e7f
             0000000000000000000000000000000000000000000000a41648a28d9cdecee6
             000000000000000000000000000000000000000000000000013d0a4d504284e9
             00000000000000000000000000000000000000000000000000000000643d6a39
             e9f29ae547955463ed535162aefee525d8d309571a2b18bc26086c8c35d781eb
             00000000000000000000000000000000000000000000002557f7974fde5c0000
             0000000000000000000000000000000000000000000000000000000000000008
             0000000000000000000000000000000000000000000000a41648a28d9cdecee6
             0000000000000000000000000000000000000000000000000000000000000160
             0000000000000000000000000000000000000000000000000000000000000041
             4935ea3f24155f6757df94d8c0bc96665d46da51e1a8e39d935967c9216a6091
             2fa50a5393a323d453c78d179d0199ddd58f6d787781e4584357d3e0205a7600
             1c00000000000000000000000000000000000000000000000000000000000000
             0000000000000000000000000000000000000000000000000000000000000060
             0000000000000000000000000000000000000000000000000000000000000080
             0000000000000000000000000000000000000000000000000000000000000420
             0000000000000000000000000000000000000000000000000000000000000000
             0000000000000000000000000000000000000000000000000000000000000002
             0000000000000000000000000000000000000000000000000000000000000040
             00000000000000000000000000000000000000000000000000000000000002c0
             000000000000000000000000ba12222222228d8ba445958a75a0704d566bf2c8
             0000000000000000000000000000000000000000000000000000000000000000
             0000000000000000000000000000000000000000000000000000000000000060
             00000000000000000000000000000000000000000000000000000000000001e4
             52bbbe2900000000000000000000000000000000000000000000000000000000
             000000e00000000000000000000000009008d19f58aabd9ed0d60971565aa851
             0560ab4100000000000000000000000000000000000000000000000000000000
             000000000000000000000000000000009008d19f58aabd9ed0d60971565aa851
             0560ab4100000000000000000000000000000000000000000000000000000000
             000000000000000000000000000000000000000000000000000000a566558000
             0000000000000000000000000000000000000000000000000000000000000001
             0000000067f117350eab45983374f4f83d275d8a5d62b1bf0001000000000000
             000004f200000000000000000000000000000000000000000000000000000000
             00000001000000000000000000000000f88baf18fab7e330fa0c4f83949e23f5
             2fececce000000000000000000000000c02aaa39b223fe8d0a0e5c4f27ead908
             3c756cc2000000000000000000000000000000000000000000000000013eae86
             d49c295900000000000000000000000000000000000000000000000000000000
             000000c000000000000000000000000000000000000000000000000000000000
             0000000000000000000000000000000000000000000000000000000000000000
             0000000000000000000000000000000000000000000000000000000000000000
             000000000000000000000000c02aaa39b223fe8d0a0e5c4f27ead9083c756cc2
             0000000000000000000000000000000000000000000000000000000000000000
             0000000000000000000000000000000000000000000000000000000000000060
             0000000000000000000000000000000000000000000000000000000000000024
             2e1a7d4d000000000000000000000000000000000000000000000000013eae86
             d49c29bf00000000000000000000000000000000000000000000000000000000
             0000000000000000000000000000000000000000000000000000000000000000"
        )
        .to_vec();

        let original = DecodedSettlement::new(&call_data).unwrap();

        // If not enough call data got appended we parse it like it didn't have any
        // Not enough metadata appended to the calldata.
        let metadata = [42; DecodedSettlement::META_DATA_LEN - 1];
        let with_metadata = [call_data.clone(), metadata.to_vec()].concat();
        assert_eq!(original, DecodedSettlement::new(&with_metadata).unwrap());

        // Same if too much metadata gets added.
        let metadata = [42; DecodedSettlement::META_DATA_LEN];
        let with_metadata = [call_data.clone(), vec![100], metadata.to_vec()].concat();
        assert_eq!(original, DecodedSettlement::new(&with_metadata).unwrap());

        // If we add exactly the expected number of bytes we can parse the metadata.
        let metadata = [42; DecodedSettlement::META_DATA_LEN];
        let with_metadata = [call_data, metadata.to_vec()].concat();
        let with_metadata = DecodedSettlement::new(&with_metadata).unwrap();
        assert_eq!(with_metadata.metadata, Some(Bytes(metadata)));

        // Content of the remaining fields is identical to the original
        let metadata_removed_again = DecodedSettlement {
            metadata: None,
            ..with_metadata
        };
        assert_eq!(original, metadata_removed_again);
    }

    #[test]
    fn test_signature_collision() {
        // 0xd881e90f4afb020d92b8fa1b4931d2352aab4179e4f8d9a4aeafd01ebc75f808
        // Two FOK orders with identical signatures led to incorrect fee computation
        let call_data = hex_literal::hex!(
            "13d79a0b
            0000000000000000000000000000000000000000000000000000000000000080
            00000000000000000000000000000000000000000000000000000000000001e0
            0000000000000000000000000000000000000000000000000000000000000340
            00000000000000000000000000000000000000000000000000000000000008a0
            000000000000000000000000000000000000000000000000000000000000000a
            00000000000000000000000031429d1856ad1377a8a0079410b297e1a9e214c2
            000000000000000000000000d533a949740bb3306d119cc777fa900ba034cd52
            000000000000000000000000da816459f1ab5631232fe5e97a05bbbb94970c95
            000000000000000000000000fbeb78a723b8087fd2ea7ef1afec93d35e8bed42
            00000000000000000000000031429d1856ad1377a8a0079410b297e1a9e214c2
            000000000000000000000000da816459f1ab5631232fe5e97a05bbbb94970c95
            000000000000000000000000fbeb78a723b8087fd2ea7ef1afec93d35e8bed42
            000000000000000000000000da816459f1ab5631232fe5e97a05bbbb94970c95
            000000000000000000000000d533a949740bb3306d119cc777fa900ba034cd52
            000000000000000000000000da816459f1ab5631232fe5e97a05bbbb94970c95
            000000000000000000000000000000000000000000000000000000000000000a
            0000000000000000000000000000000c0b03c81119b84f43f1c522cebd1f758c
            0000000000000000000000000000010b4252cd1c6991d374aa0367a666a03dda
            000000000000000000000000000001b69886af6eb7b1edaae84948d71fd80000
            000000000000000000000000000009c99241962dc50ca31d13f4d868071f0dce
            00000000000000000000000000000000000000000000028c55a5804e2911a0a8
            000000000000000000000000000000000000000000005d5558f7bd2b69f6ef02
            0000000000000000000000000000000000000000000001e0459e08bd75a757d1
            0000000000000000000000000000000000000000000000547a054e6df9e58f6e
            00000000000000000000000000000000000000000000067067b5c2bc38aebeb7
            000000000000000000000000000000000000000000000a968163f0a57b000000
            0000000000000000000000000000000000000000000000000000000000000003
            0000000000000000000000000000000000000000000000000000000000000060
            0000000000000000000000000000000000000000000000000000000000000200
            00000000000000000000000000000000000000000000000000000000000003a0
            0000000000000000000000000000000000000000000000000000000000000004
            0000000000000000000000000000000000000000000000000000000000000005
            00000000000000000000000093a62da5a14c80f265dabc077fcee437b1a0efde
            000000000000000000000000000000000000000000005d5558f7bd2b69f6ef02
            00000000000000000000000000000000000000000000028bd9aa06001dc7352a
            0000000000000000000000000000000000000000000000000000000065782608
            2b8694ed30082129598720860e8e972f07aa10d9b81cae16ca0e2cfb24743e24
            0000000000000000000000000000000000000000000000000000000000000000
            0000000000000000000000000000000000000000000000000000000000000060
            000000000000000000000000000000000000000000005d5558f7bd2b69f6ef02
            0000000000000000000000000000000000000000000000000000000000000160
            0000000000000000000000000000000000000000000000000000000000000014
            c001d00d425fa92c4f840baa8f1e0c27c4297a0b000000000000000000000000
            0000000000000000000000000000000000000000000000000000000000000006
            0000000000000000000000000000000000000000000000000000000000000007
            00000000000000000000000093a62da5a14c80f265dabc077fcee437b1a0efde
            0000000000000000000000000000000000000000000000547a054e6df9e58f6e
            0000000000000000000000000000000000000000000001e000aef194b46081ed
            0000000000000000000000000000000000000000000000000000000065782608
            2b8694ed30082129598720860e8e972f07aa10d9b81cae16ca0e2cfb24743e24
            0000000000000000000000000000000000000000000000000000000000000000
            0000000000000000000000000000000000000000000000000000000000000060
            0000000000000000000000000000000000000000000000547a054e6df9e58f6e
            0000000000000000000000000000000000000000000000000000000000000160
            0000000000000000000000000000000000000000000000000000000000000014
            c001d00d425fa92c4f840baa8f1e0c27c4297a0b000000000000000000000000
            0000000000000000000000000000000000000000000000000000000000000008
            0000000000000000000000000000000000000000000000000000000000000009
            00000000000000000000000093a62da5a14c80f265dabc077fcee437b1a0efde
            000000000000000000000000000000000000000000000a968163f0a57b000000
            000000000000000000000000000000000000000000000667b861097b602a7162
            0000000000000000000000000000000000000000000000000000000065782608
            2b8694ed30082129598720860e8e972f07aa10d9b81cae16ca0e2cfb24743e24
            0000000000000000000000000000000000000000000000000000000000000000
            0000000000000000000000000000000000000000000000000000000000000060
            000000000000000000000000000000000000000000000a968163f0a57b000000
            0000000000000000000000000000000000000000000000000000000000000160
            0000000000000000000000000000000000000000000000000000000000000014
            c001d00d425fa92c4f840baa8f1e0c27c4297a0b000000000000000000000000
            0000000000000000000000000000000000000000000000000000000000000060
            0000000000000000000000000000000000000000000000000000000000000080
            0000000000000000000000000000000000000000000000000000000000001360
            0000000000000000000000000000000000000000000000000000000000000000
            0000000000000000000000000000000000000000000000000000000000000004
            0000000000000000000000000000000000000000000000000000000000000080
            0000000000000000000000000000000000000000000000000000000000000160
            0000000000000000000000000000000000000000000000000000000000000240
            0000000000000000000000000000000000000000000000000000000000000320
            00000000000000000000000031429d1856ad1377a8a0079410b297e1a9e214c2
            0000000000000000000000000000000000000000000000000000000000000000
            0000000000000000000000000000000000000000000000000000000000000060
            0000000000000000000000000000000000000000000000000000000000000044
            a9059cbb000000000000000000000000b634316e06cc0b358437cbadd4dc94f1
            d3a92b3b000000000000000000000000000000000000000000005ccd6ab98ff5
            8eb1005b00000000000000000000000000000000000000000000000000000000
            000000000000000000000000d533a949740bb3306d119cc777fa900ba034cd52
            0000000000000000000000000000000000000000000000000000000000000000
            0000000000000000000000000000000000000000000000000000000000000060
            0000000000000000000000000000000000000000000000000000000000000044
            a9059cbb000000000000000000000000b634316e06cc0b358437cbadd4dc94f1
            d3a92b3b000000000000000000000000000000000000000000000a912dc1b812
            70152dfc00000000000000000000000000000000000000000000000000000000
            000000000000000000000000fbeb78a723b8087fd2ea7ef1afec93d35e8bed42
            0000000000000000000000000000000000000000000000000000000000000000
            0000000000000000000000000000000000000000000000000000000000000060
            0000000000000000000000000000000000000000000000000000000000000044
            a9059cbb000000000000000000000000b634316e06cc0b358437cbadd4dc94f1
            d3a92b3b000000000000000000000000000000000000000000000054121cab49
            c2a66e8100000000000000000000000000000000000000000000000000000000
            000000000000000000000000b634316e06cc0b358437cbadd4dc94f1d3a92b3b
            0000000000000000000000000000000000000000000000000000000000000000
            0000000000000000000000000000000000000000000000000000000000000060
            0000000000000000000000000000000000000000000000000000000000000f04
            de792d5f00000000000000000000000000000000000000000000000000000000
            0000004000000000000000000000000000000000000000000000000000000000
            000001c000000000000000000000000000000000000000000000000000000000
            0000000b095ea7b3010001ffffffffff31429d1856ad1377a8a0079410b297e1
            a9e214c22473d02f40ffffffffffff09fef040b55e74b8080e4076575e258453
            e785162e0002030402050607018889ffffffffffffffffffffffffffffffffff
            ffffffff2473d02f40ffffffffffff0cfef040b55e74b8080e4076575e258453
            e785162e00020a04020506070b888cffffffffffffffffffffffffffffffffff
            ffffffff2e1a7d4d010dffffffffff0dfbeb78a723b8087fd2ea7ef1afec93d3
            5e8bed42095ea7b301000dffffffffff1f9840a85d5af5bf1d1762f925bdaddc
            4201f984e449022e010d068effffff0d1111111254eeb25477b68fb85ed929f7
            3a960582d33fb53c02090d0cffffff0dfef040b55e74b8080e4076575e258453
            e785162eb6b55f25010dffffffffffffda816459f1ab5631232fe5e97a05bbbb
            94970c95d1660f99000f1011ffffffff1b45a86e58b97df309bae0e6c4bbcd40
            f5a23d5400000000000000000000000000000000000000000000000000000000
            0000001200000000000000000000000000000000000000000000000000000000
            0000024000000000000000000000000000000000000000000000000000000000
            0000028000000000000000000000000000000000000000000000000000000000
            000002c000000000000000000000000000000000000000000000000000000000
            0000030000000000000000000000000000000000000000000000000000000000
            0000034000000000000000000000000000000000000000000000000000000000
            0000038000000000000000000000000000000000000000000000000000000000
            000003c000000000000000000000000000000000000000000000000000000000
            0000040000000000000000000000000000000000000000000000000000000000
            0000044000000000000000000000000000000000000000000000000000000000
            000004a000000000000000000000000000000000000000000000000000000000
            0000082000000000000000000000000000000000000000000000000000000000
            0000086000000000000000000000000000000000000000000000000000000000
            000008a000000000000000000000000000000000000000000000000000000000
            00000ba000000000000000000000000000000000000000000000000000000000
            00000be000000000000000000000000000000000000000000000000000000000
            00000c6000000000000000000000000000000000000000000000000000000000
            00000ca000000000000000000000000000000000000000000000000000000000
            00000ce000000000000000000000000000000000000000000000000000000000
            000000200000000000000000000000001111111254eeb25477b68fb85ed929f7
            3a96058200000000000000000000000000000000000000000000000000000000
            00000020000000000000000000000000000000000000000000005ccd6ab98ff5
            8eb1005b00000000000000000000000000000000000000000000000000000000
            00000020000000000000000000000000e37e799d5077682fa0a244d46e5649f7
            1457bd0900000000000000000000000000000000000000000000000000000000
            0000002000000000000000000000000031429d1856ad1377a8a0079410b297e1
            a9e214c200000000000000000000000000000000000000000000000000000000
            000000200000000000000000000000006b175474e89094c44da98b954eedeac4
            95271d0f00000000000000000000000000000000000000000000000000000000
            00000020000000000000000000000000b634316e06cc0b358437cbadd4dc94f1
            d3a92b3b00000000000000000000000000000000000000000000000000000000
            0000002000000000000000000000000000000000000000000000000000000000
            0000000100000000000000000000000000000000000000000000000000000000
            0000002000000000000000000000000000000000000000000000000000000000
            0000000400000000000000000000000000000000000000000000000000000000
            0000004000000000000000000000000000000000000000000000000000000000
            0000000000000000000000000000000000000000000000000000000000000000
            0000000000000000000000000000000000000000000000000000000000000000
            0000036000000000000000000000000000000000000000000000000000000000
            0000032b00000000000000000000000000000000000000030d0002df00029500
            001a0020d6bdbf7831429d1856ad1377a8a0079410b297e1a9e214c200a0c9e7
            5c48000000000000000006040000000000000000000000000000000000000000
            0000000000024d00011000a007e5c0d200000000000000000000000000000000
            00000000000000ec0000b200004f02a000000000000000000000000000000000
            00000000000000000000000000000001ee63c1e50151c2841333fbbab53b7c2c
            442cc265bf16430d6d31429d1856ad1377a8a0079410b297e1a9e214c202a000
            00000000000000000000000000000000000000000000000000000000000001ee
            63c1e581c7bbec68d12a0d1830360f8ec58fa599ba1b0e9bc02aaa39b223fe8d
            0a0e5c4f27ead9083c756cc23058ef90929cb8180174d74c507176cca6835d73
            40203058ef90929cb8180174d74c507176cca6835d73dd93f59a000000000000
            000000000000e37e799d5077682fa0a244d46e5649f71457bd0900a007e5c0d2
            0000000000000000000000000000000000000000000001190000ca00007b0c20
            31429d1856ad1377a8a0079410b297e1a9e214c21f4c763bde1d4832b3ea0640
            e66da00b988313556ae4071118002dc6c01f4c763bde1d4832b3ea0640e66da0
            0b98831355000000000000000000000000000000000000000000000000000000
            000000000131429d1856ad1377a8a0079410b297e1a9e214c202a00000000000
            000000000000000000000000000000000000000000000000000001ee63c1e501
            735a26a57a0a0069dfabd41595a970faf5e1ee8b1a7e4e63778b4f12a199c062
            f3efdd288afcbce802a000000000000000000000000000000000000000000000
            00000000000000000001ee63c1e5005777d92f208679db4b9778590fa3cab3ac
            9e2168a0b86991c6218b36c1d19d4a2e9eb0ce3606eb4800a0f2fa6b666b1754
            74e89094c44da98b954eedeac495271d0f000000000000000000000000000000
            0000000000000002c483c53cc556d8fbfa00000000000000004544e3f760f00f
            e780a06c4eca276b175474e89094c44da98b954eedeac495271d0f1111111254
            eeb25477b68fb85ed929f73a9605820000000000000000000000000000000000
            0000000000000000000000000000000000000000000000000000000000000000
            00000020000000000000000000000000d533a949740bb3306d119cc777fa900b
            a034cd5200000000000000000000000000000000000000000000000000000000
            00000020000000000000000000000000000000000000000000000a912dc1b812
            70152dfc00000000000000000000000000000000000000000000000000000000
            000002e000000000000000000000000000000000000000000000000000000000
            000002bf0000000000000000000000000000000000000002a100027300022900
            001a0020d6bdbf78d533a949740bb3306d119cc777fa900ba034cd5200a007e5
            c0d20000000000000000000000000000000000000000000001eb00019c00014d
            00a0c9e75c4800000000000000001e1400000000000000000000000000000000
            000000000000000000011f00004f02a000000000000000000000000000000000
            00000000000000000000000000000001ee63c1e500919fa96e88d67499339577
            fa202345436bcdaf79d533a949740bb3306d119cc777fa900ba034cd5251204e
            bdf703948ddcea3b11f675b4d1fba9d2414a14d533a949740bb3306d119cc777
            fa900ba034cd520044394747c500000000000000000000000000000000000000
            0000000000000000000000000200000000000000000000000000000000000000
            0000000000000000000000000100000000000000000000000000000000000000
            0000000000000000000000000000000000000000000000000000000000000000
            0000000000000000000000000100000000000000000000000000000000000000
            0000000000000000000000000002a00000000000000000000000000000000000
            000000000000000000000000000001ee63c1e50088e6a0c2ddd26feeb64f039a
            2c41296fcb3f5640c02aaa39b223fe8d0a0e5c4f27ead9083c756cc202a00000
            000000000000000000000000000000000000000000000000000000000001ee63
            c1e5005777d92f208679db4b9778590fa3cab3ac9e2168a0b86991c6218b36c1
            d19d4a2e9eb0ce3606eb4800a0f2fa6b666b175474e89094c44da98b954eedea
            c495271d0f0000000000000000000000000000000000000000000006f76d5072
            3b9cd23ab800000000000000004544e3f760f00fe780a06c4eca276b175474e8
            9094c44da98b954eedeac495271d0f1111111254eeb25477b68fb85ed929f73a
            9605820000000000000000000000000000000000000000000000000000000000
            00000020000000000000000000000000000000000000000000000054121cab49
            c2a66e8100000000000000000000000000000000000000000000000000000000
            0000006000000000000000000000000000000000000000000000000000000000
            000000020000000000000000000000001d42064fc4beb5f8aaf85f4617ae8b3b
            5b8bd80180000000000000000000000060594a405d53811d3bc4766596efd80f
            d545a27000000000000000000000000000000000000000000000000000000000
            00000020000000000000000000000000da816459f1ab5631232fe5e97a05bbbb
            94970c9500000000000000000000000000000000000000000000000000000000
            000000200000000000000000000000009008d19f58aabd9ed0d60971565aa851
            0560ab4100000000000000000000000000000000000000000000000000000000
            00000020000000000000000000000000000000000000000000000add02f94bc7
            d767b73000000000000000000000000000000000000000000000000000000000
            0000000000000000000000000000000000000000000000000000000000000000
            00000000007c3910"
        )
        .to_vec();

        let decoded = DecodedSettlement::new(&call_data).unwrap();
        let auction_external_prices = BTreeMap::from([
            (
                addr!("31429d1856ad1377a8a0079410b297e1a9e214c2"),
                U256::from(1000000000000000000u128),
            ),
            (
                addr!("d533a949740bb3306d119cc777fa900ba034cd52"),
                U256::from(1000000000000000000u128),
            ),
            (
                addr!("da816459f1ab5631232fe5e97a05bbbb94970c95"),
                U256::from(1000000000000000000u128),
            ),
            (
                addr!("fbeb78a723b8087fd2ea7ef1afec93d35e8bed42"),
                U256::from(1000000000000000000u128),
            ),
        ]);
        let native_token = addr!("C02aaA39b223FE8D0A0e5C4F27eAD9083C756Cc2");
        let external_prices =
            ExternalPrices::try_from_auction_prices(native_token, auction_external_prices).unwrap();

        let order_fees = decoded
<<<<<<< HEAD
            .order_uids(MAINNET_DOMAIN_SEPARATOR)
=======
            .order_uids(&MAINNET_DOMAIN_SEPARATOR)
>>>>>>> f599246c
            .unwrap()
            .into_iter()
            .map(|uid| (uid, None))
            .collect::<Vec<_>>();
        let fees = decoded.all_fees(&external_prices, &order_fees);
        let fees = order_executions(fees, &order_fees);
        assert_eq!(fees[1].sell, 7487413756444483822u128.into());
    }
}<|MERGE_RESOLUTION|>--- conflicted
+++ resolved
@@ -2,7 +2,7 @@
 //! GPv2Settlement::settle function.
 
 use {
-    crate::boundary,
+    crate::domain,
     anyhow::{Context, Result},
     bigdecimal::{Signed, Zero},
     contracts::GPv2Settlement,
@@ -54,20 +54,13 @@
 
 impl DecodedSettlement {
     /// Returns the list of order uids that are associated with each trade.
-<<<<<<< HEAD
-    pub fn order_uids(&self, domain_separator: DomainSeparator) -> Result<Vec<OrderUid>> {
+    pub fn order_uids(
+        &self,
+        domain_separator: &domain::eth::DomainSeparator,
+    ) -> Result<Vec<OrderUid>> {
         self.trades
             .iter()
             .map(|trade| trade.uid(&domain_separator, &self.tokens))
-=======
-    pub fn order_uids(
-        &self,
-        domain_separator: &boundary::DomainSeparator,
-    ) -> Result<Vec<OrderUid>> {
-        self.trades
-            .iter()
-            .map(|trade| trade.uid(domain_separator, &self.tokens))
->>>>>>> f599246c
             .collect()
     }
 }
@@ -812,11 +805,7 @@
             ExternalPrices::try_from_auction_prices(native_token, auction_external_prices).unwrap();
 
         let order_fees = settlement
-<<<<<<< HEAD
-            .order_uids(MAINNET_DOMAIN_SEPARATOR)
-=======
             .order_uids(&MAINNET_DOMAIN_SEPARATOR)
->>>>>>> f599246c
             .unwrap()
             .into_iter()
             .map(|uid| (uid, None))
@@ -1283,11 +1272,7 @@
             ExternalPrices::try_from_auction_prices(native_token, auction_external_prices).unwrap();
 
         let order_fees = decoded
-<<<<<<< HEAD
-            .order_uids(MAINNET_DOMAIN_SEPARATOR)
-=======
             .order_uids(&MAINNET_DOMAIN_SEPARATOR)
->>>>>>> f599246c
             .unwrap()
             .into_iter()
             .map(|uid| (uid, None))
