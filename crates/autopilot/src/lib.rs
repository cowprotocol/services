--- conflicted
+++ resolved
@@ -11,13 +11,9 @@
 use crate::{
     database::{
         onchain_order_events::{
-<<<<<<< HEAD
             ethflow_events::{determine_ethflow_indexing_start, EthFlowOnchainOrderParser},
+            event_retriever::CoWSwapOnchainOrdersContract,
             OnchainOrderParser,
-=======
-            ethflow_events::EthFlowOnchainOrderParser,
-            event_retriever::CoWSwapOnchainOrdersContract, OnchainOrderParser,
->>>>>>> f21a8762
         },
         Postgres,
     },
@@ -466,10 +462,11 @@
             settlement_contract.address(),
             liquidity_order_owners,
         );
-<<<<<<< HEAD
         let broadcaster_event_updater = Arc::new(
             EventUpdater::new_skip_blocks_before(
-                CoWSwapOnchainOrdersContract::new(cowswap_onchain_order_contract_for_eth_flow),
+                // The events from the ethflow contract are read with the more generic contract
+                // interface called CoWSwapOnchainOrders.
+                CoWSwapOnchainOrdersContract::new(web3.clone(), ethflow_contract),
                 onchain_order_event_parser,
                 block_retriever,
                 determine_ethflow_indexing_start(
@@ -483,26 +480,6 @@
             .await
             .expect("Should be able to initialize event updater. Database read issues?"),
         );
-=======
-        let broadcaster_event_updater = Arc::new(EventUpdater::new(
-            // The events from the ethflow contract are read with the more generic contract
-            // interface called CoWSwapOnchainOrders.
-            CoWSwapOnchainOrdersContract::new(web3.clone(), ethflow_contract),
-            onchain_order_event_parser,
-            block_retriever,
-            Some(
-                skip_event_sync_start.unwrap_or(
-                    settlement_deployment_block_number_hash(&web3, chain_id)
-                        .await
-                        .unwrap_or_else(|err| {
-                            panic!(
-                                "Should be able to find settlement deployment block. Error: {err}"
-                            )
-                        }),
-                ),
-            ),
-        ));
->>>>>>> f21a8762
         maintainers.push(broadcaster_event_updater);
     }
     if let Some(balancer) = balancer_pool_fetcher {
