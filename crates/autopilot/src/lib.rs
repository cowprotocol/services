pub mod arguments;
pub mod auction_transaction;
pub mod database;
pub mod event_updater;
pub mod risk_adjusted_rewards;
pub mod solvable_orders;

pub mod driver_api;
pub mod driver_model;
pub mod limit_orders;
pub mod run_loop;

use {
    crate::{
        database::{
            ethflow_events::event_retriever::EthFlowRefundRetriever,
            onchain_order_events::{
                ethflow_events::{determine_ethflow_indexing_start, EthFlowOnchainOrderParser},
                event_retriever::CoWSwapOnchainOrdersContract,
                OnchainOrderParser,
            },
            Postgres,
        },
        event_updater::{EventUpdater, GPv2SettlementContract},
        limit_orders::{LimitOrderMetrics, LimitOrderQuoter},
        solvable_orders::SolvableOrdersCache,
    },
    contracts::{
        BalancerV2Vault,
        CowProtocolToken,
        CowProtocolVirtualToken,
        IUniswapV3Factory,
        WETH9,
    },
    ethcontract::{errors::DeployError, BlockNumber},
    model::DomainSeparator,
    shared::{
        account_balances::Web3BalanceFetcher,
        bad_token::{
            cache::CachingDetector,
            instrumented::InstrumentedBadTokenDetectorExt,
            list_based::{ListBasedDetector, UnknownTokenStrategy},
            token_owner_finder,
            trace_call::TraceCallDetector,
        },
        baseline_solver::BaseTokens,
        caching_balance_fetcher::CachingBalanceFetcher,
        current_block::block_number_to_block_number_hash,
        fee_subsidy::{
            config::FeeSubsidyConfiguration,
            cow_token::CowSubsidy,
            FeeSubsidies,
            FeeSubsidizing,
        },
        gas_price::InstrumentedGasEstimator,
        http_client::HttpClientFactory,
        maintenance::{Maintaining, ServiceMaintenance},
        metrics::LivenessChecking,
        oneinch_api::OneInchClientImpl,
        order_quoting::OrderQuoter,
        price_estimation::factory::{self, PriceEstimatorFactory},
        recent_block_cache::CacheConfig,
        signature_validator::Web3SignatureValidator,
        sources::{
            balancer_v2::{
                pool_fetching::BalancerContracts,
                BalancerFactoryKind,
                BalancerPoolFetcher,
            },
            uniswap_v2::pool_cache::PoolCache,
            uniswap_v3::pool_fetching::UniswapV3PoolFetcher,
            BaselineSource,
            PoolAggregator,
        },
        token_info::{CachedTokenInfoFetcher, TokenInfoFetcher},
        zeroex_api::DefaultZeroExApi,
    },
    std::{collections::HashSet, sync::Arc, time::Duration},
    tracing::Instrument,
};

/// To never get to the state where a limit order can not be considered usable
/// because the `surplus_fee` is too old the `surplus_fee` is valid for longer
/// than its update interval. This factor controls how much longer it's
/// considered valid. If the `surplus_fee` gets updated every 5 minutes and the
/// factor is 2 we consider limit orders valid where the `surplus_fee` was
/// computed up to 10 minutes ago.
const SURPLUS_FEE_EXPIRATION_FACTOR: u8 = 2;

struct Liveness {
    solvable_orders_cache: Arc<SolvableOrdersCache>,
    max_auction_age: Duration,
}

#[async_trait::async_trait]
impl LivenessChecking for Liveness {
    async fn is_alive(&self) -> bool {
        let age = self.solvable_orders_cache.last_update_time().elapsed();
        age <= self.max_auction_age
    }
}

/// Assumes tracing and metrics registry have already been set up.
pub async fn main(args: arguments::Arguments) -> ! {
    let db = Postgres::new(args.db_url.as_str()).await.unwrap();
    tokio::task::spawn(
        crate::database::database_metrics(db.clone())
            .instrument(tracing::info_span!("database_metrics")),
    );

    let http_factory = HttpClientFactory::new(&args.http_client);
    let web3 = shared::ethrpc::web3(
        &args.shared.ethrpc,
        &http_factory,
        &args.shared.node_url,
        "base",
    );

    let current_block_stream = args
        .shared
        .current_block
        .stream(web3.clone())
        .await
        .unwrap();

    let settlement_contract = match args.shared.settlement_contract_address {
        Some(address) => contracts::GPv2Settlement::with_deployment_info(&web3, address, None),
        None => contracts::GPv2Settlement::deployed(&web3)
            .await
            .expect("load settlement contract"),
    };
    let vault_relayer = settlement_contract
        .vault_relayer()
        .call()
        .await
        .expect("Couldn't get vault relayer address");
    let native_token = match args.shared.native_token_address {
        Some(address) => contracts::WETH9::with_deployment_info(&web3, address, None),
        None => WETH9::deployed(&web3)
            .await
            .expect("load native token contract"),
    };
    let vault = match BalancerV2Vault::deployed(&web3).await {
        Ok(contract) => Some(contract),
        Err(DeployError::NotFound(_)) => {
            tracing::warn!("balancer contracts are not deployed on this network");
            None
        }
        Err(err) => panic!("failed to get balancer vault contract: {err}"),
    };
    let uniswapv3_factory = match IUniswapV3Factory::deployed(&web3).await {
        Err(DeployError::NotFound(_)) => None,
        other => Some(other.unwrap()),
    };

    let chain_id = web3
        .eth()
        .chain_id()
        .await
        .expect("Could not get chainId")
        .as_u64();
    let network = web3
        .net()
        .version()
        .await
        .expect("Failed to retrieve network version ID");
    let network_name = shared::network::network_name(&network, chain_id);
    let _network_time_between_blocks = args
        .network_block_interval
        .or_else(|| shared::network::block_interval(&network, chain_id))
        .expect("unknown network block interval");

    let signature_validator = Arc::new(Web3SignatureValidator::new(web3.clone()));

    let balance_fetcher = Arc::new(Web3BalanceFetcher::new(
        web3.clone(),
        vault.clone(),
        vault_relayer,
        settlement_contract.address(),
    ));
    let balance_fetcher = Arc::new(CachingBalanceFetcher::new(balance_fetcher));
    balance_fetcher.spawn_background_task(current_block_stream.clone());

    let gas_price_estimator = Arc::new(
        shared::gas_price_estimation::create_priority_estimator(
            &http_factory,
            &web3,
            args.shared.gas_estimators.as_slice(),
            args.shared.blocknative_api_key.clone(),
        )
        .await
        .expect("failed to create gas price estimator"),
    );

    let baseline_sources = args.shared.baseline_sources.clone().unwrap_or_else(|| {
        shared::sources::defaults_for_chain(chain_id)
            .expect("failed to get default baseline sources")
    });
    tracing::info!(?baseline_sources, "using baseline sources");
    let (pair_providers, pool_fetchers): (Vec<_>, Vec<_>) =
        shared::sources::uniswap_like_liquidity_sources(&web3, &baseline_sources)
            .await
            .expect("failed to load baseline source pair providers")
            .values()
            .cloned()
            .unzip();

    let base_tokens = Arc::new(BaseTokens::new(
        native_token.address(),
        &args.shared.base_tokens,
    ));
    let mut allowed_tokens = args.allowed_tokens.clone();
    allowed_tokens.extend(base_tokens.tokens().iter().copied());
    allowed_tokens.push(model::order::BUY_ETH_ADDRESS);
    let unsupported_tokens = args.unsupported_tokens.clone();

    let finder = token_owner_finder::init(
        &args.token_owner_finder,
        web3.clone(),
        chain_id,
        &http_factory,
        &pair_providers,
        vault.as_ref(),
        uniswapv3_factory.as_ref(),
        &base_tokens,
    )
    .await
    .expect("failed to initialize token owner finders");

    let trace_call_detector = args.tracing_node_url.as_ref().map(|tracing_node_url| {
        Box::new(CachingDetector::new(
            Box::new(TraceCallDetector {
                web3: shared::ethrpc::web3(
                    &args.shared.ethrpc,
                    &http_factory,
                    tracing_node_url,
                    "trace",
                ),
                finder,
                settlement_contract: settlement_contract.address(),
            }),
            args.token_quality_cache_expiry,
        ))
    });
    let bad_token_detector = Arc::new(
        ListBasedDetector::new(
            allowed_tokens,
            unsupported_tokens,
            trace_call_detector
                .map(|detector| UnknownTokenStrategy::Forward(detector))
                .unwrap_or(UnknownTokenStrategy::Allow),
        )
        .instrumented(),
    );

    let pool_aggregator = PoolAggregator { pool_fetchers };

    let cache_config = CacheConfig {
        number_of_blocks_to_cache: args.shared.pool_cache_blocks,
        number_of_entries_to_auto_update: args.pool_cache_lru_size,
        maximum_recent_block_age: args.shared.pool_cache_maximum_recent_block_age,
        max_retries: args.shared.pool_cache_maximum_retries,
        delay_between_retries: args.shared.pool_cache_delay_between_retries_seconds,
    };
    let pool_fetcher = Arc::new(
        PoolCache::new(
            cache_config,
            Arc::new(pool_aggregator),
            current_block_stream.clone(),
        )
        .expect("failed to create pool cache"),
    );
    let block_retriever = args.shared.current_block.retriever(web3.clone());
    let token_info_fetcher = Arc::new(CachedTokenInfoFetcher::new(Box::new(TokenInfoFetcher {
        web3: web3.clone(),
    })));
    let balancer_pool_fetcher = if baseline_sources.contains(&BaselineSource::BalancerV2) {
        let factories = args
            .shared
            .balancer_factories
            .clone()
            .unwrap_or_else(|| BalancerFactoryKind::for_chain(chain_id));
        let contracts = BalancerContracts::new(&web3, factories).await.unwrap();
        let balancer_pool_fetcher = Arc::new(
            BalancerPoolFetcher::new(
                chain_id,
                block_retriever.clone(),
                token_info_fetcher.clone(),
                cache_config,
                current_block_stream.clone(),
                http_factory.create(),
                web3.clone(),
                &contracts,
                args.shared.balancer_pool_deny_list.clone(),
            )
            .await
            .expect("failed to create Balancer pool fetcher"),
        );
        Some(balancer_pool_fetcher)
    } else {
        None
    };
    let uniswap_v3_pool_fetcher = if baseline_sources.contains(&BaselineSource::UniswapV3) {
        match UniswapV3PoolFetcher::new(
            chain_id,
            web3.clone(),
            http_factory.create(),
            block_retriever,
            args.shared.max_pools_to_initialize_cache,
        )
        .await
        {
            Ok(uniswap_v3_pool_fetcher) => Some(Arc::new(uniswap_v3_pool_fetcher)),
            Err(err) => {
                tracing::error!(
                    "failed to create UniswapV3 pool fetcher in autopilot: {}",
                    err,
                );
                None
            }
        }
    } else {
        None
    };
    let zeroex_api = Arc::new(
        DefaultZeroExApi::new(
            &http_factory,
            args.shared
                .zeroex_url
                .as_deref()
                .unwrap_or(DefaultZeroExApi::DEFAULT_URL),
            args.shared.zeroex_api_key.clone(),
        )
        .unwrap(),
    );
    let one_inch_api = OneInchClientImpl::new(
        args.shared.one_inch_url.clone(),
        http_factory.create(),
        chain_id,
    )
    .map(Arc::new);

    let cow_token = match CowProtocolToken::deployed(&web3).await {
        Err(DeployError::NotFound(_)) => None,
        other => Some(other.unwrap()),
    };
    let cow_vtoken = match CowProtocolVirtualToken::deployed(&web3).await {
        Err(DeployError::NotFound(_)) => None,
        other => Some(other.unwrap()),
    };

    let mut price_estimator_factory = PriceEstimatorFactory::new(
        &args.price_estimation,
        &args.shared,
        factory::Network {
            web3: web3.clone(),
            name: network_name.to_string(),
            chain_id,
            native_token: native_token.address(),
            settlement: settlement_contract.address(),
            authenticator: settlement_contract
                .authenticator()
                .call()
                .await
                .expect("failed to query solver authenticator address"),
            base_tokens: base_tokens.clone(),
        },
        factory::Components {
            http_factory: http_factory.clone(),
            bad_token_detector: bad_token_detector.clone(),
            uniswap_v2_pools: pool_fetcher.clone(),
            balancer_pools: balancer_pool_fetcher.clone().map(|a| a as _),
            uniswap_v3_pools: uniswap_v3_pool_fetcher.clone().map(|a| a as _),
            tokens: token_info_fetcher.clone(),
            gas_price: gas_price_estimator.clone(),
            zeroex: zeroex_api.clone(),
            oneinch: one_inch_api.ok().map(|a| a as _),
        },
    )
    .expect("failed to initialize price estimator factory");

    let price_estimator = price_estimator_factory
        .price_estimator(
            &args.order_quoting.price_estimators,
            &args.order_quoting.price_estimation_drivers,
        )
        .unwrap();
    let native_price_estimator = price_estimator_factory
        .native_price_estimator(
            &args.native_price_estimators,
            &args.order_quoting.price_estimation_drivers,
        )
        .unwrap();

    let risk_adjusted_rewards = (|| {
        if chain_id != 1 {
            return None;
        }
        let cip_args = [
            args.cip_14_beta,
            args.cip_14_alpha1,
            args.cip_14_alpha2,
            args.cip_14_profit,
            args.cip_14_gas_cap,
            args.cip_14_reward_cap,
        ];
        match cip_args.iter().map(|arg| arg.is_some() as u32).sum::<u32>() {
            0 => return None,
            6 => (),
            _ => panic!("need none or all cip_14 arguments"),
        };
        Some(risk_adjusted_rewards::Calculator {
            config: risk_adjusted_rewards::Configuration {
                beta: args.cip_14_beta.unwrap(),
                alpha1: args.cip_14_alpha1.unwrap(),
                alpha2: args.cip_14_alpha2.unwrap(),
                profit: args.cip_14_profit.unwrap(),
                gas_cap: args.cip_14_gas_cap.unwrap(),
                reward_cap: args.cip_14_reward_cap.unwrap(),
            },
            database: db.clone(),
            cow_token: cow_token
                .as_ref()
                .expect("no cow token on mainnet")
                .address(),
            gas_price: gas_price_estimator.clone(),
            native_price: native_price_estimator.clone(),
        })
    })();

    let skip_event_sync_start = if args.skip_event_sync {
        block_number_to_block_number_hash(&web3, BlockNumber::Latest).await
    } else {
        None
    };
    let block_retriever = args.shared.current_block.retriever(web3.clone());
    let event_updater = Arc::new(EventUpdater::new(
        GPv2SettlementContract::new(settlement_contract.clone()),
        db.clone(),
        block_retriever.clone(),
        skip_event_sync_start,
    ));
    let mut maintainers: Vec<Arc<dyn Maintaining>> =
        vec![pool_fetcher.clone(), event_updater, Arc::new(db.clone())];

    let gas_price_estimator = Arc::new(InstrumentedGasEstimator::new(
        shared::gas_price_estimation::create_priority_estimator(
            &http_factory,
            &web3,
            args.shared.gas_estimators.as_slice(),
            args.shared.blocknative_api_key.clone(),
        )
        .await
        .expect("failed to create gas price estimator"),
    ));
    let cow_tokens = match (cow_token, cow_vtoken) {
        (None, None) => None,
        (Some(token), Some(vtoken)) => Some((token, vtoken)),
        _ => panic!("should either have both cow token contracts or none"),
    };
    let cow_subsidy = cow_tokens.map(|(token, vtoken)| {
        tracing::debug!("using cow token contracts for subsidy");
        CowSubsidy::new(
            token,
            vtoken,
            args.order_quoting.cow_fee_factors.unwrap_or_default(),
        )
    });
    let liquidity_order_owners: HashSet<_> = args
        .order_quoting
        .liquidity_order_owners
        .iter()
        .copied()
        .collect();
    let fee_subsidy_config = Arc::new(FeeSubsidyConfiguration {
        fee_discount: args.order_quoting.fee_discount,
        min_discounted_fee: args.order_quoting.min_discounted_fee,
        fee_factor: args.order_quoting.fee_factor,
        liquidity_order_owners: liquidity_order_owners.clone(),
        partner_additional_fee_factors: args.order_quoting.partner_additional_fee_factors.clone(),
    }) as Arc<dyn FeeSubsidizing>;

    let fee_subsidy = match cow_subsidy {
        Some(cow_subsidy) => Arc::new(FeeSubsidies(vec![
            fee_subsidy_config,
            Arc::new(cow_subsidy),
        ])),
        None => fee_subsidy_config,
    };
    let quoter = Arc::new(OrderQuoter::new(
        price_estimator,
        native_price_estimator.clone(),
        gas_price_estimator,
        fee_subsidy,
        Arc::new(db.clone()),
        chrono::Duration::from_std(args.order_quoting.eip1271_onchain_quote_validity_seconds)
            .unwrap(),
        chrono::Duration::from_std(args.order_quoting.presign_onchain_quote_validity_seconds)
            .unwrap(),
    ));

    if let Some(ethflow_contract) = args.ethflow_contract {
        let start_block = determine_ethflow_indexing_start(
            &skip_event_sync_start,
            args.ethflow_indexing_start,
            &web3,
            chain_id,
        )
        .await;

        let refund_event_handler = Arc::new(
            EventUpdater::new_skip_blocks_before(
                // This cares only about ethflow refund events because all the other ethflow
                // events are already indexed by the OnchainOrderParser.
                EthFlowRefundRetriever::new(web3.clone(), ethflow_contract),
                db.clone(),
                block_retriever.clone(),
                start_block,
            )
            .await
            .unwrap(),
        );
        maintainers.push(refund_event_handler);

        let custom_ethflow_order_parser = EthFlowOnchainOrderParser {};
        let onchain_order_event_parser = OnchainOrderParser::new(
            db.clone(),
            web3.clone(),
            quoter.clone(),
            Box::new(custom_ethflow_order_parser),
            DomainSeparator::new(chain_id, settlement_contract.address()),
            settlement_contract.address(),
            liquidity_order_owners,
        );
        let broadcaster_event_updater = Arc::new(
            EventUpdater::new_skip_blocks_before(
                // The events from the ethflow contract are read with the more generic contract
                // interface called CoWSwapOnchainOrders.
                CoWSwapOnchainOrdersContract::new(web3.clone(), ethflow_contract),
                onchain_order_event_parser,
                block_retriever,
                start_block,
            )
            .await
            .expect("Should be able to initialize event updater. Database read issues?"),
        );
        maintainers.push(broadcaster_event_updater);
    }
    if let Some(balancer) = balancer_pool_fetcher {
        maintainers.push(balancer);
    }
    if let Some(uniswap_v3) = uniswap_v3_pool_fetcher {
        maintainers.push(uniswap_v3);
    }

    let service_maintainer = ServiceMaintenance::new(maintainers);
    tokio::task::spawn(
        service_maintainer.run_maintenance_on_new_block(current_block_stream.clone()),
    );

    let block = current_block_stream.borrow().number;
    let solvable_orders_cache = SolvableOrdersCache::new(
        args.min_order_validity_period,
        db.clone(),
        args.banned_users.iter().copied().collect(),
        balance_fetcher.clone(),
        bad_token_detector.clone(),
        current_block_stream.clone(),
        native_price_estimator.clone(),
        signature_validator.clone(),
        args.auction_update_interval,
        risk_adjusted_rewards,
        args.ethflow_contract,
        args.max_surplus_fee_age * SURPLUS_FEE_EXPIRATION_FACTOR.into(),
        args.limit_order_price_factor
            .try_into()
            .expect("limit order price factor can't be converted to BigDecimal"),
<<<<<<< HEAD
        true,
        args.fee_objective_scaling_factor,
=======
        !args.enable_colocation,
>>>>>>> 17223844
    );
    solvable_orders_cache
        .update(block)
        .await
        .expect("failed to perform initial solvable orders update");
    let liveness = Liveness {
        max_auction_age: args.max_auction_age,
        solvable_orders_cache: solvable_orders_cache.clone(),
    };
    let serve_metrics = shared::metrics::serve_metrics(Arc::new(liveness), args.metrics_address);

    let auction_transaction_updater = crate::auction_transaction::AuctionTransactionUpdater {
        web3: web3.clone(),
        db: db.clone(),
        current_block: current_block_stream.clone(),
    };
    tokio::task::spawn(
        auction_transaction_updater
            .run_forever()
            .instrument(tracing::info_span!("auction_transaction_updater")),
    );

    if args.enable_limit_orders {
        let limit_order_age = chrono::Duration::from_std(args.max_surplus_fee_age).unwrap();
        LimitOrderQuoter {
            limit_order_age,
            quoter,
            database: db.clone(),
            parallelism: args.limit_order_quoter_parallelism,
            balance_fetcher: balance_fetcher.clone(),
            strategies: args.quoting_strategies,
            batch_size: args.limit_order_quoter_batch_size,
        }
        .spawn();
        LimitOrderMetrics {
            quoting_age: limit_order_age,
            validity_age: limit_order_age * SURPLUS_FEE_EXPIRATION_FACTOR.into(),
            database: db.clone(),
        }
        .spawn();
    }

    if args.enable_colocation {
        if args.drivers.is_empty() {
            panic!("colocation is enabled but no drivers are configured");
        }
        let run = run_loop::RunLoop {
            solvable_orders_cache,
            database: db,
            drivers: args
                .drivers
                .into_iter()
                .map(driver_api::Driver::new)
                .collect(),
            current_block: current_block_stream,
            web3,
            network_block_interval: _network_time_between_blocks,
        };
        run.run_forever().await;
        unreachable!("run loop exited");
    } else {
        let result = serve_metrics.await;
        unreachable!("serve_metrics exited {result:?}");
    }
}<|MERGE_RESOLUTION|>--- conflicted
+++ resolved
@@ -575,12 +575,8 @@
         args.limit_order_price_factor
             .try_into()
             .expect("limit order price factor can't be converted to BigDecimal"),
-<<<<<<< HEAD
-        true,
+        !args.enable_colocation,
         args.fee_objective_scaling_factor,
-=======
-        !args.enable_colocation,
->>>>>>> 17223844
     );
     solvable_orders_cache
         .update(block)
