--- conflicted
+++ resolved
@@ -14,13 +14,8 @@
 use contracts::{
     BalancerV2Vault, CowProtocolToken, CowProtocolVirtualToken, IUniswapV3Factory, WETH9,
 };
-<<<<<<< HEAD
-use ethcontract::errors::DeployError;
+use ethcontract::{errors::DeployError, BlockId, BlockNumber};
 use model::DomainSeparator;
-=======
-use contracts::{BalancerV2Vault, IUniswapV3Factory, WETH9};
-use ethcontract::{errors::DeployError, BlockId, BlockNumber};
->>>>>>> 7214b0ef
 use shared::{
     account_balances::Web3BalanceFetcher,
     bad_token::{
@@ -546,14 +541,21 @@
         sync_start,
     ));
 
-    let mut service_maintainer = shared::maintenance::ServiceMaintenance {
-        maintainers: vec![
-            pool_fetcher,
-            event_updater,
-            broadcaster_event_updater,
-            Arc::new(db.clone()),
-        ],
-    };
+    let mut service_maintainer = if args.enable_ethflow_orders {
+        shared::maintenance::ServiceMaintenance {
+            maintainers: vec![
+                pool_fetcher,
+                event_updater,
+                broadcaster_event_updater,
+                Arc::new(db.clone()),
+            ],
+        }
+    } else {
+        shared::maintenance::ServiceMaintenance {
+            maintainers: vec![pool_fetcher, event_updater, Arc::new(db.clone())],
+        }
+    };
+
     if let Some(balancer) = balancer_pool_fetcher {
         service_maintainer.maintainers.push(balancer);
     }
