--- conflicted
+++ resolved
@@ -3,18 +3,11 @@
 pub mod arguments;
 pub mod database;
 pub mod decoded_settlement;
-<<<<<<< HEAD
-pub mod event_updater;
-pub mod on_settlement_event_updater;
-pub mod risk_adjusted_rewards;
-pub mod solvable_orders;
-
-=======
->>>>>>> 1ddc967f
 pub mod driver_api;
 pub mod driver_model;
 pub mod event_updater;
 pub mod limit_orders;
+pub mod on_settlement_event_updater;
 pub mod risk_adjusted_rewards;
 pub mod run_loop;
 pub mod solvable_orders;
@@ -188,7 +181,8 @@
         .await
         .expect("Failed to retrieve network version ID");
     let network_name = shared::network::network_name(&network, chain_id);
-    let _network_time_between_blocks = args
+    let network_time_between_blocks = args
+        .shared
         .network_block_interval
         .or_else(|| shared::network::block_interval(&network, chain_id))
         .expect("unknown network block interval");
@@ -625,26 +619,18 @@
     };
     let serve_metrics = shared::metrics::serve_metrics(Arc::new(liveness), args.metrics_address);
 
-<<<<<<< HEAD
     let on_settlement_event_updater =
         crate::on_settlement_event_updater::OnSettlementEventUpdater {
-            web3,
+            web3: web3.clone(),
             contract: settlement_contract,
             native_token: native_token.address(),
             db: db.clone(),
-            current_block: current_block_stream,
+            current_block: current_block_stream.clone(),
             fee_objective_scaling_factor: BigRational::from_float(
                 args.fee_objective_scaling_factor,
             )
             .unwrap(),
         };
-=======
-    let auction_transaction_updater = crate::auction_transaction::AuctionTransactionUpdater {
-        web3: web3.clone(),
-        db: db.clone(),
-        current_block: current_block_stream.clone(),
-    };
->>>>>>> 1ddc967f
     tokio::task::spawn(
         on_settlement_event_updater
             .run_forever()
