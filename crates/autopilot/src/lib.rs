--- conflicted
+++ resolved
@@ -3,14 +3,6 @@
 pub mod arguments;
 pub mod auction_transaction;
 pub mod database;
-<<<<<<< HEAD
-pub mod decoded_settlement;
-pub mod event_updater;
-pub mod risk_adjusted_rewards;
-pub mod solvable_orders;
-
-=======
->>>>>>> 06270c3c
 pub mod driver_api;
 pub mod driver_model;
 pub mod event_updater;
@@ -18,6 +10,7 @@
 pub mod risk_adjusted_rewards;
 pub mod run_loop;
 pub mod solvable_orders;
+pub mod decoded_settlement;
 
 use {
     crate::{
@@ -187,12 +180,7 @@
         .await
         .expect("Failed to retrieve network version ID");
     let network_name = shared::network::network_name(&network, chain_id);
-<<<<<<< HEAD
     let _network_time_between_blocks = args
-        .shared
-=======
-    let network_time_between_blocks = args
->>>>>>> 06270c3c
         .network_block_interval
         .or_else(|| shared::network::block_interval(&network, chain_id))
         .expect("unknown network block interval");
