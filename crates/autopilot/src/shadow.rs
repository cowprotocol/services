--- conflicted
+++ resolved
@@ -15,12 +15,8 @@
             reveal,
             solve::{self},
         },
-<<<<<<< HEAD
-        protocol::{self, fee},
+        infra,
         run::Liveness,
-=======
-        infra,
->>>>>>> 398351d4
         run_loop::{self, observe},
     },
     ::observe::metrics,
@@ -40,11 +36,7 @@
     block: u64,
     score_cap: U256,
     solve_deadline: Duration,
-<<<<<<< HEAD
-    fee_policy: FeePolicy,
     liveness: Arc<Liveness>,
-=======
->>>>>>> 398351d4
 }
 
 impl RunLoop {
@@ -54,11 +46,7 @@
         trusted_tokens: AutoUpdatingTokenList,
         score_cap: U256,
         solve_deadline: Duration,
-<<<<<<< HEAD
-        fee_policy: FeePolicy,
         liveness: Arc<Liveness>,
-=======
->>>>>>> 398351d4
     ) -> Self {
         Self {
             orderbook,
@@ -68,11 +56,7 @@
             block: 0,
             score_cap,
             solve_deadline,
-<<<<<<< HEAD
-            fee_policy,
             liveness,
-=======
->>>>>>> 398351d4
         }
     }
 
