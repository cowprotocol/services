--- conflicted
+++ resolved
@@ -14,13 +14,8 @@
             reveal,
             solve::{self},
         },
-<<<<<<< HEAD
         protocol::{self},
-        run_loop,
-=======
-        protocol::{self, fee},
         run_loop::{self, observe},
->>>>>>> e003c057
     },
     ::observe::metrics,
     model::{
