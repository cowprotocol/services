--- conflicted
+++ resolved
@@ -58,6 +58,10 @@
         current_block: CurrentBlockWatcher,
         max_winners_per_auction: usize,
     ) -> Self {
+        // Added to make sure no more than one winner is activated by accident
+        // Supposed to be removed after the implementation of "multiple winners per
+        // auction" is done
+        assert_eq!(max_winners_per_auction, 1, "only one winner is supported");
         Self {
             orderbook,
             drivers,
@@ -128,16 +132,8 @@
             .orders
             .set(i64::try_from(auction.orders.len()).unwrap_or(i64::MAX));
 
-<<<<<<< HEAD
-        let participants = self.competition(id, auction).await;
+        let participants = self.competition(auction).await;
         let winners = self.select_winners(&participants);
-=======
-        let mut participants = self.competition(auction).await;
-
-        // Shuffle so that sorting randomly splits ties.
-        participants.shuffle(&mut rand::thread_rng());
-        participants.sort_unstable_by_key(|participant| cmp::Reverse(participant.score()));
->>>>>>> 36e10b86
 
         for (i, Participant { driver, solution }) in winners.iter().enumerate() {
             let reference_score = winners
@@ -154,7 +150,7 @@
 
             tracing::info!(
                 driver =% driver.name,
-                score =% score,
+                %score,
                 %reward,
                 "winner"
             );
