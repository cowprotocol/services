--- conflicted
+++ resolved
@@ -283,42 +283,6 @@
             .cloned()
             .collect::<Vec<_>>();
 
-<<<<<<< HEAD
-        let mut counter = OrderFilterCounter::new(self.metrics, &orders);
-        let mut invalid_order_uids = Vec::new();
-        let mut filtered_order_events = Vec::new();
-
-        let orders = {
-            let _timer = self.stage_timer("banned_user_filtering");
-            let orders = filter_banned_user_orders(orders, &self.banned_users).await;
-            let removed = counter.checkpoint("banned_user", &orders);
-            invalid_order_uids.extend(removed);
-            orders
-        };
-
-        let orders = {
-            let _timer = self.stage_timer("invalid_signature_filtering");
-            let orders =
-                filter_invalid_signature_orders(orders, self.signature_validator.as_ref()).await;
-            let removed = counter.checkpoint("invalid_signature", &orders);
-            invalid_order_uids.extend(removed);
-            orders
-        };
-
-        let orders = {
-            let _timer = self.stage_timer("unsupported_token_filtering");
-            let orders =
-                filter_unsupported_tokens(orders, self.bad_token_detector.as_ref()).await?;
-            let removed = counter.checkpoint("unsupported_token", &orders);
-            invalid_order_uids.extend(removed);
-            orders
-        };
-
-        let missing_queries: Vec<_> = orders.iter().map(Query::from_order).collect();
-        let fetched_balances = {
-            let _timer = self.stage_timer("balance_fetch");
-            self.balance_fetcher.get_balances(&missing_queries).await
-=======
         let mut counter = OrderFilterCounter::new(self.metrics, &db_solvable_orders.orders);
         let mut invalid_order_uids = HashSet::new();
         let mut filtered_order_events = Vec::new();
@@ -342,7 +306,6 @@
                 ),
                 cow_amms_fut
             )
->>>>>>> c7ee6f1d
         };
 
         let orders = orders_with_balance(orders, &balances);
@@ -462,7 +425,6 @@
         Ok(())
     }
 
-<<<<<<< HEAD
     async fn updated_solvable_orders(
         &self,
         min_valid_to: u32,
@@ -483,7 +445,8 @@
         let quotes = self.persistence.read_quotes(order_uids.iter()).await?;
 
         Self::build_solvable_orders(&cache.solvable_orders, new_orders, new_trades, quotes)
-=======
+    }
+
     async fn fetch_balances(&self, queries: Vec<Query>) -> HashMap<Query, U256> {
         let fetched_balances = {
             let _timer = self.stage_timer("balance_fetch");
@@ -546,7 +509,6 @@
 
     pub fn last_update_time(&self) -> Instant {
         self.cache.lock().unwrap().update_time
->>>>>>> c7ee6f1d
     }
 
     pub fn track_auction_update(&self, result: &str) {
