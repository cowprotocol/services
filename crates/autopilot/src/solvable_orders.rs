--- conflicted
+++ resolved
@@ -153,12 +153,8 @@
     /// Usually this method is called from update_task. If it isn't, which is
     /// the case in unit tests, then concurrent calls might overwrite each
     /// other's results.
-<<<<<<< HEAD
-    async fn update(&self, block: u64) -> Result<()> {
+    pub async fn update(&self, block: u64) -> Result<()> {
         let _timer = self.metrics.auction_update_time.start_timer();
-=======
-    pub async fn update(&self, block: u64) -> Result<()> {
->>>>>>> a7ba48e0
         let min_valid_to = now_in_epoch_seconds() + self.min_order_validity_period.as_secs() as u32;
         let db_solvable_orders = self.persistence.solvable_orders(min_valid_to).await?;
 
