--- conflicted
+++ resolved
@@ -135,24 +135,7 @@
         self_
     }
 
-<<<<<<< HEAD
-    pub async fn current_auction(&self) -> Option<domain::Auction> {
-=======
-    /// Spawns a task that periodically updates the set of open orders
-    /// and builds a new auction with them.
-    pub fn spawn_background_task(
-        cache: &Arc<Self>,
-        block_stream: CurrentBlockWatcher,
-        update_interval: Duration,
-    ) {
-        tokio::task::spawn(
-            update_task(Arc::downgrade(cache), update_interval, block_stream)
-                .instrument(tracing::info_span!("solvable_orders_cache")),
-        );
-    }
-
     pub async fn current_auction(&self) -> Option<domain::RawAuctionData> {
->>>>>>> af9d4996
         self.cache
             .lock()
             .await
