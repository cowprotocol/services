--- conflicted
+++ resolved
@@ -1,9 +1,5 @@
 use {
-<<<<<<< HEAD
-    crate::{database::Postgres, domain},
-=======
-    crate::{boundary, domain, infra},
->>>>>>> bc5e7a43
+    crate::{boundary, database::Postgres, domain, infra},
     anyhow::Result,
     bigdecimal::BigDecimal,
     database::order_events::OrderEventLabel,
