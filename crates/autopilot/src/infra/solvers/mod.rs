--- conflicted
+++ resolved
@@ -178,39 +178,15 @@
     Ok(bytes)
 }
 
-<<<<<<< HEAD
-/// Try to notify all the non-settling solvers in a background task.
-pub fn notify_banned_solvers(
-    drivers: &[Arc<Driver>],
-    reason: &notify::BanReason,
-    banned_until_timestamp: u64,
-) {
+/// Notifies the non-settling driver in a fire-and-forget manner.
+pub fn notify_non_settling_solver(non_settling_driver: Arc<Driver>,reason: &notify::BanReason, banned_until: DateTime<Utc>) {
     let request = notify::Request::Banned {
         reason: reason.clone(),
-        until_timestamp: banned_until_timestamp,
+        until: banned_until,
     };
-    let futures = drivers
-        .iter()
-        .cloned()
-        .map(|driver| {
-            let request = request.clone();
-            async move {
-            if let Err(err) = driver.notify(&request).await {
-                tracing::debug!(solver = ?driver.name, ?err, "unable to notify external solver");
-            }
-        }})
-        .collect::<Vec<_>>();
-
-=======
-/// Notifies the non-settling driver in a fire-and-forget manner.
-pub fn notify_non_settling_solver(non_settling_driver: Arc<Driver>, banned_until: DateTime<Utc>) {
->>>>>>> 2e3f4ab3
     tokio::spawn(async move {
         let _ = non_settling_driver
-            .notify(&notify::Request::Banned {
-                reason: notify::BanReason::UnsettledConsecutiveAuctions,
-                until: banned_until,
-            })
+            .notify(&request)
             .await;
     });
 }