use {
    self::dto::{reveal, settle, solve},
    crate::{arguments::Account, domain::eth, infra::solvers::dto::notify, util},
    anyhow::{Context, Result, anyhow},
    chrono::{DateTime, Utc},
    reqwest::{Client, StatusCode},
    std::{sync::Arc, time::Duration},
    thiserror::Error,
    url::Url,
};

pub mod dto;

const RESPONSE_SIZE_LIMIT: usize = 10_000_000;
const RESPONSE_TIME_LIMIT: Duration = Duration::from_secs(60);

pub struct Driver {
    pub name: String,
    pub url: Url,
    // An optional threshold used to check "fairness" of provided solutions. If specified, a
    // winning solution should be discarded if it contains at least one order, which
    // another driver solved with surplus exceeding this driver's surplus by `threshold`
    pub fairness_threshold: Option<eth::Ether>,
    pub submission_address: eth::Address,
    pub requested_timeout_on_problems: bool,
    client: Client,
}

#[derive(Error, Debug)]
pub enum Error {
    #[error("unable to load KMS account")]
    UnableToLoadKmsAccount,
    #[error("failed to build client")]
    FailedToBuildClient(#[source] reqwest::Error),
}

impl Driver {
    pub async fn try_new(
        url: Url,
        name: String,
        fairness_threshold: Option<eth::Ether>,
        submission_account: Account,
        requested_timeout_on_problems: bool,
    ) -> Result<Self, Error> {
        let submission_address = match submission_account {
            Account::Kms(key_id) => {
                let config = ethcontract::aws_config::load_from_env().await;
                let account =
                    ethcontract::transaction::kms::Account::new((&config).into(), &key_id.0)
                        .await
                        .map_err(|_| {
                            tracing::error!(?name, ?key_id, "Unable to load KMS account");
                            Error::UnableToLoadKmsAccount
                        })?;
                account.public_address()
            }
            Account::Address(address) => address,
        };
        tracing::info!(
            ?name,
            ?url,
            ?fairness_threshold,
            ?submission_address,
            "Creating solver"
        );

        Ok(Self {
            name,
            url,
            fairness_threshold,
            client: Client::builder()
                .timeout(RESPONSE_TIME_LIMIT)
                .build()
                .map_err(Error::FailedToBuildClient)?,
            submission_address: submission_address.into(),
            requested_timeout_on_problems,
        })
    }

<<<<<<< HEAD
    pub fn mock(name: String, submission_address: eth::Address) -> Self {
        Self {
            name,
            url: Url::parse("http://localhost").unwrap(),
            fairness_threshold: None,
            submission_address,
            requested_timeout_on_problems: false,
            client: Client::new(),
        }
    }

    pub async fn solve(&self, request: &solve::Request) -> Result<solve::Response> {
        self.request_response("solve", request, None).await
=======
    pub async fn solve(&self, request: solve::Request) -> Result<solve::Response> {
        self.request_response("solve", request).await
>>>>>>> 58abf01b
    }

    pub async fn reveal(&self, request: reveal::Request) -> Result<reveal::Response> {
        self.request_response("reveal", request).await
    }

    pub async fn settle(
        &self,
        request: &settle::Request,
        timeout: std::time::Duration,
    ) -> Result<()> {
        let url = util::join(&self.url, "settle");
        tracing::trace!(
            path=&url.path(),
            body=%serde_json::to_string_pretty(request).unwrap(),
            "solver request",
        );

        let response = self
            .client
            .post(url)
            .json(request)
            .timeout(timeout)
            .header("X-REQUEST-ID", request.auction_id.to_string())
            .send()
            .await
            .context("send")?;
        let status = response.status();

        tracing::trace!(%status, "solver response");

        if status != StatusCode::OK {
            let text = response.text().await.context("read error response body")?;
            return Err(anyhow!("bad status {status}: {text}"));
        }
        Ok(())
    }

    pub async fn notify(&self, request: notify::Request) -> Result<()> {
        self.request_response("notify", request).await
    }

    async fn request_response<Response, Request>(
        &self,
        path: &str,
        request: Request,
    ) -> Result<Response>
    where
        Response: serde::de::DeserializeOwned,
        Request: serde::Serialize + Send + Sync + 'static,
    {
        let url = util::join(&self.url, path);
        tracing::trace!(
            path=&url.path(),
            body=%serde_json::to_string_pretty(&request).unwrap(),
            "solver request",
        );
        let mut request = {
            let builder = self.client.post(url.clone());
            // If the payload is very big then serializing it will block the
            // executor a long time (mostly relevant for solve requests).
            // That's why we always do it on a thread specifically for
            // running blocking tasks.
            tokio::task::spawn_blocking(move || builder.json(&request))
                .await
                .context("failed to build request")?
        };

        if let Some(request_id) = observe::request_id::from_current_span() {
            request = request.header("X-REQUEST-ID", request_id);
        }

        let mut response = request.send().await.context("send")?;
        let status = response.status().as_u16();
        let body = response_body_with_size_limit(&mut response, RESPONSE_SIZE_LIMIT)
            .await
            .context("body")?;
        let text = String::from_utf8_lossy(&body);
        tracing::trace!(%status, body=%text, "solver response");
        let context = || format!("url {url}, body {text:?}");
        if status != 200 {
            return Err(anyhow!("bad status {status}, {}", context()));
        }
        serde_json::from_slice(&body).with_context(|| format!("bad json {}", context()))
    }
}

/// Extracts the bytes of the response up to some size limit.
///
/// Returns an error if the byte limit was exceeded.
pub async fn response_body_with_size_limit(
    response: &mut reqwest::Response,
    limit: usize,
) -> Result<Vec<u8>> {
    let mut bytes = Vec::new();
    while let Some(chunk) = response.chunk().await? {
        let slice: &[u8] = &chunk;
        if bytes.len() + slice.len() > limit {
            return Err(anyhow!("size limit exceeded"));
        }
        bytes.extend_from_slice(slice);
    }
    Ok(bytes)
}

/// Notifies the non-settling driver in a fire-and-forget manner.
pub fn notify_banned_solver(
    non_settling_driver: Arc<Driver>,
    reason: notify::BanReason,
    banned_until: DateTime<Utc>,
) {
    let request = notify::Request::Banned {
        reason,
        until: banned_until,
    };
    tokio::spawn(async move {
        let _ = non_settling_driver.notify(request).await;
    });
}<|MERGE_RESOLUTION|>--- conflicted
+++ resolved
@@ -77,7 +77,6 @@
         })
     }
 
-<<<<<<< HEAD
     pub fn mock(name: String, submission_address: eth::Address) -> Self {
         Self {
             name,
@@ -89,12 +88,8 @@
         }
     }
 
-    pub async fn solve(&self, request: &solve::Request) -> Result<solve::Response> {
-        self.request_response("solve", request, None).await
-=======
     pub async fn solve(&self, request: solve::Request) -> Result<solve::Response> {
         self.request_response("solve", request).await
->>>>>>> 58abf01b
     }
 
     pub async fn reveal(&self, request: reveal::Request) -> Result<reveal::Response> {
