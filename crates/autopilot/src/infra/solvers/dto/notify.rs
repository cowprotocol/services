--- conflicted
+++ resolved
@@ -5,11 +5,7 @@
 #[serde(rename_all = "camelCase")]
 pub enum Request {
     /// The driver won multiple consecutive auctions but never settled them.
-<<<<<<< HEAD
-    UnsettledConsecutiveAuctions,
+    UnsettledConsecutiveAuctions(u64),
     /// Driver's settle failure rate is above the threshold.
     HighSettleFailureRate,
-=======
-    UnsettledConsecutiveAuctions(u64),
->>>>>>> 70d89076
 }