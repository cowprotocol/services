--- conflicted
+++ resolved
@@ -1,20 +1,14 @@
 use {
     crate::domain,
     chain::Chain,
-<<<<<<< HEAD
-    contracts::{
-        alloy::{GPv2AllowListAuthentication, HooksTrampoline, support::Balances},
-        bindings::ChainalysisOracle,
-=======
-    contracts::alloy::{
+    contracts::bindings::{
+        Balances,
         ChainalysisOracle,
         GPv2AllowListAuthentication,
         GPv2Settlement,
         HooksTrampoline,
         InstanceExt,
         WETH9,
-        support::Balances,
->>>>>>> bdf4a971
     },
     ethrpc::{
         Web3,
