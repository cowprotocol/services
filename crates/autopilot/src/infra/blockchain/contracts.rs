--- conflicted
+++ resolved
@@ -106,13 +106,12 @@
         &self.settlement
     }
 
-<<<<<<< HEAD
+    pub fn balances(&self) -> &contracts::support::Balances {
+        &self.balances
+    }
+
     pub fn signatures(&self) -> &contracts::support::Signatures {
         &self.signatures
-=======
-    pub fn balances(&self) -> &contracts::support::Balances {
-        &self.balances
->>>>>>> cd3b32b0
     }
 
     pub fn trampoline(&self) -> &contracts::HooksTrampoline {
