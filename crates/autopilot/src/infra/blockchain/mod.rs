use {
    self::contracts::Contracts,
    crate::boundary,
    ethcontract::dyns::DynWeb3,
    ethrpc::current_block::CurrentBlockStream,
    primitive_types::{H256, U256},
    std::{sync::Arc, time::Duration},
    thiserror::Error,
};

pub mod contracts;

<<<<<<< HEAD
pub use self::contracts::Contracts;
use crate::domain::{self, eth};

=======
>>>>>>> f599246c
/// Chain ID as defined by EIP-155.
///
/// https://eips.ethereum.org/EIPS/eip-155
#[derive(Clone, Copy, Debug, Eq, PartialEq)]
pub struct ChainId(pub U256);

impl From<U256> for ChainId {
    fn from(value: U256) -> Self {
        Self(value)
    }
}

#[derive(Debug, Clone)]
pub struct NetworkId(pub String);

impl NetworkId {
    pub fn as_str(&self) -> &str {
        &self.0
    }
}

impl From<String> for NetworkId {
    fn from(value: String) -> Self {
        Self(value)
    }
}

/// An Ethereum RPC connection.
pub struct Rpc {
    web3: DynWeb3,
    network: Network,
}

/// Network information for an Ethereum blockchain connection.
#[derive(Clone, Debug)]
pub struct Network {
    pub id: NetworkId,
    pub chain: ChainId,
}

impl Rpc {
    /// Instantiate an RPC client to an Ethereum (or Ethereum-compatible) node
    /// at the specifed URL.
    pub async fn new(url: &url::Url) -> Result<Self, Error> {
        let web3 = boundary::buffered_web3_client(url);
        let id = web3.net().version().await?.into();
        let chain = web3.eth().chain_id().await?.into();

        Ok(Self {
            web3,
            network: Network { id, chain },
        })
    }

    /// Returns the network information for the RPC connection.
    pub fn network(&self) -> &Network {
        &self.network
    }

    /// Returns a reference to the underlying web3 client.
    pub fn web3(&self) -> &DynWeb3 {
        &self.web3
    }
}

/// The Ethereum blockchain.
#[derive(Clone)]
pub struct Ethereum {
    web3: DynWeb3,
    network: Network,
    current_block: CurrentBlockStream,
    contracts: Contracts,
}

impl Ethereum {
    /// Access the Ethereum blockchain through an RPC API.
    ///
    /// # Panics
    ///
    /// Since this type is essential for the program this method will panic on
    /// any initialization error.
    pub async fn new(rpc: Rpc, addresses: contracts::Addresses, poll_interval: Duration) -> Self {
        let Rpc { web3, network } = rpc;
        let contracts = Contracts::new(&web3, &network.id, addresses).await;

        Self {
            current_block: ethrpc::current_block::current_block_stream(
                Arc::new(web3.clone()),
                poll_interval,
            )
            .await
            .expect("couldn't initialize current block stream"),
            web3,
            network,
            contracts,
        }
    }

    pub fn network(&self) -> &Network {
        &self.network
    }

    /// Returns a stream that monitors the block chain to inform about the
    /// current and new blocks.
    pub fn current_block(&self) -> &CurrentBlockStream {
        &self.current_block
    }

    pub fn contracts(&self) -> &Contracts {
        &self.contracts
    }

<<<<<<< HEAD
    pub async fn transaction(
        &self,
        hash: eth::TxId,
    ) -> Result<Option<domain::settlement::Transaction>, Error> {
        Ok(self
            .web3
            .eth()
            .transaction(hash.0.into())
            .await
            .map_err(Error::from)?
            .map(Into::into))
=======
    pub async fn transaction(&self, hash: H256) -> Result<Option<web3::types::Transaction>, Error> {
        self.web3
            .eth()
            .transaction(hash.into())
            .await
            .map_err(Into::into)
>>>>>>> f599246c
    }

    pub async fn transaction_receipt(
        &self,
        hash: H256,
    ) -> Result<Option<web3::types::TransactionReceipt>, Error> {
        self.web3
            .eth()
            .transaction_receipt(hash)
            .await
            .map_err(Into::into)
    }
}

#[derive(Debug, Error)]
pub enum Error {
    #[error("web3 error: {0:?}")]
    Web3(#[from] web3::error::Error),
}<|MERGE_RESOLUTION|>--- conflicted
+++ resolved
@@ -10,12 +10,8 @@
 
 pub mod contracts;
 
-<<<<<<< HEAD
-pub use self::contracts::Contracts;
 use crate::domain::{self, eth};
 
-=======
->>>>>>> f599246c
 /// Chain ID as defined by EIP-155.
 ///
 /// https://eips.ethereum.org/EIPS/eip-155
@@ -128,7 +124,6 @@
         &self.contracts
     }
 
-<<<<<<< HEAD
     pub async fn transaction(
         &self,
         hash: eth::TxId,
@@ -140,14 +135,6 @@
             .await
             .map_err(Error::from)?
             .map(Into::into))
-=======
-    pub async fn transaction(&self, hash: H256) -> Result<Option<web3::types::Transaction>, Error> {
-        self.web3
-            .eth()
-            .transaction(hash.into())
-            .await
-            .map_err(Into::into)
->>>>>>> f599246c
     }
 
     pub async fn transaction_receipt(
