use {
    super::order::Order,
    crate::domain::{self, auction::Price, eth},
    ethrpc::alloy::conversions::{IntoAlloy, IntoLegacy},
    number::serialization::HexOrDecimalU256,
    primitive_types::{H160, U256},
    serde::{Deserialize, Serialize},
    serde_with::serde_as,
    std::collections::BTreeMap,
};

pub fn from_domain(auction: domain::RawAuctionData) -> RawAuctionData {
    RawAuctionData {
        block: auction.block,
        orders: auction
            .orders
            .into_iter()
            .map(super::order::from_domain)
            .collect(),
        prices: auction
            .prices
            .into_iter()
            .map(|(key, value)| (key.into(), value.get().into()))
            .collect(),
        surplus_capturing_jit_order_owners: auction
            .surplus_capturing_jit_order_owners
            .into_iter()
<<<<<<< HEAD
            .map(|addr| eth::H160(addr.0.0))
=======
            .map(IntoLegacy::into_legacy)
>>>>>>> 6f2b16c2
            .collect(),
    }
}

#[serde_as]
#[derive(Clone, Debug, Serialize, Deserialize)]
#[serde(rename_all = "camelCase")]
pub struct RawAuctionData {
    pub block: u64,
    pub orders: Vec<Order>,
    #[serde_as(as = "BTreeMap<_, HexOrDecimalU256>")]
    pub prices: BTreeMap<H160, U256>,
    #[serde(default)]
    pub surplus_capturing_jit_order_owners: Vec<H160>,
}

pub type AuctionId = i64;

#[serde_as]
#[derive(Clone, Debug, Deserialize)]
#[serde(rename_all = "camelCase")]
pub struct Auction {
    pub id: AuctionId,
    #[serde(flatten)]
    pub auction: RawAuctionData,
}

impl Auction {
    pub fn try_into_domain(self) -> anyhow::Result<domain::Auction> {
        Ok(domain::Auction {
            id: self.id,
            block: self.auction.block,
            orders: self
                .auction
                .orders
                .into_iter()
                .map(super::order::to_domain)
                .collect(),
            prices: self
                .auction
                .prices
                .into_iter()
                .map(|(key, value)| {
                    Price::try_new(value.into()).map(|price| (eth::TokenAddress(key), price))
                })
                .collect::<Result<_, _>>()?,
            surplus_capturing_jit_order_owners: self
                .auction
                .surplus_capturing_jit_order_owners
                .into_iter()
<<<<<<< HEAD
                .map(|h160| eth::Address::from(h160.0))
=======
                .map(IntoAlloy::into_alloy)
>>>>>>> 6f2b16c2
                .collect(),
        })
    }
}<|MERGE_RESOLUTION|>--- conflicted
+++ resolved
@@ -25,11 +25,7 @@
         surplus_capturing_jit_order_owners: auction
             .surplus_capturing_jit_order_owners
             .into_iter()
-<<<<<<< HEAD
-            .map(|addr| eth::H160(addr.0.0))
-=======
             .map(IntoLegacy::into_legacy)
->>>>>>> 6f2b16c2
             .collect(),
     }
 }
@@ -80,11 +76,7 @@
                 .auction
                 .surplus_capturing_jit_order_owners
                 .into_iter()
-<<<<<<< HEAD
-                .map(|h160| eth::Address::from(h160.0))
-=======
                 .map(IntoAlloy::into_alloy)
->>>>>>> 6f2b16c2
                 .collect(),
         })
     }
