use {
    crate::{boundary, domain},
    anyhow::Context,
    database::fee_policies::{FeePolicy, FeePolicyKind},
    ethrpc::alloy::conversions::IntoAlloy,
};

pub fn from_domain(
    auction_id: domain::auction::Id,
    order_uid: domain::OrderUid,
    policy: domain::fee::Policy,
) -> FeePolicy {
    match policy {
        domain::fee::Policy::Surplus {
            factor,
            max_volume_factor,
        } => FeePolicy {
            auction_id,
            order_uid: boundary::database::byte_array::ByteArray(order_uid.0),
            kind: FeePolicyKind::Surplus,
            surplus_factor: Some(factor.into()),
            surplus_max_volume_factor: Some(max_volume_factor.into()),
            volume_factor: None,
            price_improvement_factor: None,
            price_improvement_max_volume_factor: None,
        },
        domain::fee::Policy::Volume { factor } => FeePolicy {
            auction_id,
            order_uid: boundary::database::byte_array::ByteArray(order_uid.0),
            kind: FeePolicyKind::Volume,
            surplus_factor: None,
            surplus_max_volume_factor: None,
            volume_factor: Some(factor.into()),
            price_improvement_factor: None,
            price_improvement_max_volume_factor: None,
        },
        domain::fee::Policy::PriceImprovement {
            factor,
            max_volume_factor,
            quote: _,
        } => FeePolicy {
            auction_id,
            order_uid: boundary::database::byte_array::ByteArray(order_uid.0),
            kind: FeePolicyKind::PriceImprovement,
            surplus_factor: None,
            surplus_max_volume_factor: None,
            volume_factor: None,
            price_improvement_factor: Some(factor.into()),
            price_improvement_max_volume_factor: Some(max_volume_factor.into()),
        },
    }
}

pub fn try_into_domain(
    policy: FeePolicy,
    quote: Option<&domain::quote::Quote>,
) -> Result<domain::fee::Policy, Error> {
    let policy = match policy.kind {
        FeePolicyKind::Surplus => domain::fee::Policy::Surplus {
            factor: policy
                .surplus_factor
                .context("missing surplus_factor")?
                .try_into()?,
            max_volume_factor: policy
                .surplus_max_volume_factor
                .context("missing surplus_max_volume_factor")?
                .try_into()?,
        },
        FeePolicyKind::Volume => domain::fee::Policy::Volume {
            factor: policy
                .volume_factor
                .context("missing volume_factor")?
                .try_into()?,
        },
        FeePolicyKind::PriceImprovement => domain::fee::Policy::PriceImprovement {
            factor: policy
                .price_improvement_factor
                .context("missing price_improvement_factor")?
                .try_into()?,
            max_volume_factor: policy
                .price_improvement_max_volume_factor
                .context("missing price_improvement_max_volume_factor")?
                .try_into()?,
            quote: {
                let quote = quote.ok_or(Error::MissingQuote)?;
                domain::fee::Quote {
<<<<<<< HEAD
                    sell_amount: quote.sell_amount.0.into_alloy(),
                    buy_amount: quote.buy_amount.0.into_alloy(),
                    fee: quote.fee.0.into_alloy(),
                    solver: quote.solver.into(),
=======
                    sell_amount: quote.sell_amount.into(),
                    buy_amount: quote.buy_amount.into(),
                    fee: quote.fee.into(),
                    solver: quote.solver,
>>>>>>> 1cf04a30
                }
            },
        },
    };
    Ok(policy)
}

#[derive(Debug, thiserror::Error)]
pub enum Error {
    #[error("failed to convert database data to domain data {0}")]
    Inconsistency(#[from] anyhow::Error),
    #[error("missing quote for price improvement fee policy")]
    MissingQuote,
}<|MERGE_RESOLUTION|>--- conflicted
+++ resolved
@@ -84,17 +84,10 @@
             quote: {
                 let quote = quote.ok_or(Error::MissingQuote)?;
                 domain::fee::Quote {
-<<<<<<< HEAD
-                    sell_amount: quote.sell_amount.0.into_alloy(),
-                    buy_amount: quote.buy_amount.0.into_alloy(),
-                    fee: quote.fee.0.into_alloy(),
-                    solver: quote.solver.into(),
-=======
                     sell_amount: quote.sell_amount.into(),
                     buy_amount: quote.buy_amount.into(),
                     fee: quote.fee.into(),
                     solver: quote.solver,
->>>>>>> 1cf04a30
                 }
             },
         },
