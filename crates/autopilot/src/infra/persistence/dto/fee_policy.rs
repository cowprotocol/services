use crate::{boundary, domain};

#[derive(Debug, Clone, PartialEq, sqlx::FromRow)]
pub struct FeePolicy {
<<<<<<< HEAD
    pub auction_id: domain::auction::Id,
=======
    pub auction_id: database::auction::AuctionId,
>>>>>>> e1392968
    pub order_uid: boundary::database::OrderUid,
    pub kind: FeePolicyKind,
    pub surplus_factor: Option<f64>,
    pub max_volume_factor: Option<f64>,
    pub volume_factor: Option<f64>,
}

impl FeePolicy {
    pub fn from_domain(
        auction_id: domain::auction::Id,
        order_uid: domain::OrderUid,
        policy: domain::fee::Policy,
    ) -> Self {
        match policy {
            domain::fee::Policy::Surplus {
                factor,
                max_volume_factor,
            } => Self {
                auction_id,
                order_uid: boundary::database::byte_array::ByteArray(order_uid.0),
                kind: FeePolicyKind::Surplus,
                surplus_factor: Some(factor),
                max_volume_factor: Some(max_volume_factor),
                volume_factor: None,
            },
            domain::fee::Policy::Volume { factor } => Self {
                auction_id,
                order_uid: boundary::database::byte_array::ByteArray(order_uid.0),
                kind: FeePolicyKind::Volume,
                surplus_factor: None,
                max_volume_factor: None,
                volume_factor: Some(factor),
            },
            domain::fee::Policy::PriceImprovement {
                factor,
                max_volume_factor,
                ..
            } => Self {
                auction_id,
                order_uid: boundary::database::byte_array::ByteArray(order_uid.0),
                kind: FeePolicyKind::PriceImprovement,
                surplus_factor: Some(factor),
                max_volume_factor: Some(max_volume_factor),
                volume_factor: None,
            },
        }
    }
}

impl From<FeePolicy> for domain::fee::Policy {
    fn from(row: FeePolicy) -> domain::fee::Policy {
        match row.kind {
            FeePolicyKind::Surplus => domain::fee::Policy::Surplus {
                factor: row.surplus_factor.expect("missing surplus factor"),
                max_volume_factor: row.max_volume_factor.expect("missing max volume factor"),
            },
            FeePolicyKind::Volume => domain::fee::Policy::Volume {
                factor: row.volume_factor.expect("missing volume factor"),
            },
            FeePolicyKind::PriceImprovement => todo!(),
        }
    }
}

#[derive(Debug, Clone, PartialEq, sqlx::Type)]
#[sqlx(type_name = "PolicyKind", rename_all = "lowercase")]
pub enum FeePolicyKind {
    Surplus,
    Volume,
    PriceImprovement,
}<|MERGE_RESOLUTION|>--- conflicted
+++ resolved
@@ -2,11 +2,7 @@
 
 #[derive(Debug, Clone, PartialEq, sqlx::FromRow)]
 pub struct FeePolicy {
-<<<<<<< HEAD
-    pub auction_id: domain::auction::Id,
-=======
     pub auction_id: database::auction::AuctionId,
->>>>>>> e1392968
     pub order_uid: boundary::database::OrderUid,
     pub kind: FeePolicyKind,
     pub surplus_factor: Option<f64>,
