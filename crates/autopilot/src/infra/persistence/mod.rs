use {
<<<<<<< HEAD
    crate::database::Postgres,
    database::auction::AuctionId,
    model::auction::Auction,
    std::sync::Arc,
=======
    crate::{boundary, database::Postgres, domain},
    chrono::Utc,
    std::sync::Arc,
    tokio::time::Instant,
>>>>>>> 7e8dc8d1
    tracing::Instrument,
};

pub mod cli;
<<<<<<< HEAD
pub mod fee_policy;
=======
pub mod dto;
>>>>>>> 7e8dc8d1

pub struct Persistence {
    s3: Option<s3::Uploader>,
    postgres: Arc<Postgres>,
}

impl Persistence {
    pub async fn new(config: Option<s3::Config>, postgres: Arc<Postgres>) -> Self {
        Self {
            s3: match config {
                Some(config) => Some(s3::Uploader::new(config).await),
                None => None,
            },
            postgres,
        }
    }

    /// There is always only one `current` auction.
    ///
    /// This method replaces the current auction with the given one.
    ///
    /// If the given auction is successfully saved, it is also archived.
    pub async fn replace_current_auction(
        &self,
        auction: domain::Auction,
    ) -> Result<domain::AuctionId, Error> {
        let auction = dto::auction::from_domain(auction.clone());
        self.postgres
            .replace_current_auction(&auction)
            .await
            .map(|auction_id| {
                self.archive_auction(auction_id, auction);
                auction_id
            })
            .map_err(Error::DbError)
    }

    /// Saves the given auction to storage for debugging purposes.
    ///
    /// There is no intention to retrieve this data programmatically.
    fn archive_auction(&self, id: domain::AuctionId, instance: dto::auction::Auction) {
        let Some(uploader) = self.s3.clone() else {
            return;
        };
        tokio::spawn(
            async move {
                match uploader.upload(id.to_string(), &instance).await {
                    Ok(key) => {
                        tracing::info!(?key, "uploaded auction to s3");
                    }
                    Err(err) => {
                        tracing::warn!(?err, "failed to upload auction to s3");
                    }
                }
            }
            .instrument(tracing::Span::current()),
        );
    }

    /// Saves the competition data to the DB
    pub async fn save_competition(&self, competition: &boundary::Competition) -> Result<(), Error> {
        self.postgres
            .save_competition(competition)
            .await
            .map_err(Error::DbError)
    }

    /// Inserts the given events with the current timestamp into the DB.
    /// If this function encounters an error it will only be printed. More
    /// elaborate error handling is not necessary because this is just
    /// debugging information.
    pub fn store_order_events(&self, events: Vec<(domain::OrderUid, boundary::OrderEventLabel)>) {
        let db = self.postgres.clone();
        tokio::spawn(
            async move {
                let start = Instant::now();
                match boundary::store_order_events(&db, &events, Utc::now()).await {
                    Ok(_) => {
                        tracing::debug!(elapsed=?start.elapsed(), events_count=events.len(), "stored order events");
                    }
                    Err(err) => {
                        tracing::warn!(?err, "failed to insert order events");
                    }
                }
            }
            .instrument(tracing::Span::current()),
        );
    }
}

#[derive(Debug, thiserror::Error)]
pub enum Error {
    #[error("failed to read data from database")]
    DbError(#[from] anyhow::Error),
}<|MERGE_RESOLUTION|>--- conflicted
+++ resolved
@@ -1,24 +1,14 @@
 use {
-<<<<<<< HEAD
-    crate::database::Postgres,
-    database::auction::AuctionId,
-    model::auction::Auction,
-    std::sync::Arc,
-=======
     crate::{boundary, database::Postgres, domain},
     chrono::Utc,
     std::sync::Arc,
     tokio::time::Instant,
->>>>>>> 7e8dc8d1
     tracing::Instrument,
 };
 
 pub mod cli;
-<<<<<<< HEAD
+pub mod dto;
 pub mod fee_policy;
-=======
-pub mod dto;
->>>>>>> 7e8dc8d1
 
 pub struct Persistence {
     s3: Option<s3::Uploader>,
