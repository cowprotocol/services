use {
    crate::{
        boundary,
        database::{order_events::store_order_events, Postgres},
        domain::{self, eth},
        infra::persistence::dto::AuctionId,
    },
    anyhow::Context,
    bigdecimal::ToPrimitive,
    boundary::database::byte_array::ByteArray,
    chrono::{DateTime, Utc},
    database::{
        events::EventIndex,
        order_events::OrderEventLabel,
        order_execution::Asset,
        orders::{
            BuyTokenDestination as DbBuyTokenDestination,
            SellTokenSource as DbSellTokenSource,
            SigningScheme as DbSigningScheme,
        },
        settlement_observations::Observation,
        solver_competition::{Order, Solution},
    },
    domain::auction::order::{
        BuyTokenDestination as DomainBuyTokenDestination,
        SellTokenSource as DomainSellTokenSource,
        SigningScheme as DomainSigningScheme,
    },
    futures::{StreamExt, TryStreamExt},
    number::conversions::{big_decimal_to_u256, u256_to_big_decimal, u256_to_big_uint},
    primitive_types::H256,
    shared::db_order_conversions::full_order_into_model_order,
    std::{
        collections::{HashMap, HashSet},
        ops::DerefMut,
        sync::Arc,
    },
    tracing::Instrument,
};

pub mod cli;
pub mod dto;

#[derive(Clone)]
pub struct Persistence {
    s3: Option<s3::Uploader>,
    postgres: Arc<Postgres>,
}

impl Persistence {
    pub async fn new(config: Option<s3::Config>, postgres: Arc<Postgres>) -> Self {
        Self {
            s3: match config {
                Some(config) => Some(s3::Uploader::new(config).await),
                None => None,
            },
            postgres,
        }
    }

    /// There is always only one `current` auction.
    ///
    /// This method replaces the current auction with the given one.
    ///
    /// If the given auction is successfully saved, it is also archived.
    pub async fn replace_current_auction(
        &self,
        auction: &domain::RawAuctionData,
    ) -> Result<domain::auction::Id, DatabaseError> {
        let auction = dto::auction::from_domain(auction.clone());
        self.postgres
            .replace_current_auction(&auction)
            .await
            .inspect(|&id| {
                self.archive_auction(dto::auction::Auction { id, auction });
            })
            .map_err(DatabaseError)
    }

    /// Finds solvable orders based on the order's min validity period.
    pub async fn all_solvable_orders(
        &self,
        min_valid_to: u32,
    ) -> anyhow::Result<boundary::SolvableOrders> {
        self.postgres
            .all_solvable_orders(min_valid_to)
            .await
            .context("failed to fetch all solvable orders")
    }

    /// Saves the given auction to storage for debugging purposes.
    ///
    /// There is no intention to retrieve this data programmatically.
    fn archive_auction(&self, instance: dto::auction::Auction) {
        let Some(uploader) = self.s3.clone() else {
            return;
        };
        if instance.auction.orders.is_empty() {
            tracing::info!("skip upload of empty auction");
            return;
        }
        tokio::spawn(
            async move {
                match uploader
                    .upload(instance.id.to_string(), &instance.auction)
                    .await
                {
                    Ok(key) => {
                        tracing::info!(?key, "uploaded auction to s3");
                    }
                    Err(err) => {
                        tracing::warn!(?err, "failed to upload auction to s3");
                    }
                }
            }
            .instrument(tracing::Span::current()),
        );
    }

    /// Saves the competition data to the DB
    pub async fn save_competition(
        &self,
        competition: &boundary::Competition,
    ) -> Result<(), DatabaseError> {
        self.postgres
            .save_competition(competition)
            .await
            .map_err(DatabaseError)
    }

    /// Save all valid solutions that participated in the competition for an
    /// auction.
    pub async fn save_solutions(
        &self,
        auction_id: domain::auction::Id,
        solutions: &[domain::competition::Participant],
    ) -> Result<(), DatabaseError> {
        let _timer = Metrics::get()
            .database_queries
            .with_label_values(&["save_solutions"])
            .start_timer();

        let mut ex = self.postgres.pool.begin().await?;

        database::solver_competition::save(
            &mut ex,
            auction_id,
            &solutions
                .iter()
                .enumerate()
                .map(|(uid, participant)| {
                    let solution = Solution {
                        uid: uid.try_into().context("uid overflow")?,
                        id: i64::try_from(participant.solution().id()).context("block overflow")?,
                        solver: ByteArray(participant.solution().solver().0 .0),
                        is_winner: participant.is_winner(),
                        score: u256_to_big_decimal(&participant.solution().score().get().0),
                        orders: participant
                            .solution()
                            .orders()
                            .iter()
                            .map(|(order_uid, order)| Order {
                                uid: ByteArray(order_uid.0),
                                sell_token: ByteArray(order.sell.token.0 .0),
                                buy_token: ByteArray(order.buy.token.0 .0),
                                limit_sell: u256_to_big_decimal(&order.sell.amount.0),
                                limit_buy: u256_to_big_decimal(&order.buy.amount.0),
                                executed_sell: u256_to_big_decimal(&order.executed_sell.0),
                                executed_buy: u256_to_big_decimal(&order.executed_buy.0),
                                side: order.side.into(),
                            })
                            .collect(),
                        price_tokens: participant
                            .solution()
                            .prices()
                            .keys()
                            .map(|token| ByteArray(token.0 .0))
                            .collect(),
                        price_values: participant
                            .solution()
                            .prices()
                            .values()
                            .map(|price| u256_to_big_decimal(&price.get().0))
                            .collect(),
                    };
                    Ok::<_, DatabaseError>(solution)
                })
                .collect::<Result<Vec<_>, DatabaseError>>()?,
        )
        .await?;

        Ok(ex.commit().await?)
    }

    /// Saves the surplus capturing jit order owners to the DB
    pub async fn save_surplus_capturing_jit_order_owners(
        &self,
        auction_id: AuctionId,
        surplus_capturing_jit_order_owners: &[domain::eth::Address],
    ) -> Result<(), DatabaseError> {
        self.postgres
            .save_surplus_capturing_jit_order_owners(
                auction_id,
                &surplus_capturing_jit_order_owners
                    .iter()
                    .map(|address| ByteArray(address.0.into()))
                    .collect::<Vec<_>>(),
            )
            .await
            .map_err(DatabaseError)
    }

    /// Inserts an order event for each order uid in the given set.
    /// Unique order uids are required to avoid inserting events with the same
    /// label within the same order_uid. If this function encounters an error it
    /// will only be printed. More elaborate error handling is not necessary
    /// because this is just debugging information.
    pub fn store_order_events(
        &self,
        order_uids: impl IntoIterator<Item = domain::OrderUid>,
        label: boundary::OrderEventLabel,
    ) {
        let db = self.postgres.clone();
        let order_uids = order_uids.into_iter().collect();
        tokio::spawn(
            async move {
                let mut tx = db.pool.acquire().await.expect("failed to acquire tx");
                store_order_events(&mut tx, order_uids, label, Utc::now()).await;
            }
            .instrument(tracing::Span::current()),
        );
    }

    /// Saves the given fee policies to the DB as a single batch.
    pub async fn store_fee_policies(
        &self,
        auction_id: domain::auction::Id,
        fee_policies: Vec<(domain::OrderUid, Vec<domain::fee::Policy>)>,
    ) -> anyhow::Result<()> {
        let _timer = Metrics::get()
            .database_queries
            .with_label_values(&["store_fee_policies"])
            .start_timer();

        let mut ex = self.postgres.pool.begin().await.context("begin")?;
        for chunk in fee_policies.chunks(self.postgres.config.insert_batch_size.get()) {
            crate::database::fee_policies::insert_batch(&mut ex, auction_id, chunk.iter().cloned())
                .await
                .context("fee_policies::insert_batch")?;
        }

        ex.commit().await.context("commit")
    }

    /// For a given auction and solver, tries to find the settlement
    /// transaction.
    pub async fn find_settlement_transaction(
        &self,
        auction_id: i64,
        solver: eth::Address,
    ) -> Result<Option<eth::TxId>, DatabaseError> {
        let _timer = Metrics::get()
            .database_queries
            .with_label_values(&["find_settlement_transaction"])
            .start_timer();

        let mut ex = self.postgres.pool.acquire().await.context("acquire")?;
        Ok(database::settlements::find_settlement_transaction(
            &mut ex,
            auction_id,
            ByteArray(solver.0 .0),
        )
        .await?
        .map(|hash| H256(hash.0).into()))
    }

<<<<<<< HEAD
=======
    /// Checks if an auction already has an accociated settlement.
    ///
    /// This function is used to detect processing of a staging settlement on
    /// production and vice versa, because staging and production environments
    /// don't have a disjunctive sets of auction ids.
    pub async fn auction_has_settlement(
        &self,
        auction_id: domain::auction::Id,
    ) -> Result<bool, DatabaseError> {
        let _timer = Metrics::get()
            .database_queries
            .with_label_values(&["auction_has_settlement"])
            .start_timer();

        let mut ex = self.postgres.pool.begin().await?;
        Ok(database::settlements::already_processed(&mut ex, auction_id).await?)
    }

    /// Save auction related data to the database.
    pub async fn save_auction(
        &self,
        auction: &domain::Auction,
        deadline: u64, // to become part of the auction struct
    ) -> Result<(), DatabaseError> {
        let _timer = Metrics::get()
            .database_queries
            .with_label_values(&["save_auction"])
            .start_timer();

        let mut ex = self.postgres.pool.begin().await?;

        database::auction::save(
            &mut ex,
            database::auction::Auction {
                id: auction.id,
                block: i64::try_from(auction.block).context("block overflow")?,
                deadline: i64::try_from(deadline).context("deadline overflow")?,
                order_uids: auction
                    .orders
                    .iter()
                    .map(|order| ByteArray(order.uid.0))
                    .collect(),
                price_tokens: auction
                    .prices
                    .keys()
                    .map(|token| ByteArray(token.0 .0))
                    .collect(),
                price_values: auction
                    .prices
                    .values()
                    .map(|price| u256_to_big_decimal(&price.get().0))
                    .collect(),
                surplus_capturing_jit_order_owners: auction
                    .surplus_capturing_jit_order_owners
                    .iter()
                    .map(|owner| ByteArray(owner.0 .0))
                    .collect(),
            },
        )
        .await?;

        Ok(ex.commit().await?)
    }

>>>>>>> 1812dd99
    /// Get auction data.
    pub async fn get_auction(
        &self,
        auction_id: domain::auction::Id,
    ) -> Result<domain::settlement::Auction, error::Auction> {
        let _timer = Metrics::get()
            .database_queries
            .with_label_values(&["get_auction"])
            .start_timer();

        let mut ex = self
            .postgres
            .pool
            .begin()
            .await
            .map_err(error::Auction::DatabaseError)?;

        let surplus_capturing_jit_order_owners =
            database::surplus_capturing_jit_order_owners::fetch(&mut ex, auction_id)
                .await
                .map_err(error::Auction::DatabaseError)?
                .ok_or(error::Auction::NotFound)?
                .into_iter()
                .map(|owner| eth::H160(owner.0).into())
                .collect();

        let prices = database::auction_prices::fetch(&mut ex, auction_id)
            .await
            .map_err(error::Auction::DatabaseError)?
            .into_iter()
            .map(|price| {
                let token = eth::H160(price.token.0).into();
                let price = big_decimal_to_u256(&price.price)
                    .ok_or(domain::auction::InvalidPrice)
                    .and_then(|p| domain::auction::Price::new(p.into()))
                    .map_err(|_err| error::Auction::InvalidPrice(token));
                price.map(|price| (token, price))
            })
            .collect::<Result<_, _>>()?;

        let orders = {
            // get all orders from a competition auction
            let auction_orders = database::auction_orders::fetch(&mut ex, auction_id)
                .await
                .map_err(error::Auction::DatabaseError)?
                .ok_or(error::Auction::NotFound)?
                .into_iter()
                .map(|order| domain::OrderUid(order.0))
                .collect::<HashSet<_>>();

            // get fee policies for all orders that were part of the competition auction
            let fee_policies = database::fee_policies::fetch_all(
                &mut ex,
                auction_orders
                    .iter()
                    .map(|o| (auction_id, ByteArray(o.0)))
                    .collect::<Vec<_>>()
                    .as_slice(),
            )
            .await
            .map_err(error::Auction::DatabaseError)?
            .into_iter()
            .map(|((_, order), policies)| (domain::OrderUid(order.0), policies))
            .collect::<HashMap<_, _>>();

            // get quotes for all orders with PriceImprovement fee policy
            let quotes = self
                .postgres
                .read_quotes(fee_policies.iter().filter_map(|(order_uid, policies)| {
                    policies
                        .iter()
                        .any(|policy| {
                            matches!(
                                policy.kind,
                                database::fee_policies::FeePolicyKind::PriceImprovement
                            )
                        })
                        .then_some(order_uid)
                }))
                .await
                .map_err(error::Auction::DatabaseError)?;

            // compile order data
            let mut orders = HashMap::new();
            for order in auction_orders.iter() {
                let order_policies = match fee_policies.get(order) {
                    Some(policies) => policies
                        .iter()
                        .cloned()
                        .map(|policy| {
                            dto::fee_policy::try_into_domain(policy, quotes.get(order))
                                .map_err(|err| error::Auction::InvalidFeePolicy(err, *order))
                        })
                        .collect::<Result<Vec<_>, _>>()?,
                    None => vec![],
                };
                orders.insert(*order, order_policies);
            }
            orders
        };

        let block = {
            let competition = database::solver_competition::load_by_id(&mut ex, auction_id)
                .await?
                .ok_or(error::Auction::NotFound)?;
            serde_json::from_value::<boundary::SolverCompetitionDB>(competition.json)
                .map_err(|_| error::Auction::NotFound)?
                .auction_start_block
                .into()
        };

        Ok(domain::settlement::Auction {
            id: auction_id,
            block,
            orders,
            prices,
            surplus_capturing_jit_order_owners,
        })
    }

    /// Computes solvable orders based on the latest observed block number,
    /// order creation timestamp, and minimum validity period.
    pub async fn solvable_orders_after(
        &self,
        mut current_orders: HashMap<domain::OrderUid, model::order::Order>,
        mut current_quotes: HashMap<domain::OrderUid, domain::Quote>,
        after_timestamp: DateTime<Utc>,
        after_block: u64,
        min_valid_to: u32,
    ) -> anyhow::Result<boundary::SolvableOrders> {
        tracing::debug!(?after_timestamp, ?after_block, "fetch orders updated since");
        let after_block = i64::try_from(after_block).context("block number value exceeds i64")?;
        let started_at = chrono::offset::Utc::now();
        let mut tx = self.postgres.pool.begin().await.context("begin")?;
        // Set the transaction isolation level to REPEATABLE READ
        // so all the SELECT queries below are executed in the same database snapshot
        // taken at the moment before the first query is executed.
        sqlx::query("SET TRANSACTION ISOLATION LEVEL REPEATABLE READ")
            .execute(tx.deref_mut())
            .await?;

        // Find order uids for orders that were updated after the given block.
        let updated_order_uids = {
            let _timer = Metrics::get()
                .database_queries
                .with_label_values(&["updated_order_uids"])
                .start_timer();

            database::orders::updated_order_uids_after(&mut tx, after_block).await?
        };

        // Fetch the orders that were updated after the given block and were created or
        // cancelled after the given timestamp.
        let next_orders: HashMap<domain::OrderUid, model::order::Order> = {
            let _timer = Metrics::get()
                .database_queries
                .with_label_values(&["open_orders_after"])
                .start_timer();

            database::orders::open_orders_by_time_or_uids(
                &mut tx,
                &updated_order_uids,
                after_timestamp,
            )
            .map(|result| match result {
                Ok(order) => full_order_into_model_order(order)
                    .map(|order| (domain::OrderUid(order.metadata.uid.0), order)),
                Err(err) => Err(anyhow::Error::from(err)),
            })
            .try_collect()
            .await?
        };

        let latest_settlement_block = database::orders::latest_settlement_block(&mut tx)
            .await?
            .to_u64()
            .context("latest_settlement_block is not u64")?;

        // Blindly insert all new orders into the cache.
        for (uid, order) in next_orders {
            current_orders.insert(uid, order);
        }

        // Filter out all the invalid orders.
        current_orders.retain(|_uid, order| {
            let expired = order.data.valid_to < min_valid_to
                || order
                    .metadata
                    .ethflow_data
                    .as_ref()
                    .is_some_and(|data| data.user_valid_to < i64::from(min_valid_to));

            let invalidated = order.metadata.invalidated;
            let onchain_error = order
                .metadata
                .onchain_order_data
                .as_ref()
                .is_some_and(|data| data.placement_error.is_some());
            let fulfilled = {
                match order.data.kind {
                    model::order::OrderKind::Sell => {
                        order.metadata.executed_sell_amount
                            >= u256_to_big_uint(&order.data.sell_amount)
                    }
                    model::order::OrderKind::Buy => {
                        order.metadata.executed_buy_amount
                            >= u256_to_big_uint(&order.data.buy_amount)
                    }
                }
            };

            !expired && !invalidated && !onchain_error && !fulfilled
        });

        current_quotes.retain(|uid, _| current_orders.contains_key(uid));

        {
            let _timer = Metrics::get()
                .database_queries
                .with_label_values(&["read_quotes"])
                .start_timer();

            // Fetch quotes only for newly created and also on-chain placed orders due to
            // the following case: if a block containing an on-chain order
            // (e.g., ethflow) gets reorganized, the same order with the same
            // UID might be created in the new block, and the temporary quote
            // associated with it may have changed in the meantime.
            let order_uids = current_orders
                .values()
                .filter_map(|order| {
                    (order.metadata.onchain_user.is_some()
                        || order.metadata.creation_date > after_timestamp)
                        .then_some(ByteArray(order.metadata.uid.0))
                })
                .collect::<Vec<_>>();

            for quote in database::orders::read_quotes(&mut tx, &order_uids).await? {
                let order_uid = domain::OrderUid(quote.order_uid.0);
                match dto::quote::into_domain(quote) {
                    Ok(quote) => {
                        current_quotes.insert(order_uid, quote);
                    }
                    Err(err) => tracing::warn!(?order_uid, ?err, "failed to convert quote from db"),
                }
            }
        };

        Ok(boundary::SolvableOrders {
            orders: current_orders,
            quotes: current_quotes,
            latest_settlement_block,
            fetched_from_db: started_at,
        })
    }

    /// Returns the oldest settlement event for which the accociated auction is
    /// not yet populated in the database.
    pub async fn get_settlement_without_auction(
        &self,
    ) -> Result<Option<domain::eth::SettlementEvent>, DatabaseError> {
        let _timer = Metrics::get()
            .database_queries
            .with_label_values(&["get_settlement_without_auction"])
            .start_timer();

        let mut ex = self.postgres.pool.acquire().await?;
        let event = database::settlements::get_settlement_without_auction(&mut ex)
            .await?
            .map(|event| {
                let event = domain::eth::SettlementEvent {
                    block: u64::try_from(event.block_number)
                        .context("negative block")?
                        .into(),
                    log_index: u64::try_from(event.log_index).context("negative log index")?,
                    transaction: eth::TxId(H256(event.tx_hash.0)),
                };
                Ok::<_, DatabaseError>(event)
            })
            .transpose()?;
        Ok(event)
    }

    /// Returns the trade events that are associated with the settlement event
    pub async fn get_trades_for_settlement(
        &self,
        settlement: &domain::eth::SettlementEvent,
    ) -> Result<Vec<domain::eth::TradeEvent>, DatabaseError> {
        let _timer = Metrics::get()
            .database_queries
            .with_label_values(&["get_trades_for_settlement"])
            .start_timer();

        let mut ex = self.postgres.pool.acquire().await?;
        database::trades::get_trades_for_settlement(
            &mut ex,
            EventIndex {
                block_number: i64::try_from(settlement.block.0).context("block overflow")?,
                log_index: i64::try_from(settlement.log_index).context("log index overflow")?,
            },
        )
        .await?
        .into_iter()
        .map(|event| {
            let event = domain::eth::TradeEvent {
                block: u64::try_from(event.block_number)
                    .context("negative block")?
                    .into(),
                log_index: u64::try_from(event.log_index).context("negative log index")?,
                order_uid: domain::OrderUid(event.order_uid.0),
            };
            Ok::<_, DatabaseError>(event)
        })
        .collect()
    }

    pub async fn save_settlement(
        &self,
        event: domain::eth::SettlementEvent,
        auction_id: domain::auction::Id,
        settlement: Option<&domain::settlement::Settlement>,
    ) -> Result<(), DatabaseError> {
        let _timer = Metrics::get()
            .database_queries
            .with_label_values(&["save_settlement"])
            .start_timer();

        let mut ex = self.postgres.pool.begin().await?;

        let block_number = i64::try_from(event.block.0).context("block overflow")?;
        let log_index = i64::try_from(event.log_index).context("log index overflow")?;

        database::settlements::update_settlement_auction(
            &mut ex,
            block_number,
            log_index,
            auction_id,
        )
        .await?;

        if let Some(settlement) = settlement {
            let gas = settlement.gas();
            let gas_price = settlement.gas_price();
            let surplus = settlement.surplus_in_ether();
            let fee = settlement.fee_in_ether();
            let fee_breakdown = settlement.fee_breakdown();
            let jit_orders = settlement.jit_orders();

            tracing::debug!(
                ?auction_id,
                hash = ?event.transaction,
                ?gas,
                ?gas_price,
                ?surplus,
                ?fee,
                ?fee_breakdown,
                ?jit_orders,
                "settlement update",
            );

            database::settlement_observations::upsert(
                &mut ex,
                Observation {
                    block_number,
                    log_index,
                    gas_used: u256_to_big_decimal(&gas.0),
                    effective_gas_price: u256_to_big_decimal(&gas_price.0 .0),
                    surplus: u256_to_big_decimal(&surplus.0),
                    fee: u256_to_big_decimal(&fee.0),
                },
            )
            .await?;

            store_order_events(
                &mut ex,
                fee_breakdown.keys().cloned().collect(),
                OrderEventLabel::Traded,
                Utc::now(),
            )
            .await;

            for (order, order_fee) in fee_breakdown {
                let total_fee = order_fee
                    .as_ref()
                    .map(|fee| u256_to_big_decimal(&fee.total.0))
                    .unwrap_or_default();
                let executed_protocol_fees = order_fee
                    .map(|fee| {
                        fee.protocol
                            .into_iter()
                            .map(|executed| Asset {
                                token: ByteArray(executed.fee.token.0 .0),
                                amount: u256_to_big_decimal(&executed.fee.amount.0),
                            })
                            .collect::<Vec<_>>()
                    })
                    .unwrap_or_default();
                database::order_execution::save(
                    &mut ex,
                    &ByteArray(order.0),
                    auction_id,
                    block_number,
                    &total_fee,
                    &executed_protocol_fees,
                )
                .await?;
            }

            if !jit_orders.is_empty() {
                // each jit order should have a corresponding trade event, try to find them
                let trade_events = self
                    .get_trades_for_settlement(&event)
                    .await?
                    .into_iter()
                    .map(|event| (event.order_uid, (event.block, event.log_index)))
                    .collect::<HashMap<_, (_, _)>>();

                database::jit_orders::insert(
                    &mut ex,
                    &jit_orders
                        .into_iter()
                        .filter_map(|jit_order| match trade_events.get(&jit_order.uid) {
                            Some((block_number, log_index)) => {
                                Some(database::jit_orders::JitOrder {
                                    block_number: i64::try_from(block_number.0).ok()?,
                                    log_index: i64::try_from(*log_index).ok()?,
                                    uid: ByteArray(jit_order.uid.0),
                                    owner: ByteArray(jit_order.uid.owner().0 .0),
                                    creation_timestamp: chrono::DateTime::from_timestamp(
                                        i64::from(jit_order.created),
                                        0,
                                    )
                                    .unwrap_or_default(),
                                    sell_token: ByteArray(jit_order.sell.token.0 .0),
                                    buy_token: ByteArray(jit_order.buy.token.0 .0),
                                    sell_amount: u256_to_big_decimal(&jit_order.sell.amount.0),
                                    buy_amount: u256_to_big_decimal(&jit_order.buy.amount.0),
                                    valid_to: i64::from(jit_order.valid_to),
                                    app_data: ByteArray(jit_order.app_data.0),
                                    fee_amount: u256_to_big_decimal(&jit_order.fee_amount.0),
                                    kind: jit_order.side.into(),
                                    partially_fillable: jit_order.partially_fillable,
                                    signature: jit_order.signature.to_bytes(),
                                    receiver: ByteArray(jit_order.receiver.0 .0),
                                    signing_scheme: match jit_order.signature.scheme() {
                                        DomainSigningScheme::Eip712 => DbSigningScheme::Eip712,
                                        DomainSigningScheme::EthSign => DbSigningScheme::EthSign,
                                        DomainSigningScheme::Eip1271 => DbSigningScheme::Eip1271,
                                        DomainSigningScheme::PreSign => DbSigningScheme::PreSign,
                                    },
                                    sell_token_balance: match jit_order.sell_token_balance {
                                        DomainSellTokenSource::Erc20 => DbSellTokenSource::Erc20,
                                        DomainSellTokenSource::External => {
                                            DbSellTokenSource::External
                                        }
                                        DomainSellTokenSource::Internal => {
                                            DbSellTokenSource::Internal
                                        }
                                    },
                                    buy_token_balance: match jit_order.buy_token_balance {
                                        DomainBuyTokenDestination::Erc20 => {
                                            DbBuyTokenDestination::Erc20
                                        }
                                        DomainBuyTokenDestination::Internal => {
                                            DbBuyTokenDestination::Internal
                                        }
                                    },
                                })
                            }
                            None => {
                                tracing::warn!(order_uid = ?jit_order.uid, "missing trade event for jit order");
                                None
                            }
                        })
                        .collect::<Vec<_>>(),
                )
                .await?;
            }
        }

        ex.commit().await?;
        Ok(())
    }
}

#[derive(prometheus_metric_storage::MetricStorage)]
struct Metrics {
    /// Timing of db queries.
    #[metric(name = "persistence_database_queries", labels("type"))]
    database_queries: prometheus::HistogramVec,
}

impl Metrics {
    fn get() -> &'static Self {
        Metrics::instance(observe::metrics::get_storage_registry()).unwrap()
    }
}

#[derive(Debug, thiserror::Error)]
#[error("failed communication with the database")]
pub struct DatabaseError(#[from] pub anyhow::Error);

impl From<sqlx::Error> for DatabaseError {
    fn from(err: sqlx::Error) -> Self {
        Self(err.into())
    }
}

pub mod error {
    use super::*;

    #[derive(Debug, thiserror::Error)]
    pub enum Auction {
        #[error("failed communication with the database: {0}")]
        DatabaseError(#[from] sqlx::Error),
        #[error("auction not found")]
        NotFound,
        #[error("invalid fee policy fetched from database: {0} for order: {1}")]
        InvalidFeePolicy(dto::fee_policy::Error, domain::OrderUid),
        #[error("invalid price fetched from database for token: {0:?}")]
        InvalidPrice(eth::TokenAddress),
    }
}<|MERGE_RESOLUTION|>--- conflicted
+++ resolved
@@ -274,26 +274,6 @@
         .map(|hash| H256(hash.0).into()))
     }
 
-<<<<<<< HEAD
-=======
-    /// Checks if an auction already has an accociated settlement.
-    ///
-    /// This function is used to detect processing of a staging settlement on
-    /// production and vice versa, because staging and production environments
-    /// don't have a disjunctive sets of auction ids.
-    pub async fn auction_has_settlement(
-        &self,
-        auction_id: domain::auction::Id,
-    ) -> Result<bool, DatabaseError> {
-        let _timer = Metrics::get()
-            .database_queries
-            .with_label_values(&["auction_has_settlement"])
-            .start_timer();
-
-        let mut ex = self.postgres.pool.begin().await?;
-        Ok(database::settlements::already_processed(&mut ex, auction_id).await?)
-    }
-
     /// Save auction related data to the database.
     pub async fn save_auction(
         &self,
@@ -340,7 +320,6 @@
         Ok(ex.commit().await?)
     }
 
->>>>>>> 1812dd99
     /// Get auction data.
     pub async fn get_auction(
         &self,
