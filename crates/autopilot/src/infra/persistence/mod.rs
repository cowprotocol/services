use {
    crate::{
        boundary,
        database::{Postgres, order_events::store_order_events},
        domain::{self, eth},
        infra::persistence::dto::AuctionId,
    },
    anyhow::Context,
    bigdecimal::ToPrimitive,
    boundary::database::byte_array::ByteArray,
    chrono::{DateTime, Utc},
    database::{
        events::EventIndex,
        order_events::OrderEventLabel,
        order_execution::Asset,
        orders::{
            BuyTokenDestination as DbBuyTokenDestination,
            SellTokenSource as DbSellTokenSource,
            SigningScheme as DbSigningScheme,
        },
        settlement_observations::Observation,
        solver_competition::{Order, Solution},
    },
    domain::auction::order::{
        BuyTokenDestination as DomainBuyTokenDestination,
        SellTokenSource as DomainSellTokenSource,
        SigningScheme as DomainSigningScheme,
    },
    futures::{StreamExt, TryStreamExt},
    number::conversions::{big_decimal_to_u256, u256_to_big_decimal, u256_to_big_uint},
    primitive_types::H256,
    shared::db_order_conversions::full_order_into_model_order,
    std::{
        collections::{HashMap, HashSet},
        ops::DerefMut,
        sync::Arc,
    },
    tracing::Instrument,
};

pub mod cli;
pub mod dto;

#[derive(Clone)]
pub struct Persistence {
    s3: Option<s3::Uploader>,
    postgres: Arc<Postgres>,
}

impl Persistence {
    pub async fn new(config: Option<s3::Config>, postgres: Arc<Postgres>) -> Self {
        Self {
            s3: match config {
                Some(config) => Some(s3::Uploader::new(config).await),
                None => None,
            },
            postgres,
        }
    }

    /// There is always only one `current` auction.
    ///
    /// This method replaces the current auction with the given one.
    ///
    /// If the given auction is successfully saved, it is also archived.
    pub async fn replace_current_auction(
        &self,
        auction: &domain::RawAuctionData,
    ) -> Result<domain::auction::Id, DatabaseError> {
        let auction = dto::auction::from_domain(auction.clone());
        self.postgres
            .replace_current_auction(&auction)
            .await
            .inspect(|&id| {
                self.archive_auction(dto::auction::Auction { id, auction });
            })
            .map_err(DatabaseError)
    }

    /// Finds solvable orders based on the order's min validity period.
    pub async fn all_solvable_orders(
        &self,
        min_valid_to: u32,
    ) -> anyhow::Result<boundary::SolvableOrders> {
        self.postgres
            .all_solvable_orders(min_valid_to)
            .await
            .context("failed to fetch all solvable orders")
    }

    /// Saves the given auction to storage for debugging purposes.
    ///
    /// There is no intention to retrieve this data programmatically.
    fn archive_auction(&self, instance: dto::auction::Auction) {
        let Some(uploader) = self.s3.clone() else {
            return;
        };
        if instance.auction.orders.is_empty() {
            tracing::info!("skip upload of empty auction");
            return;
        }
        tokio::spawn(
            async move {
                match uploader
                    .upload(instance.id.to_string(), &instance.auction)
                    .await
                {
                    Ok(key) => {
                        tracing::info!(?key, "uploaded auction to s3");
                    }
                    Err(err) => {
                        tracing::warn!(?err, "failed to upload auction to s3");
                    }
                }
            }
            .instrument(tracing::Span::current()),
        );
    }

    /// Saves the competition data to the DB
    pub async fn save_competition(
        &self,
        competition: &boundary::Competition,
    ) -> Result<(), DatabaseError> {
        self.postgres
            .save_competition(competition)
            .await
            .map_err(DatabaseError)
    }

    /// Save all valid solutions that participated in the competition for an
    /// auction.
    pub async fn save_solutions(
        &self,
        auction_id: domain::auction::Id,
        solutions: &[domain::competition::Participant],
    ) -> Result<(), DatabaseError> {
        let _timer = Metrics::get()
            .database_queries
            .with_label_values(&["save_solutions"])
            .start_timer();

        let mut ex = self.postgres.pool.begin().await?;

        database::solver_competition::save(
            &mut ex,
            auction_id,
            &solutions
                .iter()
                .enumerate()
                .map(|(uid, participant)| {
                    let solution = Solution {
                        uid: uid.try_into().context("uid overflow")?,
                        id: u256_to_big_decimal(&participant.solution().id().into()),
                        solver: ByteArray(participant.solution().solver().0.0),
                        is_winner: participant.is_winner(),
                        score: u256_to_big_decimal(&participant.solution().score().get().0),
                        orders: participant
                            .solution()
                            .orders()
                            .iter()
                            .map(|(order_uid, order)| Order {
                                uid: ByteArray(order_uid.0),
                                sell_token: ByteArray(order.sell.token.0.0),
                                buy_token: ByteArray(order.buy.token.0.0),
                                limit_sell: u256_to_big_decimal(&order.sell.amount.0),
                                limit_buy: u256_to_big_decimal(&order.buy.amount.0),
                                executed_sell: u256_to_big_decimal(&order.executed_sell.0),
                                executed_buy: u256_to_big_decimal(&order.executed_buy.0),
                                side: order.side.into(),
                            })
                            .collect(),
                        price_tokens: participant
                            .solution()
                            .prices()
                            .keys()
                            .map(|token| ByteArray(token.0.0))
                            .collect(),
                        price_values: participant
                            .solution()
                            .prices()
                            .values()
                            .map(|price| u256_to_big_decimal(&price.get().0))
                            .collect(),
                    };
                    Ok::<_, DatabaseError>(solution)
                })
                .collect::<Result<Vec<_>, DatabaseError>>()?,
        )
        .await?;

        Ok(ex.commit().await?)
    }

    /// Saves the surplus capturing jit order owners to the DB
    pub async fn save_surplus_capturing_jit_order_owners(
        &self,
        auction_id: AuctionId,
        surplus_capturing_jit_order_owners: &[domain::eth::Address],
    ) -> Result<(), DatabaseError> {
        self.postgres
            .save_surplus_capturing_jit_order_owners(
                auction_id,
                &surplus_capturing_jit_order_owners
                    .iter()
                    .map(|address| ByteArray(address.0.into()))
                    .collect::<Vec<_>>(),
            )
            .await
            .map_err(DatabaseError)
    }

    /// Inserts an order event for each order uid in the given set.
    /// Unique order uids are required to avoid inserting events with the same
    /// label within the same order_uid. If this function encounters an error it
    /// will only be printed. More elaborate error handling is not necessary
    /// because this is just debugging information.
    pub fn store_order_events(
        &self,
        order_uids: impl IntoIterator<Item = domain::OrderUid>,
        label: boundary::OrderEventLabel,
    ) {
        let db = self.postgres.clone();
        let order_uids = order_uids.into_iter().collect();
        tokio::spawn(
            async move {
                let mut tx = db.pool.acquire().await.expect("failed to acquire tx");
                store_order_events(&mut tx, order_uids, label, Utc::now()).await;
            }
            .instrument(tracing::Span::current()),
        );
    }

    /// Saves the given fee policies to the DB as a single batch.
    pub async fn store_fee_policies(
        &self,
        auction_id: domain::auction::Id,
        fee_policies: Vec<(domain::OrderUid, Vec<domain::fee::Policy>)>,
    ) -> anyhow::Result<()> {
        let _timer = Metrics::get()
            .database_queries
            .with_label_values(&["store_fee_policies"])
            .start_timer();

        let mut ex = self.postgres.pool.begin().await.context("begin")?;
        for chunk in fee_policies.chunks(self.postgres.config.insert_batch_size.get()) {
            crate::database::fee_policies::insert_batch(&mut ex, auction_id, chunk.iter().cloned())
                .await
                .context("fee_policies::insert_batch")?;
        }

        ex.commit().await.context("commit")
    }

    /// For a given auction and solver, tries to find the settlement
    /// transaction.
    pub async fn find_settlement_transaction(
        &self,
        auction_id: i64,
        solver: eth::Address,
    ) -> Result<Option<eth::TxId>, DatabaseError> {
        let _timer = Metrics::get()
            .database_queries
            .with_label_values(&["find_settlement_transaction"])
            .start_timer();

        let mut ex = self.postgres.pool.acquire().await.context("acquire")?;
        Ok(database::settlements::find_settlement_transaction(
            &mut ex,
            auction_id,
            ByteArray(solver.0.0),
        )
        .await?
        .map(|hash| H256(hash.0).into()))
    }

    /// Save auction related data to the database.
    pub async fn save_auction(
        &self,
        auction: &domain::Auction,
        deadline: u64, // to become part of the auction struct
    ) -> Result<(), DatabaseError> {
        let _timer = Metrics::get()
            .database_queries
            .with_label_values(&["save_auction"])
            .start_timer();

        let mut ex = self.postgres.pool.begin().await?;

        database::auction::save(
            &mut ex,
            database::auction::Auction {
                id: auction.id,
                block: i64::try_from(auction.block).context("block overflow")?,
                deadline: i64::try_from(deadline).context("deadline overflow")?,
                order_uids: auction
                    .orders
                    .iter()
                    .map(|order| ByteArray(order.uid.0))
                    .collect(),
                price_tokens: auction
                    .prices
                    .keys()
                    .map(|token| ByteArray(token.0.0))
                    .collect(),
                price_values: auction
                    .prices
                    .values()
                    .map(|price| u256_to_big_decimal(&price.get().0))
                    .collect(),
                surplus_capturing_jit_order_owners: auction
                    .surplus_capturing_jit_order_owners
                    .iter()
                    .map(|owner| ByteArray(owner.0.0))
                    .collect(),
            },
        )
        .await?;

        Ok(ex.commit().await?)
    }

    /// Get auction data.
    pub async fn get_auction(
        &self,
        auction_id: domain::auction::Id,
    ) -> Result<domain::settlement::Auction, error::Auction> {
        let _timer = Metrics::get()
            .database_queries
            .with_label_values(&["get_auction"])
            .start_timer();

        let mut ex = self
            .postgres
            .pool
            .begin()
            .await
            .map_err(error::Auction::DatabaseError)?;

        let surplus_capturing_jit_order_owners =
            database::surplus_capturing_jit_order_owners::fetch(&mut ex, auction_id)
                .await
                .map_err(error::Auction::DatabaseError)?
                .ok_or(error::Auction::NotFound)?
                .into_iter()
                .map(|owner| eth::H160(owner.0).into())
                .collect();

        let prices = database::auction_prices::fetch(&mut ex, auction_id)
            .await
            .map_err(error::Auction::DatabaseError)?
            .into_iter()
            .map(|price| {
                let token = eth::H160(price.token.0).into();
                let price = big_decimal_to_u256(&price.price)
                    .ok_or(domain::auction::InvalidPrice)
                    .and_then(|p| domain::auction::Price::try_new(p.into()))
                    .map_err(|_err| error::Auction::InvalidPrice(token));
                price.map(|price| (token, price))
            })
            .collect::<Result<_, _>>()?;

        let orders = {
            // get all orders from a competition auction
            let auction_orders = database::auction_orders::fetch(&mut ex, auction_id)
                .await
                .map_err(error::Auction::DatabaseError)?
                .ok_or(error::Auction::NotFound)?
                .into_iter()
                .map(|order| domain::OrderUid(order.0))
                .collect::<HashSet<_>>();

            // get fee policies for all orders that were part of the competition auction
            let fee_policies = database::fee_policies::fetch_all(
                &mut ex,
                auction_orders
                    .iter()
                    .map(|o| (auction_id, ByteArray(o.0)))
                    .collect::<Vec<_>>()
                    .as_slice(),
            )
            .await
            .map_err(error::Auction::DatabaseError)?
            .into_iter()
            .map(|((_, order), policies)| (domain::OrderUid(order.0), policies))
            .collect::<HashMap<_, _>>();

            // get quotes for all orders with PriceImprovement fee policy
            let quotes = self
                .postgres
                .read_quotes(fee_policies.iter().filter_map(|(order_uid, policies)| {
                    policies
                        .iter()
                        .any(|policy| {
                            matches!(
                                policy.kind,
                                database::fee_policies::FeePolicyKind::PriceImprovement
                            )
                        })
                        .then_some(order_uid)
                }))
                .await
                .map_err(error::Auction::DatabaseError)?;

            // compile order data
            let mut orders = HashMap::new();
            for order in auction_orders.iter() {
                let order_policies = match fee_policies.get(order) {
                    Some(policies) => policies
                        .iter()
                        .cloned()
                        .map(|policy| {
                            dto::fee_policy::try_into_domain(policy, quotes.get(order))
                                .map_err(|err| error::Auction::InvalidFeePolicy(err, *order))
                        })
                        .collect::<Result<Vec<_>, _>>()?,
                    None => vec![],
                };
                orders.insert(*order, order_policies);
            }
            orders
        };

        let block = {
            let competition = database::solver_competition::load_by_id(&mut ex, auction_id)
                .await?
                .ok_or(error::Auction::NotFound)?;
            serde_json::from_value::<boundary::SolverCompetitionDB>(competition.json)
                .map_err(|_| error::Auction::NotFound)?
                .auction_start_block
                .into()
        };

        Ok(domain::settlement::Auction {
            id: auction_id,
            block,
            orders,
            prices,
            surplus_capturing_jit_order_owners,
        })
    }

    /// Computes solvable orders based on the latest observed block number,
    /// order creation timestamp, and minimum validity period.
    pub async fn solvable_orders_after(
        &self,
        mut current_orders: HashMap<domain::OrderUid, model::order::Order>,
        mut current_quotes: HashMap<domain::OrderUid, domain::Quote>,
        after_timestamp: DateTime<Utc>,
        after_block: u64,
        min_valid_to: u32,
    ) -> anyhow::Result<boundary::SolvableOrders> {
        tracing::debug!(?after_timestamp, ?after_block, "fetch orders updated since");
        let after_block = i64::try_from(after_block).context("block number value exceeds i64")?;
        let started_at = chrono::offset::Utc::now();
        let mut tx = self.postgres.pool.begin().await.context("begin")?;
        // Set the transaction isolation level to REPEATABLE READ
        // so all the SELECT queries below are executed in the same database snapshot
        // taken at the moment before the first query is executed.
        sqlx::query("SET TRANSACTION ISOLATION LEVEL REPEATABLE READ")
            .execute(tx.deref_mut())
            .await?;

        // Find order uids for orders that were updated after the given block.
        let updated_order_uids = {
            let _timer = Metrics::get()
                .database_queries
                .with_label_values(&["updated_order_uids"])
                .start_timer();

            database::orders::updated_order_uids_after(&mut tx, after_block).await?
        };

        // Fetch the orders that were updated after the given block and were created or
        // cancelled after the given timestamp.
        let next_orders: HashMap<domain::OrderUid, model::order::Order> = {
            let _timer = Metrics::get()
                .database_queries
                .with_label_values(&["open_orders_after"])
                .start_timer();

            database::orders::open_orders_by_time_or_uids(
                &mut tx,
                &updated_order_uids,
                after_timestamp,
            )
            .map(|result| match result {
                Ok(order) => full_order_into_model_order(order)
                    .map(|order| (domain::OrderUid(order.metadata.uid.0), order)),
                Err(err) => Err(anyhow::Error::from(err)),
            })
            .try_collect()
            .await?
        };

        let latest_settlement_block = database::orders::latest_settlement_block(&mut tx)
            .await?
            .to_u64()
            .context("latest_settlement_block is not u64")?;

        // Blindly insert all new orders into the cache.
        for (uid, order) in next_orders {
            current_orders.insert(uid, order);
        }

        // Filter out all the invalid orders.
        current_orders.retain(|_uid, order| {
            let expired = order.data.valid_to < min_valid_to
                || order
                    .metadata
                    .ethflow_data
                    .as_ref()
                    .is_some_and(|data| data.user_valid_to < i64::from(min_valid_to));

            let invalidated = order.metadata.invalidated;
            let onchain_error = order
                .metadata
                .onchain_order_data
                .as_ref()
                .is_some_and(|data| data.placement_error.is_some());
            let fulfilled = {
                match order.data.kind {
                    model::order::OrderKind::Sell => {
                        order.metadata.executed_sell_amount
                            >= u256_to_big_uint(&order.data.sell_amount)
                    }
                    model::order::OrderKind::Buy => {
                        order.metadata.executed_buy_amount
                            >= u256_to_big_uint(&order.data.buy_amount)
                    }
                }
            };

            !expired && !invalidated && !onchain_error && !fulfilled
        });

        current_quotes.retain(|uid, _| current_orders.contains_key(uid));

        {
            let _timer = Metrics::get()
                .database_queries
                .with_label_values(&["read_quotes"])
                .start_timer();

            // Fetch quotes only for newly created and also on-chain placed orders due to
            // the following case: if a block containing an on-chain order
            // (e.g., ethflow) gets reorganized, the same order with the same
            // UID might be created in the new block, and the temporary quote
            // associated with it may have changed in the meantime.
            let order_uids = current_orders
                .values()
                .filter_map(|order| {
                    (order.metadata.onchain_user.is_some()
                        || order.metadata.creation_date > after_timestamp)
                        .then_some(ByteArray(order.metadata.uid.0))
                })
                .collect::<Vec<_>>();

            for quote in database::orders::read_quotes(&mut tx, &order_uids).await? {
                let order_uid = domain::OrderUid(quote.order_uid.0);
                match dto::quote::into_domain(quote) {
                    Ok(quote) => {
                        current_quotes.insert(order_uid, quote);
                    }
                    Err(err) => tracing::warn!(?order_uid, ?err, "failed to convert quote from db"),
                }
            }
        };

        Ok(boundary::SolvableOrders {
            orders: current_orders,
            quotes: current_quotes,
            latest_settlement_block,
            fetched_from_db: started_at,
        })
    }

    /// Returns the oldest settlement event for which the accociated auction is
    /// not yet populated in the database.
    pub async fn get_settlement_without_auction(
        &self,
    ) -> Result<Option<domain::eth::SettlementEvent>, DatabaseError> {
        let _timer = Metrics::get()
            .database_queries
            .with_label_values(&["get_settlement_without_auction"])
            .start_timer();

        let mut ex = self.postgres.pool.acquire().await?;
        let event = database::settlements::get_settlement_without_auction(&mut ex)
            .await?
            .map(|event| {
                let event = domain::eth::SettlementEvent {
                    block: u64::try_from(event.block_number)
                        .context("negative block")?
                        .into(),
                    log_index: u64::try_from(event.log_index).context("negative log index")?,
                    transaction: eth::TxId(H256(event.tx_hash.0)),
                };
                Ok::<_, DatabaseError>(event)
            })
            .transpose()?;
        Ok(event)
    }

    /// Returns the trade events that are associated with the settlement event
    pub async fn get_trades_for_settlement(
        &self,
        settlement: &domain::eth::SettlementEvent,
    ) -> Result<Vec<domain::eth::TradeEvent>, DatabaseError> {
        let _timer = Metrics::get()
            .database_queries
            .with_label_values(&["get_trades_for_settlement"])
            .start_timer();

        let mut ex = self.postgres.pool.acquire().await?;
        database::trades::get_trades_for_settlement(
            &mut ex,
            EventIndex {
                block_number: i64::try_from(settlement.block.0).context("block overflow")?,
                log_index: i64::try_from(settlement.log_index).context("log index overflow")?,
            },
        )
        .await?
        .into_iter()
        .map(|event| {
            let event = domain::eth::TradeEvent {
                block: u64::try_from(event.block_number)
                    .context("negative block")?
                    .into(),
                log_index: u64::try_from(event.log_index).context("negative log index")?,
                order_uid: domain::OrderUid(event.order_uid.0),
            };
            Ok::<_, DatabaseError>(event)
        })
        .collect()
    }

    pub async fn save_settlement(
        &self,
        event: domain::eth::SettlementEvent,
        auction_id: domain::auction::Id,
        settlement: Option<&domain::settlement::Settlement>,
    ) -> Result<(), DatabaseError> {
        let _timer = Metrics::get()
            .database_queries
            .with_label_values(&["save_settlement"])
            .start_timer();

        let mut ex = self.postgres.pool.begin().await?;

        let block_number = i64::try_from(event.block.0).context("block overflow")?;
        let log_index = i64::try_from(event.log_index).context("log index overflow")?;

        database::settlements::update_settlement_auction(
            &mut ex,
            block_number,
            log_index,
            auction_id,
        )
        .await?;

        if let Some(settlement) = settlement {
            let gas = settlement.gas();
            let gas_price = settlement.gas_price();
            let surplus = settlement.surplus_in_ether();
            let fee = settlement.fee_in_ether();
            let fee_breakdown = settlement.fee_breakdown();
            let jit_orders = settlement.jit_orders();

            tracing::debug!(
                ?auction_id,
                hash = ?event.transaction,
                ?gas,
                ?gas_price,
                ?surplus,
                ?fee,
                ?fee_breakdown,
                ?jit_orders,
                "settlement update",
            );

            database::settlement_observations::upsert(
                &mut ex,
                Observation {
                    block_number,
                    log_index,
                    gas_used: u256_to_big_decimal(&gas.0),
                    effective_gas_price: u256_to_big_decimal(&gas_price.0.0),
                    surplus: u256_to_big_decimal(&surplus.0),
                    fee: u256_to_big_decimal(&fee.0),
                },
            )
            .await?;

            store_order_events(
                &mut ex,
                fee_breakdown.keys().cloned().collect(),
                OrderEventLabel::Traded,
                Utc::now(),
            )
            .await;

            for (order, order_fee) in fee_breakdown {
                database::order_execution::save(
                    &mut ex,
                    &ByteArray(order.0),
                    auction_id,
                    block_number,
                    Asset {
                        token: ByteArray(order_fee.total.token.0.0),
                        amount: u256_to_big_decimal(&order_fee.total.amount.0),
                    },
                    &order_fee
                        .protocol
                        .into_iter()
                        .map(|executed| Asset {
                            token: ByteArray(executed.fee.token.0.0),
                            amount: u256_to_big_decimal(&executed.fee.amount.0),
                        })
                        .collect::<Vec<_>>(),
                )
                .await?;
            }

            if !jit_orders.is_empty() {
                // each jit order should have a corresponding trade event, try to find them
                let trade_events = self
                    .get_trades_for_settlement(&event)
                    .await?
                    .into_iter()
                    .map(|event| (event.order_uid, (event.block, event.log_index)))
                    .collect::<HashMap<_, (_, _)>>();

                database::jit_orders::insert(
                    &mut ex,
                    &jit_orders
                        .into_iter()
                        .filter_map(|jit_order| match trade_events.get(&jit_order.uid) {
                            Some((block_number, log_index)) => {
                                Some(database::jit_orders::JitOrder {
                                    block_number: i64::try_from(block_number.0).ok()?,
                                    log_index: i64::try_from(*log_index).ok()?,
                                    uid: ByteArray(jit_order.uid.0),
                                    owner: ByteArray(jit_order.uid.owner().0.0),
                                    creation_timestamp: chrono::DateTime::from_timestamp(
                                        i64::from(jit_order.created),
                                        0,
                                    )
                                        .unwrap_or_default(),
                                    sell_token: ByteArray(jit_order.sell.token.0.0),
                                    buy_token: ByteArray(jit_order.buy.token.0.0),
                                    sell_amount: u256_to_big_decimal(&jit_order.sell.amount.0),
                                    buy_amount: u256_to_big_decimal(&jit_order.buy.amount.0),
                                    valid_to: i64::from(jit_order.valid_to),
                                    app_data: ByteArray(jit_order.app_data.0),
                                    fee_amount: u256_to_big_decimal(&jit_order.fee_amount.0),
                                    kind: jit_order.side.into(),
                                    partially_fillable: jit_order.partially_fillable,
                                    signature: jit_order.signature.to_bytes(),
                                    receiver: ByteArray(jit_order.receiver.0.0),
                                    signing_scheme: match jit_order.signature.scheme() {
                                        DomainSigningScheme::Eip712 => DbSigningScheme::Eip712,
                                        DomainSigningScheme::EthSign => DbSigningScheme::EthSign,
                                        DomainSigningScheme::Eip1271 => DbSigningScheme::Eip1271,
                                        DomainSigningScheme::PreSign => DbSigningScheme::PreSign,
                                    },
                                    sell_token_balance: match jit_order.sell_token_balance {
                                        DomainSellTokenSource::Erc20 => DbSellTokenSource::Erc20,
                                        DomainSellTokenSource::External => {
                                            DbSellTokenSource::External
                                        }
                                        DomainSellTokenSource::Internal => {
                                            DbSellTokenSource::Internal
                                        }
                                    },
                                    buy_token_balance: match jit_order.buy_token_balance {
                                        DomainBuyTokenDestination::Erc20 => {
                                            DbBuyTokenDestination::Erc20
                                        }
                                        DomainBuyTokenDestination::Internal => {
                                            DbBuyTokenDestination::Internal
                                        }
                                    },
                                })
                            }
                            None => {
                                tracing::warn!(order_uid = ?jit_order.uid, "missing trade event for jit order");
                                None
                            }
                        })
                        .collect::<Vec<_>>(),
                )
                    .await?;
            }
        }

        ex.commit().await?;
        Ok(())
    }

<<<<<<< HEAD
    /// Finds solvers that won `last_auctions_count` consecutive auctions but
    /// never settled any of them. The current block is used to prevent
    /// selecting auctions with deadline after the current block since they
    /// still can be settled.
    pub async fn find_non_settling_solvers(
        &self,
        last_auctions_count: u32,
        current_block: u64,
    ) -> anyhow::Result<Vec<eth::Address>> {
        let mut ex = self.postgres.pool.acquire().await.context("acquire")?;
        let _timer = Metrics::get()
            .database_queries
            .with_label_values(&["find_non_settling_solvers"])
            .start_timer();

        Ok(database::solver_competition::find_non_settling_solvers(
            &mut ex,
            last_auctions_count,
            current_block,
        )
        .await
        .context("failed to fetch non-settling solvers")?
        .into_iter()
        .map(|solver| eth::Address(solver.0.into()))
        .collect())
=======
    pub async fn store_settlement_execution_started(
        &self,
        event: domain::settlement::ExecutionStarted,
    ) -> Result<(), DatabaseError> {
        let mut ex = self.postgres.pool.acquire().await.context("acquire")?;
        let _timer = Metrics::get()
            .database_queries
            .with_label_values(&["insert_settlement_execution_event"])
            .start_timer();

        database::settlement_executions::insert(
            &mut ex,
            event.auction_id,
            ByteArray(event.solver.0.0),
            event.start_timestamp,
            event
                .start_block
                .try_into()
                .context("start block overflow")?,
            event
                .deadline_block
                .try_into()
                .context("deadline block overflow")?,
        )
        .await?;

        Ok(())
    }

    pub async fn store_settlement_execution_ended(
        &self,
        event: domain::settlement::ExecutionEnded,
    ) -> Result<(), DatabaseError> {
        let mut ex = self.postgres.pool.acquire().await.context("acquire")?;
        let _timer = Metrics::get()
            .database_queries
            .with_label_values(&["update_settlement_execution_event"])
            .start_timer();

        database::settlement_executions::update(
            &mut ex,
            event.auction_id,
            ByteArray(event.solver.0.0),
            event.end_timestamp,
            event.end_block.try_into().context("end block overflow")?,
            event.outcome,
        )
        .await?;

        Ok(())
>>>>>>> 97ddf0c5
    }
}

#[derive(prometheus_metric_storage::MetricStorage)]
struct Metrics {
    /// Timing of db queries.
    #[metric(name = "persistence_database_queries", labels("type"))]
    database_queries: prometheus::HistogramVec,
}

impl Metrics {
    fn get() -> &'static Self {
        Metrics::instance(observe::metrics::get_storage_registry()).unwrap()
    }
}

#[derive(Debug, thiserror::Error)]
#[error("failed communication with the database")]
pub struct DatabaseError(#[from] pub anyhow::Error);

impl From<sqlx::Error> for DatabaseError {
    fn from(err: sqlx::Error) -> Self {
        Self(err.into())
    }
}

pub mod error {
    use super::*;

    #[derive(Debug, thiserror::Error)]
    pub enum Auction {
        #[error("failed communication with the database: {0}")]
        DatabaseError(#[from] sqlx::Error),
        #[error("auction not found")]
        NotFound,
        #[error("invalid fee policy fetched from database: {0} for order: {1}")]
        InvalidFeePolicy(dto::fee_policy::Error, domain::OrderUid),
        #[error("invalid price fetched from database for token: {0:?}")]
        InvalidPrice(eth::TokenAddress),
    }
}<|MERGE_RESOLUTION|>--- conflicted
+++ resolved
@@ -798,33 +798,6 @@
         Ok(())
     }
 
-<<<<<<< HEAD
-    /// Finds solvers that won `last_auctions_count` consecutive auctions but
-    /// never settled any of them. The current block is used to prevent
-    /// selecting auctions with deadline after the current block since they
-    /// still can be settled.
-    pub async fn find_non_settling_solvers(
-        &self,
-        last_auctions_count: u32,
-        current_block: u64,
-    ) -> anyhow::Result<Vec<eth::Address>> {
-        let mut ex = self.postgres.pool.acquire().await.context("acquire")?;
-        let _timer = Metrics::get()
-            .database_queries
-            .with_label_values(&["find_non_settling_solvers"])
-            .start_timer();
-
-        Ok(database::solver_competition::find_non_settling_solvers(
-            &mut ex,
-            last_auctions_count,
-            current_block,
-        )
-        .await
-        .context("failed to fetch non-settling solvers")?
-        .into_iter()
-        .map(|solver| eth::Address(solver.0.into()))
-        .collect())
-=======
     pub async fn store_settlement_execution_started(
         &self,
         event: domain::settlement::ExecutionStarted,
@@ -875,7 +848,33 @@
         .await?;
 
         Ok(())
->>>>>>> 97ddf0c5
+    }
+
+    /// Finds solvers that won `last_auctions_count` consecutive auctions but
+    /// never settled any of them. The current block is used to prevent
+    /// selecting auctions with deadline after the current block since they
+    /// still can be settled.
+    pub async fn find_non_settling_solvers(
+        &self,
+        last_auctions_count: u32,
+        current_block: u64,
+    ) -> anyhow::Result<Vec<eth::Address>> {
+        let mut ex = self.postgres.pool.acquire().await.context("acquire")?;
+        let _timer = Metrics::get()
+            .database_queries
+            .with_label_values(&["find_non_settling_solvers"])
+            .start_timer();
+
+        Ok(database::solver_competition::find_non_settling_solvers(
+            &mut ex,
+            last_auctions_count,
+            current_block,
+        )
+        .await
+        .context("failed to fetch non-settling solvers")?
+        .into_iter()
+        .map(|solver| eth::Address(solver.0.into()))
+        .collect())
     }
 }
 
