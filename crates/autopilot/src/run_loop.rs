--- conflicted
+++ resolved
@@ -9,11 +9,7 @@
         driver_model::{
             reveal::{self, Request},
             settle,
-<<<<<<< HEAD
-            solve::{self, fee_policy_to_dto, Class},
-=======
-            solve::{self, Class, TradedAmounts},
->>>>>>> 095e4b55
+            solve::{self, fee_policy_to_dto, Class, TradedAmounts},
         },
         solvable_orders::SolvableOrdersCache,
     },
