use {
    crate::{
        arguments::RunLoopMode,
        database::competition::Competition,
        domain::{
            self,
            auction::order::Class,
            competition::{self, SolutionError, TradedAmounts},
            OrderUid,
        },
        infra::{
            self,
            solvers::dto::{reveal, settle, solve},
        },
        maintenance::Maintenance,
        run::Liveness,
        solvable_orders::SolvableOrdersCache,
    },
    ::observe::metrics,
    anyhow::{Context, Result},
    database::order_events::OrderEventLabel,
    ethcontract::U256,
    ethrpc::block_stream::BlockInfo,
    model::solver_competition::{
        CompetitionAuction,
        Order,
        Score,
        SolverCompetitionDB,
        SolverSettlement,
    },
    primitive_types::H256,
    rand::seq::SliceRandom,
    shared::token_list::AutoUpdatingTokenList,
    std::{
        collections::{HashMap, HashSet},
        sync::Arc,
        time::{Duration, Instant},
    },
    tokio::sync::Mutex,
    tracing::{warn, Instrument},
};

pub struct RunLoop {
    pub eth: infra::Ethereum,
    pub persistence: infra::Persistence,
    pub drivers: Vec<infra::Driver>,

    pub solvable_orders_cache: Arc<SolvableOrdersCache>,
    pub market_makable_token_list: AutoUpdatingTokenList,
    pub submission_deadline: u64,
    pub max_settlement_transaction_wait: Duration,
    pub solve_deadline: Duration,
    pub in_flight_orders: Arc<Mutex<Option<InFlightOrders>>>,
    pub liveness: Arc<Liveness>,
    pub synchronization: RunLoopMode,
    /// How much time past observing the current block the runloop is
    /// allowed to start before it has to re-synchronize to the blockchain
    /// by waiting for the next block to appear.
    pub max_run_loop_delay: Duration,
    /// Maintenance tasks that should run before every runloop to have
    /// the most recent data available.
    pub maintenance: Arc<Maintenance>,
}

impl RunLoop {
    pub async fn run_forever(self, update_interval: Duration) -> ! {
        Maintenance::spawn_background_task(
            self.maintenance.clone(),
            self.synchronization,
            self.eth.current_block().clone(),
            update_interval,
        );

        let mut last_auction = None;
        let mut last_block = None;
        loop {
            let auction = self.next_auction(&mut last_auction, &mut last_block).await;
            if let Some(domain::AuctionWithId { id, auction }) = auction {
                self.single_run(id, &auction)
                    .instrument(tracing::info_span!("auction", id))
                    .await;
            };
        }
    }

    /// Sleeps until the next auction is supposed to start, builds it and
    /// returns it.
    async fn next_auction(
        &self,
        prev_auction: &mut Option<domain::Auction>,
        prev_block: &mut Option<H256>,
    ) -> Option<domain::AuctionWithId> {
        // wait for appropriate time to start building the auction
        let start_block = match self.synchronization {
            RunLoopMode::Unsynchronized => {
                // Sleep a bit to avoid busy loops.
                tokio::time::sleep(std::time::Duration::from_millis(1_000)).await;
                *self.eth.current_block().borrow()
            }
            RunLoopMode::SyncToBlockchain => {
                let current_block = *self.eth.current_block().borrow();
                let time_since_last_block = current_block.observed_at.elapsed();
                let auction_block = if time_since_last_block > self.max_run_loop_delay {
                    tracing::warn!(
                        missed_by = ?time_since_last_block - self.max_run_loop_delay,
                        "missed optimal auction start, wait for new block"
                    );
                    ethrpc::block_stream::next_block(self.eth.current_block()).await
                } else {
                    current_block
                };

                self.run_maintenance(&auction_block).await;
                if let Err(err) = self
                    .solvable_orders_cache
                    .update(auction_block.number)
                    .await
                {
                    tracing::warn!(?err, "failed to update auction");
                }
                current_block
            }
        };

        let auction = self.cut_auction().await?;

        // Only run the solvers if the auction or block has changed.
        let previous = prev_auction.replace(auction.auction.clone());
        if previous.as_ref() == Some(&auction.auction)
            && prev_block.replace(start_block.hash) == Some(start_block.hash)
        {
            return None;
        }

        observe::log_auction_delta(&previous, &auction);
        self.liveness.auction();
        Metrics::auction_ready(start_block.observed_at);
        Some(auction)
    }

    /// Runs maintenance on all components to ensure the system uses
    /// the latest available state.
    async fn run_maintenance(&self, block: &BlockInfo) {
        let start = Instant::now();
        self.maintenance.update(block).await;
        Metrics::ran_maintenance(start.elapsed());
    }

<<<<<<< HEAD
    async fn next_auction(&self) -> Option<domain::AuctionWithId> {
        let auction = match self.solvable_orders_cache.current_auction().await {
=======
    async fn cut_auction(&self) -> Option<domain::AuctionWithId> {
        let auction = match self.solvable_orders_cache.current_auction() {
>>>>>>> 128e9da0
            Some(auction) => auction,
            None => {
                tracing::debug!("no current auction");
                return None;
            }
        };

        let id = match self.persistence.replace_current_auction(&auction).await {
            Ok(id) => {
                Metrics::auction(id);
                id
            }
            Err(err) => {
                tracing::error!(?err, "failed to replace current auction");
                return None;
            }
        };

        if auction.orders.iter().all(|order| match order.class {
            Class::Market => false,
            Class::Liquidity => true,
            Class::Limit => false,
        }) {
            // Updating liveness probe to not report unhealthy due to this optimization
            self.liveness.auction();
            tracing::debug!("skipping empty auction");
            return None;
        }

        Some(domain::AuctionWithId { id, auction })
    }

    async fn single_run(&self, auction_id: domain::auction::Id, auction: &domain::Auction) {
        let single_run_start = Instant::now();
        tracing::info!(?auction_id, "solving");

        let auction = self.remove_in_flight_orders(auction.clone()).await;
        Metrics::pre_processed(single_run_start.elapsed());

        let mut solutions = {
            let mut solutions = self.competition(auction_id, &auction).await;
            if solutions.is_empty() {
                tracing::info!("no solutions for auction");
                return;
            }

            // Shuffle so that sorting randomly splits ties.
            solutions.shuffle(&mut rand::thread_rng());
            solutions.sort_unstable_by_key(|participant| participant.solution.score().get().0);
            solutions
        };
        let competition_simulation_block = self.eth.current_block().borrow().number;

        // Make sure the winning solution is fair.
        while !Self::is_solution_fair(solutions.last(), &solutions, &auction) {
            let unfair_solution = solutions.pop().expect("must exist");
            warn!(
                invalidated = unfair_solution.driver.name,
                "fairness check invalidated of solution"
            );
        }

        let considered_orders: HashSet<_> = solutions
            .iter()
            .flat_map(|solution| solution.solution.order_ids().copied())
            .collect();
        let winning_orders: HashSet<_> = solutions
            .last()
            .into_iter()
            .flat_map(|solution| solution.solution.order_ids().copied())
            .collect();
        let considered_orders: Vec<_> = considered_orders
            .difference(&winning_orders)
            .cloned()
            .collect();
        self.persistence
            .store_order_events(considered_orders, OrderEventLabel::Considered);

        // TODO: Keep going with other solutions until some deadline.
        if let Some(Participant { driver, solution }) = solutions.last() {
            tracing::info!(driver = %driver.name, solution = %solution.id(), "winner");

            let reveal_start = Instant::now();
            let revealed = match self.reveal(driver, auction_id, solution.id()).await {
                Ok(result) => {
                    Metrics::reveal_ok(driver, reveal_start.elapsed());
                    result
                }
                Err(err) => {
                    Metrics::reveal_err(driver, reveal_start.elapsed(), &err);
                    tracing::warn!(driver = %driver.name, ?err, "failed to reveal winning solution");
                    return;
                }
            };

            let block_deadline = competition_simulation_block + self.submission_deadline;
            let auction_uids = auction.orders.iter().map(|o| o.uid).collect::<HashSet<_>>();

            // Post-processing should not be executed asynchronously since it includes steps
            // of storing all the competition/auction-related data to the DB.
            if let Err(err) = self
                .post_processing(
                    auction_id,
                    auction,
                    competition_simulation_block,
                    solution,
                    &solutions,
                    revealed,
                    block_deadline,
                )
                .await
            {
                tracing::error!(?err, "failed to post-process competition");
                return;
            }

            tracing::info!(driver = %driver.name, "settling");
            let submission_start = Instant::now();
            match self
                .settle(driver, solution, auction_id, block_deadline)
                .await
            {
                Ok(()) => Metrics::settle_ok(driver, submission_start.elapsed()),
                Err(err) => {
                    Metrics::settle_err(driver, submission_start.elapsed(), &err);
                    tracing::warn!(?err, driver = %driver.name, "settlement failed");
                }
            }
            let solution_uids = solution.order_ids().copied().collect::<HashSet<_>>();

            let unsettled_orders: HashSet<_> = solutions
                .iter()
                // Report orders that were part of any solution candidate
                .flat_map(|p| p.solution.order_ids())
                // but not part of the winning one
                .filter(|uid| !solution_uids.contains(uid))
                // yet still part of the auction (filter out jit orders)
                .filter(|uid| auction_uids.contains(uid))
                .collect();
            Metrics::matched_unsettled(driver, unsettled_orders);
            Metrics::single_run_completed(single_run_start.elapsed());
        }
    }

    #[allow(clippy::too_many_arguments)]
    async fn post_processing(
        &self,
        auction_id: domain::auction::Id,
        auction: domain::Auction,
        competition_simulation_block: u64,
        winning_solution: &competition::SolutionWithId,
        solutions: &[Participant<'_>],
        revealed: reveal::Response,
        block_deadline: u64,
    ) -> Result<()> {
        let start = Instant::now();
        let winner = winning_solution.solver().into();
        let winning_score = winning_solution.score().get().0;
        let reference_score = solutions
            .iter()
            .nth_back(1)
            .map(|participant| participant.solution.score().get().0)
            .unwrap_or_default();
        let participants = solutions
            .iter()
            .map(|participant| participant.solution.solver().into())
            .collect::<HashSet<_>>();

        let mut fee_policies = Vec::new();
        let call_data = revealed.calldata.internalized.clone();
        let uninternalized_call_data = revealed.calldata.uninternalized.clone();

        for order_id in winning_solution.order_ids() {
            match auction
                .orders
                .iter()
                .find(|auction_order| &auction_order.uid == order_id)
            {
                Some(auction_order) => {
                    fee_policies.push((auction_order.uid, auction_order.protocol_fees.clone()));
                }
                None => {
                    tracing::debug!(?order_id, "order not found in auction");
                }
            }
        }

        let competition_table = SolverCompetitionDB {
            auction_start_block: auction.block,
            competition_simulation_block,
            auction: CompetitionAuction {
                orders: auction
                    .orders
                    .iter()
                    .map(|order| order.uid.into())
                    .collect(),
                prices: auction
                    .prices
                    .iter()
                    .map(|(key, value)| ((*key).into(), value.get().into()))
                    .collect(),
            },
            solutions: solutions
                .iter()
                .enumerate()
                .map(|(index, participant)| {
                    let is_winner = solutions.len() - index == 1;
                    let mut settlement = SolverSettlement {
                        solver: participant.driver.name.clone(),
                        solver_address: participant.solution.solver().0,
                        score: Some(Score::Solver(participant.solution.score().get().0)),
                        ranking: solutions.len() - index,
                        orders: participant
                            .solution
                            .orders()
                            .iter()
                            .map(|(id, order)| Order::Colocated {
                                id: (*id).into(),
                                sell_amount: order.sell.into(),
                                buy_amount: order.buy.into(),
                            })
                            .collect(),
                        clearing_prices: participant
                            .solution
                            .prices()
                            .iter()
                            .map(|(token, price)| (token.0, price.get().into()))
                            .collect(),
                        call_data: None,
                        uninternalized_call_data: None,
                    };
                    if is_winner {
                        settlement.call_data = Some(revealed.calldata.internalized.clone());
                        settlement.uninternalized_call_data =
                            Some(revealed.calldata.uninternalized.clone());
                    }
                    settlement
                })
                .collect(),
        };
        let competition = Competition {
            auction_id,
            winner,
            winning_score,
            reference_score,
            participants,
            prices: auction
                .prices
                .into_iter()
                .map(|(key, value)| (key.into(), value.get().into()))
                .collect(),
            block_deadline,
            competition_simulation_block,
            call_data,
            uninternalized_call_data,
            competition_table,
        };

        tracing::trace!(?competition, "saving competition");
        self.persistence
            .save_competition(&competition)
            .await
            .context("failed to save competition")?;

        self.persistence
            .save_surplus_capturing_jit_orders_orders(
                auction_id,
                &auction.surplus_capturing_jit_order_owners,
            )
            .await
            .context("failed to save surplus capturing jit order owners")?;

        tracing::info!("saving fee policies");
        if let Err(err) = self
            .persistence
            .store_fee_policies(auction_id, fee_policies)
            .await
        {
            Metrics::fee_policies_store_error();
            tracing::warn!(?err, "failed to save fee policies");
        }
        Metrics::post_processed(start.elapsed());
        Ok(())
    }

    /// Runs the solver competition, making all configured drivers participate.
    async fn competition(
        &self,
        id: domain::auction::Id,
        auction: &domain::Auction,
    ) -> Vec<Participant<'_>> {
        let request = solve::Request::new(
            id,
            auction,
            &self.market_makable_token_list.all(),
            self.solve_deadline,
        );
        let request = &request;

        let order_uids = auction.orders.iter().map(|o| OrderUid(o.uid.0)).collect();
        self.persistence
            .store_order_events(order_uids, OrderEventLabel::Ready);

        let start = Instant::now();
        futures::future::join_all(self.drivers.iter().map(|driver| async move {
            let result = self.solve(driver, request).await;
            let solutions = match result {
                Ok(solutions) => {
                    Metrics::solve_ok(driver, start.elapsed());
                    solutions
                }
                Err(err) => {
                    Metrics::solve_err(driver, start.elapsed(), &err);
                    if matches!(err, SolveError::NoSolutions) {
                        tracing::debug!(driver = %driver.name, "solver found no solution");
                    } else {
                        tracing::warn!(?err, driver = %driver.name, "solve error");
                    }
                    vec![]
                }
            };

            solutions.into_iter().filter_map(|solution| match solution {
                Ok(solution) => {
                    Metrics::solution_ok(driver);
                    Some(Participant { driver, solution })
                }
                Err(err) => {
                    Metrics::solution_err(driver, &err);
                    tracing::debug!(?err, driver = %driver.name, "invalid proposed solution");
                    None
                }
            })
        }))
        .await
        .into_iter()
        .flatten()
        .collect()
    }

    /// Returns true if winning solution is fair or winner is None
    fn is_solution_fair(
        winner: Option<&Participant>,
        remaining: &Vec<Participant>,
        auction: &domain::Auction,
    ) -> bool {
        let Some(winner) = winner else { return true };
        let Some(fairness_threshold) = winner.driver.fairness_threshold else {
            return true;
        };

        // Returns the surplus difference in the buy token if `left`
        // is better for the trader than `right`, or 0 otherwise.
        // This takes differently partial fills into account.
        let improvement_in_buy = |left: &TradedAmounts, right: &TradedAmounts| {
            // If `left.sell / left.buy < right.sell / right.buy`, left is "better" as the
            // trader either sells less or gets more. This can be reformulated as
            // `right.sell * left.buy > left.sell * right.buy`.
            let right_sell_left_buy = right.sell.0.full_mul(left.buy.0);
            let left_sell_right_buy = left.sell.0.full_mul(right.buy.0);
            let improvement = right_sell_left_buy
                .checked_sub(left_sell_right_buy)
                .unwrap_or_default();

            // The difference divided by the original sell amount is the improvement in buy
            // token. Casting to U256 is safe because the difference is smaller than the
            // original product, which if re-divided by right.sell must fit in U256.
            improvement
                .checked_div(right.sell.0.into())
                .map(|v| U256::try_from(v).expect("improvement in buy fits in U256"))
                .unwrap_or_default()
        };

        // Record best execution per order
        let mut best_executions = HashMap::new();
        for other in remaining {
            for (uid, execution) in other.solution.orders() {
                best_executions
                    .entry(uid)
                    .and_modify(|best_execution| {
                        if !improvement_in_buy(execution, best_execution).is_zero() {
                            *best_execution = *execution;
                        }
                    })
                    .or_insert(*execution);
            }
        }

        // Check if the winning solution contains an order whose execution in the
        // winning solution is more than `fairness_threshold` worse than the
        // order's best execution across all solutions
        let unfair = winner
            .solution
            .orders()
            .iter()
            .any(|(uid, winning_execution)| {
                let best_execution = best_executions.get(uid).expect("by construction above");
                let improvement = improvement_in_buy(best_execution, winning_execution);
                if improvement.is_zero() {
                    return false;
                };
                tracing::debug!(
                    ?uid,
                    ?improvement,
                    ?best_execution,
                    ?winning_execution,
                    "fairness check"
                );
                // Improvement is denominated in buy token, use buy price to normalize the
                // difference into eth
                let Some(order) = auction.orders.iter().find(|order| order.uid == *uid) else {
                    // This can happen for jit orders
                    tracing::debug!(?uid, "cannot ensure fairness, order not found in auction");
                    return false;
                };
                let Some(buy_price) = auction.prices.get(&order.buy.token) else {
                    tracing::warn!(
                        ?order,
                        "cannot ensure fairness, buy price not found in auction"
                    );
                    return false;
                };
                buy_price.in_eth(improvement.into()) > fairness_threshold
            });
        !unfair
    }

    /// Computes a driver's solutions for the solver competition.
    async fn solve(
        &self,
        driver: &infra::Driver,
        request: &solve::Request,
    ) -> Result<
        Vec<Result<competition::SolutionWithId, domain::competition::SolutionError>>,
        SolveError,
    > {
        let response = tokio::time::timeout(self.solve_deadline, driver.solve(request))
            .await
            .map_err(|_| SolveError::Timeout)?
            .map_err(SolveError::Failure)?;
        if response.solutions.is_empty() {
            return Err(SolveError::NoSolutions);
        }
        let solutions = response.into_domain();

        // TODO: remove this workaround when implementing #2780
        // Discard any solutions from solvers that got deny listed in the mean time.
        let futures = solutions.into_iter().map(|solution| async {
            let solution = solution?;
            let solver = solution.solver();
            let is_allowed = self
                .eth
                .contracts()
                .authenticator()
                .is_solver(solver.into())
                .call()
                .await;

            match is_allowed {
                Ok(true) => Ok(solution),
                Ok(false) => Err(domain::competition::SolutionError::SolverDenyListed),
                Err(err) => {
                    // log warning but discard solution anyway to be on the safe side
                    tracing::warn!(
                        driver = driver.name,
                        ?solver,
                        ?err,
                        "failed to check if solver is deny listed"
                    );
                    Err(domain::competition::SolutionError::SolverDenyListed)
                }
            }
        });

        Ok(futures::future::join_all(futures).await)
    }

    /// Ask the winning solver to reveal their solution.
    async fn reveal(
        &self,
        driver: &infra::Driver,
        auction: domain::auction::Id,
        solution_id: u64,
    ) -> Result<reveal::Response, RevealError> {
        let response = driver
            .reveal(&reveal::Request { solution_id })
            .await
            .map_err(RevealError::Failure)?;
        if !response
            .calldata
            .internalized
            .ends_with(&auction.to_be_bytes())
        {
            return Err(RevealError::AuctionMismatch);
        }

        Ok(response)
    }

    /// Execute the solver's solution. Returns Ok when the corresponding
    /// transaction has been mined.
    async fn settle(
        &self,
        driver: &infra::Driver,
        solved: &competition::SolutionWithId,
        auction_id: i64,
        submission_deadline_latest_block: u64,
    ) -> Result<(), SettleError> {
        let order_ids = solved.order_ids().copied().collect();
        self.persistence
            .store_order_events(order_ids, OrderEventLabel::Executing);

        let request = settle::Request {
            solution_id: solved.id(),
            submission_deadline_latest_block,
        };
        let tx_hash = self
            .wait_for_settlement(driver, auction_id, request)
            .await?;
        *self.in_flight_orders.lock().await = Some(InFlightOrders {
            tx_hash,
            orders: solved.order_ids().copied().collect(),
        });
        tracing::debug!(?tx_hash, "solution settled");

        Ok(())
    }

    /// Wait for either the settlement transaction to be mined or the driver
    /// returned a result.
    async fn wait_for_settlement(
        &self,
        driver: &infra::Driver,
        auction_id: i64,
        request: settle::Request,
    ) -> Result<H256, SettleError> {
        match futures::future::select(
            Box::pin(self.wait_for_settlement_transaction(auction_id, self.submission_deadline)),
            Box::pin(driver.settle(&request, self.max_settlement_transaction_wait)),
        )
        .await
        {
            futures::future::Either::Left((res, _)) => res,
            futures::future::Either::Right((driver_result, onchain_task)) => {
                driver_result.map_err(|err| {
                    tracing::warn!(?err, "driver settle request failed");
                    SettleError::Failure(err)
                })?;
                onchain_task.await
            }
        }
    }

    /// Tries to find a `settle` contract call with calldata ending in `tag`.
    ///
    /// Returns None if no transaction was found within the deadline or the task
    /// is cancelled.
    async fn wait_for_settlement_transaction(
        &self,
        auction_id: i64,
        max_blocks_wait: u64,
    ) -> Result<H256, SettleError> {
        let current = self.eth.current_block().borrow().number;
        let deadline = current.saturating_add(max_blocks_wait);
        tracing::debug!(%current, %deadline, %auction_id, "waiting for tag");
        loop {
            let block = ethrpc::block_stream::next_block(self.eth.current_block()).await;
            // Run maintenance to ensure the system processed the last available block so
            // it's possible to find the tx in the DB in the next line.
            self.run_maintenance(&block).await;

            match self
                .persistence
                .find_tx_hash_by_auction_id(auction_id)
                .await
            {
                Ok(Some(hash)) => return Ok(hash),
                Err(err) => {
                    tracing::warn!(?err, "failed to fetch recent settlement tx hashes");
                }
                Ok(None) => {}
            }
            if block.number >= deadline {
                break;
            }
        }
        Err(SettleError::Failure(anyhow::anyhow!(
            "settlement transaction await reached deadline"
        )))
    }

    /// Removes orders that are currently being settled to avoid solvers trying
    /// to fill an order a second time.
    async fn remove_in_flight_orders(&self, mut auction: domain::Auction) -> domain::Auction {
        let Some(in_flight) = &*self.in_flight_orders.lock().await else {
            return auction;
        };

        let transaction = self.eth.transaction(in_flight.tx_hash.into()).await;

        let prev_settlement_block = match transaction {
            Ok(transaction) => transaction.block,
            // Could not find the block of the previous settlement, let's be
            // conservative and assume all orders are still in-flight.
            _ => u64::MAX.into(),
        };

        if auction.latest_settlement_block < prev_settlement_block.0 {
            // Auction was built before the in-flight orders were processed.
            auction
                .orders
                .retain(|o| !in_flight.orders.contains(&o.uid));
            tracing::debug!(orders = ?in_flight.orders, "filtered out in-flight orders");
        }

        auction
    }
}

/// Orders settled in the previous auction that might still be in-flight.
#[derive(Default)]
pub struct InFlightOrders {
    /// The transaction that these orders where settled in.
    tx_hash: H256,
    orders: HashSet<domain::OrderUid>,
}

struct Participant<'a> {
    driver: &'a infra::Driver,
    solution: competition::SolutionWithId,
}

#[derive(Debug, thiserror::Error)]
enum SolveError {
    #[error("the solver timed out")]
    Timeout,
    #[error("driver did not propose any solutions")]
    NoSolutions,
    #[error(transparent)]
    Failure(anyhow::Error),
}

#[derive(Debug, thiserror::Error)]
enum RevealError {
    #[error("revealed calldata does not match auction")]
    AuctionMismatch,
    #[error(transparent)]
    Failure(anyhow::Error),
}

#[derive(Debug, thiserror::Error)]
enum SettleError {
    #[error(transparent)]
    Failure(anyhow::Error),
}

#[derive(prometheus_metric_storage::MetricStorage)]
#[metric(subsystem = "runloop")]
struct Metrics {
    /// Tracks the last executed auction.
    auction: prometheus::IntGauge,

    /// Tracks the duration of successful driver `/solve` requests.
    #[metric(
        labels("driver", "result"),
        buckets(
            0, 1, 2, 3, 4, 5, 6, 7, 8, 9, 10, 11, 12, 13, 14, 15, 16, 17, 18, 19, 20
        )
    )]
    solve: prometheus::HistogramVec,

    /// Tracks driver solutions.
    #[metric(labels("driver", "result"))]
    solutions: prometheus::IntCounterVec,

    /// Tracks the result of driver `/reveal` requests.
    #[metric(labels("driver", "result"))]
    reveal: prometheus::HistogramVec,

    /// Tracks the times and results of driver `/settle` requests.
    #[metric(
        labels("driver", "result"),
        buckets(0, 2, 4, 6, 8, 10, 12, 14, 16, 18, 20, 22, 25, 30, 40)
    )]
    settle: prometheus::HistogramVec,

    /// Tracks the number of orders that were part of some but not the winning
    /// solution together with the winning driver that did't include it.
    #[metric(labels("ignored_by"))]
    matched_unsettled: prometheus::IntCounterVec,

    /// Tracks the number of database errors.
    #[metric(labels("error_type"))]
    db_metric_error: prometheus::IntCounterVec,

    /// Tracks the time spent in post-processing after the auction has been
    /// solved and before sending a `settle` request.
    auction_postprocessing_time: prometheus::Histogram,

    /// Tracks the time spent in pre-processing before sending a `solve`
    /// request.
    auction_preprocessing_time: prometheus::Histogram,

    /// Tracks the time spent running maintenance. This mostly consists of
    /// indexing new events.
    #[metric(buckets(0, 0.01, 0.05, 0.1, 0.2, 0.5, 1., 2., 5.))]
    service_maintenance_time: prometheus::Histogram,

    /// Total time spent in a single run of the run loop.
    #[metric(buckets(0, 1, 5, 10, 15, 20, 25, 30, 35, 40))]
    single_run_time: prometheus::Histogram,

    /// Time difference between the current block and when the single run
    /// function is started.
    #[metric(buckets(0, 2, 4, 6, 8, 10, 12, 14, 16, 18, 20, 22, 25, 30, 40))]
    current_block_delay: prometheus::Histogram,
}

impl Metrics {
    fn get() -> &'static Self {
        Metrics::instance(metrics::get_storage_registry()).unwrap()
    }

    fn auction(auction_id: domain::auction::Id) {
        Self::get().auction.set(auction_id)
    }

    fn solve_ok(driver: &infra::Driver, elapsed: Duration) {
        Self::get()
            .solve
            .with_label_values(&[&driver.name, "success"])
            .observe(elapsed.as_secs_f64())
    }

    fn solve_err(driver: &infra::Driver, elapsed: Duration, err: &SolveError) {
        let label = match err {
            SolveError::Timeout => "timeout",
            SolveError::NoSolutions => "no_solutions",
            SolveError::Failure(_) => "error",
        };
        Self::get()
            .solve
            .with_label_values(&[&driver.name, label])
            .observe(elapsed.as_secs_f64())
    }

    fn solution_ok(driver: &infra::Driver) {
        Self::get()
            .solutions
            .with_label_values(&[&driver.name, "success"])
            .inc();
    }

    fn solution_err(driver: &infra::Driver, err: &SolutionError) {
        let label = match err {
            SolutionError::ZeroScore(_) => "zero_score",
            SolutionError::InvalidPrice(_) => "invalid_price",
            SolutionError::SolverDenyListed => "solver_deny_listed",
        };
        Self::get()
            .solutions
            .with_label_values(&[&driver.name, label])
            .inc();
    }

    fn reveal_ok(driver: &infra::Driver, elapsed: Duration) {
        Self::get()
            .reveal
            .with_label_values(&[&driver.name, "success"])
            .observe(elapsed.as_secs_f64());
    }

    fn reveal_err(driver: &infra::Driver, elapsed: Duration, err: &RevealError) {
        let label = match err {
            RevealError::AuctionMismatch => "mismatch",
            RevealError::Failure(_) => "error",
        };
        Self::get()
            .reveal
            .with_label_values(&[&driver.name, label])
            .observe(elapsed.as_secs_f64());
    }

    fn settle_ok(driver: &infra::Driver, elapsed: Duration) {
        Self::get()
            .settle
            .with_label_values(&[&driver.name, "success"])
            .observe(elapsed.as_secs_f64());
    }

    fn settle_err(driver: &infra::Driver, elapsed: Duration, err: &SettleError) {
        let label = match err {
            SettleError::Failure(_) => "error",
        };
        Self::get()
            .settle
            .with_label_values(&[&driver.name, label])
            .observe(elapsed.as_secs_f64());
    }

    fn matched_unsettled(winning: &infra::Driver, unsettled: HashSet<&domain::OrderUid>) {
        if !unsettled.is_empty() {
            tracing::debug!(?unsettled, "some orders were matched but not settled");
        }
        Self::get()
            .matched_unsettled
            .with_label_values(&[&winning.name])
            .inc_by(unsettled.len() as u64);
    }

    fn fee_policies_store_error() {
        Self::get()
            .db_metric_error
            .with_label_values(&["fee_policies_store"])
            .inc();
    }

    fn post_processed(elapsed: Duration) {
        Self::get()
            .auction_postprocessing_time
            .observe(elapsed.as_secs_f64());
    }

    fn pre_processed(elapsed: Duration) {
        Self::get()
            .auction_preprocessing_time
            .observe(elapsed.as_secs_f64());
    }

    fn ran_maintenance(elapsed: Duration) {
        Self::get()
            .service_maintenance_time
            .observe(elapsed.as_secs_f64());
    }

    fn single_run_completed(elapsed: Duration) {
        Self::get().single_run_time.observe(elapsed.as_secs_f64());
    }

    fn auction_ready(init_block_timestamp: Instant) {
        Self::get()
            .current_block_delay
            .observe(init_block_timestamp.elapsed().as_secs_f64())
    }
}

pub mod observe {
    use {crate::domain, std::collections::HashSet};

    pub fn log_auction_delta(previous: &Option<domain::Auction>, current: &domain::AuctionWithId) {
        let previous_uids = match previous {
            Some(previous) => previous
                .orders
                .iter()
                .map(|order| order.uid)
                .collect::<HashSet<_>>(),
            None => HashSet::new(),
        };
        let current_uids = current
            .auction
            .orders
            .iter()
            .map(|order| order.uid)
            .collect::<HashSet<_>>();
        let added = current_uids.difference(&previous_uids);
        let removed = previous_uids.difference(&current_uids);
        tracing::debug!(
            id = current.id,
            added = ?added,
            "New orders in auction"
        );
        tracing::debug!(
            id = current.id,
            removed = ?removed,
            "Orders no longer in auction"
        );
    }
}<|MERGE_RESOLUTION|>--- conflicted
+++ resolved
@@ -146,13 +146,8 @@
         Metrics::ran_maintenance(start.elapsed());
     }
 
-<<<<<<< HEAD
-    async fn next_auction(&self) -> Option<domain::AuctionWithId> {
+    async fn cut_auction(&self) -> Option<domain::AuctionWithId> {
         let auction = match self.solvable_orders_cache.current_auction().await {
-=======
-    async fn cut_auction(&self) -> Option<domain::AuctionWithId> {
-        let auction = match self.solvable_orders_cache.current_auction() {
->>>>>>> 128e9da0
             Some(auction) => auction,
             None => {
                 tracing::debug!("no current auction");
