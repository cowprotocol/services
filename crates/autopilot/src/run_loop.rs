use {
    crate::{
        database::competition::{Competition, LegacyScore},
        domain::{
            self,
            OrderUid,
            auction::Id,
            competition::{
                self,
                Solution,
                SolutionError,
                SolverParticipationGuard,
                Unranked,
                winner_selection::{self, Ranking},
            },
            eth::{self, TxId},
            settlement::{ExecutionEnded, ExecutionStarted},
        },
        infra::{
            self,
            solvers::dto::{settle, solve},
        },
        maintenance::Maintenance,
        run::Liveness,
        solvable_orders::SolvableOrdersCache,
    },
    ::observe::metrics,
    anyhow::{Context, Result},
    database::order_events::OrderEventLabel,
    ethrpc::block_stream::BlockInfo,
    futures::{FutureExt, TryFutureExt},
    itertools::Itertools,
    model::solver_competition::{
        CompetitionAuction,
        Order,
        Score,
        SolverCompetitionDB,
        SolverSettlement,
    },
    num::ToPrimitive,
    primitive_types::H256,
    rand::seq::SliceRandom,
    shared::token_list::AutoUpdatingTokenList,
    std::{
        collections::{HashMap, HashSet},
        num::NonZeroUsize,
        sync::Arc,
        time::{Duration, Instant},
    },
    tokio::sync::Mutex,
    tracing::Instrument,
};

pub struct Config {
    pub submission_deadline: u64,
    pub max_settlement_transaction_wait: Duration,
    pub solve_deadline: Duration,
    /// How much time past observing the current block the runloop is
    /// allowed to start before it has to re-synchronize to the blockchain
    /// by waiting for the next block to appear.
    pub max_run_loop_delay: Duration,
    pub combinatorial_auctions_cutover: Option<chrono::DateTime<chrono::Utc>>,
    pub max_winners_per_auction: NonZeroUsize,
    pub max_solutions_per_solver: NonZeroUsize,
}

impl Config {
    fn single_winner(&self) -> bool {
        // Always single winner if max_winners is 1
        if self.max_winners_per_auction.get() == 1 {
            return true;
        }

        // Check cutover date conditions
        match self.combinatorial_auctions_cutover {
            // No cutover date means single winner
            None => true,
            // If there is a cutover date, check if we are past it
            Some(cutover) => chrono::Utc::now() < cutover,
        }
    }
}

pub struct RunLoop {
    config: Config,
    eth: infra::Ethereum,
    persistence: infra::Persistence,
    drivers: Vec<Arc<infra::Driver>>,
    solver_participation_guard: SolverParticipationGuard,
    solvable_orders_cache: Arc<SolvableOrdersCache>,
    trusted_tokens: AutoUpdatingTokenList,
    in_flight_orders: Arc<Mutex<HashSet<OrderUid>>>,
    liveness: Arc<Liveness>,
    /// Maintenance tasks that should run before every runloop to have
    /// the most recent data available.
    maintenance: Arc<Maintenance>,
    competition_updates_sender: tokio::sync::mpsc::UnboundedSender<()>,
}

impl RunLoop {
    #[allow(clippy::too_many_arguments)]
    pub fn new(
        config: Config,
        eth: infra::Ethereum,
        persistence: infra::Persistence,
        drivers: Vec<Arc<infra::Driver>>,
        solver_participation_guard: SolverParticipationGuard,
        solvable_orders_cache: Arc<SolvableOrdersCache>,
        trusted_tokens: AutoUpdatingTokenList,
        liveness: Arc<Liveness>,
        maintenance: Arc<Maintenance>,
        competition_updates_sender: tokio::sync::mpsc::UnboundedSender<()>,
    ) -> Self {
        Self {
            config,
            eth,
            persistence,
            drivers,
            solver_participation_guard,
            solvable_orders_cache,
            trusted_tokens,
            in_flight_orders: Default::default(),
            liveness,
            maintenance,
            competition_updates_sender,
        }
    }

    pub async fn run_forever(self) -> ! {
        Maintenance::spawn_cow_amm_indexing_task(
            self.maintenance.clone(),
            self.eth.current_block().clone(),
        );
        let mut last_auction = None;
        let mut last_block = None;
        let self_arc = Arc::new(self);
        loop {
            let auction = self_arc
                .next_auction(&mut last_auction, &mut last_block)
                .await;
            if let Some(auction) = auction {
                let auction_id = auction.id;
                self_arc
                    .single_run(auction)
                    .instrument(tracing::info_span!("auction", auction_id))
                    .await
            };
        }
    }

    /// Sleeps until the next auction is supposed to start, builds it and
    /// returns it.
    async fn next_auction(
        &self,
        prev_auction: &mut Option<domain::Auction>,
        prev_block: &mut Option<H256>,
    ) -> Option<domain::Auction> {
        // wait for appropriate time to start building the auction
        let start_block = {
            let current_block = *self.eth.current_block().borrow();
            let time_since_last_block = current_block.observed_at.elapsed();
            let auction_block = if time_since_last_block > self.config.max_run_loop_delay {
                if prev_block.is_some_and(|prev_block| prev_block != current_block.hash) {
                    // don't emit warning if we finished prev run loop within the same block
                    tracing::warn!(
                        missed_by = ?time_since_last_block - self.config.max_run_loop_delay,
                        "missed optimal auction start, wait for new block"
                    );
                }
                ethrpc::block_stream::next_block(self.eth.current_block()).await
            } else {
                current_block
            };

            self.run_maintenance(&auction_block).await;
            match self
                .solvable_orders_cache
                .update(auction_block.number)
                .await
            {
                Ok(()) => {
                    self.solvable_orders_cache.track_auction_update("success");
                }
                Err(err) => {
                    self.solvable_orders_cache.track_auction_update("failure");
                    tracing::warn!(?err, "failed to update auction");
                }
            }
            auction_block
        };

        let auction = self.cut_auction().await?;

        // Only run the solvers if the auction or block has changed.
        let previous = prev_auction.replace(auction.clone());
        if previous.as_ref() == Some(&auction)
            && prev_block.replace(start_block.hash) == Some(start_block.hash)
        {
            return None;
        }

        observe::log_auction_delta(&previous, &auction);
        self.liveness.auction();
        Metrics::auction_ready(start_block.observed_at);
        Some(auction)
    }

    /// Runs maintenance on all components to ensure the system uses
    /// the latest available state.
    async fn run_maintenance(&self, block: &BlockInfo) {
        let start = Instant::now();
        self.maintenance.update(block).await;
        Metrics::ran_maintenance(start.elapsed());
    }

    async fn cut_auction(&self) -> Option<domain::Auction> {
        let auction = match self.solvable_orders_cache.current_auction().await {
            Some(auction) => auction,
            None => {
                tracing::debug!("no current auction");
                return None;
            }
        };
        let auction = self.remove_in_flight_orders(auction).await;

        let id = match self.persistence.replace_current_auction(&auction).await {
            Ok(id) => {
                Metrics::auction(id);
                id
            }
            Err(err) => {
                tracing::error!(?err, "failed to replace current auction");
                return None;
            }
        };

        if auction.orders.is_empty() {
            // Updating liveness probe to not report unhealthy due to this optimization
            self.liveness.auction();
            tracing::debug!("skipping empty auction");
            return None;
        }

        Some(domain::Auction {
            id,
            block: auction.block,
            orders: auction.orders,
            prices: auction.prices,
            surplus_capturing_jit_order_owners: auction.surplus_capturing_jit_order_owners,
        })
    }

    async fn single_run(self: &Arc<Self>, auction: domain::Auction) {
        let single_run_start = Instant::now();
        tracing::info!(auction_id = ?auction.id, "solving");

        // Mark all auction orders as `Ready` for competition
        self.persistence
            .store_order_events(auction.orders.iter().map(|o| o.uid), OrderEventLabel::Ready);

        // Collect valid solutions from all drivers
        let solutions = self.fetch_solutions(&auction).await;
        observe::solutions(&solutions);
        if solutions.is_empty() {
            return;
        }

        // Build the winner selection implementation.
        // We only compute this once to ensure consistency throughout the entire
        // auction.
        let is_single_winner_selection = self.config.single_winner();
        tracing::info!(auction_id = ?auction.id, ?is_single_winner_selection, "winner selection implementation");
        let winner_selection: Box<dyn winner_selection::Arbitrator> = if is_single_winner_selection
        {
            Box::new(winner_selection::max_score::Config)
        } else {
            Box::new(winner_selection::combinatorial::Config {
                max_winners: self.config.max_winners_per_auction.get(),
                weth: self.eth.contracts().wrapped_native_token(),
            })
        };

        let ranking = winner_selection.arbitrate(solutions, &auction);

        // Count and record the number of winners
        let num_winners = ranking.winners().count();
        if let Some(num_winners_f64) = num_winners.to_f64() {
            Metrics::get().auction_winners.observe(num_winners_f64);
        }

        let competition_simulation_block = self.eth.current_block().borrow().number;
        let block_deadline = competition_simulation_block + self.config.submission_deadline;

        // Post-processing should not be executed asynchronously since it includes steps
        // of storing all the competition/auction-related data to the DB.
        if let Err(err) = self
            .post_processing(
                &auction,
                competition_simulation_block,
                &ranking,
                block_deadline,
                winner_selection,
                is_single_winner_selection,
            )
            .await
        {
            tracing::error!(?err, "failed to post-process competition");
            return;
        }

        // Mark all winning orders as `Executing`
        let winning_orders = ranking
            .winners()
            .flat_map(|p| p.solution().order_ids().copied())
            .collect::<HashSet<_>>();
        self.persistence
            .store_order_events(winning_orders.clone(), OrderEventLabel::Executing);

        // Mark the rest as `Considered` for execution
        self.persistence.store_order_events(
            ranking
                .non_winners()
                .flat_map(|p| p.solution().order_ids().copied())
                .filter(|order_id| !winning_orders.contains(order_id)),
            OrderEventLabel::Considered,
        );

        for winner in ranking.winners() {
            let (driver, solution) = (winner.driver(), winner.solution());
            tracing::info!(driver = %driver.name, solution = %solution.id(), "winner");

            self.start_settlement_execution(
                auction.id,
                single_run_start,
                driver,
                solution,
                block_deadline,
            )
            .await;
        }
        observe::unsettled(&ranking, &auction);
    }

    /// Starts settlement execution in a background task. The function is async
    /// only to get access to the locks.
    async fn start_settlement_execution(
        self: &Arc<Self>,
        auction_id: Id,
        single_run_start: Instant,
        driver: &Arc<infra::Driver>,
        solution: &Solution,
        block_deadline: u64,
    ) {
        let solved_order_uids: HashSet<_> = solution.orders().keys().cloned().collect();
        self.in_flight_orders
            .lock()
            .await
            .extend(solved_order_uids.clone());

        let solution_id = solution.id();
        let solver = solution.solver();
        let self_ = self.clone();
        let driver_ = driver.clone();

        let settle_fut = async move {
            tracing::info!(driver = %driver_.name, solution = %solution_id, "settling");
            let submission_start = Instant::now();

            match self_
                .settle(
                    &driver_,
                    solution_id,
                    solved_order_uids.clone(),
                    solver,
                    auction_id,
                    block_deadline,
                )
                .await
            {
                Ok(tx_hash) => {
                    Metrics::settle_ok(
                        &driver_,
                        solved_order_uids.len(),
                        submission_start.elapsed(),
                    );
                    tracing::debug!(?tx_hash, driver = %driver_.name, ?solver, "solution settled");
                }
                Err(err) => {
                    Metrics::settle_err(&driver_, submission_start.elapsed(), &err);
                    tracing::warn!(?err, driver = %driver_.name, "settlement failed");
                }
            }
            Metrics::single_run_completed(single_run_start.elapsed());
        }
        .instrument(tracing::Span::current());

        tokio::spawn(settle_fut);
    }

    async fn post_processing(
        &self,
        auction: &domain::Auction,
        competition_simulation_block: u64,
        ranking: &Ranking,
        block_deadline: u64,
        winner_selection: Box<dyn winner_selection::Arbitrator>,
        is_single_winner_selection: bool,
    ) -> Result<()> {
        let start = Instant::now();
        let reference_scores = winner_selection.compute_reference_scores(ranking);
        // TODO: Needs to be removed once other teams fully migrated to the
        // reference_scores table
        let legacy_score = {
            let Some(winning_solution) = ranking
                .winners()
                .nth(0)
                .map(|participant| participant.solution())
            else {
                return Err(anyhow::anyhow!("no winners found"));
            };
            let winner = winning_solution.solver().into();
            let winning_score = winning_solution.score().get().0;
            let reference_score = ranking
                .ranked()
                .nth(1)
                .map(|participant| participant.solution().score().get().0)
                .unwrap_or_default();
            is_single_winner_selection.then_some(LegacyScore {
                winner,
                winning_score,
                reference_score,
            })
        };

        let participants = ranking
            .all()
            .map(|participant| participant.solution().solver().into())
            .collect::<HashSet<_>>();
        let mut fee_policies = Vec::new();
        for order_id in ranking
            .ranked()
            .flat_map(|participant| participant.solution().order_ids())
            .unique()
        {
            match auction
                .orders
                .iter()
                .find(|auction_order| &auction_order.uid == order_id)
            {
                Some(auction_order) => {
                    fee_policies.push((auction_order.uid, auction_order.protocol_fees.clone()));
                }
                None => {
                    tracing::debug!(?order_id, "order not found in auction");
                }
            }
        }

        let mut solutions: Vec<_> = ranking
            .all()
            .enumerate()
            .map(|(index, participant)| SolverSettlement {
                solver: participant.driver().name.clone(),
                solver_address: participant.solution().solver().0,
                score: Some(Score::Solver(participant.solution().score().get().0)),
                ranking: index + 1,
                orders: participant
                    .solution()
                    .orders()
                    .iter()
                    .map(|(id, order)| Order::Colocated {
                        id: (*id).into(),
                        sell_amount: order.executed_sell.into(),
                        buy_amount: order.executed_buy.into(),
                    })
                    .collect(),
                clearing_prices: participant
                    .solution()
                    .prices()
                    .iter()
                    .map(|(token, price)| (token.0, price.get().into()))
                    .collect(),
                is_winner: participant.is_winner(),
                filtered_out: participant.filtered_out(),
            })
            .collect();
        // reverse as solver competition table is sorted from worst to best,
        // so we need to keep the ordering for backwards compatibility
        solutions.reverse();

        let competition_table = SolverCompetitionDB {
            auction_start_block: auction.block,
            competition_simulation_block,
            auction: CompetitionAuction {
                orders: auction
                    .orders
                    .iter()
                    .map(|order| order.uid.into())
                    .collect(),
                prices: auction
                    .prices
                    .iter()
                    .map(|(key, value)| ((*key).into(), value.get().into()))
                    .collect(),
            },
<<<<<<< HEAD
            solutions: solutions
                .iter()
                // reverse as solver competition table is sorted from worst to best, so we need to keep the ordering for backwards compatibility
                .rev()
                .enumerate()
                .map(|(index, participant)| SolverSettlement {
                    solver: participant.driver().name.clone(),
                    solver_address: participant.solution().solver().0,
                    score: Some(Score::Solver(participant.solution().score().get().0)),
                    ranking: solutions.len() - index,
                    orders: participant
                        .solution()
                        .orders()
                        .iter()
                        .map(|(id, order)| Order::Colocated {
                            id: (*id).into(),
                            sell_amount: order.executed_sell.into(),
                            buy_amount: order.executed_buy.into(),
                        })
                        .collect(),
                    clearing_prices: participant
                        .solution()
                        .prices()
                        .iter()
                        .map(|(token, price)| (token.0, price.get().into()))
                        .collect(),
                    is_winner: participant.is_winner(),
                    tx_hash: None,  // Will be filled eventually when we have tx hashes for the settlements.
                })
                .collect(),
=======
            solutions,
>>>>>>> eb35a3c4
        };
        let competition = Competition {
            auction_id: auction.id,
            legacy: legacy_score,
            reference_scores,
            participants,
            prices: auction
                .prices
                .clone()
                .into_iter()
                .map(|(key, value)| (key.into(), value.get().into()))
                .collect(),
            block_deadline,
            competition_simulation_block,
            competition_table,
        };

        match futures::try_join!(
            self.persistence
                .save_auction(auction, block_deadline)
                .map_err(|e| e.0.context("failed to save auction")),
            self.persistence
                .save_solutions(auction.id, ranking.all())
                .map_err(|e| e.0.context("failed to save solutions")),
        ) {
            Ok(_) => {
                // Notify the solver participation guard that the proposed solutions have been
                // saved.
                if let Err(err) = self.competition_updates_sender.send(()) {
                    tracing::error!(?err, "failed to notify solver participation guard");
                }
            }
            Err(err) => {
                // Don't error if saving of auction and solution fails, until stable.
                // Various edge cases with JIT orders verifiable only in production.
                tracing::warn!(?err, "failed to save new competition data");
            }
        }

        tracing::trace!(?competition, "saving competition");
        futures::try_join!(
            self.persistence
                .save_competition(&competition)
                .map_err(|e| e.0.context("failed to save competition")),
            self.persistence
                .save_surplus_capturing_jit_order_owners(
                    auction.id,
                    &auction.surplus_capturing_jit_order_owners,
                )
                .map_err(|e| e.0.context("failed to save jit order owners")),
            self.persistence
                .store_fee_policies(auction.id, fee_policies)
                .map_err(|e| e.context("failed to fee_policies")),
        )?;

        Metrics::post_processed(start.elapsed());
        Ok(())
    }

    /// Runs the solver competition, making all configured drivers participate.
    /// Returns all fair solutions sorted by their score (best to worst).
    async fn fetch_solutions(
        &self,
        auction: &domain::Auction,
    ) -> Vec<competition::Participant<Unranked>> {
        let request = solve::Request::new(
            auction,
            &self.trusted_tokens.all(),
            self.config.solve_deadline,
        );

        let mut solutions = futures::future::join_all(
            self.drivers
                .iter()
                .map(|driver| self.solve(driver.clone(), request.clone())),
        )
        .await
        .into_iter()
        .flatten()
        .collect::<Vec<_>>();

        let mut counter = HashMap::new();
        solutions.retain(|participant| {
            let submission_address = participant.driver().submission_address;
            let is_solution_from_driver = participant.solution().solver() == submission_address;

            // Filter out solutions that don't come from their corresponding submission
            // address
            if !is_solution_from_driver {
                tracing::warn!(
                    driver = participant.driver().name,
                    ?submission_address,
                    "the solution received is not from the driver submission address"
                );
                return false;
            }

            // limit number of solutions per solver
            let driver = participant.driver().name.clone();
            let count = counter.entry(driver).or_insert(0);
            *count += 1;
            *count <= self.config.max_solutions_per_solver.get()
        });

        // Shuffle so that sorting randomly splits ties.
        solutions.shuffle(&mut rand::thread_rng());
        solutions
    }

    /// Sends a `/solve` request to the driver and manages all error cases and
    /// records metrics and logs appropriately.
    async fn solve(
        &self,
        driver: Arc<infra::Driver>,
        request: solve::Request,
    ) -> Vec<competition::Participant<Unranked>> {
        let start = Instant::now();
        let result = self.try_solve(Arc::clone(&driver), request).await;
        let solutions = match result {
            Ok(solutions) => {
                Metrics::solve_ok(&driver, start.elapsed());
                solutions
            }
            Err(err) => {
                Metrics::solve_err(&driver, start.elapsed(), &err);
                tracing::debug!(?err, driver = %driver.name, "solver didn't provide solutions");
                vec![]
            }
        };

        solutions
            .into_iter()
            .filter_map(|solution| match solution {
                Ok(solution) => {
                    Metrics::solution_ok(&driver);
                    Some(competition::Participant::new(solution, driver.clone()))
                }
                Err(err) => {
                    Metrics::solution_err(&driver, &err);
                    tracing::debug!(?err, driver = %driver.name, "invalid proposed solution");
                    None
                }
            })
            .collect()
    }

    /// Sends `/solve` request to the driver and forwards errors to the caller.
    async fn try_solve(
        &self,
        driver: Arc<infra::Driver>,
        request: solve::Request,
    ) -> Result<Vec<Result<competition::Solution, domain::competition::SolutionError>>, SolveError>
    {
        let (can_participate, response) = {
            let driver = driver.clone();
            let guard = self.solver_participation_guard.clone();
            let both = tokio::task::spawn(async move {
                let fetch_response = driver.solve(request);
                let check_allowed = guard.can_participate(&driver.submission_address);
                tokio::join!(check_allowed, fetch_response)
            });
            tokio::time::timeout(self.config.solve_deadline, both)
                .await
                .map_err(|_| SolveError::Timeout)?
                .context("could not finish the task")
                .map_err(SolveError::Failure)?
        };

        let response = match (can_participate, response) {
            (Ok(true), Ok(response)) => response,
            (Ok(false), _) => return Err(SolveError::SolverDenyListed),
            (Err(err), _) => {
                tracing::error!(
                    ?err,
                    driver = %driver.name,
                    ?driver.submission_address,
                    "solver participation check failed"
                );
                return Err(SolveError::SolverDenyListed);
            }
            (_, Err(err)) => return Err(SolveError::Failure(err)),
        };

        if response.solutions.is_empty() {
            return Err(SolveError::NoSolutions);
        }
        Ok(response.into_domain())
    }

    /// Execute the solver's solution. Returns Ok when the corresponding
    /// transaction has been mined.
    async fn settle(
        &self,
        driver: &infra::Driver,
        solution_id: u64,
        solved_order_uids: HashSet<OrderUid>,
        solver: eth::Address,
        auction_id: i64,
        submission_deadline_latest_block: u64,
    ) -> Result<TxId, SettleError> {
        let settle = async move {
            let current_block = self.eth.current_block().borrow().number;
            anyhow::ensure!(
                current_block < submission_deadline_latest_block,
                "submission deadline was missed"
            );

            let request = settle::Request {
                solution_id,
                submission_deadline_latest_block,
                auction_id,
            };

            self.store_execution_started(
                auction_id,
                solver,
                current_block,
                submission_deadline_latest_block,
            );
            driver
                .settle(&request, self.config.max_settlement_transaction_wait)
                .await
        }
        .boxed();

        let wait_for_settlement_transaction = self
            .wait_for_settlement_transaction(auction_id, solver, submission_deadline_latest_block)
            .boxed();

        // Wait for either the settlement transaction to be mined or the driver returned
        // a result.
        let result = match futures::future::select(wait_for_settlement_transaction, settle).await {
            futures::future::Either::Left((res, _)) => res,
            futures::future::Either::Right((driver_result, wait_for_settlement_transaction)) => {
                match driver_result {
                    Ok(_) => wait_for_settlement_transaction.await,
                    Err(err) => Err(SettleError::Other(err)),
                }
            }
        };

        self.store_execution_ended(solver, auction_id, &result);

        // Clean up the in-flight orders regardless the result.
        self.in_flight_orders
            .lock()
            .await
            .retain(|order| !solved_order_uids.contains(order));

        result
    }

    /// Stores settlement execution started event in the DB in a background task
    /// to not block the runloop.
    fn store_execution_started(
        &self,
        auction_id: i64,
        solver: eth::Address,
        start_block: u64,
        deadline_block: u64,
    ) {
        let persistence = self.persistence.clone();
        tokio::spawn(async move {
            let execution_started = ExecutionStarted {
                auction_id,
                solver,
                start_timestamp: chrono::Utc::now(),
                start_block,
                deadline_block,
            };

            if let Err(err) = persistence
                .store_settlement_execution_started(execution_started)
                .await
            {
                tracing::error!(?err, "failed to store settlement execution event");
            }
        });
    }

    /// Stores settlement execution ended event in the DB in a background task
    /// to not block the runloop.
    fn store_execution_ended(
        &self,
        solver: eth::Address,
        auction_id: i64,
        result: &Result<TxId, SettleError>,
    ) {
        let end_timestamp = chrono::Utc::now();
        let current_block = self.eth.current_block().borrow().number;
        let persistence = self.persistence.clone();
        let outcome = match result {
            Ok(_) => "success".to_string(),
            Err(SettleError::Timeout) => "timeout".to_string(),
            Err(SettleError::Other(err)) => format!("driver failed: {}", err),
        };

        tokio::spawn(async move {
            let execution_ended = ExecutionEnded {
                auction_id,
                solver,
                end_timestamp,
                end_block: current_block,
                outcome,
            };
            if let Err(err) = persistence
                .store_settlement_execution_ended(execution_ended)
                .await
            {
                tracing::error!(?err, "failed to update settlement execution event");
            }
        });
    }

    /// Tries to find a `settle` contract call with calldata ending in `tag` and
    /// originated from the `solver`.
    ///
    /// Returns None if no transaction was found within the deadline or the task
    /// is cancelled.
    async fn wait_for_settlement_transaction(
        &self,
        auction_id: i64,
        solver: eth::Address,
        submission_deadline_latest_block: u64,
    ) -> Result<eth::TxId, SettleError> {
        let current = self.eth.current_block().borrow().number;
        tracing::debug!(%current, deadline=%submission_deadline_latest_block, %auction_id, "waiting for tag");
        loop {
            let block = ethrpc::block_stream::next_block(self.eth.current_block()).await;
            // Run maintenance to ensure the system processed the last available block so
            // it's possible to find the tx in the DB in the next line.
            self.run_maintenance(&block).await;

            match self
                .persistence
                .find_settlement_transaction(auction_id, solver)
                .await
            {
                Ok(Some(transaction)) => return Ok(transaction),
                Ok(None) => {}
                Err(err) => {
                    tracing::warn!(
                        ?err,
                        ?auction_id,
                        ?solver,
                        "failed to find settlement transaction"
                    );
                }
            }
            if block.number >= submission_deadline_latest_block {
                break;
            }
        }
        Err(SettleError::Timeout)
    }

    /// Removes orders that are currently being settled to avoid solvers trying
    /// to fill an order a second time.
    async fn remove_in_flight_orders(
        &self,
        mut auction: domain::RawAuctionData,
    ) -> domain::RawAuctionData {
        let in_flight = &*self.in_flight_orders.lock().await;
        if in_flight.is_empty() {
            return auction;
        };

        auction.orders.retain(|o| !in_flight.contains(&o.uid));
        auction
            .surplus_capturing_jit_order_owners
            .retain(|owner| !in_flight.iter().any(|i| i.owner() == *owner));
        tracing::debug!(
            orders = ?in_flight,
            "filtered out in-flight orders and surplus_capturing_jit_order_owners"
        );

        auction
    }
}

#[derive(Debug, thiserror::Error)]
enum SolveError {
    #[error("the solver timed out")]
    Timeout,
    #[error("driver did not propose any solutions")]
    NoSolutions,
    #[error(transparent)]
    Failure(anyhow::Error),
    #[error("the solver got deny listed")]
    SolverDenyListed,
}

#[derive(Debug, thiserror::Error)]
enum SettleError {
    #[error(transparent)]
    Other(anyhow::Error),
    #[error("settlement transaction await reached deadline")]
    Timeout,
}

#[derive(prometheus_metric_storage::MetricStorage)]
#[metric(subsystem = "runloop")]
struct Metrics {
    /// Tracks the last executed auction.
    auction: prometheus::IntGauge,

    /// Tracks the number of winners per auction.
    #[metric(buckets(0, 1, 2, 3, 4, 5, 6, 7, 8, 9, 10))]
    auction_winners: prometheus::Histogram,

    /// Tracks the duration of successful driver `/solve` requests.
    #[metric(
        labels("driver", "result"),
        buckets(
            0, 1, 2, 3, 4, 5, 6, 7, 8, 9, 10, 11, 12, 13, 14, 15, 16, 17, 18, 19, 20
        )
    )]
    solve: prometheus::HistogramVec,

    /// Tracks driver solutions.
    #[metric(labels("driver", "result"))]
    solutions: prometheus::IntCounterVec,

    /// Tracks the result of driver `/reveal` requests.
    #[metric(labels("driver", "result"))]
    reveal: prometheus::HistogramVec,

    /// Tracks the times and results of driver `/settle` requests.
    #[metric(
        labels("driver", "result"),
        buckets(0, 3, 6, 9, 12, 15, 18, 21, 24, 27, 30, 33, 36, 39, 42, 45, 48)
    )]
    settle: prometheus::HistogramVec,

    /// Tracks the number of orders that were part of some but not the winning
    /// solutions.
    matched_unsettled: prometheus::IntCounter,

    /// Tracks the number of orders that were settled together with the
    /// settling driver.
    #[metric(labels("driver"))]
    settled: prometheus::IntCounterVec,

    /// Tracks the number of database errors.
    #[metric(labels("error_type"))]
    db_metric_error: prometheus::IntCounterVec,

    /// Tracks the time spent in post-processing after the auction has been
    /// solved and before sending a `settle` request.
    auction_postprocessing_time: prometheus::Histogram,

    /// Tracks the time spent running maintenance. This mostly consists of
    /// indexing new events.
    #[metric(buckets(0.01, 0.05, 0.1, 0.2, 0.5, 1, 1.5, 2, 2.5, 5))]
    service_maintenance_time: prometheus::Histogram,

    /// Total time spent in a single run of the run loop.
    #[metric(buckets(0, 3, 6, 9, 12, 15, 18, 21, 24, 27, 30, 33, 36, 39, 42, 45, 48))]
    single_run_time: prometheus::Histogram,

    /// Time difference between the current block and when the single run
    /// function is started.
    #[metric(buckets(0, 0.25, 0.5, 0.75, 1, 1.5, 2, 2.5, 3, 4, 5, 6))]
    current_block_delay: prometheus::Histogram,
}

impl Metrics {
    fn get() -> &'static Self {
        Metrics::instance(metrics::get_storage_registry()).unwrap()
    }

    fn auction(auction_id: domain::auction::Id) {
        Self::get().auction.set(auction_id)
    }

    fn solve_ok(driver: &infra::Driver, elapsed: Duration) {
        Self::get()
            .solve
            .with_label_values(&[&driver.name, "success"])
            .observe(elapsed.as_secs_f64())
    }

    fn solve_err(driver: &infra::Driver, elapsed: Duration, err: &SolveError) {
        let label = match err {
            SolveError::Timeout => "timeout",
            SolveError::NoSolutions => "no_solutions",
            SolveError::Failure(_) => "error",
            SolveError::SolverDenyListed => "deny_listed",
        };
        Self::get()
            .solve
            .with_label_values(&[&driver.name, label])
            .observe(elapsed.as_secs_f64())
    }

    fn solution_ok(driver: &infra::Driver) {
        Self::get()
            .solutions
            .with_label_values(&[&driver.name, "success"])
            .inc();
    }

    fn solution_err(driver: &infra::Driver, err: &SolutionError) {
        let label = match err {
            SolutionError::ZeroScore(_) => "zero_score",
            SolutionError::InvalidPrice(_) => "invalid_price",
            SolutionError::SolverDenyListed => "solver_deny_listed",
        };
        Self::get()
            .solutions
            .with_label_values(&[&driver.name, label])
            .inc();
    }

    fn settle_ok(driver: &infra::Driver, settled_order_count: usize, elapsed: Duration) {
        Self::get()
            .settle
            .with_label_values(&[&driver.name, "success"])
            .observe(elapsed.as_secs_f64());
        Self::get()
            .settled
            .with_label_values(&[&driver.name])
            .inc_by(settled_order_count.try_into().unwrap_or(u64::MAX));
    }

    fn settle_err(driver: &infra::Driver, elapsed: Duration, err: &SettleError) {
        let label = match err {
            SettleError::Other(_) => "error",
            SettleError::Timeout => "timeout",
        };
        Self::get()
            .settle
            .with_label_values(&[&driver.name, label])
            .observe(elapsed.as_secs_f64());
    }

    fn matched_unsettled(unsettled: HashSet<&domain::OrderUid>) {
        if !unsettled.is_empty() {
            tracing::debug!(?unsettled, "some orders were matched but not settled");
        }
        Self::get().matched_unsettled.inc_by(unsettled.len() as u64);
    }

    fn post_processed(elapsed: Duration) {
        Self::get()
            .auction_postprocessing_time
            .observe(elapsed.as_secs_f64());
    }

    fn ran_maintenance(elapsed: Duration) {
        Self::get()
            .service_maintenance_time
            .observe(elapsed.as_secs_f64());
    }

    fn single_run_completed(elapsed: Duration) {
        Self::get().single_run_time.observe(elapsed.as_secs_f64());
    }

    fn auction_ready(init_block_timestamp: Instant) {
        Self::get()
            .current_block_delay
            .observe(init_block_timestamp.elapsed().as_secs_f64())
    }
}

pub mod observe {
    use {
        crate::domain::{
            self,
            competition::{Unranked, winner_selection::Ranking},
        },
        std::collections::HashSet,
    };

    pub fn log_auction_delta(previous: &Option<domain::Auction>, current: &domain::Auction) {
        let previous_uids = match previous {
            Some(previous) => previous
                .orders
                .iter()
                .map(|order| order.uid)
                .collect::<HashSet<_>>(),
            None => HashSet::new(),
        };
        let current_uids = current
            .orders
            .iter()
            .map(|order| order.uid)
            .collect::<HashSet<_>>();
        let added = current_uids.difference(&previous_uids);
        let removed = previous_uids.difference(&current_uids);
        tracing::debug!(
            id = current.id,
            added = ?added,
            "New orders in auction"
        );
        tracing::debug!(
            id = current.id,
            removed = ?removed,
            "Orders no longer in auction"
        );
    }

    pub fn solutions(solutions: &[domain::competition::Participant<Unranked>]) {
        if solutions.is_empty() {
            tracing::info!("no solutions for auction");
        }
        for participant in solutions {
            tracing::debug!(
                driver = %participant.driver().name,
                orders = ?participant.solution().order_ids(),
                solution = %participant.solution().id(),
                "proposed solution"
            );
        }
    }

    /// Records metrics for the matched but unsettled orders.
    pub fn unsettled(ranking: &Ranking, auction: &domain::Auction) {
        let mut non_winning_orders = {
            let winning_orders = ranking
                .winners()
                .flat_map(|p| p.solution().order_ids())
                .collect::<HashSet<_>>();
            ranking
                .ranked()
                .flat_map(|p| p.solution().order_ids())
                .filter(|uid| !winning_orders.contains(uid))
                .collect::<HashSet<_>>()
        };
        // Report orders that were part of a non-winning solution candidate
        // but only if they were part of the auction (filter out jit orders)
        let auction_uids = auction.orders.iter().map(|o| o.uid).collect::<HashSet<_>>();
        non_winning_orders.retain(|uid| auction_uids.contains(uid));
        super::Metrics::matched_unsettled(non_winning_orders);
    }
}<|MERGE_RESOLUTION|>--- conflicted
+++ resolved
@@ -481,6 +481,7 @@
                     .map(|(token, price)| (token.0, price.get().into()))
                     .collect(),
                 is_winner: participant.is_winner(),
+                tx_hash: None,  // Will be filled eventually when we have tx hashes for the settlements.
                 filtered_out: participant.filtered_out(),
             })
             .collect();
@@ -503,40 +504,7 @@
                     .map(|(key, value)| ((*key).into(), value.get().into()))
                     .collect(),
             },
-<<<<<<< HEAD
-            solutions: solutions
-                .iter()
-                // reverse as solver competition table is sorted from worst to best, so we need to keep the ordering for backwards compatibility
-                .rev()
-                .enumerate()
-                .map(|(index, participant)| SolverSettlement {
-                    solver: participant.driver().name.clone(),
-                    solver_address: participant.solution().solver().0,
-                    score: Some(Score::Solver(participant.solution().score().get().0)),
-                    ranking: solutions.len() - index,
-                    orders: participant
-                        .solution()
-                        .orders()
-                        .iter()
-                        .map(|(id, order)| Order::Colocated {
-                            id: (*id).into(),
-                            sell_amount: order.executed_sell.into(),
-                            buy_amount: order.executed_buy.into(),
-                        })
-                        .collect(),
-                    clearing_prices: participant
-                        .solution()
-                        .prices()
-                        .iter()
-                        .map(|(token, price)| (token.0, price.get().into()))
-                        .collect(),
-                    is_winner: participant.is_winner(),
-                    tx_hash: None,  // Will be filled eventually when we have tx hashes for the settlements.
-                })
-                .collect(),
-=======
             solutions,
->>>>>>> eb35a3c4
         };
         let competition = Competition {
             auction_id: auction.id,
