use {
    crate::{
        arguments,
        database::{
            competition::{Competition, ExecutedFee, OrderExecution},
            Postgres,
        },
        driver_api::Driver,
        driver_model::{
            reveal::{self, Request},
            settle,
<<<<<<< HEAD
            solve::{self, Class, FeePolicy},
=======
            solve::{self, Class, TradedAmounts},
>>>>>>> 6af2ac60
        },
        infra::{self, blockchain::Ethereum},
        protocol::fee,
        solvable_orders::SolvableOrdersCache,
    },
    ::observe::metrics,
    anyhow::Result,
    chrono::Utc,
    database::order_events::OrderEventLabel,
    itertools::Itertools,
    model::{
        auction::{Auction, AuctionId, AuctionWithId},
        interaction::InteractionData,
        order::{OrderClass, OrderUid},
        solver_competition::{
            CompetitionAuction,
            Order,
            Score,
            SolverCompetitionDB,
            SolverSettlement,
        },
    },
    number::nonzero::U256 as NonZeroU256,
    primitive_types::{H160, H256, U256},
    rand::seq::SliceRandom,
    shared::{remaining_amounts, token_list::AutoUpdatingTokenList},
    std::{
        collections::{BTreeMap, HashMap, HashSet},
        sync::{Arc, Mutex},
        time::{Duration, Instant},
    },
    tracing::Instrument,
    web3::types::TransactionReceipt,
};

pub struct RunLoop {
    pub eth: Ethereum,
    pub solvable_orders_cache: Arc<SolvableOrdersCache>,
    pub database: Arc<Postgres>,
    pub drivers: Vec<Driver>,
    pub market_makable_token_list: AutoUpdatingTokenList,
    pub submission_deadline: u64,
    pub additional_deadline_for_rewards: u64,
    pub score_cap: U256,
    pub max_settlement_transaction_wait: Duration,
    pub solve_deadline: Duration,
    pub in_flight_orders: Arc<Mutex<InFlightOrders>>,
    pub fee_policy: arguments::FeePolicy,
<<<<<<< HEAD
=======
    pub persistence: infra::persistence::Persistence,
>>>>>>> 6af2ac60
}

impl RunLoop {
    pub async fn run_forever(self) -> ! {
        let mut last_auction = None;
        let mut last_block = None;
        loop {
            if let Some(AuctionWithId { id, auction }) = self.next_auction().await {
                let current_block = self.eth.current_block().borrow().hash;
                // Only run the solvers if the auction or block has changed.
                let previous = last_auction.replace(auction.clone());
                if previous.as_ref() != Some(&auction)
                    || last_block.replace(current_block) != Some(current_block)
                {
                    observe::log_auction_delta(id, &previous, &auction);
                    self.single_run(id, auction)
                        .instrument(tracing::info_span!("auction", id))
                        .await;
                }
            };
            tokio::time::sleep(Duration::from_secs(1)).await;
        }
    }

    async fn next_auction(&self) -> Option<AuctionWithId> {
        let auction = match self.solvable_orders_cache.current_auction() {
            Some(auction) => auction,
            None => {
                tracing::debug!("no current auction");
                return None;
            }
        };

        let id = match self.database.replace_current_auction(&auction).await {
            Ok(id) => {
                Metrics::auction(id);
                id
            }
            Err(err) => {
                tracing::error!(?err, "failed to replace current auction");
                return None;
            }
        };

        if auction
            .orders
            .iter()
            .all(|order| match order.metadata.class {
                OrderClass::Market => false,
                OrderClass::Liquidity => true,
                OrderClass::Limit(_) => false,
            })
        {
            tracing::debug!("skipping empty auction");
            return None;
        }

        Some(AuctionWithId { id, auction })
    }

    async fn single_run(&self, auction_id: AuctionId, auction: Auction) {
        tracing::info!(?auction_id, "solving");

        let auction = self.remove_in_flight_orders(auction).await;

        let solutions = {
            let mut solutions = self.competition(auction_id, &auction).await;
            if solutions.is_empty() {
                tracing::info!("no solutions for auction");
                return;
            }

            // Shuffle so that sorting randomly splits ties.
            solutions.shuffle(&mut rand::thread_rng());
            solutions.sort_unstable_by_key(|participant| participant.solution.score);
            solutions
        };
        let competition_simulation_block = self.eth.current_block().borrow().number;

        // TODO: Keep going with other solutions until some deadline.
        if let Some(Participant { driver, solution }) = solutions.last() {
            tracing::info!(driver = %driver.name, solution = %solution.id, "winner");

            let revealed = match self.reveal(driver, auction_id, solution.id).await {
                Ok(result) => {
                    Metrics::reveal_ok(driver);
                    result
                }
                Err(err) => {
                    Metrics::reveal_err(driver, &err);
                    tracing::warn!(driver = %driver.name, ?err, "failed to reveal winning solution");
                    return;
                }
            };

            let events = solution
                .order_ids()
                .map(|o| (*o, OrderEventLabel::Considered))
                .collect::<Vec<_>>();
            self.database.store_order_events(&events).await;

            let winner = solution.account;
            let winning_score = solution.score.get();
            let reference_score = solutions
                .iter()
                .nth_back(1)
                .map(|participant| participant.solution.score.get())
                .unwrap_or_default();
            let participants = solutions
                .iter()
                .map(|participant| participant.solution.account)
                .collect::<HashSet<_>>();

            let mut prices = BTreeMap::new();
            let block_deadline = competition_simulation_block
                + self.submission_deadline
                + self.additional_deadline_for_rewards;
            let call_data = revealed.calldata.internalized.clone();
            let uninternalized_call_data = revealed.calldata.uninternalized.clone();

            // Save order executions for all orders in the solution. Surplus fees for
            // limit orders will be saved after settling the order onchain.
            let mut order_executions = vec![];
            for order_id in solution.order_ids() {
                let auction_order = auction
                    .orders
                    .iter()
                    .find(|auction_order| &auction_order.metadata.uid == order_id);
                match auction_order {
                    Some(auction_order) => {
                        let executed_fee = match auction_order.solver_determines_fee() {
                            // we don't know the surplus fee in advance. will be populated
                            // after the transaction containing the order is mined
                            true => ExecutedFee::Surplus,
                            false => ExecutedFee::Order(auction_order.metadata.solver_fee),
                        };
                        order_executions.push(OrderExecution {
                            order_id: *order_id,
                            executed_fee,
                        });
                        if let Some(price) = auction.prices.get(&auction_order.data.sell_token) {
                            prices.insert(auction_order.data.sell_token, *price);
                        } else {
                            tracing::error!(
                                sell_token = ?auction_order.data.sell_token,
                                "sell token price is missing in auction"
                            );
                        }
                        if let Some(price) = auction.prices.get(&auction_order.data.buy_token) {
                            prices.insert(auction_order.data.buy_token, *price);
                        } else {
                            tracing::error!(
                                buy_token = ?auction_order.data.buy_token,
                                "buy token price is missing in auction"
                            );
                        }
                    }
                    None => {
                        tracing::debug!(?order_id, "order not found in auction");
                    }
                }
            }

            let competition_table = SolverCompetitionDB {
                auction_start_block: auction.block,
                competition_simulation_block,
                auction: CompetitionAuction {
                    orders: auction
                        .orders
                        .iter()
                        .map(|order| order.metadata.uid)
                        .collect(),
                    prices: auction.prices.clone(),
                },
                solutions: solutions
                    .iter()
                    .enumerate()
                    .map(|(index, participant)| {
                        let is_winner = solutions.len() - index == 1;
                        let mut settlement = SolverSettlement {
                            solver: participant.driver.name.clone(),
                            solver_address: participant.solution.account,
                            score: Some(Score::Solver(participant.solution.score.get())),
                            ranking: solutions.len() - index,
                            orders: participant
                                .solution
                                .orders()
                                .iter()
                                .map(|(id, order)| Order::Colocated {
                                    id: *id,
                                    sell_amount: order.sell_amount,
                                    buy_amount: order.buy_amount,
                                })
                                .collect(),
                            clearing_prices: participant
                                .solution
                                .clearing_prices
                                .iter()
                                .map(|(token, price)| (*token, *price))
                                .collect(),
                            call_data: None,
                            uninternalized_call_data: None,
                        };
                        if is_winner {
                            settlement.call_data = Some(revealed.calldata.internalized.clone());
                            settlement.uninternalized_call_data =
                                Some(revealed.calldata.uninternalized.clone());
                        }
                        settlement
                    })
                    .collect(),
            };
            let competition = Competition {
                auction_id,
                winner,
                winning_score,
                reference_score,
                participants,
                prices,
                block_deadline,
                order_executions,
                competition_simulation_block,
                call_data,
                uninternalized_call_data,
                competition_table,
            };

            tracing::info!(?competition, "saving competition");
            if let Err(err) = self.save_competition(&competition).await {
                tracing::error!(?err, "failed to save competition");
                return;
            }

            tracing::info!(driver = %driver.name, "settling");
            let submission_start = Instant::now();
            match self.settle(driver, solution).await {
                Ok(()) => Metrics::settle_ok(driver, submission_start.elapsed()),
                Err(err) => {
                    Metrics::settle_err(driver, &err, submission_start.elapsed());
                    tracing::warn!(?err, driver = %driver.name, "settlement failed");
                }
            }
            let unsettled_orders: Vec<_> = solutions
                .iter()
                .flat_map(|p| p.solution.orders.keys())
                .filter(|uid| !solution.orders.contains_key(uid))
                .collect();
            Metrics::matched_unsettled(driver, unsettled_orders.as_slice());
        }
    }

    /// Runs the solver competition, making all configured drivers participate.
    async fn competition(&self, id: AuctionId, auction: &Auction) -> Vec<Participant<'_>> {
        self.persistence.store_auction(id, auction);
        let fee_policies = fee::Policies::new(auction, self.fee_policy.clone());
        let request = solve_request(
            id,
            auction,
            &self.market_makable_token_list.all(),
            self.score_cap,
            self.solve_deadline,
<<<<<<< HEAD
            self.fee_policy.clone(),
=======
            fee_policies,
>>>>>>> 6af2ac60
        );
        let request = &request;

        let db = self.database.clone();
        let events = auction
            .orders
            .iter()
            .map(|o| (o.metadata.uid, OrderEventLabel::Ready))
            .collect_vec();
        // insert into `order_events` table operations takes a while and the result is
        // ignored, so we run it in the background
        tokio::spawn(
            async move {
                let start = Instant::now();
                db.store_order_events(&events).await;
                tracing::debug!(elapsed=?start.elapsed(), events_count=events.len(), "stored order events");
            }
            .instrument(tracing::Span::current()),
        );

        let start = Instant::now();
        futures::future::join_all(self.drivers.iter().map(|driver| async move {
            let result = self.solve(driver, request).await;
            let solutions = match result {
                Ok(solutions) => {
                    Metrics::solve_ok(driver, start.elapsed());
                    solutions
                }
                Err(err) => {
                    Metrics::solve_err(driver, start.elapsed(), &err);
                    if matches!(err, SolveError::NoSolutions) {
                        tracing::debug!(driver = %driver.name, "solver found no solution");
                    } else {
                        tracing::warn!(?err, driver = %driver.name, "solve error");
                    }
                    vec![]
                }
            };

            solutions.into_iter().filter_map(|solution| match solution {
                Ok(solution) => {
                    Metrics::solution_ok(driver);
                    Some(Participant { driver, solution })
                }
                Err(err) => {
                    Metrics::solution_err(driver, &err);
                    tracing::debug!(?err, driver = %driver.name, "invalid proposed solution");
                    None
                }
            })
        }))
        .await
        .into_iter()
        .flatten()
        .collect()
    }

    /// Computes a driver's solutions for the solver competition.
    async fn solve(
        &self,
        driver: &Driver,
        request: &solve::Request,
    ) -> Result<Vec<Result<Solution, ZeroScoreError>>, SolveError> {
        let response = tokio::time::timeout(self.solve_deadline, driver.solve(request))
            .await
            .map_err(|_| SolveError::Timeout)?
            .map_err(SolveError::Failure)?;
        if response.solutions.is_empty() {
            return Err(SolveError::NoSolutions);
        }

        Ok(response
            .solutions
            .into_iter()
            .map(|solution| {
                Ok(Solution {
                    id: solution.solution_id,
                    account: solution.submission_address,
                    score: NonZeroU256::new(solution.score).ok_or(ZeroScoreError)?,
                    orders: solution.orders,
                    clearing_prices: solution.clearing_prices,
                })
            })
            .collect())
    }

    /// Ask the winning solver to reveal their solution.
    async fn reveal(
        &self,
        driver: &Driver,
        auction: AuctionId,
        solution_id: u64,
    ) -> Result<reveal::Response, RevealError> {
        let response = driver
            .reveal(&Request { solution_id })
            .await
            .map_err(RevealError::Failure)?;
        if !response
            .calldata
            .internalized
            .ends_with(&auction.to_be_bytes())
        {
            return Err(RevealError::AuctionMismatch);
        }

        Ok(response)
    }

    /// Execute the solver's solution. Returns Ok when the corresponding
    /// transaction has been mined.
    async fn settle(&self, driver: &Driver, solved: &Solution) -> Result<(), SettleError> {
        let events = solved
            .order_ids()
            .map(|uid| (*uid, OrderEventLabel::Executing))
            .collect_vec();
        self.database.store_order_events(&events).await;

        let request = settle::Request {
            solution_id: solved.id,
        };

        let tx_hash = driver
            .settle(&request, self.max_settlement_transaction_wait)
            .await
            .map_err(SettleError::Failure)?
            .tx_hash;

        *self.in_flight_orders.lock().unwrap() = InFlightOrders {
            tx_hash,
            orders: solved.orders.keys().copied().collect(),
        };

        let events = solved
            .orders
            .keys()
            .map(|uid| (*uid, OrderEventLabel::Traded))
            .collect_vec();
        self.database.store_order_events(&events).await;
        tracing::debug!(?tx_hash, "solution settled");

        Ok(())
    }

    /// Saves the competition data to the database
    async fn save_competition(&self, competition: &Competition) -> Result<()> {
        self.database.save_competition(competition).await
    }

    /// Removes orders that are currently being settled to avoid solvers trying
    /// to fill an order a second time.
    async fn remove_in_flight_orders(&self, mut auction: Auction) -> Auction {
        let prev_settlement = self.in_flight_orders.lock().unwrap().tx_hash;
        let tx_receipt = self.eth.transaction_receipt(prev_settlement).await;

        let prev_settlement_block = match tx_receipt {
            Ok(Some(TransactionReceipt {
                block_number: Some(number),
                ..
            })) => number.0[0],
            // Could not find the block of the previous settlement, let's be
            // conservative and assume all orders are still in-flight.
            _ => u64::MAX,
        };

        if auction.latest_settlement_block < prev_settlement_block {
            // Auction was built before the in-flight orders were processed.
            let in_flight_orders = self.in_flight_orders.lock().unwrap();
            auction
                .orders
                .retain(|o| !in_flight_orders.orders.contains(&o.metadata.uid));
            tracing::debug!(orders = ?in_flight_orders.orders, "filtered out in-flight orders");
        }

        auction
    }
}

pub fn solve_request(
    id: AuctionId,
    auction: &Auction,
    trusted_tokens: &HashSet<H160>,
    score_cap: U256,
    time_limit: Duration,
<<<<<<< HEAD
    fee_policy: arguments::FeePolicy,
=======
    fee_policies: fee::Policies,
>>>>>>> 6af2ac60
) -> solve::Request {
    solve::Request {
        id,
        orders: auction
            .orders
            .iter()
            .map(|order| {
                let class = match order.metadata.class {
                    OrderClass::Market => Class::Market,
                    OrderClass::Liquidity => Class::Liquidity,
                    OrderClass::Limit(_) => Class::Limit,
                };
                let remaining_order = remaining_amounts::Order::from(order);
                let map_interactions =
                    |interactions: &[InteractionData]| -> Vec<solve::Interaction> {
                        interactions
                            .iter()
                            .map(|interaction| solve::Interaction {
                                target: interaction.target,
                                value: interaction.value,
                                call_data: interaction.call_data.clone(),
                            })
                            .collect()
                    };
                let order_is_untouched = remaining_order.executed_amount.is_zero();
                let fee_policy = match (
                    fee_policy.price_improvement_factor,
                    fee_policy.volume_factor,
                ) {
                    (Some(factor), volume_cap_factor) => Some(FeePolicy::QuoteDeviation {
                        factor,
                        volume_cap_factor,
                    }),
                    (None, Some(factor)) => Some(FeePolicy::Volume { factor }),
                    (_, _) => None,
                };

                let fee_policies = match order.metadata.class {
                    OrderClass::Market => vec![],
                    OrderClass::Liquidity => vec![],
                    // todo https://github.com/cowprotocol/services/issues/2092
                    // skip protocol fee for limit orders with in-market price

                    // todo https://github.com/cowprotocol/services/issues/2115
                    // skip protocol fee for TWAP limit orders
                    OrderClass::Limit(_) => fee_policy.map(|policy| vec![policy]).unwrap_or(vec![]),
                };
                solve::Order {
                    uid: order.metadata.uid,
                    sell_token: order.data.sell_token,
                    buy_token: order.data.buy_token,
                    sell_amount: order.data.sell_amount,
                    buy_amount: order.data.buy_amount,
                    solver_fee: order.metadata.full_fee_amount,
                    user_fee: order.data.fee_amount,
                    valid_to: order.data.valid_to,
                    kind: order.data.kind,
                    receiver: order.data.receiver,
                    owner: order.metadata.owner,
                    partially_fillable: order.data.partially_fillable,
                    executed: remaining_order.executed_amount,
                    // Partially fillable orders should have their pre-interactions only executed
                    // on the first fill.
                    pre_interactions: order_is_untouched
                        .then(|| map_interactions(&order.interactions.pre))
                        .unwrap_or_default(),
                    post_interactions: map_interactions(&order.interactions.post),
                    sell_token_balance: order.data.sell_token_balance,
                    buy_token_balance: order.data.buy_token_balance,
                    class,
                    app_data: order.data.app_data,
                    signature: order.signature.clone(),
<<<<<<< HEAD
                    fee_policies,
=======
                    fee_policies: fee_policies.get(&order.metadata.uid).unwrap_or_default(),
>>>>>>> 6af2ac60
                }
            })
            .collect(),
        tokens: auction
            .prices
            .iter()
            .map(|(address, price)| solve::Token {
                address: address.to_owned(),
                price: Some(price.to_owned()),
                trusted: trusted_tokens.contains(address),
            })
            .chain(trusted_tokens.iter().map(|&address| solve::Token {
                address,
                price: None,
                trusted: true,
            }))
            .unique_by(|token| token.address)
            .collect(),
        deadline: Utc::now() + chrono::Duration::from_std(time_limit).unwrap(),
        score_cap,
    }
}

/// Orders settled in the previous auction that might still be in-flight.
#[derive(Default)]
pub struct InFlightOrders {
    /// The transaction that these orders where settled in.
    tx_hash: H256,
    orders: HashSet<OrderUid>,
}

struct Participant<'a> {
    driver: &'a Driver,
    solution: Solution,
}

struct Solution {
    id: u64,
    account: H160,
    score: NonZeroU256,
    orders: HashMap<OrderUid, TradedAmounts>,
    clearing_prices: HashMap<H160, U256>,
}

impl Solution {
    pub fn order_ids(&self) -> impl Iterator<Item = &OrderUid> {
        self.orders.keys()
    }

    pub fn orders(&self) -> &HashMap<OrderUid, TradedAmounts> {
        &self.orders
    }
}

#[derive(Debug, thiserror::Error)]
enum SolveError {
    #[error("the solver timed out")]
    Timeout,
    #[error("driver did not propose any solutions")]
    NoSolutions,
    #[error(transparent)]
    Failure(anyhow::Error),
}

#[derive(Debug, thiserror::Error)]
#[error("the solver proposed a 0-score solution")]
struct ZeroScoreError;

#[derive(Debug, thiserror::Error)]
enum RevealError {
    #[error("revealed calldata does not match auction")]
    AuctionMismatch,
    #[error(transparent)]
    Failure(anyhow::Error),
}

#[derive(Debug, thiserror::Error)]
enum SettleError {
    #[error(transparent)]
    Failure(anyhow::Error),
}

#[derive(prometheus_metric_storage::MetricStorage)]
#[metric(subsystem = "runloop")]
struct Metrics {
    /// Tracks the last executed auction.
    auction: prometheus::IntGauge,

    /// Tracks the duration of successful driver `/solve` requests.
    #[metric(
        labels("driver", "result"),
        buckets(
            0, 1, 2, 3, 4, 5, 6, 7, 8, 9, 10, 11, 12, 13, 14, 15, 16, 17, 18, 19, 20
        )
    )]
    solve: prometheus::HistogramVec,

    /// Tracks driver solutions.
    #[metric(labels("driver", "result"))]
    solutions: prometheus::IntCounterVec,

    /// Tracks the result of driver `/reveal` requests.
    #[metric(labels("driver", "result"))]
    reveal: prometheus::IntCounterVec,

    /// Tracks the times and results of driver `/settle` requests.
    #[metric(labels("driver", "result"))]
    settle_time: prometheus::IntCounterVec,

    /// Tracks the number of orders that were part of some but not the winning
    /// solution together with the winning driver that did't include it.
    #[metric(labels("ignored_by"))]
    matched_unsettled: prometheus::IntCounterVec,
}

impl Metrics {
    fn get() -> &'static Self {
        Metrics::instance(metrics::get_storage_registry()).unwrap()
    }

    fn auction(auction_id: AuctionId) {
        Self::get().auction.set(auction_id)
    }

    fn solve_ok(driver: &Driver, elapsed: Duration) {
        Self::get()
            .solve
            .with_label_values(&[&driver.name, "success"])
            .observe(elapsed.as_secs_f64())
    }

    fn solve_err(driver: &Driver, elapsed: Duration, err: &SolveError) {
        let label = match err {
            SolveError::Timeout => "timeout",
            SolveError::NoSolutions => "no_solutions",
            SolveError::Failure(_) => "error",
        };
        Self::get()
            .solve
            .with_label_values(&[&driver.name, label])
            .observe(elapsed.as_secs_f64())
    }

    fn solution_ok(driver: &Driver) {
        Self::get()
            .solutions
            .with_label_values(&[&driver.name, "success"])
            .inc();
    }

    fn solution_err(driver: &Driver, _: &ZeroScoreError) {
        Self::get()
            .solutions
            .with_label_values(&[&driver.name, "zero_score"])
            .inc();
    }

    fn reveal_ok(driver: &Driver) {
        Self::get()
            .reveal
            .with_label_values(&[&driver.name, "success"])
            .inc();
    }

    fn reveal_err(driver: &Driver, err: &RevealError) {
        let label = match err {
            RevealError::AuctionMismatch => "mismatch",
            RevealError::Failure(_) => "error",
        };
        Self::get()
            .reveal
            .with_label_values(&[&driver.name, label])
            .inc();
    }

    fn settle_ok(driver: &Driver, time: Duration) {
        Self::get()
            .settle_time
            .with_label_values(&[&driver.name, "success"])
            .inc_by(time.as_millis().try_into().unwrap_or(u64::MAX));
    }

    fn settle_err(driver: &Driver, err: &SettleError, time: Duration) {
        let label = match err {
            SettleError::Failure(_) => "error",
        };
        Self::get()
            .settle_time
            .with_label_values(&[&driver.name, label])
            .inc_by(time.as_millis().try_into().unwrap_or(u64::MAX));
    }

    fn matched_unsettled(winning: &Driver, unsettled: &[&OrderUid]) {
        if !unsettled.is_empty() {
            tracing::debug!(?unsettled, "some orders were matched but not settled");
        }
        Self::get()
            .matched_unsettled
            .with_label_values(&[&winning.name])
            .inc_by(unsettled.len() as u64);
    }
}

pub mod observe {
    use {model::auction::Auction, std::collections::HashSet};

    pub fn log_auction_delta(id: i64, previous: &Option<Auction>, current: &Auction) {
        let previous_uids = match previous {
            Some(previous) => previous
                .orders
                .iter()
                .map(|order| order.metadata.uid)
                .collect::<HashSet<_>>(),
            None => HashSet::new(),
        };
        let current_uids = current
            .orders
            .iter()
            .map(|order| order.metadata.uid)
            .collect::<HashSet<_>>();
        let added = current_uids.difference(&previous_uids);
        let removed = previous_uids.difference(&current_uids);
        tracing::debug!(
            id,
            added = ?added,
            "New orders in auction"
        );
        tracing::debug!(
            id,
            removed = ?removed,
            "Orders no longer in auction"
        );
    }
}<|MERGE_RESOLUTION|>--- conflicted
+++ resolved
@@ -9,11 +9,7 @@
         driver_model::{
             reveal::{self, Request},
             settle,
-<<<<<<< HEAD
-            solve::{self, Class, FeePolicy},
-=======
             solve::{self, Class, TradedAmounts},
->>>>>>> 6af2ac60
         },
         infra::{self, blockchain::Ethereum},
         protocol::fee,
@@ -62,10 +58,7 @@
     pub solve_deadline: Duration,
     pub in_flight_orders: Arc<Mutex<InFlightOrders>>,
     pub fee_policy: arguments::FeePolicy,
-<<<<<<< HEAD
-=======
     pub persistence: infra::persistence::Persistence,
->>>>>>> 6af2ac60
 }
 
 impl RunLoop {
@@ -327,11 +320,7 @@
             &self.market_makable_token_list.all(),
             self.score_cap,
             self.solve_deadline,
-<<<<<<< HEAD
-            self.fee_policy.clone(),
-=======
             fee_policies,
->>>>>>> 6af2ac60
         );
         let request = &request;
 
@@ -515,11 +504,7 @@
     trusted_tokens: &HashSet<H160>,
     score_cap: U256,
     time_limit: Duration,
-<<<<<<< HEAD
-    fee_policy: arguments::FeePolicy,
-=======
     fee_policies: fee::Policies,
->>>>>>> 6af2ac60
 ) -> solve::Request {
     solve::Request {
         id,
@@ -592,11 +577,7 @@
                     class,
                     app_data: order.data.app_data,
                     signature: order.signature.clone(),
-<<<<<<< HEAD
-                    fee_policies,
-=======
                     fee_policies: fee_policies.get(&order.metadata.uid).unwrap_or_default(),
->>>>>>> 6af2ac60
                 }
             })
             .collect(),
