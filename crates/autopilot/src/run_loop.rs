--- conflicted
+++ resolved
@@ -9,11 +9,7 @@
         driver_model::{
             reveal::{self, Request},
             settle,
-<<<<<<< HEAD
             solve::{self, fee_policy_to_dto, Class, FeePolicy, TradedAmounts},
-=======
-            solve::{self, Class, TradedAmounts},
->>>>>>> f665c658
         },
         protocol::fee,
         solvable_orders::SolvableOrdersCache,
@@ -61,8 +57,8 @@
     pub score_cap: U256,
     pub max_settlement_transaction_wait: Duration,
     pub solve_deadline: Duration,
+    pub policy_factory: fee::PolicyFactory,
     pub in_flight_orders: Arc<Mutex<InFlightOrders>>,
-    pub fee_policy: arguments::FeePolicy,
 }
 
 impl RunLoop {
@@ -314,23 +310,14 @@
 
     /// Runs the solver competition, making all configured drivers participate.
     async fn competition(&self, id: AuctionId, auction: &Auction) -> Vec<Participant<'_>> {
-<<<<<<< HEAD
-        let quotes = self.database.read_quotes(auction).await.unwrap();
-=======
-        let fee_policies = fee::Policies::new(auction, self.fee_policy.clone());
->>>>>>> f665c658
+        let fee_policies = self.policy_factory.build(auction).await;
         let request = solve_request(
             id,
             auction,
             &self.market_makable_token_list.all(),
             self.score_cap,
             self.solve_deadline,
-<<<<<<< HEAD
-            self.fee_policy.clone(),
-            quotes,
-=======
             fee_policies,
->>>>>>> f665c658
         );
         let request = &request;
 
@@ -564,14 +551,8 @@
     trusted_tokens: &HashSet<H160>,
     score_cap: U256,
     time_limit: Duration,
-<<<<<<< HEAD
-    fee_policy: arguments::FeePolicy,
-    quotes: HashMap<OrderUid, Quote>,
-=======
     fee_policies: fee::Policies,
->>>>>>> f665c658
 ) -> solve::Request {
-    let fee_policies_by_order = fee_policies(auction, fee_policy.clone(), quotes);
     solve::Request {
         id,
         orders: auction
@@ -621,14 +602,10 @@
                     class,
                     app_data: order.data.app_data,
                     signature: order.signature.clone(),
-<<<<<<< HEAD
-                    fee_policies: fee_policies_by_order
+                    fee_policies: fee_policies
                         .get(&order.metadata.uid)
                         .cloned()
                         .unwrap_or_default(),
-=======
-                    fee_policies: fee_policies.get(&order.metadata.uid).unwrap_or_default(),
->>>>>>> f665c658
                 }
             })
             .collect(),
