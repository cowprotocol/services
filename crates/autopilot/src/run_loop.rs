--- conflicted
+++ resolved
@@ -182,34 +182,10 @@
 
         Metrics::pre_processed(single_run_start.elapsed());
 
-<<<<<<< HEAD
-        let solutions = self.competition(auction_id, &auction).await;
+        let solutions = self.competition(auction_id, auction).await;
         if solutions.is_empty() {
             tracing::info!("no solutions for auction");
             return;
-=======
-        let mut solutions = {
-            let mut solutions = self.competition(auction_id, auction).await;
-            if solutions.is_empty() {
-                tracing::info!("no solutions for auction");
-                return;
-            }
-
-            // Shuffle so that sorting randomly splits ties.
-            solutions.shuffle(&mut rand::thread_rng());
-            solutions.sort_unstable_by_key(|participant| participant.solution.score().get().0);
-            solutions
-        };
-        let competition_simulation_block = self.eth.current_block().borrow().number;
-
-        // Make sure the winning solution is fair.
-        while !Self::is_solution_fair(solutions.last(), &solutions, auction) {
-            let unfair_solution = solutions.pop().expect("must exist");
-            warn!(
-                invalidated = unfair_solution.driver.name,
-                "fairness check invalidated of solution"
-            );
->>>>>>> 12c4102e
         }
 
         let competition_simulation_block = self.eth.current_block().borrow().number;
