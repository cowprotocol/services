use {
    crate::{
        database::{
            competition::{Competition, ExecutedFee, OrderExecution},
            Postgres,
        },
        driver_api::Driver,
        driver_model::{
            reveal,
            solve::{self, Class},
        },
        solvable_orders::SolvableOrdersCache,
    },
    anyhow::{anyhow, ensure, Context, Result},
    chrono::Utc,
    database::order_events::OrderEventLabel,
    itertools::Itertools,
    model::{
        auction::{Auction, AuctionId},
        interaction::InteractionData,
<<<<<<< HEAD
        order::OrderClass,
=======
        order::{LimitOrderClass, OrderClass},
        solver_competition::{
            CompetitionAuction,
            Order,
            Score,
            SolverCompetitionDB,
            SolverSettlement,
        },
>>>>>>> 69700f77
    },
    primitive_types::{H160, H256},
    rand::seq::SliceRandom,
    shared::{
        current_block::CurrentBlockStream,
        ethrpc::Web3,
        event_handling::MAX_REORG_BLOCK_COUNT,
        token_info::TokenInfoFetching,
        token_list::AutoUpdatingTokenList,
    },
    std::{
        collections::{BTreeMap, HashSet},
        sync::Arc,
        time::Duration,
    },
    tracing::Instrument,
    web3::types::Transaction,
};

const SOLVE_TIME_LIMIT: Duration = Duration::from_secs(15);

pub struct RunLoop {
    pub solvable_orders_cache: Arc<SolvableOrdersCache>,
    pub database: Postgres,
    pub drivers: Vec<Driver>,
    pub current_block: CurrentBlockStream,
    pub web3: Web3,
    pub network_block_interval: Duration,
    pub market_makable_token_list: AutoUpdatingTokenList,
    pub submission_deadline: u64,
    pub additional_deadline_for_rewards: u64,
    pub token_info: Arc<dyn TokenInfoFetching>,
}

impl RunLoop {
    pub async fn run_forever(&self) -> ! {
        loop {
            self.single_run().await;
            tokio::time::sleep(Duration::from_secs(1)).await;
        }
    }

    async fn single_run(&self) {
        let auction = match self.solvable_orders_cache.current_auction() {
            Some(auction) => auction,
            None => {
                tracing::debug!("no current auction");
                return;
            }
        };
        let id = match self.database.replace_current_auction(&auction).await {
            Ok(id) => id,
            Err(err) => {
                tracing::error!(?err, "failed to replace current auction");
                return;
            }
        };
        self.single_run_(id, &auction)
            .instrument(tracing::info_span!("auction", id))
            .await;
    }

    async fn single_run_(&self, id: AuctionId, auction: &Auction) {
        tracing::info!("solving");
        let mut solutions = self.solve(auction, id).await;

        // Shuffle so that sorting randomly splits ties.
        solutions.shuffle(&mut rand::thread_rng());
        solutions.sort_unstable_by_key(|solution| solution.1.score);
        let competition_simulation_block = self.current_block.borrow().number;

        // TODO: Keep going with other solutions until some deadline.
        if let Some((index, solution)) = solutions.last() {
            // The winner has score 0 so all solutions are empty.
            if solution.score == 0.into() {
                return;
            }

            tracing::info!(url = %self.drivers[*index].url, "revealing with driver");
            let revealed = match self.reveal(id, &self.drivers[*index]).await {
                Ok(result) => result,
                Err(err) => {
                    tracing::warn!(?err, "driver {} failed to reveal", self.drivers[*index].url);
                    return;
                }
            };

            let events = revealed
                .orders
                .iter()
                .map(|o| (*o, OrderEventLabel::Considered))
                .collect::<Vec<_>>();
            self.database.store_order_events(&events).await;
            let auction_id = id;
            let winner = solution.submission_address;
            let winning_score = solution.score;
            let reference_score = solutions
                .iter()
                .nth_back(1)
                .map(|(_, response)| response.score)
                .unwrap_or_default();
            let participants = solutions
                .iter()
                .map(|(_, response)| response.submission_address)
                .collect::<HashSet<_>>();
            let mut prices = BTreeMap::new();
            let block_deadline = competition_simulation_block
                + self.submission_deadline
                + self.additional_deadline_for_rewards;
            let call_data = revealed.calldata.internalized.clone();
            let uninternalized_call_data = revealed.calldata.uninternalized.clone();
            // Save order executions for all orders in the solution. Surplus fees for
            // limit orders will be saved after settling the order onchain.
            let mut order_executions = vec![];
            for order_id in &revealed.orders {
                let auction_order = auction
                    .orders
                    .iter()
                    .find(|auction_order| &auction_order.metadata.uid == order_id);
                match auction_order {
                    Some(auction_order) => {
                        let executed_fee = match auction_order.solver_determines_fee() {
                            // we don't know the surplus fee in advance. will be populated
                            // after the transaction containing the order is mined
                            true => ExecutedFee::Surplus,
                            false => ExecutedFee::Solver(auction_order.metadata.solver_fee),
                        };
                        order_executions.push(OrderExecution {
                            order_id: *order_id,
                            executed_fee,
                        });
                        if let Some(price) = auction.prices.get(&auction_order.data.sell_token) {
                            prices.insert(auction_order.data.sell_token, *price);
                        } else {
                            tracing::error!(
                                sell_token = ?auction_order.data.sell_token,
                                "sell token price is missing in auction"
                            );
                        }
                        if let Some(price) = auction.prices.get(&auction_order.data.buy_token) {
                            prices.insert(auction_order.data.buy_token, *price);
                        } else {
                            tracing::error!(
                                buy_token = ?auction_order.data.buy_token,
                                "buy token price is missing in auction"
                            );
                        }
                    }
                    None => {
                        tracing::debug!(?order_id, "order not found in auction");
                    }
                }
            }
            let competition_table = SolverCompetitionDB {
                competition_simulation_block,
                auction: CompetitionAuction {
                    orders: auction
                        .orders
                        .iter()
                        .map(|order| order.metadata.uid)
                        .collect(),
                    prices: auction.prices.clone(),
                },
                solutions: solutions
                    .iter()
                    .map(|(index, response)| {
                        let is_winner = solutions.len() - index == 1;
                        let mut settlement = SolverSettlement {
                            solver_address: response.submission_address,
                            score: Some(Score::Solver(response.score)),
                            ranking: Some(solutions.len() - index),
                            // TODO: revisit once colocation is enabled (remove not populated
                            // fields) Not all fields can be populated in the colocated world
                            ..Default::default()
                        };
                        if is_winner {
                            settlement.orders = revealed
                                .orders
                                .iter()
                                .map(|o| Order {
                                    id: *o,
                                    // TODO: revisit once colocation is enabled (remove not
                                    // populated fields) Not all
                                    // fields can be populated in the colocated world
                                    ..Default::default()
                                })
                                .collect();
                            settlement.call_data = revealed.calldata.internalized.clone();
                            settlement.uninternalized_call_data =
                                Some(revealed.calldata.uninternalized.clone());
                        }
                        settlement
                    })
                    .collect(),
                // TODO: revisit once colocation is enabled (remove not populated fields)
                // Not all fields can be populated in the colocated world
                ..Default::default()
            };
            let competition = Competition {
                auction_id,
                winner,
                winning_score,
                reference_score,
                participants,
                prices,
                block_deadline,
                order_executions,
                competition_simulation_block,
                call_data,
                uninternalized_call_data,
                competition_table,
            };
            tracing::info!(?competition, "saving competition");
            if let Err(err) = self.save_competition(&competition).await {
                tracing::error!(?err, "failed to save competition");
                return;
            }

            tracing::info!(url = %self.drivers[*index].url, "settling with solver");
            match self
                .settle(id, &self.drivers[*index], solution, &revealed)
                .await
            {
                Ok(()) => (),
                Err(err) => {
                    tracing::error!(?err, "solver {index} failed to settle");
                }
            }
        }
    }

    /// Returns the successful /solve responses and the index of the solver.
    async fn solve(&self, auction: &Auction, id: AuctionId) -> Vec<(usize, solve::Response)> {
        if auction
            .orders
            .iter()
            .all(|order| match order.metadata.class {
                OrderClass::Market => false,
                OrderClass::Liquidity => true,
                OrderClass::Limit(_) => false,
            })
        {
            return Default::default();
        }

        let addresses = auction
            .prices
            .keys()
            .copied()
            .chain(self.market_makable_token_list.all().into_iter())
            .unique()
            .collect_vec();
        let token_infos = self.token_info.get_token_infos(&addresses).await;

        let request = &solve::Request {
            id,
            orders: auction
                .orders
                .iter()
                .map(|order| {
                    let class = match order.metadata.class {
                        OrderClass::Market => Class::Market,
                        OrderClass::Liquidity => Class::Liquidity,
                        OrderClass::Limit(_) => Class::Limit,
                    };
                    let map_interactions =
                        |interactions: &[InteractionData]| -> Vec<solve::Interaction> {
                            interactions
                                .iter()
                                .map(|interaction| solve::Interaction {
                                    target: interaction.target,
                                    value: interaction.value,
                                    call_data: interaction.call_data.clone(),
                                })
                                .collect()
                        };
                    solve::Order {
                        uid: order.metadata.uid,
                        sell_token: order.data.sell_token,
                        buy_token: order.data.buy_token,
                        sell_amount: order.data.sell_amount,
                        buy_amount: order.data.buy_amount,
                        solver_fee: order.metadata.full_fee_amount,
                        user_fee: order.data.fee_amount,
                        valid_to: order.data.valid_to,
                        kind: order.data.kind,
                        receiver: order.data.receiver,
                        owner: order.metadata.owner,
                        partially_fillable: order.data.partially_fillable,
                        executed: Default::default(),
                        pre_interactions: map_interactions(&order.interactions.pre),
                        post_interactions: map_interactions(&order.interactions.post),
                        sell_token_balance: order.data.sell_token_balance,
                        buy_token_balance: order.data.buy_token_balance,
                        class,
                        app_data: order.data.app_data,
                        signature: order.signature.clone(),
                    }
                })
                .collect(),
            tokens: auction
                .prices
                .iter()
                .map(|(address, price)| solve::Token {
                    decimals: token_infos.get(address).and_then(|info| info.decimals),
                    symbol: token_infos
                        .get(address)
                        .and_then(|info| info.symbol.clone()),
                    address: address.to_owned(),
                    price: Some(price.to_owned()),
                    trusted: self.market_makable_token_list.contains(address),
                })
                .chain(
                    self.market_makable_token_list
                        .all()
                        .into_iter()
                        .map(|address| solve::Token {
                            decimals: token_infos.get(&address).and_then(|info| info.decimals),
                            symbol: token_infos
                                .get(&address)
                                .and_then(|info| info.symbol.clone()),
                            address,
                            price: None,
                            trusted: true,
                        }),
                )
                .unique_by(|token| token.address)
                .collect(),
            deadline: Utc::now() + chrono::Duration::from_std(SOLVE_TIME_LIMIT).unwrap(),
        };

        self.database
            .store_order_events(
                &auction
                    .orders
                    .iter()
                    .map(|o| (o.metadata.uid, OrderEventLabel::Ready))
                    .collect_vec(),
            )
            .await;

        let futures = self
            .drivers
            .iter()
            .enumerate()
            .map(|(index, driver)| async move {
                let result =
                    match tokio::time::timeout(SOLVE_TIME_LIMIT, driver.solve(request)).await {
                        Ok(inner) => inner,
                        Err(_) => Err(anyhow!("timeout")),
                    };
                (index, result)
            })
            .collect::<Vec<_>>();
        let results = futures::future::join_all(futures).await;
        results
            .into_iter()
            .filter_map(|(index, result)| match result {
                Ok(result) if result.score >= 0.into() => Some((index, result)),
                Ok(result) => {
                    tracing::warn!("bad score {:?}", result.score);
                    None
                }
                Err(err) => {
                    tracing::warn!(?err, "driver solve error");
                    None
                }
            })
            .collect()
    }

    /// Ask the winning solver to reveal their solution.
    async fn reveal(&self, id: AuctionId, driver: &Driver) -> Result<reveal::Response> {
        let response = driver.reveal().await.context("reveal")?;
        ensure!(
            response.calldata.internalized.ends_with(&id.to_be_bytes()),
            "reveal auction id missmatch"
        );
        Ok(response)
    }

    /// Execute the solver's solution. Returns Ok when the corresponding
    /// transaction has been mined.
    async fn settle(
        &self,
        id: AuctionId,
        driver: &Driver,
        solve: &solve::Response,
        reveal: &reveal::Response,
    ) -> Result<()> {
        let events = reveal
            .orders
            .iter()
            .map(|uid| (*uid, OrderEventLabel::Executing))
            .collect_vec();
        self.database.store_order_events(&events).await;

        driver.settle().await.context("settle")?;
        // TODO: React to deadline expiring.
        let transaction = self
            .wait_for_settlement_transaction(id, solve.submission_address)
            .await
            .context("wait for settlement transaction")?;
        if let Some(tx) = transaction {
            let events = reveal
                .orders
                .iter()
                .map(|uid| (*uid, OrderEventLabel::Traded))
                .collect_vec();
            self.database.store_order_events(&events).await;
            tracing::debug!("settled in tx {:?}", tx.hash);
        }
        Ok(())
    }

    /// Tries to find a `settle` contract call with calldata ending in `tag`.
    ///
    /// Returns None if no transaction was found within the deadline.
    pub async fn wait_for_settlement_transaction(
        &self,
        id: AuctionId,
        submission_address: H160,
    ) -> Result<Option<Transaction>> {
        const MAX_WAIT_TIME: Duration = Duration::from_secs(60);
        // Start earlier than current block because there might be a delay when
        // receiving the Solver's /execute response during which it already
        // started broadcasting the tx.
        let start_offset = MAX_REORG_BLOCK_COUNT;
        let max_wait_time_blocks =
            (MAX_WAIT_TIME.as_secs_f32() / self.network_block_interval.as_secs_f32()).ceil() as u64;
        let current = self.current_block.borrow().number;
        let start = current.saturating_sub(start_offset);
        let deadline = current.saturating_add(max_wait_time_blocks);
        tracing::debug!(%current, %start, %deadline, ?id, ?submission_address, "waiting for settlement");

        // Use the existing event indexing infrastructure to find the transaction. We
        // query all settlement events in the block range to get tx hashes and
        // query the node for the full calldata.
        //
        // If the block range was large, we would make the query more efficient by
        // moving the starting block up while taking reorgs into account. With
        // the current range of 30 blocks this isn't necessary.
        //
        // We do keep track of hashes we have already seen to reduce load from the node.

        let mut seen_transactions: HashSet<H256> = Default::default();
        loop {
            // This could be a while loop. It isn't, because some care must be taken to not
            // accidentally keep the borrow alive, which would block senders. Technically
            // this is fine with while conditions but this is clearer.
            if self.current_block.borrow().number > deadline {
                break;
            }
            let mut hashes = self
                .database
                .recent_settlement_tx_hashes(start..deadline + 1)
                .await?;
            hashes.retain(|hash| !seen_transactions.contains(hash));
            for hash in hashes {
                let tx: Option<Transaction> = self
                    .web3
                    .eth()
                    .transaction(web3::types::TransactionId::Hash(hash))
                    .await
                    .with_context(|| format!("web3 transaction {hash:?}"))?;
                let tx: Transaction = match tx {
                    Some(tx) => tx,
                    None => continue,
                };
                if tx.input.0.ends_with(&id.to_be_bytes()) && tx.from == Some(submission_address) {
                    return Ok(Some(tx));
                }
                seen_transactions.insert(hash);
            }
            // It would be more correct to wait until just after the last event update run,
            // but that is hard to synchronize.
            tokio::time::sleep(self.network_block_interval.div_f32(2.)).await;
        }
        Ok(None)
    }

    /// Saves the competition data to the database
    async fn save_competition(&self, competition: &Competition) -> Result<()> {
        self.database
            .save_competition(competition)
            .await
            .context("save competition data")
    }
}<|MERGE_RESOLUTION|>--- conflicted
+++ resolved
@@ -18,10 +18,7 @@
     model::{
         auction::{Auction, AuctionId},
         interaction::InteractionData,
-<<<<<<< HEAD
         order::OrderClass,
-=======
-        order::{LimitOrderClass, OrderClass},
         solver_competition::{
             CompetitionAuction,
             Order,
@@ -29,7 +26,6 @@
             SolverCompetitionDB,
             SolverSettlement,
         },
->>>>>>> 69700f77
     },
     primitive_types::{H160, H256},
     rand::seq::SliceRandom,
