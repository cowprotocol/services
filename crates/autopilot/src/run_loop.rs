--- conflicted
+++ resolved
@@ -248,15 +248,12 @@
                                     buy_amount: order.buy_amount,
                                 })
                                 .collect(),
-<<<<<<< HEAD
                             clearing_prices: participant
                                 .solution
                                 .clearing_prices
                                 .clone()
                                 .into_iter()
                                 .collect(),
-=======
->>>>>>> 54da1685
                             // TODO: revisit once colocation is enabled (remove not populated
                             // fields) Not all fields can be populated in the colocated world
                             ..Default::default()
@@ -399,10 +396,7 @@
                     account: solution.submission_address,
                     score: NonZeroU256::new(solution.score).ok_or(ZeroScoreError)?,
                     orders: solution.orders,
-<<<<<<< HEAD
                     clearing_prices: solution.clearing_prices,
-=======
->>>>>>> 54da1685
                 })
             })
             .collect())
@@ -596,10 +590,7 @@
     account: H160,
     score: NonZeroU256,
     orders: HashMap<OrderUid, TradedAmounts>,
-<<<<<<< HEAD
     clearing_prices: HashMap<H160, U256>,
-=======
->>>>>>> 54da1685
 }
 
 impl Solution {
