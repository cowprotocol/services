use {
    crate::{
        database::competition::Competition,
        domain::{
            self,
<<<<<<< HEAD
            auction::{self, order::Class},
=======
            auction::{self, order::Class, InvalidPrice},
            competition::{self},
>>>>>>> ed2e67d3
            OrderUid,
        },
        infra::{
            self,
            solvers::dto::{reveal, settle, solve},
        },
        run::Liveness,
        solvable_orders::SolvableOrdersCache,
    },
    ::observe::metrics,
    anyhow::Result,
    database::order_events::OrderEventLabel,
    model::solver_competition::{
        CompetitionAuction,
        Order,
        Score,
        SolverCompetitionDB,
        SolverSettlement,
    },
    number::nonzero::U256 as NonZeroU256,
    primitive_types::{H160, H256},
    rand::seq::SliceRandom,
    shared::token_list::AutoUpdatingTokenList,
    std::{
        collections::{BTreeMap, HashMap, HashSet},
        sync::Arc,
        time::{Duration, Instant},
    },
    tokio::sync::Mutex,
    tracing::Instrument,
    web3::types::TransactionReceipt,
};

pub struct RunLoop {
    pub eth: infra::Ethereum,
    pub persistence: infra::Persistence,
    pub drivers: Vec<infra::Driver>,

    pub solvable_orders_cache: Arc<SolvableOrdersCache>,
    pub market_makable_token_list: AutoUpdatingTokenList,
    pub submission_deadline: u64,
    pub additional_deadline_for_rewards: u64,
    pub max_settlement_transaction_wait: Duration,
    pub solve_deadline: Duration,
    pub in_flight_orders: Arc<Mutex<Option<InFlightOrders>>>,
    pub liveness: Arc<Liveness>,
    pub surplus_capturing_jit_order_owners: HashSet<H160>,
}

impl RunLoop {
    pub async fn run_forever(self) -> ! {
        let mut last_auction = None;
        let mut last_block = None;
        loop {
            if let Some(domain::AuctionWithId { id, auction }) = self.next_auction().await {
                let current_block = self.eth.current_block().borrow().hash;
                // Only run the solvers if the auction or block has changed.
                let previous = last_auction.replace(auction.clone());
                if previous.as_ref() != Some(&auction)
                    || last_block.replace(current_block) != Some(current_block)
                {
                    observe::log_auction_delta(id, &previous, &auction);
                    self.liveness.auction();

                    self.single_run(id, &auction)
                        .instrument(tracing::info_span!("auction", id))
                        .await;
                }
            };
            tokio::time::sleep(Duration::from_secs(1)).await;
        }
    }

    async fn next_auction(&self) -> Option<domain::AuctionWithId> {
        let auction = match self.solvable_orders_cache.current_auction() {
            Some(auction) => auction,
            None => {
                tracing::debug!("no current auction");
                return None;
            }
        };

        let id = match self.persistence.replace_current_auction(&auction).await {
            Ok(id) => {
                Metrics::auction(id);
                id
            }
            Err(err) => {
                tracing::error!(?err, "failed to replace current auction");
                return None;
            }
        };

        if auction.orders.iter().all(|order| match order.class {
            Class::Market => false,
            Class::Liquidity => true,
            Class::Limit => false,
        }) {
            // Updating liveness probe to not report unhealthy due to this optimization
            self.liveness.auction();
            tracing::debug!("skipping empty auction");
            return None;
        }

        Some(domain::AuctionWithId { id, auction })
    }

    async fn single_run(&self, auction_id: domain::auction::Id, auction: &domain::Auction) {
        tracing::info!(?auction_id, "solving");

        let auction = self.remove_in_flight_orders(auction.clone()).await;

        let solutions = {
            let mut solutions = self.competition(auction_id, &auction).await;
            if solutions.is_empty() {
                tracing::info!("no solutions for auction");
                return;
            }

            // Shuffle so that sorting randomly splits ties.
            solutions.shuffle(&mut rand::thread_rng());
            solutions.sort_unstable_by_key(|participant| participant.solution.score());
            solutions
        };
        let competition_simulation_block = self.eth.current_block().borrow().number;

        // TODO: Keep going with other solutions until some deadline.
        if let Some(Participant { driver, solution }) = solutions.last() {
            tracing::info!(driver = %driver.name, solution = %solution.id(), "winner");

            let revealed = match self.reveal(driver, auction_id, solution.id()).await {
                Ok(result) => {
                    Metrics::reveal_ok(driver);
                    result
                }
                Err(err) => {
                    Metrics::reveal_err(driver, &err);
                    tracing::warn!(driver = %driver.name, ?err, "failed to reveal winning solution");
                    return;
                }
            };

            {
                // Also calculate the score from the solution itself
                // For now, don't actually use it for ranking, instead log differences to solver
                // provided score for debugging purposes.
                let auction_prices = auction
                    .prices
                    .iter()
                    .map(|(k, v)| {
                        (
                            (*k).into(),
                            auction::Price::new(domain::eth::Ether(*v)).unwrap(),
                        )
                    })
                    .collect();
                let policies = auction
                    .orders
                    .iter()
                    .map(|order| (order.uid, order.protocol_fees.clone()))
                    .collect();
                let settlement =
                    domain::settlement::Settlement::from_solution(solution, &auction, auction_id)
                        .map(|s| s.score(&auction_prices, &policies));

                if let Ok(Ok(score)) = settlement {
                    if score.0 != solution.score.get() {
                        tracing::warn!(
                            "score mismatch: solver provided score: {}, calculated score: {}",
                            solution.score.get(),
                            score.0
                        );
                    }
                } else {
                    tracing::warn!(?settlement, "failed to calculate score");
                }
            }

            let order_uids = solution.order_ids().copied().collect();
            self.persistence
                .store_order_events(order_uids, OrderEventLabel::Considered);

            let winner = solution.account().into();
            let winning_score = solution.score().get();
            let reference_score = solutions
                .iter()
                .nth_back(1)
                .map(|participant| participant.solution.score().get())
                .unwrap_or_default();
            let participants = solutions
                .iter()
                .map(|participant| participant.solution.account().into())
                .collect::<HashSet<_>>();

            let mut prices = BTreeMap::new();
            let mut fee_policies = Vec::new();
            let block_deadline = competition_simulation_block
                + self.submission_deadline
                + self.additional_deadline_for_rewards;
            let call_data = revealed.calldata.internalized.clone();
            let uninternalized_call_data = revealed.calldata.uninternalized.clone();

            for order_id in solution.order_ids() {
                let auction_order = auction
                    .orders
                    .iter()
                    .find(|auction_order| &auction_order.uid == order_id);
                match auction_order {
                    Some(auction_order) => {
                        fee_policies.push((auction_order.uid, auction_order.protocol_fees.clone()));
                        if let Some(price) = auction.prices.get(&auction_order.sell_token) {
                            prices.insert(auction_order.sell_token, *price);
                        } else {
                            tracing::error!(
                                sell_token = ?auction_order.sell_token,
                                "sell token price is missing in auction"
                            );
                        }
                        if let Some(price) = auction.prices.get(&auction_order.buy_token) {
                            prices.insert(auction_order.buy_token, *price);
                        } else {
                            tracing::error!(
                                buy_token = ?auction_order.buy_token,
                                "buy token price is missing in auction"
                            );
                        }
                    }
                    None => {
                        tracing::debug!(?order_id, "order not found in auction");
                    }
                }
            }

            let competition_table = SolverCompetitionDB {
                auction_start_block: auction.block,
                competition_simulation_block,
                auction: CompetitionAuction {
                    orders: auction
                        .orders
                        .iter()
                        .map(|order| order.uid.into())
                        .collect(),
                    prices: auction.prices.clone(),
                },
                solutions: solutions
                    .iter()
                    .enumerate()
                    .map(|(index, participant)| {
                        let is_winner = solutions.len() - index == 1;
                        let mut settlement = SolverSettlement {
                            solver: participant.driver.name.clone(),
                            solver_address: participant.solution.account().0,
                            score: Some(Score::Solver(participant.solution.score().get())),
                            ranking: solutions.len() - index,
                            orders: participant
                                .solution
                                .orders()
                                .iter()
                                .map(|(id, order)| Order::Colocated {
                                    id: (*id).into(),
                                    sell_amount: order.sell.into(),
                                    buy_amount: order.buy.into(),
                                })
                                .collect(),
                            clearing_prices: participant
                                .solution
                                .prices()
                                .iter()
                                .map(|(token, price)| (token.0, price.get().into()))
                                .collect(),
                            call_data: None,
                            uninternalized_call_data: None,
                        };
                        if is_winner {
                            settlement.call_data = Some(revealed.calldata.internalized.clone());
                            settlement.uninternalized_call_data =
                                Some(revealed.calldata.uninternalized.clone());
                        }
                        settlement
                    })
                    .collect(),
            };
            let competition = Competition {
                auction_id,
                winner,
                winning_score,
                reference_score,
                participants,
                prices,
                block_deadline,
                competition_simulation_block,
                call_data,
                uninternalized_call_data,
                competition_table,
            };

            tracing::info!(?competition, "saving competition");
            if let Err(err) = self.persistence.save_competition(&competition).await {
                tracing::error!(?err, "failed to save competition");
                return;
            }

            tracing::info!("saving fee policies");
            if let Err(err) = self
                .persistence
                .store_fee_policies(auction_id, fee_policies)
                .await
            {
                Metrics::fee_policies_store_error();
                tracing::warn!(?err, "failed to save fee policies");
            }

            tracing::info!(driver = %driver.name, "settling");
            let submission_start = Instant::now();
            match self.settle(driver, solution, auction_id).await {
                Ok(()) => Metrics::settle_ok(driver, submission_start.elapsed()),
                Err(err) => {
                    Metrics::settle_err(driver, &err, submission_start.elapsed());
                    tracing::warn!(?err, driver = %driver.name, "settlement failed");
                }
            }
            let solution_uids = solution.order_ids().copied().collect::<HashSet<_>>();
            let unsettled_orders: HashSet<_> = solutions
                .iter()
                .flat_map(|p| p.solution.order_ids())
                .filter(|uid| !solution_uids.contains(uid))
                .collect();
            Metrics::matched_unsettled(driver, unsettled_orders);
        }
    }

    /// Runs the solver competition, making all configured drivers participate.
    async fn competition(
        &self,
        id: domain::auction::Id,
        auction: &domain::Auction,
    ) -> Vec<Participant<'_>> {
        let request = solve::Request::new(
            id,
            auction,
            &self.market_makable_token_list.all(),
            self.solve_deadline,
            &self.surplus_capturing_jit_order_owners,
        );
        let request = &request;

        let order_uids = auction.orders.iter().map(|o| OrderUid(o.uid.0)).collect();
        self.persistence
            .store_order_events(order_uids, OrderEventLabel::Ready);

        let start = Instant::now();
        futures::future::join_all(self.drivers.iter().map(|driver| async move {
            let result = self.solve(driver, request).await;
            let solutions = match result {
                Ok(solutions) => {
                    Metrics::solve_ok(driver, start.elapsed());
                    solutions
                }
                Err(err) => {
                    Metrics::solve_err(driver, start.elapsed(), &err);
                    if matches!(err, SolveError::NoSolutions) {
                        tracing::debug!(driver = %driver.name, "solver found no solution");
                    } else {
                        tracing::warn!(?err, driver = %driver.name, "solve error");
                    }
                    vec![]
                }
            };

            solutions.into_iter().filter_map(|solution| match solution {
                Ok(solution) => {
                    Metrics::solution_ok(driver);
                    Some(Participant { driver, solution })
                }
                Err(err) => {
                    Metrics::solution_err(driver, &err);
                    tracing::debug!(?err, driver = %driver.name, "invalid proposed solution");
                    None
                }
            })
        }))
        .await
        .into_iter()
        .flatten()
        .collect()
    }

    /// Computes a driver's solutions for the solver competition.
    async fn solve(
        &self,
        driver: &infra::Driver,
        request: &solve::Request,
    ) -> Result<Vec<Result<competition::Solution, SolutionError>>, SolveError> {
        let response = tokio::time::timeout(self.solve_deadline, driver.solve(request))
            .await
            .map_err(|_| SolveError::Timeout)?
            .map_err(SolveError::Failure)?;
        if response.solutions.is_empty() {
            return Err(SolveError::NoSolutions);
        }

        Ok(response
            .solutions
            .into_iter()
            .map(|solution| {
                let mut prices = HashMap::new();
                for (token, price) in solution.clearing_prices.into_iter() {
                    prices.insert(token.into(), auction::Price::new(price.into())?);
                }
                let orders = solution
                    .orders
                    .into_iter()
                    .map(|(o, amounts)| {
                        (
                            o.into(),
                            competition::TradedAmounts {
                                sell: amounts.sell_amount.into(),
                                buy: amounts.buy_amount.into(),
                            },
                        )
                    })
                    .collect();

                Ok(competition::Solution::new(
                    solution.solution_id,
                    solution.submission_address.into(),
                    NonZeroU256::new(solution.score).ok_or(ZeroScoreError)?,
                    orders,
                    prices,
                ))
            })
            .collect())
    }

    /// Ask the winning solver to reveal their solution.
    async fn reveal(
        &self,
        driver: &infra::Driver,
        auction: domain::auction::Id,
        solution_id: u64,
    ) -> Result<reveal::Response, RevealError> {
        let response = driver
            .reveal(&reveal::Request { solution_id })
            .await
            .map_err(RevealError::Failure)?;
        if !response
            .calldata
            .internalized
            .ends_with(&auction.to_be_bytes())
        {
            return Err(RevealError::AuctionMismatch);
        }

        Ok(response)
    }

    /// Execute the solver's solution. Returns Ok when the corresponding
    /// transaction has been mined.
    async fn settle(
        &self,
        driver: &infra::Driver,
        solved: &competition::Solution,
        auction_id: i64,
    ) -> Result<(), SettleError> {
        let order_ids = solved.order_ids().copied().collect();
        self.persistence
            .store_order_events(order_ids, OrderEventLabel::Executing);

        let request = settle::Request {
            solution_id: solved.id(),
        };
        let tx_hash = self
            .wait_for_settlement(driver, auction_id, request)
            .await?;
        *self.in_flight_orders.lock().await = Some(InFlightOrders {
            tx_hash,
            orders: solved.order_ids().copied().collect(),
        });
        tracing::debug!(?tx_hash, "solution settled");

        Ok(())
    }

    /// Wait for either the settlement transaction to be mined or the driver
    /// returned a result.
    async fn wait_for_settlement(
        &self,
        driver: &infra::Driver,
        auction_id: i64,
        request: settle::Request,
    ) -> Result<H256, SettleError> {
        match futures::future::select(
            Box::pin(self.wait_for_settlement_transaction(auction_id, self.submission_deadline)),
            Box::pin(driver.settle(&request, self.max_settlement_transaction_wait)),
        )
        .await
        {
            futures::future::Either::Left((res, _)) => res,
            futures::future::Either::Right((driver_result, onchain_task)) => {
                driver_result.map_err(|err| {
                    tracing::warn!(?err, "driver settle request failed");
                    SettleError::Failure(err)
                })?;
                onchain_task.await
            }
        }
    }

    /// Tries to find a `settle` contract call with calldata ending in `tag`.
    ///
    /// Returns None if no transaction was found within the deadline or the task
    /// is cancelled.
    async fn wait_for_settlement_transaction(
        &self,
        auction_id: i64,
        max_blocks_wait: u64,
    ) -> Result<H256, SettleError> {
        let current = self.eth.current_block().borrow().number;
        let deadline = current.saturating_add(max_blocks_wait);
        tracing::debug!(%current, %deadline, %auction_id, "waiting for tag");
        loop {
            if self.eth.current_block().borrow().number > deadline {
                break;
            }

            match self
                .persistence
                .find_tx_hash_by_auction_id(auction_id)
                .await
            {
                Ok(Some(hash)) => return Ok(hash),
                Err(err) => {
                    tracing::warn!(?err, "failed to fetch recent settlement tx hashes");
                }
                Ok(None) => {}
            }
            tokio::time::sleep(Duration::from_secs(3)).await;
        }
        Err(SettleError::Failure(anyhow::anyhow!(
            "settlement transaction await reached deadline"
        )))
    }

    /// Removes orders that are currently being settled to avoid solvers trying
    /// to fill an order a second time.
    async fn remove_in_flight_orders(&self, mut auction: domain::Auction) -> domain::Auction {
        let Some(in_flight) = &*self.in_flight_orders.lock().await else {
            return auction;
        };

        let tx_receipt = self.eth.transaction_receipt(in_flight.tx_hash).await;

        let prev_settlement_block = match tx_receipt {
            Ok(Some(TransactionReceipt {
                block_number: Some(number),
                ..
            })) => number.0[0],
            // Could not find the block of the previous settlement, let's be
            // conservative and assume all orders are still in-flight.
            _ => u64::MAX,
        };

        if auction.latest_settlement_block < prev_settlement_block {
            // Auction was built before the in-flight orders were processed.
            auction
                .orders
                .retain(|o| !in_flight.orders.contains(&o.uid));
            tracing::debug!(orders = ?in_flight.orders, "filtered out in-flight orders");
        }

        auction
    }
}

/// Orders settled in the previous auction that might still be in-flight.
#[derive(Default)]
pub struct InFlightOrders {
    /// The transaction that these orders where settled in.
    tx_hash: H256,
    orders: HashSet<domain::OrderUid>,
}

struct Participant<'a> {
    driver: &'a infra::Driver,
<<<<<<< HEAD
    solution: Solution,
}

pub struct Solution {
    id: u64,
    account: H160,
    score: NonZeroU256,
    orders: HashMap<domain::OrderUid, solve::TradedAmounts>,
    clearing_prices: HashMap<H160, U256>,
}

impl Solution {
    pub fn order_ids(&self) -> impl Iterator<Item = &domain::OrderUid> {
        self.orders.keys()
    }

    pub fn orders(&self) -> &HashMap<domain::OrderUid, solve::TradedAmounts> {
        &self.orders
    }

    pub fn clearing_prices(&self) -> &HashMap<H160, U256> {
        &self.clearing_prices
    }
=======
    solution: competition::Solution,
>>>>>>> ed2e67d3
}

#[derive(Debug, thiserror::Error)]
enum SolveError {
    #[error("the solver timed out")]
    Timeout,
    #[error("driver did not propose any solutions")]
    NoSolutions,
    #[error(transparent)]
    Failure(anyhow::Error),
}

#[derive(Debug, thiserror::Error)]
enum SolutionError {
    #[error(transparent)]
    ZeroScore(#[from] ZeroScoreError),
    #[error(transparent)]
    InvalidPrice(#[from] InvalidPrice),
}

#[derive(Debug, thiserror::Error)]
#[error("the solver proposed a 0-score solution")]
struct ZeroScoreError;

#[derive(Debug, thiserror::Error)]
enum RevealError {
    #[error("revealed calldata does not match auction")]
    AuctionMismatch,
    #[error(transparent)]
    Failure(anyhow::Error),
}

#[derive(Debug, thiserror::Error)]
enum SettleError {
    #[error(transparent)]
    Failure(anyhow::Error),
}

#[derive(prometheus_metric_storage::MetricStorage)]
#[metric(subsystem = "runloop")]
struct Metrics {
    /// Tracks the last executed auction.
    auction: prometheus::IntGauge,

    /// Tracks the duration of successful driver `/solve` requests.
    #[metric(
        labels("driver", "result"),
        buckets(
            0, 1, 2, 3, 4, 5, 6, 7, 8, 9, 10, 11, 12, 13, 14, 15, 16, 17, 18, 19, 20
        )
    )]
    solve: prometheus::HistogramVec,

    /// Tracks driver solutions.
    #[metric(labels("driver", "result"))]
    solutions: prometheus::IntCounterVec,

    /// Tracks the result of driver `/reveal` requests.
    #[metric(labels("driver", "result"))]
    reveal: prometheus::IntCounterVec,

    /// Tracks the times and results of driver `/settle` requests.
    #[metric(labels("driver", "result"))]
    settle_time: prometheus::IntCounterVec,

    /// Tracks the number of orders that were part of some but not the winning
    /// solution together with the winning driver that did't include it.
    #[metric(labels("ignored_by"))]
    matched_unsettled: prometheus::IntCounterVec,

    /// Tracks the number of database errors.
    #[metric(labels("error_type"))]
    db_metric_error: prometheus::IntCounterVec,
}

impl Metrics {
    fn get() -> &'static Self {
        Metrics::instance(metrics::get_storage_registry()).unwrap()
    }

    fn auction(auction_id: domain::auction::Id) {
        Self::get().auction.set(auction_id)
    }

    fn solve_ok(driver: &infra::Driver, elapsed: Duration) {
        Self::get()
            .solve
            .with_label_values(&[&driver.name, "success"])
            .observe(elapsed.as_secs_f64())
    }

    fn solve_err(driver: &infra::Driver, elapsed: Duration, err: &SolveError) {
        let label = match err {
            SolveError::Timeout => "timeout",
            SolveError::NoSolutions => "no_solutions",
            SolveError::Failure(_) => "error",
        };
        Self::get()
            .solve
            .with_label_values(&[&driver.name, label])
            .observe(elapsed.as_secs_f64())
    }

    fn solution_ok(driver: &infra::Driver) {
        Self::get()
            .solutions
            .with_label_values(&[&driver.name, "success"])
            .inc();
    }

    fn solution_err(driver: &infra::Driver, err: &SolutionError) {
        let label = match err {
            SolutionError::ZeroScore(_) => "zero_score",
            SolutionError::InvalidPrice(_) => "invalid_price",
        };
        Self::get()
            .solutions
            .with_label_values(&[&driver.name, label])
            .inc();
    }

    fn reveal_ok(driver: &infra::Driver) {
        Self::get()
            .reveal
            .with_label_values(&[&driver.name, "success"])
            .inc();
    }

    fn reveal_err(driver: &infra::Driver, err: &RevealError) {
        let label = match err {
            RevealError::AuctionMismatch => "mismatch",
            RevealError::Failure(_) => "error",
        };
        Self::get()
            .reveal
            .with_label_values(&[&driver.name, label])
            .inc();
    }

    fn settle_ok(driver: &infra::Driver, time: Duration) {
        Self::get()
            .settle_time
            .with_label_values(&[&driver.name, "success"])
            .inc_by(time.as_millis().try_into().unwrap_or(u64::MAX));
    }

    fn settle_err(driver: &infra::Driver, err: &SettleError, time: Duration) {
        let label = match err {
            SettleError::Failure(_) => "error",
        };
        Self::get()
            .settle_time
            .with_label_values(&[&driver.name, label])
            .inc_by(time.as_millis().try_into().unwrap_or(u64::MAX));
    }

    fn matched_unsettled(winning: &infra::Driver, unsettled: HashSet<&domain::OrderUid>) {
        if !unsettled.is_empty() {
            tracing::debug!(?unsettled, "some orders were matched but not settled");
        }
        Self::get()
            .matched_unsettled
            .with_label_values(&[&winning.name])
            .inc_by(unsettled.len() as u64);
    }

    fn fee_policies_store_error() {
        Self::get()
            .db_metric_error
            .with_label_values(&["fee_policies_store"])
            .inc();
    }
}

pub mod observe {
    use {crate::domain, std::collections::HashSet};

    pub fn log_auction_delta(
        id: i64,
        previous: &Option<domain::Auction>,
        current: &domain::Auction,
    ) {
        let previous_uids = match previous {
            Some(previous) => previous
                .orders
                .iter()
                .map(|order| order.uid)
                .collect::<HashSet<_>>(),
            None => HashSet::new(),
        };
        let current_uids = current
            .orders
            .iter()
            .map(|order| order.uid)
            .collect::<HashSet<_>>();
        let added = current_uids.difference(&previous_uids);
        let removed = previous_uids.difference(&current_uids);
        tracing::debug!(
            id,
            added = ?added,
            "New orders in auction"
        );
        tracing::debug!(
            id,
            removed = ?removed,
            "Orders no longer in auction"
        );
    }
}<|MERGE_RESOLUTION|>--- conflicted
+++ resolved
@@ -3,12 +3,8 @@
         database::competition::Competition,
         domain::{
             self,
-<<<<<<< HEAD
-            auction::{self, order::Class},
-=======
             auction::{self, order::Class, InvalidPrice},
             competition::{self},
->>>>>>> ed2e67d3
             OrderUid,
         },
         infra::{
@@ -175,10 +171,10 @@
                         .map(|s| s.score(&auction_prices, &policies));
 
                 if let Ok(Ok(score)) = settlement {
-                    if score.0 != solution.score.get() {
+                    if score.0 != solution.score().get() {
                         tracing::warn!(
                             "score mismatch: solver provided score: {}, calculated score: {}",
-                            solution.score.get(),
+                            solution.score().get(),
                             score.0
                         );
                     }
@@ -593,33 +589,7 @@
 
 struct Participant<'a> {
     driver: &'a infra::Driver,
-<<<<<<< HEAD
-    solution: Solution,
-}
-
-pub struct Solution {
-    id: u64,
-    account: H160,
-    score: NonZeroU256,
-    orders: HashMap<domain::OrderUid, solve::TradedAmounts>,
-    clearing_prices: HashMap<H160, U256>,
-}
-
-impl Solution {
-    pub fn order_ids(&self) -> impl Iterator<Item = &domain::OrderUid> {
-        self.orders.keys()
-    }
-
-    pub fn orders(&self) -> &HashMap<domain::OrderUid, solve::TradedAmounts> {
-        &self.orders
-    }
-
-    pub fn clearing_prices(&self) -> &HashMap<H160, U256> {
-        &self.clearing_prices
-    }
-=======
     solution: competition::Solution,
->>>>>>> ed2e67d3
 }
 
 #[derive(Debug, thiserror::Error)]
