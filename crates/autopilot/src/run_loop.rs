--- conflicted
+++ resolved
@@ -507,7 +507,6 @@
             tracing::warn!(?err, "failed to save new competition data");
         }
 
-<<<<<<< HEAD
         tracing::trace!(?competition, "saving competition");
         // Don't error if saving of auction fails.
         // todo: move to parallel saving of competition and auction once stable
@@ -516,14 +515,12 @@
         };
         if let Err(err) = self
             .persistence
-            .save_solutions(auction, solutions, winners)
+            .save_solutions(auction, solutions)
             .await
         {
             tracing::warn!(?err, "failed to save solutions");
         }
 
-=======
->>>>>>> bcb73cdc
         tracing::trace!(?competition, "saving competition");
         futures::try_join!(
             self.persistence
