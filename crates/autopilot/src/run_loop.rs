--- conflicted
+++ resolved
@@ -1,10 +1,6 @@
 use {
     crate::{
-<<<<<<< HEAD
-        database::competition::{Competition, ReferenceScores},
-=======
         database::competition::{Competition, LegacyScore},
->>>>>>> f8598be3
         domain::{
             self,
             OrderUid,
@@ -380,45 +376,6 @@
         tokio::spawn(settle_fut);
     }
 
-    fn compute_reference_scores(solutions: &[competition::Participant]) -> Result<ReferenceScores> {
-        let mut reference_scores = ReferenceScores::default();
-        let Some(total_score) = solutions
-            .iter()
-            .filter_map(|participant| {
-                participant
-                    .is_winner()
-                    .then_some(participant.solution().score().get().0)
-            })
-            .reduce(U256::saturating_add)
-        else {
-            // The solution is empty
-            return Ok(reference_scores);
-        };
-
-        solutions
-            .iter()
-            .filter(|participant| participant.is_winner())
-            .group_by(|participant| participant.driver().submission_address)
-            .into_iter()
-            .try_for_each(|(solver, solutions)| {
-                let score = solutions
-                    .map(|participant| participant.solution().score().get().0)
-                    .reduce(U256::saturating_add)
-                    .unwrap_or_default();
-
-                anyhow::ensure!(
-                    reference_scores
-                        .insert(solver.0, total_score.saturating_sub(score))
-                        .is_none(),
-                    "found driver with non-unique submission address: {solver}"
-                );
-
-                Ok(())
-            })?;
-
-        Ok(reference_scores)
-    }
-
     async fn post_processing(
         &self,
         auction: &domain::Auction,
@@ -427,28 +384,6 @@
         block_deadline: u64,
     ) -> Result<()> {
         let start = Instant::now();
-<<<<<<< HEAD
-        // TODO: Needs to be removed once external teams fully migrated to the
-        // reference_scores table
-        let Some(winning_solution) = solutions
-            .iter()
-            .find(|participant| participant.is_winner())
-            .map(|participant| participant.solution())
-        else {
-            return Err(anyhow::anyhow!("no winners found"));
-        };
-        let winner = winning_solution.solver().into();
-        let winning_score = winning_solution.score().get().0;
-        let reference_score = solutions
-            .get(1)
-            .map(|participant| participant.solution().score().get().0)
-            .unwrap_or_default();
-
-        let reference_scores = Self::compute_reference_scores(solutions)?;
-        if reference_scores.is_empty() {
-            return Err(anyhow::anyhow!("no winners found"));
-        }
-=======
         // TODO: Needs to be removed once other teams fully migrated to the
         // reference_scores table
         let legacy_score = {
@@ -473,7 +408,6 @@
         };
 
         let reference_scores = self.winner_selection.compute_reference_scores(solutions);
->>>>>>> f8598be3
 
         let participants = solutions
             .iter()
@@ -546,13 +480,7 @@
         };
         let competition = Competition {
             auction_id: auction.id,
-<<<<<<< HEAD
-            winner,
-            winning_score,
-            reference_score,
-=======
             legacy: legacy_score,
->>>>>>> f8598be3
             reference_scores,
             participants,
             prices: auction
