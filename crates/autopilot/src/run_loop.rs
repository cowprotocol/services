--- conflicted
+++ resolved
@@ -445,16 +445,11 @@
     /// Removes orders that are currently being settled to avoid solvers trying
     /// to fill an order a second time.
     async fn remove_in_flight_orders(&self, mut auction: domain::Auction) -> domain::Auction {
-<<<<<<< HEAD
-        let prev_settlement = self.in_flight_orders.lock().unwrap().tx_hash;
-        let tx_receipt = self.eth.transaction_receipt(prev_settlement.into()).await;
-=======
         let Some(in_flight) = &*self.in_flight_orders.lock().await else {
             return auction;
         };
 
-        let tx_receipt = self.eth.transaction_receipt(in_flight.tx_hash).await;
->>>>>>> c2425a80
+        let tx_receipt = self.eth.transaction_receipt(in_flight.tx_hash.into()).await;
 
         let prev_settlement_block = match tx_receipt {
             Ok(Some(receipt)) => receipt.block(),
