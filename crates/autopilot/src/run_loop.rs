use {
    crate::{
        arguments::RunLoopMode,
        database::competition::Competition,
        domain::{
            self,
<<<<<<< HEAD
            competition::{self, SolutionError, TradedOrder},
            eth,
=======
            auction::Id,
            competition::{self, SolutionError, SolutionWithId, TradedAmounts},
            eth::{self, TxId},
>>>>>>> 4b985bbf
            OrderUid,
        },
        infra::{
            self,
            solvers::dto::{settle, solve},
        },
        maintenance::Maintenance,
        run::Liveness,
        solvable_orders::SolvableOrdersCache,
    },
    ::observe::metrics,
    anyhow::{Context, Result},
    database::order_events::OrderEventLabel,
    ethcontract::U256,
    ethrpc::block_stream::BlockInfo,
    futures::future::BoxFuture,
    model::solver_competition::{
        CompetitionAuction,
        Order,
        Score,
        SolverCompetitionDB,
        SolverSettlement,
    },
    primitive_types::H256,
    rand::seq::SliceRandom,
    shared::token_list::AutoUpdatingTokenList,
    std::{
        collections::{HashMap, HashSet},
        sync::Arc,
        time::{Duration, Instant},
    },
    tokio::sync::{mpsc, Mutex},
    tracing::Instrument,
};

pub struct Config {
    pub submission_deadline: u64,
    pub max_settlement_transaction_wait: Duration,
    pub solve_deadline: Duration,
    pub synchronization: RunLoopMode,
    /// How much time past observing the current block the runloop is
    /// allowed to start before it has to re-synchronize to the blockchain
    /// by waiting for the next block to appear.
    pub max_run_loop_delay: Duration,
}

pub struct RunLoop {
    config: Config,
    eth: infra::Ethereum,
    persistence: infra::Persistence,
    drivers: Vec<Arc<infra::Driver>>,
    solvable_orders_cache: Arc<SolvableOrdersCache>,
    market_makable_token_list: AutoUpdatingTokenList,
    in_flight_orders: Arc<Mutex<HashSet<OrderUid>>>,
    liveness: Arc<Liveness>,
    /// Maintenance tasks that should run before every runloop to have
    /// the most recent data available.
    maintenance: Arc<Maintenance>,
    /// Queues by solver for executing settle futures one by one guaranteeing
    /// FIFO execution order.
    settlement_queues: Arc<Mutex<HashMap<String, mpsc::UnboundedSender<BoxFuture<'static, ()>>>>>,
}

impl RunLoop {
    #[allow(clippy::too_many_arguments)]
    pub fn new(
        config: Config,
        eth: infra::Ethereum,
        persistence: infra::Persistence,
        drivers: Vec<Arc<infra::Driver>>,
        solvable_orders_cache: Arc<SolvableOrdersCache>,
        market_makable_token_list: AutoUpdatingTokenList,
        liveness: Arc<Liveness>,
        maintenance: Arc<Maintenance>,
    ) -> Self {
        Self {
            config,
            eth,
            persistence,
            drivers,
            solvable_orders_cache,
            market_makable_token_list,
            in_flight_orders: Default::default(),
            liveness,
            maintenance,
            settlement_queues: Arc::new(Mutex::new(HashMap::new())),
        }
    }

    pub async fn run_forever(self, update_interval: Duration) -> ! {
        Maintenance::spawn_background_task(
            self.maintenance.clone(),
            self.config.synchronization,
            self.eth.current_block().clone(),
            update_interval,
        );

        let mut last_auction = None;
        let mut last_block = None;
        let self_arc = Arc::new(self);
        loop {
            let auction = self_arc
                .next_auction(&mut last_auction, &mut last_block)
                .await;
            if let Some(domain::AuctionWithId { id, auction }) = auction {
                self_arc
                    .single_run(id, auction)
                    .instrument(tracing::info_span!("auction", id))
                    .await;
            };
        }
    }

    /// Sleeps until the next auction is supposed to start, builds it and
    /// returns it.
    async fn next_auction(
        &self,
        prev_auction: &mut Option<domain::Auction>,
        prev_block: &mut Option<H256>,
    ) -> Option<domain::AuctionWithId> {
        // wait for appropriate time to start building the auction
        let start_block = match self.config.synchronization {
            RunLoopMode::Unsynchronized => {
                // Sleep a bit to avoid busy loops.
                tokio::time::sleep(std::time::Duration::from_millis(1_000)).await;
                *self.eth.current_block().borrow()
            }
            RunLoopMode::SyncToBlockchain => {
                let current_block = *self.eth.current_block().borrow();
                let time_since_last_block = current_block.observed_at.elapsed();
                let auction_block = if time_since_last_block > self.config.max_run_loop_delay {
                    if prev_block.is_some_and(|prev_block| prev_block != current_block.hash) {
                        // don't emit warning if we finished prev run loop within the same block
                        tracing::warn!(
                            missed_by = ?time_since_last_block - self.config.max_run_loop_delay,
                            "missed optimal auction start, wait for new block"
                        );
                    }
                    ethrpc::block_stream::next_block(self.eth.current_block()).await
                } else {
                    current_block
                };

                self.run_maintenance(&auction_block).await;
                if let Err(err) = self
                    .solvable_orders_cache
                    .update(auction_block.number)
                    .await
                {
                    tracing::warn!(?err, "failed to update auction");
                }
                auction_block
            }
        };

        let auction = self.cut_auction().await?;

        // Only run the solvers if the auction or block has changed.
        let previous = prev_auction.replace(auction.auction.clone());
        if previous.as_ref() == Some(&auction.auction)
            && prev_block.replace(start_block.hash) == Some(start_block.hash)
        {
            return None;
        }

        observe::log_auction_delta(&previous, &auction);
        self.liveness.auction();
        Metrics::auction_ready(start_block.observed_at);
        Some(auction)
    }

    /// Runs maintenance on all components to ensure the system uses
    /// the latest available state.
    async fn run_maintenance(&self, block: &BlockInfo) {
        let start = Instant::now();
        self.maintenance.update(block).await;
        Metrics::ran_maintenance(start.elapsed());
    }

    async fn cut_auction(&self) -> Option<domain::AuctionWithId> {
        let auction = match self.solvable_orders_cache.current_auction().await {
            Some(auction) => auction,
            None => {
                tracing::debug!("no current auction");
                return None;
            }
        };

        let id = match self.persistence.replace_current_auction(&auction).await {
            Ok(id) => {
                Metrics::auction(id);
                id
            }
            Err(err) => {
                tracing::error!(?err, "failed to replace current auction");
                return None;
            }
        };

        if auction.orders.is_empty() {
            // Updating liveness probe to not report unhealthy due to this optimization
            self.liveness.auction();
            tracing::debug!("skipping empty auction");
            return None;
        }

        Some(domain::AuctionWithId { id, auction })
    }

    async fn single_run(
        self: &Arc<Self>,
        auction_id: domain::auction::Id,
        auction: domain::Auction,
    ) {
        let single_run_start = Instant::now();
        tracing::info!(?auction_id, "solving");

        let auction = self.remove_in_flight_orders(auction).await;

        let solutions = self.competition(auction_id, &auction).await;
        if solutions.is_empty() {
            tracing::info!("no solutions for auction");
            return;
        }

        let competition_simulation_block = self.eth.current_block().borrow().number;

        // TODO: Keep going with other solutions until some deadline.
        if let Some(Participant { driver, solution }) = solutions.last() {
            tracing::info!(driver = %driver.name, solution = %solution.id(), "winner");

            let block_deadline = competition_simulation_block + self.config.submission_deadline;

            // Post-processing should not be executed asynchronously since it includes steps
            // of storing all the competition/auction-related data to the DB.
            if let Err(err) = self
                .post_processing(
                    auction_id,
                    auction,
                    competition_simulation_block,
                    solution,
                    &solutions,
                    block_deadline,
                )
                .await
            {
                tracing::error!(?err, "failed to post-process competition");
                return;
            }

            self.start_settlement_execution(
                auction_id,
                single_run_start,
                driver,
                solution,
                block_deadline,
            )
            .await;
        }
    }

    /// Starts settlement execution in a background task. The function is async
    /// only to get access to the locks.
    async fn start_settlement_execution(
        self: &Arc<Self>,
        auction_id: Id,
        single_run_start: Instant,
        driver: &Arc<infra::Driver>,
        solution: &SolutionWithId,
        block_deadline: u64,
    ) {
        let solved_order_uids: HashSet<_> = solution.orders().keys().cloned().collect();
        self.in_flight_orders
            .lock()
            .await
            .extend(solved_order_uids.clone());

        let solution_id = solution.id();
        let self_ = self.clone();
        let driver_ = driver.clone();

        let settle_fut = async move {
            tracing::info!(driver = %driver_.name, "settling");
            let submission_start = Instant::now();

            match self_
                .settle(
                    &driver_,
                    solution_id,
                    solved_order_uids,
                    auction_id,
                    block_deadline,
                )
                .await
            {
                Ok(tx_hash) => {
                    Metrics::settle_ok(&driver_, submission_start.elapsed());
                    tracing::debug!(?tx_hash, driver = %driver_.name, "solution settled");
                }
                Err(err) => {
                    Metrics::settle_err(&driver_, submission_start.elapsed(), &err);
                    tracing::warn!(?err, driver = %driver_.name, "settlement failed");
                }
            }
            Metrics::single_run_completed(single_run_start.elapsed());
        };

        let sender = self.get_settlement_queue_sender(&driver.name).await;
        if let Err(err) = sender.send(Box::pin(settle_fut)) {
            tracing::warn!(driver = %driver.name, ?err, "failed to send settle future to queue");
        }
    }

    /// Retrieves or creates the settlement queue sender for a given driver.
    ///
    /// This function ensures that there is a settlement execution queue
    /// associated with the specified `driver_name`. If a queue already
    /// exists, it returns the existing sender. If not, it creates a new
    /// queue, starts a background task to process settlement futures,
    /// guaranteeing FIFO execution order for settlements per driver, and
    /// returns the new sender.
    async fn get_settlement_queue_sender(
        self: &Arc<Self>,
        driver_name: &str,
    ) -> mpsc::UnboundedSender<BoxFuture<'static, ()>> {
        let mut settlement_queues = self.settlement_queues.lock().await;
        match settlement_queues.get(driver_name) {
            Some(sender) => sender.clone(),
            None => {
                let (tx, mut rx) = mpsc::unbounded_channel::<BoxFuture<'static, ()>>();
                let driver_name = driver_name.to_string();
                let self_ = self.clone();

                settlement_queues.insert(driver_name.clone(), tx.clone());

                tokio::spawn(async move {
                    while let Some(fut) = rx.recv().await {
                        fut.await;
                    }

                    tracing::info!(driver = %driver_name, "settlement execution queue stopped");
                    self_.settlement_queues.lock().await.remove(&driver_name);
                });
                tx
            }
        }
    }

    #[allow(clippy::too_many_arguments)]
    async fn post_processing(
        &self,
        auction_id: domain::auction::Id,
        auction: domain::Auction,
        competition_simulation_block: u64,
        winning_solution: &competition::SolutionWithId,
        solutions: &[Participant],
        block_deadline: u64,
    ) -> Result<()> {
        let start = Instant::now();
        let winner = winning_solution.solver().into();
        let winning_score = winning_solution.score().get().0;
        let reference_score = solutions
            .iter()
            .nth_back(1)
            .map(|participant| participant.solution.score().get().0)
            .unwrap_or_default();
        let participants = solutions
            .iter()
            .map(|participant| participant.solution.solver().into())
            .collect::<HashSet<_>>();
        let fee_policies = auction
            .orders
            .iter()
            .map(|order| (order.uid, order.protocol_fees.clone()))
            .collect::<Vec<_>>();

        let competition_table = SolverCompetitionDB {
            auction_start_block: auction.block,
            competition_simulation_block,
            auction: CompetitionAuction {
                orders: auction
                    .orders
                    .iter()
                    .map(|order| order.uid.into())
                    .collect(),
                prices: auction
                    .prices
                    .iter()
                    .map(|(key, value)| ((*key).into(), value.get().into()))
                    .collect(),
            },
            solutions: solutions
                .iter()
                .enumerate()
                .map(|(index, participant)| SolverSettlement {
                    solver: participant.driver.name.clone(),
                    solver_address: participant.solution.solver().0,
                    score: Some(Score::Solver(participant.solution.score().get().0)),
                    ranking: solutions.len() - index,
                    orders: participant
                        .solution
                        .orders()
                        .iter()
                        .map(|(id, order)| Order::Colocated {
                            id: (*id).into(),
                            sell_amount: order.executed_sell.into(),
                            buy_amount: order.executed_buy.into(),
                        })
                        .collect(),
                    clearing_prices: participant
                        .solution
                        .prices()
                        .iter()
                        .map(|(token, price)| (token.0, price.get().into()))
                        .collect(),
                })
                .collect(),
        };
        let competition = Competition {
            auction_id,
            winner,
            winning_score,
            reference_score,
            participants,
            prices: auction
                .prices
                .into_iter()
                .map(|(key, value)| (key.into(), value.get().into()))
                .collect(),
            block_deadline,
            competition_simulation_block,
            competition_table,
        };

        tracing::trace!(?competition, "saving competition");
        self.persistence
            .save_competition(&competition)
            .await
            .context("failed to save competition")?;

        self.persistence
            .save_surplus_capturing_jit_orders_orders(
                auction_id,
                &auction.surplus_capturing_jit_order_owners,
            )
            .await
            .context("failed to save surplus capturing jit order owners")?;

        tracing::info!("saving fee policies");
        if let Err(err) = self
            .persistence
            .store_fee_policies(auction_id, fee_policies)
            .await
        {
            Metrics::fee_policies_store_error();
            tracing::warn!(?err, "failed to save fee policies");
        }
        Metrics::post_processed(start.elapsed());
        Ok(())
    }

    /// Runs the solver competition, making all configured drivers participate.
    /// Returns all fair solutions sorted by their score (worst to best).
    async fn competition(
        &self,
        id: domain::auction::Id,
        auction: &domain::Auction,
    ) -> Vec<Participant> {
        let request = solve::Request::new(
            id,
            auction,
            &self.market_makable_token_list.all(),
            self.config.solve_deadline,
        );
        let request = &request;

        let order_uids = auction.orders.iter().map(|o| OrderUid(o.uid.0));
        self.persistence
            .store_order_events(order_uids, OrderEventLabel::Ready);

        let mut solutions = futures::future::join_all(
            self.drivers
                .iter()
                .map(|driver| self.solve(driver.clone(), request)),
        )
        .await
        .into_iter()
        .flatten()
        .collect::<Vec<_>>();

        // Shuffle so that sorting randomly splits ties.
        solutions.shuffle(&mut rand::thread_rng());
        solutions.sort_unstable_by_key(|participant| participant.solution.score().get().0);

        // Make sure the winning solution is fair.
        while !Self::is_solution_fair(solutions.last(), &solutions, auction) {
            let unfair_solution = solutions.pop().expect("must exist");
            tracing::warn!(
                invalidated = unfair_solution.driver.name,
                "fairness check invalidated of solution"
            );
        }
        self.report_on_solutions(&solutions, auction);

        solutions
    }

    /// Records metrics, order events and logs for the given solutions.
    /// Expects the winning solution to be the last in the list.
    fn report_on_solutions(&self, solutions: &[Participant], auction: &domain::Auction) {
        let Some(winner) = solutions.last() else {
            // no solutions means nothing to report
            return;
        };

        solutions.iter().for_each(|solution| {
            tracing::debug!(
                driver=%solution.driver.name,
                orders=?solution.solution.order_ids(),
                solution=solution.solution.id(),
                "proposed solution"
            );
        });

        let proposed_orders: HashSet<_> = solutions
            .iter()
            .flat_map(|solution| solution.solution.order_ids().copied())
            .collect();
        let winning_orders: HashSet<_> = solutions
            .last()
            .into_iter()
            .flat_map(|solution| solution.solution.order_ids().copied())
            .collect();
        let mut non_winning_orders: HashSet<_> = proposed_orders
            .difference(&winning_orders)
            .cloned()
            .collect();
        self.persistence.store_order_events(
            non_winning_orders.iter().cloned(),
            OrderEventLabel::Considered,
        );
        self.persistence
            .store_order_events(winning_orders, OrderEventLabel::Executing);

        let auction_uids = auction.orders.iter().map(|o| o.uid).collect::<HashSet<_>>();

        // Report orders that were part of a non-winning solution candidate
        // but only if they were part of the auction (filter out jit orders)
        non_winning_orders.retain(|uid| auction_uids.contains(uid));
        Metrics::matched_unsettled(&winner.driver, non_winning_orders);
    }

    /// Returns true if winning solution is fair or winner is None
    fn is_solution_fair(
        winner: Option<&Participant>,
        remaining: &Vec<Participant>,
        auction: &domain::Auction,
    ) -> bool {
        let Some(winner) = winner else { return true };
        let Some(fairness_threshold) = winner.driver.fairness_threshold else {
            return true;
        };

        // Returns the surplus difference in the buy token if `left`
        // is better for the trader than `right`, or 0 otherwise.
        // This takes differently partial fills into account.
        let improvement_in_buy = |left: &TradedOrder, right: &TradedOrder| {
            // If `left.sell / left.buy < right.sell / right.buy`, left is "better" as the
            // trader either sells less or gets more. This can be reformulated as
            // `right.sell * left.buy > left.sell * right.buy`.
            let right_sell_left_buy = right.executed_sell.0.full_mul(left.executed_buy.0);
            let left_sell_right_buy = left.executed_sell.0.full_mul(right.executed_buy.0);
            let improvement = right_sell_left_buy
                .checked_sub(left_sell_right_buy)
                .unwrap_or_default();

            // The difference divided by the original sell amount is the improvement in buy
            // token. Casting to U256 is safe because the difference is smaller than the
            // original product, which if re-divided by right.sell must fit in U256.
            improvement
                .checked_div(right.executed_sell.0.into())
                .map(|v| U256::try_from(v).expect("improvement in buy fits in U256"))
                .unwrap_or_default()
        };

        // Record best execution per order
        let mut best_executions = HashMap::new();
        for other in remaining {
            for (uid, execution) in other.solution.orders() {
                best_executions
                    .entry(uid)
                    .and_modify(|best_execution| {
                        if !improvement_in_buy(execution, best_execution).is_zero() {
                            *best_execution = *execution;
                        }
                    })
                    .or_insert(*execution);
            }
        }

        // Check if the winning solution contains an order whose execution in the
        // winning solution is more than `fairness_threshold` worse than the
        // order's best execution across all solutions
        let unfair = winner
            .solution
            .orders()
            .iter()
            .any(|(uid, winning_execution)| {
                let best_execution = best_executions.get(uid).expect("by construction above");
                let improvement = improvement_in_buy(best_execution, winning_execution);
                if improvement.is_zero() {
                    return false;
                };
                tracing::debug!(
                    ?uid,
                    ?improvement,
                    ?best_execution,
                    ?winning_execution,
                    "fairness check"
                );
                // Improvement is denominated in buy token, use buy price to normalize the
                // difference into eth
                let Some(order) = auction.orders.iter().find(|order| order.uid == *uid) else {
                    // This can happen for jit orders
                    tracing::debug!(?uid, "cannot ensure fairness, order not found in auction");
                    return false;
                };
                let Some(buy_price) = auction.prices.get(&order.buy.token) else {
                    tracing::warn!(
                        ?order,
                        "cannot ensure fairness, buy price not found in auction"
                    );
                    return false;
                };
                buy_price.in_eth(improvement.into()) > fairness_threshold
            });
        !unfair
    }

    /// Sends a `/solve` request to the driver and manages all error cases and
    /// records metrics and logs appropriately.
    async fn solve(
        &self,
        driver: Arc<infra::Driver>,
        request: &solve::Request,
    ) -> Vec<Participant> {
        let start = Instant::now();
        let result = self.try_solve(&driver, request).await;
        let solutions = match result {
            Ok(solutions) => {
                Metrics::solve_ok(&driver, start.elapsed());
                solutions
            }
            Err(err) => {
                Metrics::solve_err(&driver, start.elapsed(), &err);
                if matches!(err, SolveError::NoSolutions) {
                    tracing::debug!(driver = %driver.name, "solver found no solution");
                } else {
                    tracing::warn!(?err, driver = %driver.name, "solve error");
                }
                vec![]
            }
        };

        solutions
            .into_iter()
            .filter_map(|solution| match solution {
                Ok(solution) => {
                    Metrics::solution_ok(&driver);
                    Some(Participant {
                        driver: driver.clone(),
                        solution,
                    })
                }
                Err(err) => {
                    Metrics::solution_err(&driver, &err);
                    tracing::debug!(?err, driver = %driver.name, "invalid proposed solution");
                    None
                }
            })
            .collect()
    }

    /// Sends `/solve` request to the driver and forwards errors to the caller.
    async fn try_solve(
        &self,
        driver: &infra::Driver,
        request: &solve::Request,
    ) -> Result<
        Vec<Result<competition::SolutionWithId, domain::competition::SolutionError>>,
        SolveError,
    > {
        let response = tokio::time::timeout(self.config.solve_deadline, driver.solve(request))
            .await
            .map_err(|_| SolveError::Timeout)?
            .map_err(SolveError::Failure)?;
        if response.solutions.is_empty() {
            return Err(SolveError::NoSolutions);
        }
        let solutions = response.into_domain();

        // TODO: remove this workaround when implementing #2780
        // Discard any solutions from solvers that got deny listed in the mean time.
        let futures = solutions.into_iter().map(|solution| async {
            let solution = solution?;
            let solver = solution.solver();
            let authenticator = self.eth.contracts().authenticator();
            let is_allowed = authenticator.is_solver(solver.into()).call().await;

            match is_allowed {
                Ok(true) => Ok(solution),
                Ok(false) => Err(domain::competition::SolutionError::SolverDenyListed),
                Err(err) => {
                    // log warning but discard solution anyway to be on the safe side
                    tracing::warn!(
                        driver = driver.name,
                        ?solver,
                        ?err,
                        "failed to check if solver is deny listed"
                    );
                    Err(domain::competition::SolutionError::SolverDenyListed)
                }
            }
        });

        Ok(futures::future::join_all(futures).await)
    }

    /// Execute the solver's solution. Returns Ok when the corresponding
    /// transaction has been mined.
    async fn settle(
        &self,
        driver: &infra::Driver,
        solution_id: u64,
        solved_order_uids: HashSet<OrderUid>,
        auction_id: i64,
        submission_deadline_latest_block: u64,
    ) -> Result<TxId, SettleError> {
        let request = settle::Request {
            solution_id,
            submission_deadline_latest_block,
        };
        let result = self.wait_for_settlement(driver, auction_id, request).await;

        // Clean up the in-flight orders regardless the result.
        self.in_flight_orders
            .lock()
            .await
            .retain(|order| !solved_order_uids.contains(order));

        result
    }

    /// Wait for either the settlement transaction to be mined or the driver
    /// returned a result.
    async fn wait_for_settlement(
        &self,
        driver: &infra::Driver,
        auction_id: i64,
        request: settle::Request,
    ) -> Result<eth::TxId, SettleError> {
        match futures::future::select(
            Box::pin(
                self.wait_for_settlement_transaction(auction_id, self.config.submission_deadline),
            ),
            Box::pin(driver.settle(&request, self.config.max_settlement_transaction_wait)),
        )
        .await
        {
            futures::future::Either::Left((res, _)) => res,
            futures::future::Either::Right((driver_result, onchain_task)) => {
                driver_result.map_err(|err| {
                    tracing::warn!(?err, "driver settle request failed");
                    SettleError::Failure(err)
                })?;
                onchain_task.await
            }
        }
    }

    /// Tries to find a `settle` contract call with calldata ending in `tag`.
    ///
    /// Returns None if no transaction was found within the deadline or the task
    /// is cancelled.
    async fn wait_for_settlement_transaction(
        &self,
        auction_id: i64,
        max_blocks_wait: u64,
    ) -> Result<eth::TxId, SettleError> {
        let current = self.eth.current_block().borrow().number;
        let deadline = current.saturating_add(max_blocks_wait);
        tracing::debug!(%current, %deadline, %auction_id, "waiting for tag");
        loop {
            let block = ethrpc::block_stream::next_block(self.eth.current_block()).await;
            // Run maintenance to ensure the system processed the last available block so
            // it's possible to find the tx in the DB in the next line.
            self.run_maintenance(&block).await;

            match self
                .persistence
                .find_settlement_transactions(auction_id)
                .await
            {
                Ok(hashes) if hashes.is_empty() => {}
                Ok(hashes) => {
                    if let Some(hash) = hashes.into_iter().next() {
                        return Ok(hash);
                    }
                }
                Err(err) => {
                    tracing::warn!(?err, "failed to fetch recent settlement tx hashes");
                }
            }
            if block.number >= deadline {
                break;
            }
        }
        Err(SettleError::Failure(anyhow::anyhow!(
            "settlement transaction await reached deadline"
        )))
    }

    /// Removes orders that are currently being settled to avoid solvers trying
    /// to fill an order a second time.
    async fn remove_in_flight_orders(&self, mut auction: domain::Auction) -> domain::Auction {
        let in_flight = &*self.in_flight_orders.lock().await;
        if in_flight.is_empty() {
            return auction;
        };

        auction.orders.retain(|o| !in_flight.contains(&o.uid));
        tracing::debug!(orders = ?in_flight, "filtered out in-flight orders");

        auction
    }
}

struct Participant {
    driver: Arc<infra::Driver>,
    solution: competition::SolutionWithId,
}

#[derive(Debug, thiserror::Error)]
enum SolveError {
    #[error("the solver timed out")]
    Timeout,
    #[error("driver did not propose any solutions")]
    NoSolutions,
    #[error(transparent)]
    Failure(anyhow::Error),
}

#[derive(Debug, thiserror::Error)]
enum SettleError {
    #[error(transparent)]
    Failure(anyhow::Error),
}

#[derive(prometheus_metric_storage::MetricStorage)]
#[metric(subsystem = "runloop")]
struct Metrics {
    /// Tracks the last executed auction.
    auction: prometheus::IntGauge,

    /// Tracks the duration of successful driver `/solve` requests.
    #[metric(
        labels("driver", "result"),
        buckets(
            0, 1, 2, 3, 4, 5, 6, 7, 8, 9, 10, 11, 12, 13, 14, 15, 16, 17, 18, 19, 20
        )
    )]
    solve: prometheus::HistogramVec,

    /// Tracks driver solutions.
    #[metric(labels("driver", "result"))]
    solutions: prometheus::IntCounterVec,

    /// Tracks the result of driver `/reveal` requests.
    #[metric(labels("driver", "result"))]
    reveal: prometheus::HistogramVec,

    /// Tracks the times and results of driver `/settle` requests.
    #[metric(
        labels("driver", "result"),
        buckets(0, 3, 6, 9, 12, 15, 18, 21, 24, 27, 30, 33, 36, 39, 42, 45, 48)
    )]
    settle: prometheus::HistogramVec,

    /// Tracks the number of orders that were part of some but not the winning
    /// solution together with the winning driver that did't include it.
    #[metric(labels("ignored_by"))]
    matched_unsettled: prometheus::IntCounterVec,

    /// Tracks the number of database errors.
    #[metric(labels("error_type"))]
    db_metric_error: prometheus::IntCounterVec,

    /// Tracks the time spent in post-processing after the auction has been
    /// solved and before sending a `settle` request.
    auction_postprocessing_time: prometheus::Histogram,

    /// Tracks the time spent running maintenance. This mostly consists of
    /// indexing new events.
    #[metric(buckets(0.01, 0.05, 0.1, 0.2, 0.5, 1, 1.5, 2, 2.5, 5))]
    service_maintenance_time: prometheus::Histogram,

    /// Total time spent in a single run of the run loop.
    #[metric(buckets(0, 3, 6, 9, 12, 15, 18, 21, 24, 27, 30, 33, 36, 39, 42, 45, 48))]
    single_run_time: prometheus::Histogram,

    /// Time difference between the current block and when the single run
    /// function is started.
    #[metric(buckets(0, 0.25, 0.5, 0.75, 1, 1.5, 2, 2.5, 3, 4, 5, 6))]
    current_block_delay: prometheus::Histogram,
}

impl Metrics {
    fn get() -> &'static Self {
        Metrics::instance(metrics::get_storage_registry()).unwrap()
    }

    fn auction(auction_id: domain::auction::Id) {
        Self::get().auction.set(auction_id)
    }

    fn solve_ok(driver: &infra::Driver, elapsed: Duration) {
        Self::get()
            .solve
            .with_label_values(&[&driver.name, "success"])
            .observe(elapsed.as_secs_f64())
    }

    fn solve_err(driver: &infra::Driver, elapsed: Duration, err: &SolveError) {
        let label = match err {
            SolveError::Timeout => "timeout",
            SolveError::NoSolutions => "no_solutions",
            SolveError::Failure(_) => "error",
        };
        Self::get()
            .solve
            .with_label_values(&[&driver.name, label])
            .observe(elapsed.as_secs_f64())
    }

    fn solution_ok(driver: &infra::Driver) {
        Self::get()
            .solutions
            .with_label_values(&[&driver.name, "success"])
            .inc();
    }

    fn solution_err(driver: &infra::Driver, err: &SolutionError) {
        let label = match err {
            SolutionError::ZeroScore(_) => "zero_score",
            SolutionError::InvalidPrice(_) => "invalid_price",
            SolutionError::SolverDenyListed => "solver_deny_listed",
        };
        Self::get()
            .solutions
            .with_label_values(&[&driver.name, label])
            .inc();
    }

    fn settle_ok(driver: &infra::Driver, elapsed: Duration) {
        Self::get()
            .settle
            .with_label_values(&[&driver.name, "success"])
            .observe(elapsed.as_secs_f64());
    }

    fn settle_err(driver: &infra::Driver, elapsed: Duration, err: &SettleError) {
        let label = match err {
            SettleError::Failure(_) => "error",
        };
        Self::get()
            .settle
            .with_label_values(&[&driver.name, label])
            .observe(elapsed.as_secs_f64());
    }

    fn matched_unsettled(winning: &infra::Driver, unsettled: HashSet<domain::OrderUid>) {
        if !unsettled.is_empty() {
            tracing::debug!(?unsettled, "some orders were matched but not settled");
        }
        Self::get()
            .matched_unsettled
            .with_label_values(&[&winning.name])
            .inc_by(unsettled.len() as u64);
    }

    fn fee_policies_store_error() {
        Self::get()
            .db_metric_error
            .with_label_values(&["fee_policies_store"])
            .inc();
    }

    fn post_processed(elapsed: Duration) {
        Self::get()
            .auction_postprocessing_time
            .observe(elapsed.as_secs_f64());
    }

    fn ran_maintenance(elapsed: Duration) {
        Self::get()
            .service_maintenance_time
            .observe(elapsed.as_secs_f64());
    }

    fn single_run_completed(elapsed: Duration) {
        Self::get().single_run_time.observe(elapsed.as_secs_f64());
    }

    fn auction_ready(init_block_timestamp: Instant) {
        Self::get()
            .current_block_delay
            .observe(init_block_timestamp.elapsed().as_secs_f64())
    }
}

pub mod observe {
    use {crate::domain, std::collections::HashSet};

    pub fn log_auction_delta(previous: &Option<domain::Auction>, current: &domain::AuctionWithId) {
        let previous_uids = match previous {
            Some(previous) => previous
                .orders
                .iter()
                .map(|order| order.uid)
                .collect::<HashSet<_>>(),
            None => HashSet::new(),
        };
        let current_uids = current
            .auction
            .orders
            .iter()
            .map(|order| order.uid)
            .collect::<HashSet<_>>();
        let added = current_uids.difference(&previous_uids);
        let removed = previous_uids.difference(&current_uids);
        tracing::debug!(
            id = current.id,
            added = ?added,
            "New orders in auction"
        );
        tracing::debug!(
            id = current.id,
            removed = ?removed,
            "Orders no longer in auction"
        );
    }
}<|MERGE_RESOLUTION|>--- conflicted
+++ resolved
@@ -4,14 +4,9 @@
         database::competition::Competition,
         domain::{
             self,
-<<<<<<< HEAD
-            competition::{self, SolutionError, TradedOrder},
-            eth,
-=======
             auction::Id,
-            competition::{self, SolutionError, SolutionWithId, TradedAmounts},
+            competition::{self, SolutionError, SolutionWithId, TradedOrder},
             eth::{self, TxId},
->>>>>>> 4b985bbf
             OrderUid,
         },
         infra::{
