--- conflicted
+++ resolved
@@ -52,11 +52,8 @@
     /// allowed to start before it has to re-synchronize to the blockchain
     /// by waiting for the next block to appear.
     pub max_run_loop_delay: Duration,
-<<<<<<< HEAD
+    pub max_winners_per_auction: usize,
     pub execute_solver_competition_migration: bool,
-=======
-    pub max_winners_per_auction: usize,
->>>>>>> 416c7676
 }
 
 pub struct RunLoop {
