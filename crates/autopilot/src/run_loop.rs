use {
    crate::{
        arguments::RunLoopMode,
        database::competition::Competition,
        domain::{
            self,
            auction::Id,
            competition::{self, SolutionError, SolutionWithId, TradedAmounts},
            eth::{self, TxId},
            OrderUid,
        },
        infra::{
            self,
            solvers::dto::{settle, solve},
        },
        maintenance::Maintenance,
        run::Liveness,
        solvable_orders::SolvableOrdersCache,
    },
    ::observe::metrics,
    anyhow::{Context, Result},
    database::order_events::OrderEventLabel,
    ethcontract::U256,
    ethrpc::block_stream::BlockInfo,
    futures::future::BoxFuture,
    model::solver_competition::{
        CompetitionAuction,
        Order,
        Score,
        SolverCompetitionDB,
        SolverSettlement,
    },
    primitive_types::H256,
    rand::seq::SliceRandom,
    shared::token_list::AutoUpdatingTokenList,
    std::{
        collections::{HashMap, HashSet},
        sync::Arc,
        time::{Duration, Instant},
    },
    tokio::sync::{mpsc, Mutex},
    tracing::Instrument,
};

pub struct Config {
    pub submission_deadline: u64,
    pub max_settlement_transaction_wait: Duration,
    pub solve_deadline: Duration,
    pub synchronization: RunLoopMode,
    /// How much time past observing the current block the runloop is
    /// allowed to start before it has to re-synchronize to the blockchain
    /// by waiting for the next block to appear.
    pub max_run_loop_delay: Duration,
}

pub struct RunLoop {
    config: Config,
    eth: infra::Ethereum,
    persistence: infra::Persistence,
    drivers: Vec<Arc<infra::Driver>>,
    solvable_orders_cache: Arc<SolvableOrdersCache>,
    market_makable_token_list: AutoUpdatingTokenList,
    in_flight_orders: Arc<Mutex<HashSet<OrderUid>>>,
    liveness: Arc<Liveness>,
    /// Maintenance tasks that should run before every runloop to have
    /// the most recent data available.
    maintenance: Arc<Maintenance>,
    /// Queues by solver for executing settle futures one by one guaranteeing
    /// FIFO execution order.
    settlement_queues: Arc<Mutex<HashMap<String, mpsc::UnboundedSender<BoxFuture<'static, ()>>>>>,
}

impl RunLoop {
    #[allow(clippy::too_many_arguments)]
    pub fn new(
        config: Config,
        eth: infra::Ethereum,
        persistence: infra::Persistence,
        drivers: Vec<Arc<infra::Driver>>,
        solvable_orders_cache: Arc<SolvableOrdersCache>,
        market_makable_token_list: AutoUpdatingTokenList,
        liveness: Arc<Liveness>,
        maintenance: Arc<Maintenance>,
    ) -> Self {
        Self {
            config,
            eth,
            persistence,
            drivers,
            solvable_orders_cache,
            market_makable_token_list,
            in_flight_orders: Default::default(),
            liveness,
            maintenance,
            settlement_queues: Arc::new(Mutex::new(HashMap::new())),
        }
    }

    pub async fn run_forever(self, update_interval: Duration) -> ! {
        Maintenance::spawn_background_task(
            self.maintenance.clone(),
            self.config.synchronization,
            self.eth.current_block().clone(),
            update_interval,
        );

        let mut last_auction = None;
        let mut last_block = None;
        let self_arc = Arc::new(self);
        loop {
            let auction = self_arc
                .next_auction(&mut last_auction, &mut last_block)
                .await;
            if let Some(domain::AuctionWithId { id, auction }) = auction {
                self_arc
                    .single_run(id, auction)
                    .instrument(tracing::info_span!("auction", id))
                    .await;
            };
        }
    }

    /// Sleeps until the next auction is supposed to start, builds it and
    /// returns it.
    async fn next_auction(
        &self,
        prev_auction: &mut Option<domain::Auction>,
        prev_block: &mut Option<H256>,
    ) -> Option<domain::AuctionWithId> {
        // wait for appropriate time to start building the auction
        let start_block = match self.config.synchronization {
            RunLoopMode::Unsynchronized => {
                // Sleep a bit to avoid busy loops.
                tokio::time::sleep(std::time::Duration::from_millis(1_000)).await;
                *self.eth.current_block().borrow()
            }
            RunLoopMode::SyncToBlockchain => {
                let current_block = *self.eth.current_block().borrow();
                let time_since_last_block = current_block.observed_at.elapsed();
                let auction_block = if time_since_last_block > self.config.max_run_loop_delay {
                    if prev_block.is_some_and(|prev_block| prev_block != current_block.hash) {
                        // don't emit warning if we finished prev run loop within the same block
                        tracing::warn!(
                            missed_by = ?time_since_last_block - self.config.max_run_loop_delay,
                            "missed optimal auction start, wait for new block"
                        );
                    }
                    ethrpc::block_stream::next_block(self.eth.current_block()).await
                } else {
                    current_block
                };

                self.run_maintenance(&auction_block).await;
                if let Err(err) = self
                    .solvable_orders_cache
                    .update(auction_block.number)
                    .await
                {
                    tracing::warn!(?err, "failed to update auction");
                }
                auction_block
            }
        };

        let auction = self.cut_auction().await?;

        // Only run the solvers if the auction or block has changed.
        let previous = prev_auction.replace(auction.auction.clone());
        if previous.as_ref() == Some(&auction.auction)
            && prev_block.replace(start_block.hash) == Some(start_block.hash)
        {
            return None;
        }

        observe::log_auction_delta(&previous, &auction);
        self.liveness.auction();
        Metrics::auction_ready(start_block.observed_at);
        Some(auction)
    }

    /// Runs maintenance on all components to ensure the system uses
    /// the latest available state.
    async fn run_maintenance(&self, block: &BlockInfo) {
        let start = Instant::now();
        self.maintenance.update(block).await;
        Metrics::ran_maintenance(start.elapsed());
    }

    async fn cut_auction(&self) -> Option<domain::AuctionWithId> {
        let auction = match self.solvable_orders_cache.current_auction().await {
            Some(auction) => auction,
            None => {
                tracing::debug!("no current auction");
                return None;
            }
        };

        let id = match self.persistence.replace_current_auction(&auction).await {
            Ok(id) => {
                Metrics::auction(id);
                id
            }
            Err(err) => {
                tracing::error!(?err, "failed to replace current auction");
                return None;
            }
        };

        if auction.orders.is_empty() {
            // Updating liveness probe to not report unhealthy due to this optimization
            self.liveness.auction();
            tracing::debug!("skipping empty auction");
            return None;
        }

        Some(domain::AuctionWithId { id, auction })
    }

    async fn single_run(
        self: &Arc<Self>,
        auction_id: domain::auction::Id,
        auction: domain::Auction,
    ) {
        let single_run_start = Instant::now();
        tracing::info!(?auction_id, "solving");

        let auction = self.remove_in_flight_orders(auction).await;

        let solutions = self.competition(auction_id, &auction).await;
        if solutions.is_empty() {
            tracing::info!("no solutions for auction");
            return;
        }

        let competition_simulation_block = self.eth.current_block().borrow().number;

        // TODO: Keep going with other solutions until some deadline.
        if let Some(Participant { driver, solution }) = solutions.last() {
            tracing::info!(driver = %driver.name, solution = %solution.id(), "winner");

            let block_deadline = competition_simulation_block + self.config.submission_deadline;

            // Post-processing should not be executed asynchronously since it includes steps
            // of storing all the competition/auction-related data to the DB.
            if let Err(err) = self
                .post_processing(
                    auction_id,
                    auction,
                    competition_simulation_block,
                    solution,
                    &solutions,
                    block_deadline,
                )
                .await
            {
                tracing::error!(?err, "failed to post-process competition");
                return;
            }

            self.start_settlement_execution(
                auction_id,
                single_run_start,
                driver,
                solution,
                block_deadline,
            )
            .await;
        }
    }

    /// Starts settlement execution in a background task. The function is async
    /// only to get access to the locks.
    async fn start_settlement_execution(
        self: &Arc<Self>,
        auction_id: Id,
        single_run_start: Instant,
        driver: &Arc<infra::Driver>,
        solution: &SolutionWithId,
        block_deadline: u64,
    ) {
        let solved_order_uids: HashSet<_> = solution.orders().keys().cloned().collect();
        self.in_flight_orders
            .lock()
            .await
            .extend(solved_order_uids.clone());

        let solution_id = solution.id();
        let self_ = self.clone();
        let driver_ = driver.clone();

        let settle_fut = async move {
            tracing::info!(driver = %driver_.name, "settling");
            let submission_start = Instant::now();

            match self_
                .settle(
                    &driver_,
                    solution_id,
                    solved_order_uids,
                    auction_id,
                    block_deadline,
                )
                .await
            {
                Ok(tx_hash) => {
                    Metrics::settle_ok(&driver_, submission_start.elapsed());
                    tracing::debug!(?tx_hash, driver = %driver_.name, "solution settled");
                }
                Err(err) => {
                    Metrics::settle_err(&driver_, submission_start.elapsed(), &err);
                    tracing::warn!(?err, driver = %driver_.name, "settlement failed");
                }
            }
            Metrics::single_run_completed(single_run_start.elapsed());
        };

        let sender = self.get_settlement_queue_sender(&driver.name).await;
        if let Err(err) = sender.send(Box::pin(settle_fut)) {
            tracing::warn!(driver = %driver.name, ?err, "failed to send settle future to queue");
        }
    }

    /// Retrieves or creates the settlement queue sender for a given driver.
    ///
    /// This function ensures that there is a settlement execution queue
    /// associated with the specified `driver_name`. If a queue already
    /// exists, it returns the existing sender. If not, it creates a new
    /// queue, starts a background task to process settlement futures,
    /// guaranteeing FIFO execution order for settlements per driver, and
    /// returns the new sender.
    async fn get_settlement_queue_sender(
        self: &Arc<Self>,
        driver_name: &str,
    ) -> mpsc::UnboundedSender<BoxFuture<'static, ()>> {
        let mut settlement_queues = self.settlement_queues.lock().await;
        match settlement_queues.get(driver_name) {
            Some(sender) => sender.clone(),
            None => {
                let (tx, mut rx) = mpsc::unbounded_channel::<BoxFuture<'static, ()>>();
                let driver_name = driver_name.to_string();
                let self_ = self.clone();

                settlement_queues.insert(driver_name.clone(), tx.clone());

                tokio::spawn(async move {
                    while let Some(fut) = rx.recv().await {
                        fut.await;
                    }

                    tracing::info!(driver = %driver_name, "settlement execution queue stopped");
                    self_.settlement_queues.lock().await.remove(&driver_name);
                });
                tx
            }
        }
    }

    #[allow(clippy::too_many_arguments)]
    async fn post_processing(
        &self,
        auction_id: domain::auction::Id,
        auction: domain::Auction,
        competition_simulation_block: u64,
        winning_solution: &competition::SolutionWithId,
        solutions: &[Participant],
        block_deadline: u64,
    ) -> Result<()> {
        let start = Instant::now();
        let winner = winning_solution.solver().into();
        let winning_score = winning_solution.score().get().0;
        let reference_score = solutions
            .iter()
            .nth_back(1)
            .map(|participant| participant.solution.score().get().0)
            .unwrap_or_default();
        let participants = solutions
            .iter()
            .map(|participant| participant.solution.solver().into())
            .collect::<HashSet<_>>();
        let fee_policies = auction
            .orders
            .iter()
            .map(|order| (order.uid, order.protocol_fees.clone()))
            .collect::<Vec<_>>();

        let competition_table = SolverCompetitionDB {
            auction_start_block: auction.block,
            competition_simulation_block,
            auction: CompetitionAuction {
                orders: auction
                    .orders
                    .iter()
                    .map(|order| order.uid.into())
                    .collect(),
                prices: auction
                    .prices
                    .iter()
                    .map(|(key, value)| ((*key).into(), value.get().into()))
                    .collect(),
            },
            solutions: solutions
                .iter()
                .enumerate()
                .map(|(index, participant)| SolverSettlement {
                    solver: participant.driver.name.clone(),
                    solver_address: participant.solution.solver().0,
                    score: Some(Score::Solver(participant.solution.score().get().0)),
                    ranking: solutions.len() - index,
                    orders: participant
                        .solution
                        .orders()
                        .iter()
                        .map(|(id, order)| Order::Colocated {
                            id: (*id).into(),
                            sell_amount: order.sell.into(),
                            buy_amount: order.buy.into(),
                        })
                        .collect(),
                    clearing_prices: participant
                        .solution
                        .prices()
                        .iter()
                        .map(|(token, price)| (token.0, price.get().into()))
                        .collect(),
                })
                .collect(),
        };
        let competition = Competition {
            auction_id,
            winner,
            winning_score,
            reference_score,
            participants,
            prices: auction
                .prices
                .into_iter()
                .map(|(key, value)| (key.into(), value.get().into()))
                .collect(),
            block_deadline,
            competition_simulation_block,
            competition_table,
        };

        tracing::trace!(?competition, "saving competition");
        self.persistence
            .save_competition(&competition)
            .await
            .context("failed to save competition")?;

        self.persistence
            .save_surplus_capturing_jit_orders_orders(
                auction_id,
                &auction.surplus_capturing_jit_order_owners,
            )
            .await
            .context("failed to save surplus capturing jit order owners")?;

        tracing::info!("saving fee policies");
        if let Err(err) = self
            .persistence
            .store_fee_policies(auction_id, fee_policies)
            .await
        {
            Metrics::fee_policies_store_error();
            tracing::warn!(?err, "failed to save fee policies");
        }
        Metrics::post_processed(start.elapsed());
        Ok(())
    }

    /// Runs the solver competition, making all configured drivers participate.
    /// Returns all fair solutions sorted by their score (worst to best).
    async fn competition(
        &self,
        id: domain::auction::Id,
        auction: &domain::Auction,
    ) -> Vec<Participant> {
        let request = solve::Request::new(
            id,
            auction,
            &self.market_makable_token_list.all(),
            self.config.solve_deadline,
        );
        let request = &request;

        let order_uids = auction.orders.iter().map(|o| OrderUid(o.uid.0));
        self.persistence
            .store_order_events(order_uids, OrderEventLabel::Ready);

        let mut solutions = futures::future::join_all(
            self.drivers
                .iter()
                .map(|driver| self.solve(driver.clone(), request)),
        )
        .await
        .into_iter()
        .flatten()
        .collect::<Vec<_>>();

        // Shuffle so that sorting randomly splits ties.
        solutions.shuffle(&mut rand::thread_rng());
        solutions.sort_unstable_by_key(|participant| participant.solution.score().get().0);

        // Make sure the winning solution is fair.
        while !Self::is_solution_fair(solutions.last(), &solutions, auction) {
            let unfair_solution = solutions.pop().expect("must exist");
            tracing::warn!(
                invalidated = unfair_solution.driver.name,
                "fairness check invalidated of solution"
            );
        }
        self.report_on_solutions(&solutions, auction);

        solutions
    }

    /// Records metrics, order events and logs for the given solutions.
    /// Expects the winning solution to be the last in the list.
    fn report_on_solutions(&self, solutions: &[Participant], auction: &domain::Auction) {
        let Some(winner) = solutions.last() else {
            // no solutions means nothing to report
            return;
        };

        solutions.iter().for_each(|solution| {
            tracing::debug!(
                driver=%solution.driver.name,
                orders=?solution.solution.order_ids(),
                solution=solution.solution.id(),
                "proposed solution"
            );
        });

        let proposed_orders: HashSet<_> = solutions
            .iter()
            .flat_map(|solution| solution.solution.order_ids().copied())
            .collect();
        let winning_orders: HashSet<_> = solutions
            .last()
            .into_iter()
            .flat_map(|solution| solution.solution.order_ids().copied())
            .collect();
        let mut non_winning_orders: HashSet<_> = proposed_orders
            .difference(&winning_orders)
            .cloned()
            .collect();
        self.persistence.store_order_events(
            non_winning_orders.iter().cloned(),
            OrderEventLabel::Considered,
        );
        self.persistence
            .store_order_events(winning_orders, OrderEventLabel::Executing);

        let auction_uids = auction.orders.iter().map(|o| o.uid).collect::<HashSet<_>>();

        // Report orders that were part of a non-winning solution candidate
        // but only if they were part of the auction (filter out jit orders)
        non_winning_orders.retain(|uid| auction_uids.contains(uid));
        Metrics::matched_unsettled(&winner.driver, non_winning_orders);
    }

    /// Returns true if winning solution is fair or winner is None
    fn is_solution_fair(
        winner: Option<&Participant>,
        remaining: &Vec<Participant>,
        auction: &domain::Auction,
    ) -> bool {
        let Some(winner) = winner else { return true };
        let Some(fairness_threshold) = winner.driver.fairness_threshold else {
            return true;
        };

        // Returns the surplus difference in the buy token if `left`
        // is better for the trader than `right`, or 0 otherwise.
        // This takes differently partial fills into account.
        let improvement_in_buy = |left: &TradedAmounts, right: &TradedAmounts| {
            // If `left.sell / left.buy < right.sell / right.buy`, left is "better" as the
            // trader either sells less or gets more. This can be reformulated as
            // `right.sell * left.buy > left.sell * right.buy`.
            let right_sell_left_buy = right.sell.0.full_mul(left.buy.0);
            let left_sell_right_buy = left.sell.0.full_mul(right.buy.0);
            let improvement = right_sell_left_buy
                .checked_sub(left_sell_right_buy)
                .unwrap_or_default();

            // The difference divided by the original sell amount is the improvement in buy
            // token. Casting to U256 is safe because the difference is smaller than the
            // original product, which if re-divided by right.sell must fit in U256.
            improvement
                .checked_div(right.sell.0.into())
                .map(|v| U256::try_from(v).expect("improvement in buy fits in U256"))
                .unwrap_or_default()
        };

        // Record best execution per order
        let mut best_executions = HashMap::new();
        for other in remaining {
            for (uid, execution) in other.solution.orders() {
                best_executions
                    .entry(uid)
                    .and_modify(|best_execution| {
                        if !improvement_in_buy(execution, best_execution).is_zero() {
                            *best_execution = *execution;
                        }
                    })
                    .or_insert(*execution);
            }
        }

        // Check if the winning solution contains an order whose execution in the
        // winning solution is more than `fairness_threshold` worse than the
        // order's best execution across all solutions
        let unfair = winner
            .solution
            .orders()
            .iter()
            .any(|(uid, winning_execution)| {
                let best_execution = best_executions.get(uid).expect("by construction above");
                let improvement = improvement_in_buy(best_execution, winning_execution);
                if improvement.is_zero() {
                    return false;
                };
                tracing::debug!(
                    ?uid,
                    ?improvement,
                    ?best_execution,
                    ?winning_execution,
                    "fairness check"
                );
                // Improvement is denominated in buy token, use buy price to normalize the
                // difference into eth
                let Some(order) = auction.orders.iter().find(|order| order.uid == *uid) else {
                    // This can happen for jit orders
                    tracing::debug!(?uid, "cannot ensure fairness, order not found in auction");
                    return false;
                };
                let Some(buy_price) = auction.prices.get(&order.buy.token) else {
                    tracing::warn!(
                        ?order,
                        "cannot ensure fairness, buy price not found in auction"
                    );
                    return false;
                };
                buy_price.in_eth(improvement.into()) > fairness_threshold
            });
        !unfair
    }

    /// Sends a `/solve` request to the driver and manages all error cases and
    /// records metrics and logs appropriately.
    async fn solve(
        &self,
        driver: Arc<infra::Driver>,
        request: &solve::Request,
    ) -> Vec<Participant> {
        let start = Instant::now();
        let result = self.try_solve(&driver, request).await;
        let solutions = match result {
            Ok(solutions) => {
                Metrics::solve_ok(&driver, start.elapsed());
                solutions
            }
            Err(err) => {
                Metrics::solve_err(&driver, start.elapsed(), &err);
                if matches!(err, SolveError::NoSolutions) {
                    tracing::debug!(driver = %driver.name, "solver found no solution");
                } else {
                    tracing::warn!(?err, driver = %driver.name, "solve error");
                }
                vec![]
            }
        };

        solutions
            .into_iter()
            .filter_map(|solution| match solution {
                Ok(solution) => {
                    Metrics::solution_ok(&driver);
                    Some(Participant {
                        driver: driver.clone(),
                        solution,
                    })
                }
                Err(err) => {
                    Metrics::solution_err(&driver, &err);
                    tracing::debug!(?err, driver = %driver.name, "invalid proposed solution");
                    None
                }
            })
            .collect()
    }

    /// Sends `/solve` request to the driver and forwards errors to the caller.
    async fn try_solve(
        &self,
        driver: &infra::Driver,
        request: &solve::Request,
    ) -> Result<
        Vec<Result<competition::SolutionWithId, domain::competition::SolutionError>>,
        SolveError,
    > {
        let response = tokio::time::timeout(self.config.solve_deadline, driver.solve(request))
            .await
            .map_err(|_| SolveError::Timeout)?
            .map_err(SolveError::Failure)?;
        if response.solutions.is_empty() {
            return Err(SolveError::NoSolutions);
        }
        let solutions = response.into_domain();

        // TODO: remove this workaround when implementing #2780
        // Discard any solutions from solvers that got deny listed in the mean time.
        let futures = solutions.into_iter().map(|solution| async {
            let solution = solution?;
            let solver = solution.solver();
            let authenticator = self.eth.contracts().authenticator();
            let is_allowed = authenticator.is_solver(solver.into()).call().await;

            match is_allowed {
                Ok(true) => Ok(solution),
                Ok(false) => Err(domain::competition::SolutionError::SolverDenyListed),
                Err(err) => {
                    // log warning but discard solution anyway to be on the safe side
                    tracing::warn!(
                        driver = driver.name,
                        ?solver,
                        ?err,
                        "failed to check if solver is deny listed"
                    );
                    Err(domain::competition::SolutionError::SolverDenyListed)
                }
            }
        });

        Ok(futures::future::join_all(futures).await)
    }

    /// Execute the solver's solution. Returns Ok when the corresponding
    /// transaction has been mined.
    async fn settle(
        &self,
        driver: &infra::Driver,
        solution_id: u64,
        solved_order_uids: HashSet<OrderUid>,
        auction_id: i64,
        submission_deadline_latest_block: u64,
    ) -> Result<TxId, SettleError> {
        let request = settle::Request {
            solution_id,
            submission_deadline_latest_block,
        };
<<<<<<< HEAD
        let (tx_hash, solver) = match futures::future::select(
            Box::pin(self.wait_for_settlement_transaction(auction_id, self.submission_deadline)),
            Box::pin(driver.settle(&request.clone(), self.max_settlement_transaction_wait)),
=======
        let result = self.wait_for_settlement(driver, auction_id, request).await;

        // Clean up the in-flight orders regardless the result.
        self.in_flight_orders
            .lock()
            .await
            .retain(|order| !solved_order_uids.contains(order));

        result
    }

    /// Wait for either the settlement transaction to be mined or the driver
    /// returned a result.
    async fn wait_for_settlement(
        &self,
        driver: &infra::Driver,
        auction_id: i64,
        request: settle::Request,
    ) -> Result<eth::TxId, SettleError> {
        match futures::future::select(
            Box::pin(
                self.wait_for_settlement_transaction(auction_id, self.config.submission_deadline),
            ),
            Box::pin(driver.settle(&request, self.config.max_settlement_transaction_wait)),
>>>>>>> 50c8ed9c
        )
        .await
        {
            futures::future::Either::Left((res, _)) => res,
            futures::future::Either::Right((driver_result, onchain_task)) => {
                driver_result.map_err(|err| {
                    tracing::warn!(?err, "driver settle request failed");
                    SettleError::Failure(err)
                })?;
                onchain_task.await
            }
        }?;
        if solved.solver() != solver {
            tracing::warn!(
                ?solver,
                solution = %solved.id(),
                "solver mismatch in settlement transaction"
            );
        }
        tracing::debug!(?tx_hash, "solution settled");
        Ok(())
    }

    /// Tries to find a `settle` contract call with calldata ending in `tag`.
    ///
    /// Returns None if no transaction was found within the deadline or the task
    /// is cancelled.
    async fn wait_for_settlement_transaction(
        &self,
        auction_id: i64,
        max_blocks_wait: u64,
    ) -> Result<(eth::TxId, eth::Address), SettleError> {
        let current = self.eth.current_block().borrow().number;
        let deadline = current.saturating_add(max_blocks_wait);
        tracing::debug!(%current, %deadline, %auction_id, "waiting for tag");
        loop {
            let block = ethrpc::block_stream::next_block(self.eth.current_block()).await;
            // Run maintenance to ensure the system processed the last available block so
            // it's possible to find the tx in the DB in the next line.
            self.run_maintenance(&block).await;

            match self
                .persistence
                .find_settlement_transactions(auction_id)
                .await
                .map(|mut hashes| hashes.pop())
            {
                Ok(Some(transaction)) => return Ok(transaction),
                Ok(None) => {}
                Err(err) => {
                    tracing::warn!(?err, "failed to fetch recent settlement transactions");
                }
            }
            if block.number >= deadline {
                break;
            }
        }
        Err(SettleError::Failure(anyhow::anyhow!(
            "settlement transaction await reached deadline"
        )))
    }

    /// Removes orders that are currently being settled to avoid solvers trying
    /// to fill an order a second time.
    async fn remove_in_flight_orders(&self, mut auction: domain::Auction) -> domain::Auction {
        let in_flight = &*self.in_flight_orders.lock().await;
        if in_flight.is_empty() {
            return auction;
        };

        auction.orders.retain(|o| !in_flight.contains(&o.uid));
        tracing::debug!(orders = ?in_flight, "filtered out in-flight orders");

        auction
    }
}

struct Participant {
    driver: Arc<infra::Driver>,
    solution: competition::SolutionWithId,
}

#[derive(Debug, thiserror::Error)]
enum SolveError {
    #[error("the solver timed out")]
    Timeout,
    #[error("driver did not propose any solutions")]
    NoSolutions,
    #[error(transparent)]
    Failure(anyhow::Error),
}

#[derive(Debug, thiserror::Error)]
enum SettleError {
    #[error(transparent)]
    Failure(anyhow::Error),
}

#[derive(prometheus_metric_storage::MetricStorage)]
#[metric(subsystem = "runloop")]
struct Metrics {
    /// Tracks the last executed auction.
    auction: prometheus::IntGauge,

    /// Tracks the duration of successful driver `/solve` requests.
    #[metric(
        labels("driver", "result"),
        buckets(
            0, 1, 2, 3, 4, 5, 6, 7, 8, 9, 10, 11, 12, 13, 14, 15, 16, 17, 18, 19, 20
        )
    )]
    solve: prometheus::HistogramVec,

    /// Tracks driver solutions.
    #[metric(labels("driver", "result"))]
    solutions: prometheus::IntCounterVec,

    /// Tracks the result of driver `/reveal` requests.
    #[metric(labels("driver", "result"))]
    reveal: prometheus::HistogramVec,

    /// Tracks the times and results of driver `/settle` requests.
    #[metric(
        labels("driver", "result"),
        buckets(0, 3, 6, 9, 12, 15, 18, 21, 24, 27, 30, 33, 36, 39, 42, 45, 48)
    )]
    settle: prometheus::HistogramVec,

    /// Tracks the number of orders that were part of some but not the winning
    /// solution together with the winning driver that did't include it.
    #[metric(labels("ignored_by"))]
    matched_unsettled: prometheus::IntCounterVec,

    /// Tracks the number of database errors.
    #[metric(labels("error_type"))]
    db_metric_error: prometheus::IntCounterVec,

    /// Tracks the time spent in post-processing after the auction has been
    /// solved and before sending a `settle` request.
    auction_postprocessing_time: prometheus::Histogram,

    /// Tracks the time spent running maintenance. This mostly consists of
    /// indexing new events.
    #[metric(buckets(0.01, 0.05, 0.1, 0.2, 0.5, 1, 1.5, 2, 2.5, 5))]
    service_maintenance_time: prometheus::Histogram,

    /// Total time spent in a single run of the run loop.
    #[metric(buckets(0, 3, 6, 9, 12, 15, 18, 21, 24, 27, 30, 33, 36, 39, 42, 45, 48))]
    single_run_time: prometheus::Histogram,

    /// Time difference between the current block and when the single run
    /// function is started.
    #[metric(buckets(0, 0.25, 0.5, 0.75, 1, 1.5, 2, 2.5, 3, 4, 5, 6))]
    current_block_delay: prometheus::Histogram,
}

impl Metrics {
    fn get() -> &'static Self {
        Metrics::instance(metrics::get_storage_registry()).unwrap()
    }

    fn auction(auction_id: domain::auction::Id) {
        Self::get().auction.set(auction_id)
    }

    fn solve_ok(driver: &infra::Driver, elapsed: Duration) {
        Self::get()
            .solve
            .with_label_values(&[&driver.name, "success"])
            .observe(elapsed.as_secs_f64())
    }

    fn solve_err(driver: &infra::Driver, elapsed: Duration, err: &SolveError) {
        let label = match err {
            SolveError::Timeout => "timeout",
            SolveError::NoSolutions => "no_solutions",
            SolveError::Failure(_) => "error",
        };
        Self::get()
            .solve
            .with_label_values(&[&driver.name, label])
            .observe(elapsed.as_secs_f64())
    }

    fn solution_ok(driver: &infra::Driver) {
        Self::get()
            .solutions
            .with_label_values(&[&driver.name, "success"])
            .inc();
    }

    fn solution_err(driver: &infra::Driver, err: &SolutionError) {
        let label = match err {
            SolutionError::ZeroScore(_) => "zero_score",
            SolutionError::InvalidPrice(_) => "invalid_price",
            SolutionError::SolverDenyListed => "solver_deny_listed",
        };
        Self::get()
            .solutions
            .with_label_values(&[&driver.name, label])
            .inc();
    }

    fn settle_ok(driver: &infra::Driver, elapsed: Duration) {
        Self::get()
            .settle
            .with_label_values(&[&driver.name, "success"])
            .observe(elapsed.as_secs_f64());
    }

    fn settle_err(driver: &infra::Driver, elapsed: Duration, err: &SettleError) {
        let label = match err {
            SettleError::Failure(_) => "error",
        };
        Self::get()
            .settle
            .with_label_values(&[&driver.name, label])
            .observe(elapsed.as_secs_f64());
    }

    fn matched_unsettled(winning: &infra::Driver, unsettled: HashSet<domain::OrderUid>) {
        if !unsettled.is_empty() {
            tracing::debug!(?unsettled, "some orders were matched but not settled");
        }
        Self::get()
            .matched_unsettled
            .with_label_values(&[&winning.name])
            .inc_by(unsettled.len() as u64);
    }

    fn fee_policies_store_error() {
        Self::get()
            .db_metric_error
            .with_label_values(&["fee_policies_store"])
            .inc();
    }

    fn post_processed(elapsed: Duration) {
        Self::get()
            .auction_postprocessing_time
            .observe(elapsed.as_secs_f64());
    }

    fn ran_maintenance(elapsed: Duration) {
        Self::get()
            .service_maintenance_time
            .observe(elapsed.as_secs_f64());
    }

    fn single_run_completed(elapsed: Duration) {
        Self::get().single_run_time.observe(elapsed.as_secs_f64());
    }

    fn auction_ready(init_block_timestamp: Instant) {
        Self::get()
            .current_block_delay
            .observe(init_block_timestamp.elapsed().as_secs_f64())
    }
}

pub mod observe {
    use {crate::domain, std::collections::HashSet};

    pub fn log_auction_delta(previous: &Option<domain::Auction>, current: &domain::AuctionWithId) {
        let previous_uids = match previous {
            Some(previous) => previous
                .orders
                .iter()
                .map(|order| order.uid)
                .collect::<HashSet<_>>(),
            None => HashSet::new(),
        };
        let current_uids = current
            .auction
            .orders
            .iter()
            .map(|order| order.uid)
            .collect::<HashSet<_>>();
        let added = current_uids.difference(&previous_uids);
        let removed = previous_uids.difference(&current_uids);
        tracing::debug!(
            id = current.id,
            added = ?added,
            "New orders in auction"
        );
        tracing::debug!(
            id = current.id,
            removed = ?removed,
            "Orders no longer in auction"
        );
    }
}<|MERGE_RESOLUTION|>--- conflicted
+++ resolved
@@ -285,6 +285,7 @@
             .extend(solved_order_uids.clone());
 
         let solution_id = solution.id();
+        let solver = solution.solver();
         let self_ = self.clone();
         let driver_ = driver.clone();
 
@@ -296,15 +297,16 @@
                 .settle(
                     &driver_,
                     solution_id,
+                    solver,
                     solved_order_uids,
                     auction_id,
                     block_deadline,
                 )
                 .await
             {
-                Ok(tx_hash) => {
+                Ok((tx_hash, solver)) => {
                     Metrics::settle_ok(&driver_, submission_start.elapsed());
-                    tracing::debug!(?tx_hash, driver = %driver_.name, "solution settled");
+                    tracing::debug!(?tx_hash, ?solver, driver = %driver_.name, "solution settled");
                 }
                 Err(err) => {
                     Metrics::settle_err(&driver_, submission_start.elapsed(), &err);
@@ -741,44 +743,21 @@
         &self,
         driver: &infra::Driver,
         solution_id: u64,
+        solver: eth::Address,
         solved_order_uids: HashSet<OrderUid>,
         auction_id: i64,
         submission_deadline_latest_block: u64,
-    ) -> Result<TxId, SettleError> {
+    ) -> Result<(TxId, eth::Address), SettleError> {
         let request = settle::Request {
             solution_id,
             submission_deadline_latest_block,
         };
-<<<<<<< HEAD
-        let (tx_hash, solver) = match futures::future::select(
-            Box::pin(self.wait_for_settlement_transaction(auction_id, self.submission_deadline)),
-            Box::pin(driver.settle(&request.clone(), self.max_settlement_transaction_wait)),
-=======
-        let result = self.wait_for_settlement(driver, auction_id, request).await;
-
-        // Clean up the in-flight orders regardless the result.
-        self.in_flight_orders
-            .lock()
-            .await
-            .retain(|order| !solved_order_uids.contains(order));
-
-        result
-    }
-
-    /// Wait for either the settlement transaction to be mined or the driver
-    /// returned a result.
-    async fn wait_for_settlement(
-        &self,
-        driver: &infra::Driver,
-        auction_id: i64,
-        request: settle::Request,
-    ) -> Result<eth::TxId, SettleError> {
-        match futures::future::select(
+
+        let result = match futures::future::select(
             Box::pin(
                 self.wait_for_settlement_transaction(auction_id, self.config.submission_deadline),
             ),
             Box::pin(driver.settle(&request, self.config.max_settlement_transaction_wait)),
->>>>>>> 50c8ed9c
         )
         .await
         {
@@ -790,17 +769,60 @@
                 })?;
                 onchain_task.await
             }
-        }?;
-        if solved.solver() != solver {
+        };
+
+        // Clean up the in-flight orders regardless the result.
+        self.in_flight_orders
+            .lock()
+            .await
+            .retain(|order| !solved_order_uids.contains(order));
+
+        let (transaction, found_solver) = result?;
+        if solver != found_solver {
             tracing::warn!(
                 ?solver,
-                solution = %solved.id(),
+                ?solution_id,
                 "solver mismatch in settlement transaction"
             );
         }
-        tracing::debug!(?tx_hash, "solution settled");
-        Ok(())
-    }
+        Ok((transaction, solver))
+    }
+
+    // /// Wait for either the settlement transaction to be mined or the driver
+    // /// returned a result.
+    // async fn wait_for_settlement(
+    //     &self,
+    //     driver: &infra::Driver,
+    //     auction_id: i64,
+    //     request: settle::Request,
+    // ) -> Result<eth::TxId, SettleError> {
+    //     match futures::future::select(
+    //         Box::pin(
+    //             self.wait_for_settlement_transaction(auction_id,
+    // self.config.submission_deadline),         ),
+    //         Box::pin(driver.settle(&request,
+    // self.config.max_settlement_transaction_wait)),     )
+    //     .await
+    //     {
+    //         futures::future::Either::Left((res, _)) => res,
+    //         futures::future::Either::Right((driver_result, onchain_task)) => {
+    //             driver_result.map_err(|err| {
+    //                 tracing::warn!(?err, "driver settle request failed");
+    //                 SettleError::Failure(err)
+    //             })?;
+    //             onchain_task.await
+    //         }
+    //     }?;
+    //     if solved.solver() != solver {
+    //         tracing::warn!(
+    //             ?solver,
+    //             solution = %solved.id(),
+    //             "solver mismatch in settlement transaction"
+    //         );
+    //     }
+    //     tracing::debug!(?tx_hash, "solution settled");
+    //     Ok(())
+    // }
 
     /// Tries to find a `settle` contract call with calldata ending in `tag`.
     ///
