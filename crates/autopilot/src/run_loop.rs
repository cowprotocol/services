--- conflicted
+++ resolved
@@ -301,17 +301,9 @@
     /// Runs the solver competition, making all configured drivers participate.
     async fn competition(
         &self,
-<<<<<<< HEAD
-        id: AuctionId,
-        auction: &Auction,
-        fee_policies: &fee::Policies,
-    ) -> Vec<Participant<'_>> {
-        self.persistence.store_auction(id, auction);
-=======
         id: domain::AuctionId,
         auction: &domain::Auction,
     ) -> Vec<Participant<'_>> {
->>>>>>> 7e8dc8d1
         let request = solve_request(
             id,
             auction,
@@ -490,10 +482,6 @@
     trusted_tokens: &HashSet<H160>,
     score_cap: U256,
     time_limit: Duration,
-<<<<<<< HEAD
-    fee_policies: &fee::Policies,
-=======
->>>>>>> 7e8dc8d1
 ) -> solve::Request {
     solve::Request {
         id,
