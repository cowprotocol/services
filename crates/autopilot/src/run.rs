use {
    crate::{
        arguments::Arguments,
        boundary,
        database::{
            ethflow_events::event_retriever::EthFlowRefundRetriever,
            onchain_order_events::{
                ethflow_events::{
                    determine_ethflow_indexing_start,
                    determine_ethflow_refund_indexing_start,
                    EthFlowOnchainOrderParser,
                },
                event_retriever::CoWSwapOnchainOrdersContract,
                OnchainOrderParser,
            },
            Postgres,
        },
        domain,
        event_updater::EventUpdater,
        infra,
        maintenance::Maintenance,
        run_loop::{self, RunLoop},
        shadow,
        solvable_orders::SolvableOrdersCache,
    },
    chain::Chain,
    clap::Parser,
    contracts::{BalancerV2Vault, IUniswapV3Factory},
    ethcontract::{common::DeploymentInformation, dyns::DynWeb3, errors::DeployError, BlockNumber},
    ethrpc::block_stream::block_number_to_block_number_hash,
    futures::StreamExt,
    model::DomainSeparator,
<<<<<<< HEAD
    number::conversions::u256_to_big_decimal,
=======
    observe::metrics::LivenessChecking,
>>>>>>> 78a1b81c
    shared::{
        account_balances,
        bad_token::{
            cache::CachingDetector,
            instrumented::InstrumentedBadTokenDetectorExt,
            list_based::{ListBasedDetector, UnknownTokenStrategy},
            token_owner_finder,
            trace_call::TraceCallDetector,
        },
        baseline_solver::BaseTokens,
        code_fetching::CachedCodeFetcher,
        http_client::HttpClientFactory,
        maintenance::ServiceMaintenance,
        order_quoting::{self, OrderQuoter},
        price_estimation::factory::{self, PriceEstimatorFactory},
        signature_validator,
        sources::{uniswap_v2::UniV2BaselineSourceParameters, BaselineSource},
        token_info::{CachedTokenInfoFetcher, TokenInfoFetcher},
        token_list::{AutoUpdatingTokenList, TokenListConfiguration},
    },
    std::{
        collections::HashMap,
        sync::{Arc, RwLock},
        time::{Duration, Instant},
    },
    tracing::Instrument,
    url::Url,
};

pub struct Liveness {
    max_auction_age: Duration,
    last_auction_time: RwLock<Instant>,
}

#[async_trait::async_trait]
impl LivenessChecking for Liveness {
    async fn is_alive(&self) -> bool {
        let last_auction_time = self.last_auction_time.read().unwrap();
        let auction_age = last_auction_time.elapsed();
        auction_age <= self.max_auction_age
    }
}

impl Liveness {
    pub fn new(max_auction_age: Duration) -> Liveness {
        Liveness {
            max_auction_age,
            last_auction_time: RwLock::new(Instant::now()),
        }
    }

    pub fn auction(&self) {
        *self.last_auction_time.write().unwrap() = Instant::now();
    }
}

async fn ethrpc(url: &Url, ethrpc_args: &shared::ethrpc::Arguments) -> infra::blockchain::Rpc {
    infra::blockchain::Rpc::new(url, ethrpc_args)
        .await
        .expect("connect ethereum RPC")
}

async fn ethereum(
    web3: DynWeb3,
    chain: &Chain,
    url: Url,
    contracts: infra::blockchain::contracts::Addresses,
    poll_interval: Duration,
) -> infra::Ethereum {
    infra::Ethereum::new(web3, chain, url, contracts, poll_interval).await
}

pub async fn start(args: impl Iterator<Item = String>) {
    let args = Arguments::parse_from(args);
    observe::tracing::initialize(
        args.shared.logging.log_filter.as_str(),
        args.shared.logging.log_stderr_threshold,
    );
    observe::panic_hook::install();
    tracing::info!("running autopilot with validated arguments:\n{}", args);
    observe::metrics::setup_registry(Some("gp_v2_autopilot".into()), None);

    if args.drivers.is_empty() {
        panic!("colocation is enabled but no drivers are configured");
    }

    if args.shadow.is_some() {
        shadow_mode(args).await;
    } else {
        run(args).await;
    }
}

/// Assumes tracing and metrics registry have already been set up.
pub async fn run(args: Arguments) {
    assert!(args.shadow.is_none(), "cannot run in shadow mode");

    let db = Postgres::new(args.db_url.as_str(), args.insert_batch_size)
        .await
        .unwrap();
    crate::database::run_database_metrics_work(db.clone());
    let persistence =
        infra::persistence::Persistence::new(args.s3.into().unwrap(), Arc::new(db.clone())).await;

    let http_factory = HttpClientFactory::new(&args.http_client);
    let web3 = shared::ethrpc::web3(
        &args.shared.ethrpc,
        &http_factory,
        &args.shared.node_url,
        "base",
    );
    let simulation_web3 = args.shared.simulation_node_url.as_ref().map(|node_url| {
        shared::ethrpc::web3(&args.shared.ethrpc, &http_factory, node_url, "simulation")
    });

    let chain_id = web3
        .eth()
        .chain_id()
        .await
        .expect("Could not get chainId")
        .as_u64();
    if let Some(expected_chain_id) = args.shared.chain_id {
        assert_eq!(
            chain_id, expected_chain_id,
            "connected to node with incorrect chain ID",
        );
    }

    let ethrpc = ethrpc(&args.shared.node_url, &args.shared.ethrpc).await;
    let chain = ethrpc.chain();
    let web3 = ethrpc.web3().clone();
    let url = ethrpc.url().clone();
    let contracts = infra::blockchain::contracts::Addresses {
        settlement: args.shared.settlement_contract_address,
        weth: args.shared.native_token_address,
    };
    let eth = ethereum(
        web3.clone(),
        &chain,
        url,
        contracts.clone(),
        args.shared.current_block.block_stream_poll_interval,
    )
    .await;

    let vault_relayer = eth
        .contracts()
        .settlement()
        .vault_relayer()
        .call()
        .await
        .expect("Couldn't get vault relayer address");
    let vault = match args.shared.balancer_v2_vault_address {
        Some(address) => Some(contracts::BalancerV2Vault::with_deployment_info(
            &web3, address, None,
        )),
        None => match BalancerV2Vault::deployed(&web3).await {
            Ok(contract) => Some(contract),
            Err(DeployError::NotFound(_)) => {
                tracing::warn!("balancer contracts are not deployed on this network");
                None
            }
            Err(err) => panic!("failed to get balancer vault contract: {err}"),
        },
    };
    let uniswapv3_factory = match IUniswapV3Factory::deployed(&web3).await {
        Err(DeployError::NotFound(_)) => None,
        other => Some(other.unwrap()),
    };

    let chain = Chain::try_from(chain_id).expect("incorrect chain ID");

    let signature_validator = signature_validator::validator(
        &web3,
        signature_validator::Contracts {
            settlement: eth.contracts().settlement().address(),
            vault_relayer,
        },
    );

    let balance_fetcher = account_balances::cached(
        &web3,
        account_balances::Contracts {
            settlement: eth.contracts().settlement().address(),
            vault_relayer,
            vault: vault.as_ref().map(|contract| contract.address()),
        },
        eth.current_block().clone(),
    );

    let gas_price_estimator = Arc::new(
        shared::gas_price_estimation::create_priority_estimator(
            &http_factory,
            &web3,
            args.shared.gas_estimators.as_slice(),
            args.shared.blocknative_api_key.clone(),
        )
        .await
        .expect("failed to create gas price estimator"),
    );

    let baseline_sources = args
        .shared
        .baseline_sources
        .clone()
        .unwrap_or_else(|| shared::sources::defaults_for_network(&chain));
    tracing::info!(?baseline_sources, "using baseline sources");
    let univ2_sources = baseline_sources
        .iter()
        .filter_map(|source: &BaselineSource| {
            UniV2BaselineSourceParameters::from_baseline_source(*source, &chain_id.to_string())
        })
        .chain(args.shared.custom_univ2_baseline_sources.iter().copied());
    let pair_providers: Vec<_> = futures::stream::iter(univ2_sources)
        .then(|source: UniV2BaselineSourceParameters| {
            let web3 = &web3;
            async move { source.into_source(web3).await.unwrap().pair_provider }
        })
        .collect()
        .await;

    let base_tokens = Arc::new(BaseTokens::new(
        eth.contracts().weth().address(),
        &args.shared.base_tokens,
    ));
    let mut allowed_tokens = args.allowed_tokens.clone();
    allowed_tokens.extend(base_tokens.tokens().iter().copied());
    allowed_tokens.push(model::order::BUY_ETH_ADDRESS);
    let unsupported_tokens = args.unsupported_tokens.clone();

    let finder = token_owner_finder::init(
        &args.token_owner_finder,
        web3.clone(),
        &chain,
        &http_factory,
        &pair_providers,
        vault.as_ref(),
        uniswapv3_factory.as_ref(),
        &base_tokens,
        eth.contracts().settlement().address(),
    )
    .await
    .expect("failed to initialize token owner finders");

    let trace_call_detector = args.tracing_node_url.as_ref().map(|tracing_node_url| {
        CachingDetector::new(
            Box::new(TraceCallDetector {
                web3: shared::ethrpc::web3(
                    &args.shared.ethrpc,
                    &http_factory,
                    tracing_node_url,
                    "trace",
                ),
                finder,
                settlement_contract: eth.contracts().settlement().address(),
            }),
            args.shared.token_quality_cache_expiry,
            args.shared.token_quality_cache_prefetch_time,
        )
    });
    let bad_token_detector = Arc::new(
        ListBasedDetector::new(
            allowed_tokens,
            unsupported_tokens,
            trace_call_detector
                .map(|detector| UnknownTokenStrategy::Forward(detector))
                .unwrap_or(UnknownTokenStrategy::Allow),
        )
        .instrumented(),
    );

    let token_info_fetcher = Arc::new(CachedTokenInfoFetcher::new(Arc::new(TokenInfoFetcher {
        web3: web3.clone(),
    })));
    let block_retriever = args.shared.current_block.retriever(web3.clone());

    let code_fetcher = Arc::new(CachedCodeFetcher::new(Arc::new(web3.clone())));

    let mut price_estimator_factory = PriceEstimatorFactory::new(
        &args.price_estimation,
        &args.shared,
        factory::Network {
            web3: web3.clone(),
            simulation_web3,
            chain,
            native_token: eth.contracts().weth().address(),
            settlement: eth.contracts().settlement().address(),
            authenticator: eth
                .contracts()
                .settlement()
                .authenticator()
                .call()
                .await
                .expect("failed to query solver authenticator address"),
            base_tokens: base_tokens.clone(),
            block_stream: eth.current_block().clone(),
        },
        factory::Components {
            http_factory: http_factory.clone(),
            bad_token_detector: bad_token_detector.clone(),
            tokens: token_info_fetcher.clone(),
            code_fetcher: code_fetcher.clone(),
        },
    )
    .await
    .expect("failed to initialize price estimator factory");

    let native_price_estimator = price_estimator_factory
        .native_price_estimator(
            args.native_price_estimators.as_slice(),
            args.native_price_estimation_results_required,
            eth.contracts().weth().clone(),
        )
        .await
        .unwrap();
    let prices = persistence
        .fetch_latest_prices()
        .await
        .unwrap()
        .into_iter()
        .map(|(token, price)| (token.0, u256_to_big_decimal(&price.get().0)))
        .collect::<HashMap<_, _>>();
    native_price_estimator.initialize_cache(prices).await;

    let price_estimator = price_estimator_factory
        .price_estimator(
            &args.order_quoting.price_estimation_drivers,
            native_price_estimator.clone(),
            gas_price_estimator.clone(),
        )
        .unwrap();

    let skip_event_sync_start = if args.skip_event_sync {
        block_number_to_block_number_hash(&web3, BlockNumber::Latest).await
    } else {
        None
    };

    let settlement_observer =
        crate::domain::settlement::Observer::new(eth.clone(), persistence.clone());
    let settlement_contract_start_index =
        if let Some(DeploymentInformation::BlockNumber(settlement_contract_start_index)) =
            eth.contracts().settlement().deployment_information()
        {
            settlement_contract_start_index
        } else {
            // If the deployment information can't be found, start from 0 (default
            // behaviour). For real contracts, the deployment information is specified
            // for all the networks, but it isn't specified for the e2e tests which deploy
            // the contracts from scratch
            tracing::warn!("Settlement contract deployment information not found");
            0
        };
    let settlement_event_indexer = EventUpdater::new(
        boundary::events::settlement::GPv2SettlementContract::new(
            eth.contracts().settlement().clone(),
        ),
        boundary::events::settlement::Indexer::new(
            db.clone(),
            settlement_observer,
            settlement_contract_start_index,
        ),
        block_retriever.clone(),
        skip_event_sync_start,
    );

    let archive_node_web3 = args.archive_node_url.as_ref().map_or(web3.clone(), |url| {
        boundary::web3_client(url, &args.shared.ethrpc)
    });

    let mut cow_amm_registry = cow_amm::Registry::new(archive_node_web3);
    for config in &args.cow_amm_configs {
        cow_amm_registry
            .add_listener(config.index_start, config.factory, config.helper)
            .await;
    }

    let quoter = Arc::new(OrderQuoter::new(
        price_estimator,
        native_price_estimator.clone(),
        gas_price_estimator,
        Arc::new(db.clone()),
        order_quoting::Validity {
            eip1271_onchain_quote: chrono::Duration::from_std(
                args.order_quoting.eip1271_onchain_quote_validity,
            )
            .unwrap(),
            presign_onchain_quote: chrono::Duration::from_std(
                args.order_quoting.presign_onchain_quote_validity,
            )
            .unwrap(),
            standard_quote: chrono::Duration::from_std(
                args.order_quoting.standard_offchain_quote_validity,
            )
            .unwrap(),
        },
        balance_fetcher.clone(),
        args.price_estimation.quote_verification,
    ));

    let solvable_orders_cache = SolvableOrdersCache::new(
        args.min_order_validity_period,
        persistence.clone(),
        infra::banned::Users::new(
            eth.contracts().chainalysis_oracle().clone(),
            args.banned_users,
        ),
        balance_fetcher.clone(),
        bad_token_detector.clone(),
        native_price_estimator.clone(),
        signature_validator.clone(),
        eth.contracts().weth().address(),
        args.limit_order_price_factor
            .try_into()
            .expect("limit order price factor can't be converted to BigDecimal"),
        domain::ProtocolFees::new(
            &args.fee_policies,
            args.fee_policy_max_partner_fee,
            args.enable_multiple_fees,
        ),
        cow_amm_registry.clone(),
        args.run_loop_native_price_timeout,
    );

    let liveness = Arc::new(Liveness::new(args.max_auction_age));
    observe::metrics::serve_metrics(liveness.clone(), args.metrics_address);

    let order_events_cleaner_config = crate::periodic_db_cleanup::OrderEventsCleanerConfig::new(
        args.order_events_cleanup_interval,
        args.order_events_cleanup_threshold,
    );
    let order_events_cleaner = crate::periodic_db_cleanup::OrderEventsCleaner::new(
        order_events_cleaner_config,
        db.clone(),
    );

    tokio::task::spawn(
        order_events_cleaner
            .run_forever()
            .instrument(tracing::info_span!("order_events_cleaner")),
    );

    let market_makable_token_list_configuration = TokenListConfiguration {
        url: args.trusted_tokens_url,
        update_interval: args.trusted_tokens_update_interval,
        chain_id,
        client: http_factory.create(),
        hardcoded: args.trusted_tokens.unwrap_or_default(),
    };
    // updated in background task
    let trusted_tokens =
        AutoUpdatingTokenList::from_configuration(market_makable_token_list_configuration).await;

    let mut maintenance = Maintenance::new(settlement_event_indexer, db.clone());
    maintenance.with_cow_amms(&cow_amm_registry);

    if let Some(ethflow_contract) = args.ethflow_contract {
        let ethflow_refund_start_block = determine_ethflow_refund_indexing_start(
            &skip_event_sync_start,
            args.ethflow_indexing_start,
            &web3,
            chain_id,
            db.clone(),
        )
        .await;

        let refund_event_handler = EventUpdater::new_skip_blocks_before(
            // This cares only about ethflow refund events because all the other ethflow
            // events are already indexed by the OnchainOrderParser.
            EthFlowRefundRetriever::new(web3.clone(), ethflow_contract),
            db.clone(),
            block_retriever.clone(),
            ethflow_refund_start_block,
        )
        .await
        .unwrap();

        let custom_ethflow_order_parser = EthFlowOnchainOrderParser {};
        let onchain_order_event_parser = OnchainOrderParser::new(
            db.clone(),
            web3.clone(),
            quoter.clone(),
            Box::new(custom_ethflow_order_parser),
            DomainSeparator::new(chain_id, eth.contracts().settlement().address()),
            eth.contracts().settlement().address(),
        );

        let ethflow_start_block = determine_ethflow_indexing_start(
            &skip_event_sync_start,
            args.ethflow_indexing_start,
            &web3,
            chain_id,
        )
        .await;

        let onchain_order_indexer = EventUpdater::new_skip_blocks_before(
            // The events from the ethflow contract are read with the more generic contract
            // interface called CoWSwapOnchainOrders.
            CoWSwapOnchainOrdersContract::new(web3.clone(), ethflow_contract),
            onchain_order_event_parser,
            block_retriever,
            ethflow_start_block,
        )
        .await
        .expect("Should be able to initialize event updater. Database read issues?");

        maintenance.with_ethflow(onchain_order_indexer);
        // refunds are not critical for correctness and can therefore be indexed
        // sporadically in a background task
        let service_maintainer = ServiceMaintenance::new(vec![Arc::new(refund_event_handler)]);
        tokio::task::spawn(
            service_maintainer.run_maintenance_on_new_block(eth.current_block().clone()),
        );
    }

    let run_loop_config = run_loop::Config {
        submission_deadline: args.submission_deadline as u64,
        max_settlement_transaction_wait: args.max_settlement_transaction_wait,
        solve_deadline: args.solve_deadline,
        max_run_loop_delay: args.max_run_loop_delay,
        max_winners_per_auction: args.max_winners_per_auction,
        max_solutions_per_solver: args.max_solutions_per_solver,
    };

    let run = RunLoop::new(
        run_loop_config,
        eth,
        persistence.clone(),
        args.drivers
            .into_iter()
            .map(|driver| {
                Arc::new(infra::Driver::new(
                    driver.url,
                    driver.name,
                    driver.fairness_threshold.map(Into::into),
                ))
            })
            .collect(),
        solvable_orders_cache,
        trusted_tokens,
        liveness.clone(),
        Arc::new(maintenance),
    );
    run.run_forever().await;
}

async fn shadow_mode(args: Arguments) -> ! {
    let http_factory = HttpClientFactory::new(&args.http_client);

    let orderbook = infra::shadow::Orderbook::new(
        http_factory.create(),
        args.shadow.expect("missing shadow mode configuration"),
    );

    let drivers = args
        .drivers
        .into_iter()
        .map(|driver| {
            Arc::new(infra::Driver::new(
                driver.url,
                driver.name,
                driver.fairness_threshold.map(Into::into),
            ))
        })
        .collect();

    let trusted_tokens = {
        let web3 = shared::ethrpc::web3(
            &args.shared.ethrpc,
            &http_factory,
            &args.shared.node_url,
            "base",
        );

        let chain_id = web3
            .eth()
            .chain_id()
            .await
            .expect("Could not get chainId")
            .as_u64();
        if let Some(expected_chain_id) = args.shared.chain_id {
            assert_eq!(
                chain_id, expected_chain_id,
                "connected to node with incorrect chain ID",
            );
        }

        AutoUpdatingTokenList::from_configuration(TokenListConfiguration {
            url: args.trusted_tokens_url,
            update_interval: args.trusted_tokens_update_interval,
            chain_id,
            client: http_factory.create(),
            hardcoded: args.trusted_tokens.unwrap_or_default(),
        })
        .await
    };

    let liveness = Arc::new(Liveness::new(args.max_auction_age));
    observe::metrics::serve_metrics(liveness.clone(), args.metrics_address);

    let current_block = ethrpc::block_stream::current_block_stream(
        args.shared.node_url,
        args.shared.current_block.block_stream_poll_interval,
    )
    .await
    .expect("couldn't initialize current block stream");

    let shadow = shadow::RunLoop::new(
        orderbook,
        drivers,
        trusted_tokens,
        args.solve_deadline,
        liveness.clone(),
        current_block,
        args.max_winners_per_auction,
    );
    shadow.run_forever().await;
}<|MERGE_RESOLUTION|>--- conflicted
+++ resolved
@@ -30,11 +30,8 @@
     ethrpc::block_stream::block_number_to_block_number_hash,
     futures::StreamExt,
     model::DomainSeparator,
-<<<<<<< HEAD
     number::conversions::u256_to_big_decimal,
-=======
     observe::metrics::LivenessChecking,
->>>>>>> 78a1b81c
     shared::{
         account_balances,
         bad_token::{
