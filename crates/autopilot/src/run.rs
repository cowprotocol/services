use {
    crate::{
        arguments::Arguments,
        database::{
            ethflow_events::event_retriever::EthFlowRefundRetriever,
            onchain_order_events::{
                ethflow_events::{determine_ethflow_indexing_start, EthFlowOnchainOrderParser},
                event_retriever::CoWSwapOnchainOrdersContract,
                OnchainOrderParser,
            },
            Postgres,
        },
        domain,
        driver_api::Driver,
        event_updater::{EventUpdater, GPv2SettlementContract},
        infra::{self},
        run_loop::RunLoop,
        shadow,
        solvable_orders::SolvableOrdersCache,
    },
    clap::Parser,
    contracts::{BalancerV2Vault, IUniswapV3Factory, WETH9},
    ethcontract::{errors::DeployError, BlockNumber},
    ethrpc::current_block::block_number_to_block_number_hash,
    futures::StreamExt,
    model::DomainSeparator,
    shared::{
        account_balances,
        bad_token::{
            cache::CachingDetector,
            instrumented::InstrumentedBadTokenDetectorExt,
            list_based::{ListBasedDetector, UnknownTokenStrategy},
            token_owner_finder,
            trace_call::TraceCallDetector,
        },
        baseline_solver::BaseTokens,
        fee_subsidy::{config::FeeSubsidyConfiguration, FeeSubsidizing},
        gas_price::InstrumentedGasEstimator,
        http_client::HttpClientFactory,
        maintenance::{Maintaining, ServiceMaintenance},
        metrics::LivenessChecking,
        order_quoting::{self, OrderQuoter},
        price_estimation::factory::{self, PriceEstimatorFactory, PriceEstimatorSource},
        recent_block_cache::CacheConfig,
        signature_validator,
        sources::{
            balancer_v2::{
                pool_fetching::BalancerContracts,
                BalancerFactoryKind,
                BalancerPoolFetcher,
            },
            uniswap_v2::{pool_cache::PoolCache, UniV2BaselineSourceParameters},
            uniswap_v3::pool_fetching::UniswapV3PoolFetcher,
            BaselineSource,
            PoolAggregator,
        },
        token_info::{CachedTokenInfoFetcher, TokenInfoFetcher},
        token_list::{AutoUpdatingTokenList, TokenListConfiguration},
    },
    std::{collections::HashSet, sync::Arc, time::Duration},
    tracing::Instrument,
    url::Url,
};

struct Liveness {
    solvable_orders_cache: Arc<SolvableOrdersCache>,
    max_auction_age: Duration,
}

#[async_trait::async_trait]
impl LivenessChecking for Liveness {
    async fn is_alive(&self) -> bool {
        let age = self.solvable_orders_cache.last_update_time().elapsed();
        age <= self.max_auction_age
    }
}

async fn ethrpc(url: &Url) -> infra::blockchain::Rpc {
    infra::blockchain::Rpc::new(url)
        .await
        .expect("connect ethereum RPC")
}

async fn ethereum(ethrpc: infra::blockchain::Rpc, poll_interval: Duration) -> infra::Ethereum {
    infra::Ethereum::new(ethrpc, poll_interval).await
}

pub async fn start(args: impl Iterator<Item = String>) {
    let args = Arguments::parse_from(args);
    observe::tracing::initialize(
        args.shared.logging.log_filter.as_str(),
        args.shared.logging.log_stderr_threshold,
    );
    observe::panic_hook::install();
    tracing::info!("running autopilot with validated arguments:\n{}", args);
    observe::metrics::setup_registry(Some("gp_v2_autopilot".into()), None);

    if args.drivers.is_empty() {
        panic!("colocation is enabled but no drivers are configured");
    }

    if args.shadow.is_some() {
        shadow_mode(args).await;
    } else {
        run(args).await;
    }
}

/// Assumes tracing and metrics registry have already been set up.
pub async fn run(args: Arguments) {
    assert!(args.shadow.is_none(), "cannot run in shadow mode");

    let db = Postgres::new(args.db_url.as_str(), args.order_events_insert_batch_size)
        .await
        .unwrap();
    crate::database::run_database_metrics_work(db.clone());

    let http_factory = HttpClientFactory::new(&args.http_client);
    let web3 = shared::ethrpc::web3(
        &args.shared.ethrpc,
        &http_factory,
        &args.shared.node_url,
        "base",
    );
    let simulation_web3 = args.shared.simulation_node_url.as_ref().map(|node_url| {
        shared::ethrpc::web3(&args.shared.ethrpc, &http_factory, node_url, "simulation")
    });

    let chain_id = web3
        .eth()
        .chain_id()
        .await
        .expect("Could not get chainId")
        .as_u64();
    if let Some(expected_chain_id) = args.shared.chain_id {
        assert_eq!(
            chain_id, expected_chain_id,
            "connected to node with incorrect chain ID",
        );
    }

    let ethrpc = ethrpc(&args.shared.node_url).await;
    let eth = ethereum(ethrpc, args.shared.current_block.block_stream_poll_interval).await;

    let settlement_contract = match args.shared.settlement_contract_address {
        Some(address) => contracts::GPv2Settlement::with_deployment_info(&web3, address, None),
        None => contracts::GPv2Settlement::deployed(&web3)
            .await
            .expect("load settlement contract"),
    };
    let vault_relayer = settlement_contract
        .vault_relayer()
        .call()
        .await
        .expect("Couldn't get vault relayer address");
    let native_token = match args.shared.native_token_address {
        Some(address) => contracts::WETH9::with_deployment_info(&web3, address, None),
        None => WETH9::deployed(&web3)
            .await
            .expect("load native token contract"),
    };
    let vault = match args.shared.balancer_v2_vault_address {
        Some(address) => Some(contracts::BalancerV2Vault::with_deployment_info(
            &web3, address, None,
        )),
        None => match BalancerV2Vault::deployed(&web3).await {
            Ok(contract) => Some(contract),
            Err(DeployError::NotFound(_)) => {
                tracing::warn!("balancer contracts are not deployed on this network");
                None
            }
            Err(err) => panic!("failed to get balancer vault contract: {err}"),
        },
    };
    let uniswapv3_factory = match IUniswapV3Factory::deployed(&web3).await {
        Err(DeployError::NotFound(_)) => None,
        other => Some(other.unwrap()),
    };

    let network = web3
        .net()
        .version()
        .await
        .expect("Failed to retrieve network version ID");
    let network_name = shared::network::network_name(&network, chain_id);

    let signature_validator = signature_validator::validator(
        &web3,
        signature_validator::Contracts {
            chain_id,
            settlement: settlement_contract.address(),
            vault_relayer,
        },
    );

    let balance_fetcher = account_balances::cached(
        &web3,
        account_balances::Contracts {
            chain_id,
            settlement: settlement_contract.address(),
            vault_relayer,
            vault: vault.as_ref().map(|contract| contract.address()),
        },
        eth.current_block().clone(),
    );

    let gas_price_estimator = Arc::new(
        shared::gas_price_estimation::create_priority_estimator(
            &http_factory,
            &web3,
            args.shared.gas_estimators.as_slice(),
            args.shared.blocknative_api_key.clone(),
        )
        .await
        .expect("failed to create gas price estimator"),
    );

    let baseline_sources = args.shared.baseline_sources.clone().unwrap_or_else(|| {
        shared::sources::defaults_for_chain(chain_id)
            .expect("failed to get default baseline sources")
    });
    tracing::info!(?baseline_sources, "using baseline sources");
    let univ2_sources = baseline_sources
        .iter()
        .filter_map(|source: &BaselineSource| {
            UniV2BaselineSourceParameters::from_baseline_source(*source, &network)
        })
        .chain(args.shared.custom_univ2_baseline_sources.iter().copied());
    let (pair_providers, pool_fetchers): (Vec<_>, Vec<_>) = futures::stream::iter(univ2_sources)
        .then(|source: UniV2BaselineSourceParameters| {
            let web3 = &web3;
            async move {
                let source = source.into_source(web3).await.unwrap();
                (source.pair_provider, source.pool_fetching)
            }
        })
        .unzip()
        .await;

    let base_tokens = Arc::new(BaseTokens::new(
        native_token.address(),
        &args.shared.base_tokens,
    ));
    let mut allowed_tokens = args.allowed_tokens.clone();
    allowed_tokens.extend(base_tokens.tokens().iter().copied());
    allowed_tokens.push(model::order::BUY_ETH_ADDRESS);
    let unsupported_tokens = args.unsupported_tokens.clone();

    let finder = token_owner_finder::init(
        &args.token_owner_finder,
        web3.clone(),
        chain_id,
        &http_factory,
        &pair_providers,
        vault.as_ref(),
        uniswapv3_factory.as_ref(),
        &base_tokens,
    )
    .await
    .expect("failed to initialize token owner finders");

    let trace_call_detector = args.tracing_node_url.as_ref().map(|tracing_node_url| {
        Box::new(CachingDetector::new(
            Box::new(TraceCallDetector {
                web3: shared::ethrpc::web3(
                    &args.shared.ethrpc,
                    &http_factory,
                    tracing_node_url,
                    "trace",
                ),
                finder,
                settlement_contract: settlement_contract.address(),
            }),
            args.token_quality_cache_expiry,
        ))
    });
    let bad_token_detector = Arc::new(
        ListBasedDetector::new(
            allowed_tokens,
            unsupported_tokens,
            trace_call_detector
                .map(|detector| UnknownTokenStrategy::Forward(detector))
                .unwrap_or(UnknownTokenStrategy::Allow),
        )
        .instrumented(),
    );

    let pool_aggregator = PoolAggregator { pool_fetchers };

    let cache_config = CacheConfig {
        number_of_blocks_to_cache: args.shared.pool_cache_blocks,
        number_of_entries_to_auto_update: args.pool_cache_lru_size,
        maximum_recent_block_age: args.shared.pool_cache_maximum_recent_block_age,
        max_retries: args.shared.pool_cache_maximum_retries,
        delay_between_retries: args.shared.pool_cache_delay_between_retries,
    };
    let pool_fetcher = Arc::new(
        PoolCache::new(
            cache_config,
            Arc::new(pool_aggregator),
            eth.current_block().clone(),
        )
        .expect("failed to create pool cache"),
    );
    let block_retriever = args.shared.current_block.retriever(web3.clone());
    let token_info_fetcher = Arc::new(CachedTokenInfoFetcher::new(Arc::new(TokenInfoFetcher {
        web3: web3.clone(),
    })));
    let balancer_pool_fetcher = if baseline_sources.contains(&BaselineSource::BalancerV2) {
        let factories = args
            .shared
            .balancer_factories
            .clone()
            .unwrap_or_else(|| BalancerFactoryKind::for_chain(chain_id));
        let contracts = BalancerContracts::new(&web3, factories).await.unwrap();
        match BalancerPoolFetcher::new(
            &args.shared.graph_api_base_url,
            chain_id,
            block_retriever.clone(),
            token_info_fetcher.clone(),
            cache_config,
            eth.current_block().clone(),
            http_factory.create(),
            web3.clone(),
            &contracts,
            args.shared.balancer_pool_deny_list.clone(),
        )
        .await
        {
            Ok(fetcher) => Some(Arc::new(fetcher)),
            Err(err) => {
                tracing::error!(
                    "failed to create BalancerV2 pool fetcher, this is most likely due to \
                     temporary issues with the graph (in that case consider manually restarting \
                     services once the graph is back online): {:?}",
                    err
                );
                None
            }
        }
    } else {
        None
    };
    let uniswap_v3_pool_fetcher = if baseline_sources.contains(&BaselineSource::UniswapV3) {
        match UniswapV3PoolFetcher::new(
            &args.shared.graph_api_base_url,
            chain_id,
            web3.clone(),
            http_factory.create(),
            block_retriever,
            args.shared.max_pools_to_initialize_cache,
        )
        .await
        {
            Ok(fetcher) => Some(Arc::new(fetcher)),
            Err(err) => {
                tracing::error!(
                    "failed to create UniswapV3 pool fetcher, this is most likely due to \
                     temporary issues with the graph (in that case consider manually restarting \
                     services once the graph is back online): {:?}",
                    err
                );
                None
            }
        }
    } else {
        None
    };
    let block_retriever = args.shared.current_block.retriever(web3.clone());

    let mut price_estimator_factory = PriceEstimatorFactory::new(
        &args.price_estimation,
        &args.shared,
        factory::Network {
            web3: web3.clone(),
            simulation_web3,
            name: network_name.to_string(),
            chain_id,
            native_token: native_token.address(),
            settlement: settlement_contract.address(),
            authenticator: settlement_contract
                .authenticator()
                .call()
                .await
                .expect("failed to query solver authenticator address"),
            base_tokens: base_tokens.clone(),
            block_stream: eth.current_block().clone(),
        },
        factory::Components {
            http_factory: http_factory.clone(),
            bad_token_detector: bad_token_detector.clone(),
            uniswap_v2_pools: pool_fetcher.clone(),
            balancer_pools: balancer_pool_fetcher.clone().map(|a| a as _),
            uniswap_v3_pools: uniswap_v3_pool_fetcher.clone().map(|a| a as _),
            tokens: token_info_fetcher.clone(),
            gas_price: gas_price_estimator.clone(),
        },
    )
    .expect("failed to initialize price estimator factory");

    let native_price_estimator = price_estimator_factory
        .native_price_estimator(
            args.native_price_estimators.as_slice(),
            &PriceEstimatorSource::for_args(
                args.order_quoting.price_estimators.as_slice(),
                &args.order_quoting.price_estimation_drivers,
                &args.order_quoting.price_estimation_legacy_solvers,
            ),
            args.native_price_estimation_results_required,
        )
        .unwrap();
    let price_estimator = price_estimator_factory
        .price_estimator(
            &PriceEstimatorSource::for_args(
                args.order_quoting.price_estimators.as_slice(),
                &args.order_quoting.price_estimation_drivers,
                &args.order_quoting.price_estimation_legacy_solvers,
            ),
            native_price_estimator.clone(),
            gas_price_estimator.clone(),
        )
        .unwrap();

    let skip_event_sync_start = if args.skip_event_sync {
        block_number_to_block_number_hash(&web3, BlockNumber::Latest).await
    } else {
        None
    };
    let event_updater = Arc::new(EventUpdater::new(
        GPv2SettlementContract::new(settlement_contract.clone()),
        db.clone(),
        block_retriever.clone(),
        skip_event_sync_start,
    ));
    let mut maintainers: Vec<Arc<dyn Maintaining>> = vec![event_updater, Arc::new(db.clone())];

    let gas_price_estimator = Arc::new(InstrumentedGasEstimator::new(
        shared::gas_price_estimation::create_priority_estimator(
            &http_factory,
            &web3,
            args.shared.gas_estimators.as_slice(),
            args.shared.blocknative_api_key.clone(),
        )
        .await
        .expect("failed to create gas price estimator"),
    ));
    let liquidity_order_owners: HashSet<_> = args
        .order_quoting
        .liquidity_order_owners
        .iter()
        .copied()
        .collect();
    let fee_subsidy = Arc::new(FeeSubsidyConfiguration {
        fee_discount: args.order_quoting.fee_discount,
        min_discounted_fee: args.order_quoting.min_discounted_fee,
        fee_factor: args.order_quoting.fee_factor,
        liquidity_order_owners: liquidity_order_owners.clone(),
    }) as Arc<dyn FeeSubsidizing>;

    let quoter = Arc::new(OrderQuoter::new(
        price_estimator,
        native_price_estimator.clone(),
        gas_price_estimator,
        fee_subsidy,
        Arc::new(db.clone()),
        order_quoting::Validity {
            eip1271_onchain_quote: chrono::Duration::from_std(
                args.order_quoting.eip1271_onchain_quote_validity,
            )
            .unwrap(),
            presign_onchain_quote: chrono::Duration::from_std(
                args.order_quoting.presign_onchain_quote_validity,
            )
            .unwrap(),
            standard_quote: chrono::Duration::from_std(
                args.order_quoting.standard_offchain_quote_validity,
            )
            .unwrap(),
        },
    ));

    if let Some(ethflow_contract) = args.ethflow_contract {
        let start_block = determine_ethflow_indexing_start(
            &skip_event_sync_start,
            args.ethflow_indexing_start,
            &web3,
            chain_id,
        )
        .await;

        let refund_event_handler = Arc::new(
            EventUpdater::new_skip_blocks_before(
                // This cares only about ethflow refund events because all the other ethflow
                // events are already indexed by the OnchainOrderParser.
                EthFlowRefundRetriever::new(web3.clone(), ethflow_contract),
                db.clone(),
                block_retriever.clone(),
                start_block,
            )
            .await
            .unwrap(),
        );
        maintainers.push(refund_event_handler);

        let custom_ethflow_order_parser = EthFlowOnchainOrderParser {};
        let onchain_order_event_parser = OnchainOrderParser::new(
            db.clone(),
            web3.clone(),
            quoter.clone(),
            Box::new(custom_ethflow_order_parser),
            DomainSeparator::new(chain_id, settlement_contract.address()),
            settlement_contract.address(),
            liquidity_order_owners,
        );
        let broadcaster_event_updater = Arc::new(
            EventUpdater::new_skip_blocks_before(
                // The events from the ethflow contract are read with the more generic contract
                // interface called CoWSwapOnchainOrders.
                CoWSwapOnchainOrdersContract::new(web3.clone(), ethflow_contract),
                onchain_order_event_parser,
                block_retriever,
                start_block,
            )
            .await
            .expect("Should be able to initialize event updater. Database read issues?"),
        );
        maintainers.push(broadcaster_event_updater);
    }
    if let Some(uniswap_v3) = uniswap_v3_pool_fetcher {
        maintainers.push(uniswap_v3);
    }

    let service_maintainer = ServiceMaintenance::new(maintainers);
    tokio::task::spawn(
        service_maintainer.run_maintenance_on_new_block(eth.current_block().clone()),
    );

    let block = eth.current_block().borrow().number;
    let solvable_orders_cache = SolvableOrdersCache::new(
        args.min_order_validity_period,
        db.clone(),
        args.banned_users.iter().copied().collect(),
        balance_fetcher.clone(),
        bad_token_detector.clone(),
        eth.current_block().clone(),
        native_price_estimator.clone(),
        signature_validator.clone(),
        args.auction_update_interval,
        args.ethflow_contract,
        native_token.address(),
        args.limit_order_price_factor
            .try_into()
            .expect("limit order price factor can't be converted to BigDecimal"),
        domain::ProtocolFee::new(
            args.fee_policy.clone().to_domain(),
            args.fee_policy.fee_policy_skip_market_orders,
        ),
    );
    solvable_orders_cache
        .update(block)
        .await
        .expect("failed to perform initial solvable orders update");
    let liveness = Liveness {
        max_auction_age: args.max_auction_age,
        solvable_orders_cache: solvable_orders_cache.clone(),
    };
    shared::metrics::serve_metrics(Arc::new(liveness), args.metrics_address);

    let on_settlement_event_updater =
        crate::on_settlement_event_updater::OnSettlementEventUpdater {
            web3: web3.clone(),
            contract: settlement_contract,
            native_token: native_token.address(),
            db: db.clone(),
        };
    tokio::task::spawn(
        on_settlement_event_updater
            .run_forever(eth.current_block().clone())
            .instrument(tracing::info_span!("on_settlement_event_updater")),
    );

    let order_events_cleaner_config = crate::periodic_db_cleanup::OrderEventsCleanerConfig::new(
        args.order_events_cleanup_interval,
        args.order_events_cleanup_threshold,
    );
    let order_events_cleaner = crate::periodic_db_cleanup::OrderEventsCleaner::new(
        order_events_cleaner_config,
        db.clone(),
    );

    tokio::task::spawn(
        order_events_cleaner
            .run_forever()
            .instrument(tracing::info_span!("order_events_cleaner")),
    );

    let market_makable_token_list_configuration = TokenListConfiguration {
        url: args.trusted_tokens_url,
        update_interval: args.trusted_tokens_update_interval,
        chain_id,
        client: http_factory.create(),
        hardcoded: args.trusted_tokens.unwrap_or_default(),
    };
    // updated in background task
    let market_makable_token_list =
        AutoUpdatingTokenList::from_configuration(market_makable_token_list_configuration).await;

    let run = RunLoop {
        eth,
        solvable_orders_cache,
<<<<<<< HEAD
        database: Arc::new(db.clone()),
=======
>>>>>>> 7e8dc8d1
        drivers: args.drivers.into_iter().map(Driver::new).collect(),
        market_makable_token_list,
        submission_deadline: args.submission_deadline as u64,
        additional_deadline_for_rewards: args.additional_deadline_for_rewards as u64,
        score_cap: args.score_cap,
        max_settlement_transaction_wait: args.max_settlement_transaction_wait,
        solve_deadline: args.solve_deadline,
        in_flight_orders: Default::default(),
<<<<<<< HEAD
        fee_policy: args.fee_policy,
=======
>>>>>>> 7e8dc8d1
        persistence: infra::persistence::Persistence::new(args.s3.into().unwrap(), Arc::new(db))
            .await,
    };
    run.run_forever().await;
    unreachable!("run loop exited");
}

async fn shadow_mode(args: Arguments) -> ! {
    let http_factory = HttpClientFactory::new(&args.http_client);

    let orderbook = infra::shadow::Orderbook::new(
        http_factory.create(),
        args.shadow.expect("missing shadow mode configuration"),
    );

    let drivers = args.drivers.into_iter().map(Driver::new).collect();

    let trusted_tokens = {
        let web3 = shared::ethrpc::web3(
            &args.shared.ethrpc,
            &http_factory,
            &args.shared.node_url,
            "base",
        );

        let chain_id = web3
            .eth()
            .chain_id()
            .await
            .expect("Could not get chainId")
            .as_u64();
        if let Some(expected_chain_id) = args.shared.chain_id {
            assert_eq!(
                chain_id, expected_chain_id,
                "connected to node with incorrect chain ID",
            );
        }

        AutoUpdatingTokenList::from_configuration(TokenListConfiguration {
            url: args.trusted_tokens_url,
            update_interval: args.trusted_tokens_update_interval,
            chain_id,
            client: http_factory.create(),
            hardcoded: args.trusted_tokens.unwrap_or_default(),
        })
        .await
    };

    shared::metrics::serve_metrics(Arc::new(shadow::Liveness), args.metrics_address);

    let shadow = shadow::RunLoop::new(
        orderbook,
        drivers,
        trusted_tokens,
        args.score_cap,
        args.solve_deadline,
    );
    shadow.run_forever().await;

    unreachable!("shadow run loop exited");
}<|MERGE_RESOLUTION|>--- conflicted
+++ resolved
@@ -608,10 +608,6 @@
     let run = RunLoop {
         eth,
         solvable_orders_cache,
-<<<<<<< HEAD
-        database: Arc::new(db.clone()),
-=======
->>>>>>> 7e8dc8d1
         drivers: args.drivers.into_iter().map(Driver::new).collect(),
         market_makable_token_list,
         submission_deadline: args.submission_deadline as u64,
@@ -620,10 +616,6 @@
         max_settlement_transaction_wait: args.max_settlement_transaction_wait,
         solve_deadline: args.solve_deadline,
         in_flight_orders: Default::default(),
-<<<<<<< HEAD
-        fee_policy: args.fee_policy,
-=======
->>>>>>> 7e8dc8d1
         persistence: infra::persistence::Persistence::new(args.s3.into().unwrap(), Arc::new(db))
             .await,
     };
