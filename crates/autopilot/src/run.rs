--- conflicted
+++ resolved
@@ -616,49 +616,6 @@
             .instrument(tracing::info_span!("order_events_cleaner")),
     );
 
-<<<<<<< HEAD
-    if args.enable_colocation {
-        if args.drivers.is_empty() {
-            panic!("colocation is enabled but no drivers are configured");
-        }
-        let market_makable_token_list_configuration = TokenListConfiguration {
-            url: args.trusted_tokens_url,
-            update_interval: args.trusted_tokens_update_interval,
-            chain_id,
-            client: http_factory.create(),
-            hardcoded: args.trusted_tokens.unwrap_or_default(),
-        };
-        // updated in background task
-        let market_makable_token_list =
-            AutoUpdatingTokenList::from_configuration(market_makable_token_list_configuration)
-                .await;
-
-        let new_args = cli::Args {
-            ethrpc: args.shared.node_url,
-        };
-        let ethrpc = ethrpc(&new_args).await;
-        let eth = ethereum(ethrpc).await;
-        let run = RunLoop {
-            eth,
-            solvable_orders_cache,
-            database: Arc::new(db),
-            drivers: args.drivers.into_iter().map(Driver::new).collect(),
-            market_makable_token_list,
-            submission_deadline: args.submission_deadline as u64,
-            additional_deadline_for_rewards: args.additional_deadline_for_rewards as u64,
-            score_cap: args.score_cap,
-            max_settlement_transaction_wait: args.max_settlement_transaction_wait,
-            solve_deadline: args.solve_deadline,
-            in_flight_orders: Default::default(),
-            fee_policy: args.fee_policy,
-        };
-        run.run_forever().await;
-        unreachable!("run loop exited");
-    } else {
-        let result = serve_metrics.await;
-        unreachable!("serve_metrics exited {result:?}");
-    }
-=======
     let market_makable_token_list_configuration = TokenListConfiguration {
         url: args.trusted_tokens_url,
         update_interval: args.trusted_tokens_update_interval,
@@ -668,14 +625,19 @@
     };
     // updated in background task
     let market_makable_token_list =
-        AutoUpdatingTokenList::from_configuration(market_makable_token_list_configuration).await;
+        AutoUpdatingTokenList::from_configuration(market_makable_token_list_configuration)
+            .await;
+
+    let new_args = cli::Args {
+        ethrpc: args.shared.node_url,
+    };
+    let ethrpc = ethrpc(&new_args).await;
+    let eth = ethereum(ethrpc).await;
     let run = RunLoop {
+        eth,
         solvable_orders_cache,
         database: Arc::new(db),
         drivers: args.drivers.into_iter().map(Driver::new).collect(),
-        current_block: current_block_stream,
-        web3,
-        network_block_interval: network_time_between_blocks,
         market_makable_token_list,
         submission_deadline: args.submission_deadline as u64,
         additional_deadline_for_rewards: args.additional_deadline_for_rewards as u64,
@@ -687,7 +649,6 @@
     };
     run.run_forever().await;
     unreachable!("run loop exited");
->>>>>>> d8ab6923
 }
 
 async fn shadow_mode(args: Arguments) -> ! {
