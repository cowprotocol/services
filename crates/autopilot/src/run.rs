use {
    crate::{
        arguments::Arguments,
        database::{
            ethflow_events::event_retriever::EthFlowRefundRetriever,
            onchain_order_events::{
                ethflow_events::{determine_ethflow_indexing_start, EthFlowOnchainOrderParser},
                event_retriever::CoWSwapOnchainOrdersContract,
                OnchainOrderParser,
            },
            Postgres,
        },
        domain,
        event_updater::{EventUpdater, GPv2SettlementContract},
        infra::{self},
        run_loop::RunLoop,
        shadow,
        solvable_orders::SolvableOrdersCache,
    },
    clap::Parser,
    contracts::{BalancerV2Vault, IUniswapV3Factory},
    ethcontract::{errors::DeployError, BlockNumber},
    ethrpc::current_block::block_number_to_block_number_hash,
    futures::StreamExt,
    model::DomainSeparator,
    shared::{
        account_balances,
        bad_token::{
            cache::CachingDetector,
            instrumented::InstrumentedBadTokenDetectorExt,
            list_based::{ListBasedDetector, UnknownTokenStrategy},
            token_owner_finder,
            trace_call::TraceCallDetector,
        },
        baseline_solver::BaseTokens,
        fee_subsidy::{config::FeeSubsidyConfiguration, FeeSubsidizing},
        http_client::HttpClientFactory,
        maintenance::{Maintaining, ServiceMaintenance},
        metrics::LivenessChecking,
        order_quoting::{self, OrderQuoter},
        price_estimation::factory::{self, PriceEstimatorFactory, PriceEstimatorSource},
        recent_block_cache::CacheConfig,
        signature_validator,
        sources::{
            balancer_v2::{
                pool_fetching::BalancerContracts,
                BalancerFactoryKind,
                BalancerPoolFetcher,
            },
            uniswap_v2::{pool_cache::PoolCache, UniV2BaselineSourceParameters},
            uniswap_v3::pool_fetching::UniswapV3PoolFetcher,
            BaselineSource,
            PoolAggregator,
        },
        token_info::{CachedTokenInfoFetcher, TokenInfoFetcher},
        token_list::{AutoUpdatingTokenList, TokenListConfiguration},
    },
    std::{
        collections::HashSet,
        sync::{Arc, RwLock},
        time::{Duration, Instant},
    },
    tracing::Instrument,
    url::Url,
};

pub struct Liveness {
    max_auction_age: Duration,
    last_auction_time: RwLock<Instant>,
}

#[async_trait::async_trait]
impl LivenessChecking for Liveness {
    async fn is_alive(&self) -> bool {
        let last_auction_time = self.last_auction_time.read().unwrap();
        let auction_age = last_auction_time.elapsed();
        auction_age <= self.max_auction_age
    }
}

impl Liveness {
    pub fn new(max_auction_age: Duration) -> Liveness {
        Liveness {
            max_auction_age,
            last_auction_time: RwLock::new(Instant::now()),
        }
    }

    pub fn auction(&self) {
        *self.last_auction_time.write().unwrap() = Instant::now();
    }
}

async fn ethrpc(url: &Url) -> infra::blockchain::Rpc {
    infra::blockchain::Rpc::new(url)
        .await
        .expect("connect ethereum RPC")
}

async fn ethereum(
    ethrpc: infra::blockchain::Rpc,
    contracts: infra::blockchain::contracts::Addresses,
    poll_interval: Duration,
) -> infra::Ethereum {
    infra::Ethereum::new(ethrpc, contracts, poll_interval).await
}

pub async fn start(args: impl Iterator<Item = String>) {
    let args = Arguments::parse_from(args);
    observe::tracing::initialize(
        args.shared.logging.log_filter.as_str(),
        args.shared.logging.log_stderr_threshold,
    );
    observe::panic_hook::install();
    tracing::info!("running autopilot with validated arguments:\n{}", args);
    observe::metrics::setup_registry(Some("gp_v2_autopilot".into()), None);

    if args.drivers.is_empty() {
        panic!("colocation is enabled but no drivers are configured");
    }

    if args.shadow.is_some() {
        shadow_mode(args).await;
    } else {
        run(args).await;
    }
}

/// Assumes tracing and metrics registry have already been set up.
pub async fn run(args: Arguments) {
    assert!(args.shadow.is_none(), "cannot run in shadow mode");

    let db = Postgres::new(args.db_url.as_str(), args.insert_batch_size)
        .await
        .unwrap();
    crate::database::run_database_metrics_work(db.clone());

    let http_factory = HttpClientFactory::new(&args.http_client);
    let web3 = shared::ethrpc::web3(
        &args.shared.ethrpc,
        &http_factory,
        &args.shared.node_url,
        "base",
    );
    let simulation_web3 = args.shared.simulation_node_url.as_ref().map(|node_url| {
        shared::ethrpc::web3(&args.shared.ethrpc, &http_factory, node_url, "simulation")
    });

    let chain_id = web3
        .eth()
        .chain_id()
        .await
        .expect("Could not get chainId")
        .as_u64();
    if let Some(expected_chain_id) = args.shared.chain_id {
        assert_eq!(
            chain_id, expected_chain_id,
            "connected to node with incorrect chain ID",
        );
    }

    let ethrpc = ethrpc(&args.shared.node_url).await;
    let contracts = infra::blockchain::contracts::Addresses {
        settlement: args.shared.settlement_contract_address,
        weth: args.shared.native_token_address,
    };
    let eth = ethereum(
        ethrpc,
        contracts,
        args.shared.current_block.block_stream_poll_interval,
    )
    .await;

    let vault_relayer = eth
        .contracts()
        .settlement()
        .vault_relayer()
        .call()
        .await
        .expect("Couldn't get vault relayer address");
    let vault = match args.shared.balancer_v2_vault_address {
        Some(address) => Some(contracts::BalancerV2Vault::with_deployment_info(
            &web3, address, None,
        )),
        None => match BalancerV2Vault::deployed(&web3).await {
            Ok(contract) => Some(contract),
            Err(DeployError::NotFound(_)) => {
                tracing::warn!("balancer contracts are not deployed on this network");
                None
            }
            Err(err) => panic!("failed to get balancer vault contract: {err}"),
        },
    };
    let uniswapv3_factory = match IUniswapV3Factory::deployed(&web3).await {
        Err(DeployError::NotFound(_)) => None,
        other => Some(other.unwrap()),
    };

    let network = web3
        .net()
        .version()
        .await
        .expect("Failed to retrieve network version ID");
    let network_name = shared::network::network_name(&network, chain_id);

    let signature_validator = signature_validator::validator(
        &web3,
        signature_validator::Contracts {
            chain_id,
            settlement: eth.contracts().settlement().address(),
            vault_relayer,
        },
    );

    let balance_fetcher = account_balances::cached(
        &web3,
        account_balances::Contracts {
            chain_id,
            settlement: eth.contracts().settlement().address(),
            vault_relayer,
            vault: vault.as_ref().map(|contract| contract.address()),
        },
        eth.current_block().clone(),
    );

    let gas_price_estimator = Arc::new(
        shared::gas_price_estimation::create_priority_estimator(
            &http_factory,
            &web3,
            args.shared.gas_estimators.as_slice(),
            args.shared.blocknative_api_key.clone(),
        )
        .await
        .expect("failed to create gas price estimator"),
    );

    let baseline_sources = args.shared.baseline_sources.clone().unwrap_or_else(|| {
        shared::sources::defaults_for_chain(chain_id)
            .expect("failed to get default baseline sources")
    });
    tracing::info!(?baseline_sources, "using baseline sources");
    let univ2_sources = baseline_sources
        .iter()
        .filter_map(|source: &BaselineSource| {
            UniV2BaselineSourceParameters::from_baseline_source(*source, &network)
        })
        .chain(args.shared.custom_univ2_baseline_sources.iter().copied());
    let (pair_providers, pool_fetchers): (Vec<_>, Vec<_>) = futures::stream::iter(univ2_sources)
        .then(|source: UniV2BaselineSourceParameters| {
            let web3 = &web3;
            async move {
                let source = source.into_source(web3).await.unwrap();
                (source.pair_provider, source.pool_fetching)
            }
        })
        .unzip()
        .await;

    let base_tokens = Arc::new(BaseTokens::new(
        eth.contracts().weth().address(),
        &args.shared.base_tokens,
    ));
    let mut allowed_tokens = args.allowed_tokens.clone();
    allowed_tokens.extend(base_tokens.tokens().iter().copied());
    allowed_tokens.push(model::order::BUY_ETH_ADDRESS);
    let unsupported_tokens = args.unsupported_tokens.clone();

    let finder = token_owner_finder::init(
        &args.token_owner_finder,
        web3.clone(),
        chain_id,
        &http_factory,
        &pair_providers,
        vault.as_ref(),
        uniswapv3_factory.as_ref(),
        &base_tokens,
    )
    .await
    .expect("failed to initialize token owner finders");

    let trace_call_detector = args.tracing_node_url.as_ref().map(|tracing_node_url| {
        Box::new(CachingDetector::new(
            Box::new(TraceCallDetector {
                web3: shared::ethrpc::web3(
                    &args.shared.ethrpc,
                    &http_factory,
                    tracing_node_url,
                    "trace",
                ),
                finder,
                settlement_contract: eth.contracts().settlement().address(),
            }),
            args.token_quality_cache_expiry,
        ))
    });
    let bad_token_detector = Arc::new(
        ListBasedDetector::new(
            allowed_tokens,
            unsupported_tokens,
            trace_call_detector
                .map(|detector| UnknownTokenStrategy::Forward(detector))
                .unwrap_or(UnknownTokenStrategy::Allow),
        )
        .instrumented(),
    );

    let pool_aggregator = PoolAggregator { pool_fetchers };

    let cache_config = CacheConfig {
        number_of_blocks_to_cache: args.shared.pool_cache_blocks,
        number_of_entries_to_auto_update: args.pool_cache_lru_size,
        maximum_recent_block_age: args.shared.pool_cache_maximum_recent_block_age,
        max_retries: args.shared.pool_cache_maximum_retries,
        delay_between_retries: args.shared.pool_cache_delay_between_retries,
    };
    let pool_fetcher = Arc::new(
        PoolCache::new(
            cache_config,
            Arc::new(pool_aggregator),
            eth.current_block().clone(),
        )
        .expect("failed to create pool cache"),
    );
    let block_retriever = args.shared.current_block.retriever(web3.clone());
    let token_info_fetcher = Arc::new(CachedTokenInfoFetcher::new(Arc::new(TokenInfoFetcher {
        web3: web3.clone(),
    })));
    let balancer_pool_fetcher = if baseline_sources.contains(&BaselineSource::BalancerV2) {
        let factories = args
            .shared
            .balancer_factories
            .clone()
            .unwrap_or_else(|| BalancerFactoryKind::for_chain(chain_id));
        let contracts = BalancerContracts::new(&web3, factories).await.unwrap();
        match BalancerPoolFetcher::new(
            &args.shared.graph_api_base_url,
            chain_id,
            block_retriever.clone(),
            token_info_fetcher.clone(),
            cache_config,
            eth.current_block().clone(),
            http_factory.create(),
            web3.clone(),
            &contracts,
            args.shared.balancer_pool_deny_list.clone(),
        )
        .await
        {
            Ok(fetcher) => Some(Arc::new(fetcher)),
            Err(err) => {
                tracing::error!(
                    "failed to create BalancerV2 pool fetcher, this is most likely due to \
                     temporary issues with the graph (in that case consider manually restarting \
                     services once the graph is back online): {:?}",
                    err
                );
                None
            }
        }
    } else {
        None
    };
    let uniswap_v3_pool_fetcher = if baseline_sources.contains(&BaselineSource::UniswapV3) {
        match UniswapV3PoolFetcher::new(
            &args.shared.graph_api_base_url,
            chain_id,
            web3.clone(),
            http_factory.create(),
            block_retriever,
            args.shared.max_pools_to_initialize_cache,
        )
        .await
        {
            Ok(fetcher) => Some(Arc::new(fetcher)),
            Err(err) => {
                tracing::error!(
                    "failed to create UniswapV3 pool fetcher, this is most likely due to \
                     temporary issues with the graph (in that case consider manually restarting \
                     services once the graph is back online): {:?}",
                    err
                );
                None
            }
        }
    } else {
        None
    };
    let block_retriever = args.shared.current_block.retriever(web3.clone());

    let mut price_estimator_factory = PriceEstimatorFactory::new(
        &args.price_estimation,
        &args.shared,
        factory::Network {
            web3: web3.clone(),
            simulation_web3,
            name: network_name.to_string(),
            chain_id,
            native_token: eth.contracts().weth().address(),
            settlement: eth.contracts().settlement().address(),
            authenticator: eth
                .contracts()
                .settlement()
                .authenticator()
                .call()
                .await
                .expect("failed to query solver authenticator address"),
            base_tokens: base_tokens.clone(),
            block_stream: eth.current_block().clone(),
        },
        factory::Components {
            http_factory: http_factory.clone(),
            bad_token_detector: bad_token_detector.clone(),
            uniswap_v2_pools: pool_fetcher.clone(),
            balancer_pools: balancer_pool_fetcher.clone().map(|a| a as _),
            uniswap_v3_pools: uniswap_v3_pool_fetcher.clone().map(|a| a as _),
            tokens: token_info_fetcher.clone(),
            gas_price: gas_price_estimator.clone(),
        },
    )
    .expect("failed to initialize price estimator factory");

    let native_price_estimator = price_estimator_factory
        .native_price_estimator(
            args.native_price_estimators.as_slice(),
            &PriceEstimatorSource::for_args(
                args.order_quoting.price_estimators.as_slice(),
                &args.order_quoting.price_estimation_drivers,
                &args.order_quoting.price_estimation_legacy_solvers,
            ),
            args.native_price_estimation_results_required,
        )
        .unwrap();
    let price_estimator = price_estimator_factory
        .price_estimator(
            &PriceEstimatorSource::for_args(
                args.order_quoting.price_estimators.as_slice(),
                &args.order_quoting.price_estimation_drivers,
                &args.order_quoting.price_estimation_legacy_solvers,
            ),
            native_price_estimator.clone(),
            gas_price_estimator.clone(),
        )
        .unwrap();

    let skip_event_sync_start = if args.skip_event_sync {
        block_number_to_block_number_hash(&web3, BlockNumber::Latest).await
    } else {
        None
    };
    let event_updater = Arc::new(EventUpdater::new(
        GPv2SettlementContract::new(eth.contracts().settlement().clone()),
        db.clone(),
        block_retriever.clone(),
        skip_event_sync_start,
    ));
    let mut maintainers: Vec<Arc<dyn Maintaining>> = vec![event_updater, Arc::new(db.clone())];

    let liquidity_order_owners: HashSet<_> = args
        .order_quoting
        .liquidity_order_owners
        .iter()
        .copied()
        .collect();
    let fee_subsidy = Arc::new(FeeSubsidyConfiguration {
        fee_discount: args.order_quoting.fee_discount,
        min_discounted_fee: args.order_quoting.min_discounted_fee,
        fee_factor: args.order_quoting.fee_factor,
        liquidity_order_owners: liquidity_order_owners.clone(),
    }) as Arc<dyn FeeSubsidizing>;

    let quoter = Arc::new(OrderQuoter::new(
        price_estimator,
        native_price_estimator.clone(),
        gas_price_estimator,
        fee_subsidy,
        Arc::new(db.clone()),
        order_quoting::Validity {
            eip1271_onchain_quote: chrono::Duration::from_std(
                args.order_quoting.eip1271_onchain_quote_validity,
            )
            .unwrap(),
            presign_onchain_quote: chrono::Duration::from_std(
                args.order_quoting.presign_onchain_quote_validity,
            )
            .unwrap(),
            standard_quote: chrono::Duration::from_std(
                args.order_quoting.standard_offchain_quote_validity,
            )
            .unwrap(),
        },
    ));

    if let Some(ethflow_contract) = args.ethflow_contract {
        let start_block = determine_ethflow_indexing_start(
            &skip_event_sync_start,
            args.ethflow_indexing_start,
            &web3,
            chain_id,
        )
        .await;

        let refund_event_handler = Arc::new(
            EventUpdater::new_skip_blocks_before(
                // This cares only about ethflow refund events because all the other ethflow
                // events are already indexed by the OnchainOrderParser.
                EthFlowRefundRetriever::new(web3.clone(), ethflow_contract),
                db.clone(),
                block_retriever.clone(),
                start_block,
            )
            .await
            .unwrap(),
        );
        maintainers.push(refund_event_handler);

        let custom_ethflow_order_parser = EthFlowOnchainOrderParser {};
        let onchain_order_event_parser = OnchainOrderParser::new(
            db.clone(),
            web3.clone(),
            quoter.clone(),
            Box::new(custom_ethflow_order_parser),
            DomainSeparator::new(chain_id, eth.contracts().settlement().address()),
            eth.contracts().settlement().address(),
            liquidity_order_owners,
        );
        let broadcaster_event_updater = Arc::new(
            EventUpdater::new_skip_blocks_before(
                // The events from the ethflow contract are read with the more generic contract
                // interface called CoWSwapOnchainOrders.
                CoWSwapOnchainOrdersContract::new(web3.clone(), ethflow_contract),
                onchain_order_event_parser,
                block_retriever,
                start_block,
            )
            .await
            .expect("Should be able to initialize event updater. Database read issues?"),
        );
        maintainers.push(broadcaster_event_updater);
    }
    if let Some(uniswap_v3) = uniswap_v3_pool_fetcher {
        maintainers.push(uniswap_v3);
    }

    let service_maintainer = ServiceMaintenance::new(maintainers);
    tokio::task::spawn(
        service_maintainer.run_maintenance_on_new_block(eth.current_block().clone()),
    );

    let block = eth.current_block().borrow().number;
    let solvable_orders_cache = SolvableOrdersCache::new(
        args.min_order_validity_period,
        db.clone(),
        args.banned_users.iter().copied().collect(),
        balance_fetcher.clone(),
        bad_token_detector.clone(),
        eth.current_block().clone(),
        native_price_estimator.clone(),
        signature_validator.clone(),
        args.auction_update_interval,
<<<<<<< HEAD
        args.ethflow_contract,
=======
>>>>>>> f599246c
        eth.contracts().weth().address(),
        args.limit_order_price_factor
            .try_into()
            .expect("limit order price factor can't be converted to BigDecimal"),
        domain::ProtocolFee::new(
            args.fee_policy.clone().to_domain(),
            args.fee_policy.fee_policy_skip_market_orders,
        ),
    );
    solvable_orders_cache
        .update(block)
        .await
        .expect("failed to perform initial solvable orders update");

    let liveness = Arc::new(Liveness::new(args.max_auction_age));
    shared::metrics::serve_metrics(liveness.clone(), args.metrics_address);

    let on_settlement_event_updater =
        crate::on_settlement_event_updater::OnSettlementEventUpdater {
            eth: eth.clone(),
            db: db.clone(),
        };
    tokio::task::spawn(
        on_settlement_event_updater
            .run_forever()
            .instrument(tracing::info_span!("on_settlement_event_updater")),
    );

    let order_events_cleaner_config = crate::periodic_db_cleanup::OrderEventsCleanerConfig::new(
        args.order_events_cleanup_interval,
        args.order_events_cleanup_threshold,
    );
    let order_events_cleaner = crate::periodic_db_cleanup::OrderEventsCleaner::new(
        order_events_cleaner_config,
        db.clone(),
    );

    tokio::task::spawn(
        order_events_cleaner
            .run_forever()
            .instrument(tracing::info_span!("order_events_cleaner")),
    );

    let market_makable_token_list_configuration = TokenListConfiguration {
        url: args.trusted_tokens_url,
        update_interval: args.trusted_tokens_update_interval,
        chain_id,
        client: http_factory.create(),
        hardcoded: args.trusted_tokens.unwrap_or_default(),
    };
    // updated in background task
    let market_makable_token_list =
        AutoUpdatingTokenList::from_configuration(market_makable_token_list_configuration).await;

    let run = RunLoop {
        eth,
        solvable_orders_cache,
        drivers: args
            .drivers
            .into_iter()
            .map(|driver| infra::Driver::new(driver.url, driver.name))
            .collect(),
        market_makable_token_list,
        submission_deadline: args.submission_deadline as u64,
        additional_deadline_for_rewards: args.additional_deadline_for_rewards as u64,
        score_cap: args.score_cap,
        max_settlement_transaction_wait: args.max_settlement_transaction_wait,
        solve_deadline: args.solve_deadline,
        in_flight_orders: Default::default(),
        persistence: infra::persistence::Persistence::new(args.s3.into().unwrap(), Arc::new(db))
            .await,
        liveness: liveness.clone(),
    };
    run.run_forever().await;
    unreachable!("run loop exited");
}

async fn shadow_mode(args: Arguments) -> ! {
    let http_factory = HttpClientFactory::new(&args.http_client);

    let orderbook = infra::shadow::Orderbook::new(
        http_factory.create(),
        args.shadow.expect("missing shadow mode configuration"),
    );

    let drivers = args
        .drivers
        .into_iter()
        .map(|driver| infra::Driver::new(driver.url, driver.name))
        .collect();

    let trusted_tokens = {
        let web3 = shared::ethrpc::web3(
            &args.shared.ethrpc,
            &http_factory,
            &args.shared.node_url,
            "base",
        );

        let chain_id = web3
            .eth()
            .chain_id()
            .await
            .expect("Could not get chainId")
            .as_u64();
        if let Some(expected_chain_id) = args.shared.chain_id {
            assert_eq!(
                chain_id, expected_chain_id,
                "connected to node with incorrect chain ID",
            );
        }

        AutoUpdatingTokenList::from_configuration(TokenListConfiguration {
            url: args.trusted_tokens_url,
            update_interval: args.trusted_tokens_update_interval,
            chain_id,
            client: http_factory.create(),
            hardcoded: args.trusted_tokens.unwrap_or_default(),
        })
        .await
    };

    let liveness = Arc::new(Liveness::new(args.max_auction_age));
    shared::metrics::serve_metrics(liveness.clone(), args.metrics_address);

    let shadow = shadow::RunLoop::new(
        orderbook,
        drivers,
        trusted_tokens,
        args.score_cap,
        args.solve_deadline,
        liveness.clone(),
    );
    shadow.run_forever().await;

    unreachable!("shadow run loop exited");
}<|MERGE_RESOLUTION|>--- conflicted
+++ resolved
@@ -557,10 +557,6 @@
         native_price_estimator.clone(),
         signature_validator.clone(),
         args.auction_update_interval,
-<<<<<<< HEAD
-        args.ethflow_contract,
-=======
->>>>>>> f599246c
         eth.contracts().weth().address(),
         args.limit_order_price_factor
             .try_into()
