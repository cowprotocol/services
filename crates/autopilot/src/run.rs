--- conflicted
+++ resolved
@@ -52,10 +52,6 @@
         token_list::{AutoUpdatingTokenList, TokenListConfiguration},
     },
     std::{
-<<<<<<< HEAD
-        collections::HashMap,
-=======
->>>>>>> 47007c10
         sync::{Arc, RwLock},
         time::{Duration, Instant},
     },
@@ -589,11 +585,7 @@
         drivers
             .iter()
             .map(|driver| (driver.submission_address, driver.clone()))
-<<<<<<< HEAD
-            .collect::<HashMap<_, _>>(),
-=======
             .collect(),
->>>>>>> 47007c10
     );
 
     let run = RunLoop::new(
