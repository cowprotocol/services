use {
    crate::{
        arguments::{Account, Arguments},
        boundary,
        database::{
            Postgres,
            ethflow_events::event_retriever::EthFlowRefundRetriever,
            onchain_order_events::{
                OnchainOrderParser,
                ethflow_events::{
                    EthFlowOnchainOrderParser,
                    determine_ethflow_indexing_start,
                    determine_ethflow_refund_indexing_start,
                },
                event_retriever::CoWSwapOnchainOrdersContract,
            },
        },
        domain::{self, competition::SolverParticipationGuard},
        event_updater::EventUpdater,
        infra,
        maintenance::Maintenance,
        run_loop::{self, RunLoop},
        shadow,
        shutdown_controller::ShutdownController,
        solvable_orders::SolvableOrdersCache,
    },
    alloy::eips::BlockNumberOrTag,
    chain::Chain,
    clap::Parser,
<<<<<<< HEAD
    contracts::bindings::{BalancerV2Vault, IUniswapV3Factory},
    ethcontract::{BlockNumber, H160, common::DeploymentInformation},
=======
    contracts::alloy::{BalancerV2Vault, GPv2Settlement, IUniswapV3Factory, InstanceExt, WETH9},
    ethcontract::H160,
>>>>>>> bdf4a971
    ethrpc::{
        Web3,
        alloy::conversions::{IntoAlloy, IntoLegacy},
        block_stream::block_number_to_block_number_hash,
    },
    futures::StreamExt,
    model::DomainSeparator,
    num::ToPrimitive,
    observe::metrics::LivenessChecking,
    shared::{
        account_balances::{self, BalanceSimulator},
        arguments::tracing_config,
        bad_token::{
            cache::CachingDetector,
            instrumented::InstrumentedBadTokenDetectorExt,
            list_based::{ListBasedDetector, UnknownTokenStrategy},
            token_owner_finder,
            trace_call::TraceCallDetector,
        },
        baseline_solver::BaseTokens,
        code_fetching::CachedCodeFetcher,
        event_handling::AlloyEventRetriever,
        http_client::HttpClientFactory,
        maintenance::ServiceMaintenance,
        order_quoting::{self, OrderQuoter},
        price_estimation::factory::{self, PriceEstimatorFactory},
        signature_validator,
        sources::{BaselineSource, uniswap_v2::UniV2BaselineSourceParameters},
        token_info::{CachedTokenInfoFetcher, TokenInfoFetcher},
        token_list::{AutoUpdatingTokenList, TokenListConfiguration},
    },
    std::{
        sync::{Arc, RwLock, atomic::AtomicBool},
        time::{Duration, Instant},
    },
    tracing::{Instrument, info_span, instrument},
    url::Url,
};

pub struct Liveness {
    max_auction_age: Duration,
    last_auction_time: RwLock<Instant>,
}

#[async_trait::async_trait]
impl LivenessChecking for Liveness {
    async fn is_alive(&self) -> bool {
        let last_auction_time = self.last_auction_time.read().unwrap();
        let auction_age = last_auction_time.elapsed();
        auction_age <= self.max_auction_age
    }
}

impl Liveness {
    pub fn new(max_auction_age: Duration) -> Liveness {
        Liveness {
            max_auction_age,
            last_auction_time: RwLock::new(Instant::now()),
        }
    }

    pub fn auction(&self) {
        *self.last_auction_time.write().unwrap() = Instant::now();
    }
}

/// Creates Web3 transport based on the given config.
#[instrument(skip_all)]
async fn ethrpc(url: &Url, ethrpc_args: &shared::ethrpc::Arguments) -> infra::blockchain::Rpc {
    infra::blockchain::Rpc::new(url, ethrpc_args)
        .await
        .expect("connect ethereum RPC")
}

/// Creates unbuffered Web3 transport.
async fn unbuffered_ethrpc(url: &Url) -> infra::blockchain::Rpc {
    ethrpc(
        url,
        &shared::ethrpc::Arguments {
            ethrpc_max_batch_size: 0,
            ethrpc_max_concurrent_requests: 0,
            ethrpc_batch_delay: Default::default(),
        },
    )
    .await
}

#[instrument(skip_all)]
async fn ethereum(
    web3: Web3,
    unbuffered_web3: Web3,
    chain: &Chain,
    url: Url,
    contracts: infra::blockchain::contracts::Addresses,
    poll_interval: Duration,
) -> infra::Ethereum {
    infra::Ethereum::new(web3, unbuffered_web3, chain, url, contracts, poll_interval).await
}

pub async fn start(args: impl Iterator<Item = String>) {
    let args = Arguments::parse_from(args);
    let obs_config = observe::Config::new(
        args.shared.logging.log_filter.as_str(),
        args.shared.logging.log_stderr_threshold,
        args.shared.logging.use_json_logs,
        tracing_config(&args.shared.tracing, "autopilot".into()),
    );
    observe::tracing::initialize(&obs_config);
    observe::panic_hook::install();

    let commit_hash = option_env!("VERGEN_GIT_SHA").unwrap_or("COMMIT_INFO_NOT_FOUND");

    tracing::info!(%commit_hash, "running autopilot with validated arguments:\n{}", args);

    observe::metrics::setup_registry(Some("gp_v2_autopilot".into()), None);

    if args.drivers.is_empty() {
        panic!("colocation is enabled but no drivers are configured");
    }

    if args.shadow.is_some() {
        shadow_mode(args).await;
    } else {
        run(args, ShutdownController::default()).await;
    }
}

/// Assumes tracing and metrics registry have already been set up.
pub async fn run(args: Arguments, shutdown_controller: ShutdownController) {
    assert!(args.shadow.is_none(), "cannot run in shadow mode");
    let db_write = Postgres::new(args.db_write_url.as_str(), args.insert_batch_size)
        .await
        .unwrap();

    let db_read = if let Some(db_read_url) = args.db_read_url
        && args.db_write_url != db_read_url
    {
        Postgres::new(db_read_url.as_str(), args.insert_batch_size)
            .await
            .expect("failed to create read replica database")
    } else {
        db_write.clone()
    };

    crate::database::run_database_metrics_work(db_read.clone());

    let http_factory = HttpClientFactory::new(&args.http_client);
    let web3 = shared::ethrpc::web3(
        &args.shared.ethrpc,
        &http_factory,
        &args.shared.node_url,
        "base",
    );
    let simulation_web3 = args.shared.simulation_node_url.as_ref().map(|node_url| {
        shared::ethrpc::web3(&args.shared.ethrpc, &http_factory, node_url, "simulation")
    });

    let chain_id = web3
        .eth()
        .chain_id()
        .instrument(info_span!("chain_id"))
        .await
        .expect("Could not get chainId")
        .as_u64();
    if let Some(expected_chain_id) = args.shared.chain_id {
        assert_eq!(
            chain_id, expected_chain_id,
            "connected to node with incorrect chain ID",
        );
    }

    let unbuffered_ethrpc = unbuffered_ethrpc(&args.shared.node_url).await;
    let ethrpc = ethrpc(&args.shared.node_url, &args.shared.ethrpc).await;
    let chain = ethrpc.chain();
    let web3 = ethrpc.web3().clone();
    let url = ethrpc.url().clone();
    let contracts = infra::blockchain::contracts::Addresses {
        settlement: args.shared.settlement_contract_address,
        signatures: args.shared.signatures_contract_address,
        weth: args
            .shared
            .native_token_address
            .map(IntoLegacy::into_legacy),
        balances: args
            .shared
            .balances_contract_address
            .map(IntoLegacy::into_legacy),
        trampoline: args.shared.hooks_contract_address,
    };
    let eth = ethereum(
        web3.clone(),
        unbuffered_ethrpc.web3().clone(),
        &chain,
        url,
        contracts.clone(),
        args.shared.current_block.block_stream_poll_interval,
    )
    .await;

    let vault_relayer = eth
        .contracts()
        .settlement()
        .vaultRelayer()
        .call()
        .await
        .expect("Couldn't get vault relayer address")
        .into_legacy();

    let vault_address = args.shared.balancer_v2_vault_address.or_else(|| {
        let chain_id = chain.id();
        let addr = BalancerV2Vault::deployment_address(&chain_id);
        if addr.is_none() {
            tracing::warn!(
                chain_id,
                "balancer contracts are not deployed on this network"
            );
        }
        addr
    });
    let vault =
        vault_address.map(|address| BalancerV2Vault::Instance::new(address, web3.alloy.clone()));

    let uniswapv3_factory = IUniswapV3Factory::Instance::deployed(&web3.alloy)
        .instrument(info_span!("uniswapv3_deployed"))
        .await
        .inspect_err(|err| tracing::warn!(%err, "error while fetching IUniswapV3Factory instance"))
        .ok();

    let chain = Chain::try_from(chain_id).expect("incorrect chain ID");

    let balance_overrider = args.price_estimation.balance_overrides.init(web3.clone());
    let signature_validator = signature_validator::validator(
        &web3,
        signature_validator::Contracts {
            settlement: eth.contracts().settlement().clone(),
            signatures: eth.contracts().signatures().clone(),
            vault_relayer,
        },
        balance_overrider.clone(),
    );

    let balance_fetcher = account_balances::cached(
        &web3,
        BalanceSimulator::new(
            eth.contracts().settlement().clone(),
            eth.contracts().balances().clone(),
            vault_relayer,
            vault_address.map(IntoLegacy::into_legacy),
            balance_overrider,
        ),
        eth.current_block().clone(),
    );

    let gas_price_estimator = Arc::new(
        shared::gas_price_estimation::create_priority_estimator(
            &http_factory,
            &web3,
            args.shared.gas_estimators.as_slice(),
        )
        .await
        .expect("failed to create gas price estimator"),
    );

    let baseline_sources = args
        .shared
        .baseline_sources
        .clone()
        .unwrap_or_else(|| shared::sources::defaults_for_network(&chain));
    tracing::info!(?baseline_sources, "using baseline sources");
    let univ2_sources = baseline_sources
        .iter()
        .filter_map(|source: &BaselineSource| {
            UniV2BaselineSourceParameters::from_baseline_source(*source, &chain_id.to_string())
        })
        .chain(args.shared.custom_univ2_baseline_sources.iter().copied());
    let pair_providers: Vec<_> = futures::stream::iter(univ2_sources)
        .then(|source: UniV2BaselineSourceParameters| {
            let web3 = &web3;
            async move { source.into_source(web3).await.unwrap().pair_provider }
        })
        .collect()
        .instrument(info_span!("pair_providers"))
        .await;

    let base_tokens = Arc::new(BaseTokens::new(
        eth.contracts().weth().address().into_legacy(),
        &args.shared.base_tokens,
    ));
    let mut allowed_tokens = args.allowed_tokens.clone();
    allowed_tokens.extend(base_tokens.tokens().iter().copied());
    allowed_tokens.push(model::order::BUY_ETH_ADDRESS);
    let unsupported_tokens = args.unsupported_tokens.clone();

    let finder = token_owner_finder::init(
        &args.token_owner_finder,
        web3.clone(),
        &chain,
        &http_factory,
        &pair_providers,
        vault.as_ref(),
        uniswapv3_factory.as_ref(),
        &base_tokens,
        eth.contracts().settlement().address().into_legacy(),
    )
    .instrument(info_span!("token_owner_finder_init"))
    .await
    .expect("failed to initialize token owner finders");

    let trace_call_detector = args.tracing_node_url.as_ref().map(|tracing_node_url| {
        CachingDetector::new(
            Box::new(TraceCallDetector::new(
                shared::ethrpc::web3(
                    &args.shared.ethrpc,
                    &http_factory,
                    tracing_node_url,
                    "trace",
                ),
                eth.contracts().settlement().address().into_legacy(),
                finder,
            )),
            args.shared.token_quality_cache_expiry,
            args.shared.token_quality_cache_prefetch_time,
        )
    });
    let bad_token_detector = Arc::new(
        ListBasedDetector::new(
            allowed_tokens,
            unsupported_tokens,
            trace_call_detector
                .map(|detector| UnknownTokenStrategy::Forward(detector))
                .unwrap_or(UnknownTokenStrategy::Allow),
        )
        .instrumented(),
    );

    let token_info_fetcher = Arc::new(CachedTokenInfoFetcher::new(Arc::new(TokenInfoFetcher {
        web3: web3.clone(),
    })));
    let block_retriever = args.shared.current_block.retriever(web3.clone());

    let code_fetcher = Arc::new(CachedCodeFetcher::new(Arc::new(web3.clone())));

    let mut price_estimator_factory = PriceEstimatorFactory::new(
        &args.price_estimation,
        &args.shared,
        factory::Network {
            web3: web3.clone(),
            simulation_web3,
            chain,
            settlement: eth.contracts().settlement().address().into_legacy(),
            native_token: eth.contracts().weth().address().into_legacy(),
            authenticator: eth
                .contracts()
                .settlement()
                .authenticator()
                .call()
                .await
                .expect("failed to query solver authenticator address")
                .into_legacy(),
            base_tokens: base_tokens.clone(),
            block_stream: eth.current_block().clone(),
        },
        factory::Components {
            http_factory: http_factory.clone(),
            bad_token_detector: bad_token_detector.clone(),
            tokens: token_info_fetcher.clone(),
            code_fetcher: code_fetcher.clone(),
        },
    )
    .instrument(info_span!("price_estimator_factory"))
    .await
    .expect("failed to initialize price estimator factory");

    let native_price_estimator = price_estimator_factory
        .native_price_estimator(
            args.native_price_estimators.as_slice(),
            args.native_price_estimation_results_required,
            eth.contracts().weth().clone(),
        )
        .instrument(info_span!("native_price_estimator"))
        .await
        .unwrap();
    let prices = db_write.fetch_latest_prices().await.unwrap();
    native_price_estimator.initialize_cache(prices);

    let price_estimator = price_estimator_factory
        .price_estimator(
            &args
                .order_quoting
                .price_estimation_drivers
                .iter()
                .map(|price_estimator_driver| price_estimator_driver.clone().into())
                .collect::<Vec<_>>(),
            native_price_estimator.clone(),
            gas_price_estimator.clone(),
        )
        .unwrap();

    let skip_event_sync_start = if args.skip_event_sync {
        Some(
            block_number_to_block_number_hash(&web3.alloy, BlockNumberOrTag::Latest)
                .await
                .expect("Failed to fetch latest block"),
        )
    } else {
        None
    };

    let (competition_updates_sender, competition_updates_receiver) =
        tokio::sync::mpsc::unbounded_channel();

    let persistence =
        infra::persistence::Persistence::new(args.s3.into().unwrap(), Arc::new(db_write.clone()))
            .instrument(info_span!("persistence_init"))
            .await;
    let settlement_observer =
        crate::domain::settlement::Observer::new(eth.clone(), persistence.clone());
    let settlement_contract_start_index = match GPv2Settlement::deployment_block(&chain_id) {
        Some(block) => {
            tracing::debug!(block, "found settlement contract deployment");
            block
        }
        _ => {
            // If the deployment information can't be found, start from 0 (default
            // behaviour). For real contracts, the deployment information is specified
            // for all the networks, but it isn't specified for the e2e tests which deploy
            // the contracts from scratch
            tracing::warn!("Settlement contract deployment information not found");
            0
        }
    };
    let settlement_event_indexer = EventUpdater::new(
        AlloyEventRetriever(boundary::events::settlement::GPv2SettlementContract::new(
            web3.alloy.clone(),
            *eth.contracts().settlement().address(),
        )),
        boundary::events::settlement::Indexer::new(
            db_write.clone(),
            settlement_observer,
            settlement_contract_start_index,
        ),
        block_retriever.clone(),
        skip_event_sync_start,
    );

    let archive_node_web3 = args.archive_node_url.as_ref().map_or(web3.clone(), |url| {
        boundary::web3_client(url, &args.shared.ethrpc)
    });

    let mut cow_amm_registry = cow_amm::Registry::new(archive_node_web3);
    for config in &args.cow_amm_configs {
        cow_amm_registry
            .add_listener(
                config.index_start,
                config.factory.into_alloy(),
                config.helper.into_alloy(),
                db_write.pool.clone(),
            )
            .await;
    }

    let quoter = Arc::new(OrderQuoter::new(
        price_estimator,
        native_price_estimator.clone(),
        gas_price_estimator,
        Arc::new(db_write.clone()),
        order_quoting::Validity {
            eip1271_onchain_quote: chrono::Duration::from_std(
                args.order_quoting.eip1271_onchain_quote_validity,
            )
            .unwrap(),
            presign_onchain_quote: chrono::Duration::from_std(
                args.order_quoting.presign_onchain_quote_validity,
            )
            .unwrap(),
            standard_quote: chrono::Duration::from_std(
                args.order_quoting.standard_offchain_quote_validity,
            )
            .unwrap(),
        },
        balance_fetcher.clone(),
        args.price_estimation.quote_verification,
        args.price_estimation.quote_timeout,
    ));

    let solvable_orders_cache = SolvableOrdersCache::new(
        args.min_order_validity_period,
        persistence.clone(),
        infra::banned::Users::new(
            eth.contracts().chainalysis_oracle().clone(),
            args.banned_users,
            args.banned_users_max_cache_size.get().to_u64().unwrap(),
        ),
        balance_fetcher.clone(),
        bad_token_detector.clone(),
        native_price_estimator.clone(),
        signature_validator.clone(),
        eth.contracts().weth().address().into_legacy(),
        args.limit_order_price_factor
            .try_into()
            .expect("limit order price factor can't be converted to BigDecimal"),
        domain::ProtocolFees::new(&args.fee_policies, args.fee_policy_max_partner_fee),
        cow_amm_registry.clone(),
        args.run_loop_native_price_timeout,
        eth.contracts().settlement().address().into_legacy(),
        args.disable_order_filtering,
    );

    let liveness = Arc::new(Liveness::new(args.max_auction_age));
    let readiness = Arc::new(Some(AtomicBool::new(false)));
    observe::metrics::serve_metrics(liveness.clone(), args.metrics_address, readiness.clone());

    let order_events_cleaner_config = crate::periodic_db_cleanup::OrderEventsCleanerConfig::new(
        args.order_events_cleanup_interval,
        args.order_events_cleanup_threshold,
    );
    let order_events_cleaner = crate::periodic_db_cleanup::OrderEventsCleaner::new(
        order_events_cleaner_config,
        db_write.clone(),
    );

    tokio::task::spawn(
        order_events_cleaner
            .run_forever()
            .instrument(tracing::info_span!("order_events_cleaner")),
    );

    let market_makable_token_list_configuration = TokenListConfiguration {
        url: args.trusted_tokens_url,
        update_interval: args.trusted_tokens_update_interval,
        chain_id,
        client: http_factory.create(),
        hardcoded: args.trusted_tokens.unwrap_or_default(),
    };
    // updated in background task
    let trusted_tokens =
        AutoUpdatingTokenList::from_configuration(market_makable_token_list_configuration).await;

    let mut maintenance = Maintenance::new(settlement_event_indexer, db_write.clone());
    maintenance.with_cow_amms(&cow_amm_registry);

    if !args.ethflow_contracts.is_empty() {
        let ethflow_refund_start_block = determine_ethflow_refund_indexing_start(
            &skip_event_sync_start,
            args.ethflow_indexing_start,
            &web3,
            chain_id,
            db_write.clone(),
        )
        .await;

        let refund_event_handler = EventUpdater::new_skip_blocks_before(
            // This cares only about ethflow refund events because all the other ethflow
            // events are already indexed by the OnchainOrderParser.
            AlloyEventRetriever(EthFlowRefundRetriever::new(
                web3.clone(),
                args.ethflow_contracts.clone(),
            )),
            db_write.clone(),
            block_retriever.clone(),
            ethflow_refund_start_block,
        )
        .instrument(info_span!("refund_event_handler_init"))
        .await
        .unwrap();

        let custom_ethflow_order_parser = EthFlowOnchainOrderParser {};
        let onchain_order_event_parser = OnchainOrderParser::new(
            db_write.clone(),
            web3.clone(),
            quoter.clone(),
            Box::new(custom_ethflow_order_parser),
            DomainSeparator::new(
                chain_id,
                eth.contracts().settlement().address().into_legacy(),
            ),
            eth.contracts().settlement().address().into_legacy(),
            eth.contracts().trampoline().clone(),
        );

        let ethflow_start_block = determine_ethflow_indexing_start(
            &skip_event_sync_start,
            args.ethflow_indexing_start,
            &web3,
            chain_id,
            &db_write,
        )
        .await;

        let onchain_order_indexer = EventUpdater::new_skip_blocks_before(
            // The events from the ethflow contract are read with the more generic contract
            // interface called CoWSwapOnchainOrders.
            AlloyEventRetriever(CoWSwapOnchainOrdersContract::new(
                web3.clone(),
                args.ethflow_contracts,
            )),
            onchain_order_event_parser,
            block_retriever,
            ethflow_start_block,
        )
        .instrument(info_span!("onchain_order_indexer_init"))
        .await
        .expect("Should be able to initialize event updater. Database read issues?");

        maintenance.spawn_ethflow_indexer(onchain_order_indexer);
        // refunds are not critical for correctness and can therefore be indexed
        // sporadically in a background task
        let service_maintainer = ServiceMaintenance::new(vec![Arc::new(refund_event_handler)]);
        tokio::task::spawn(
            service_maintainer.run_maintenance_on_new_block(eth.current_block().clone()),
        );
    }

    let run_loop_config = run_loop::Config {
        submission_deadline: args.submission_deadline as u64,
        max_settlement_transaction_wait: args.max_settlement_transaction_wait,
        solve_deadline: args.solve_deadline,
        max_run_loop_delay: args.max_run_loop_delay,
        max_winners_per_auction: args.max_winners_per_auction,
        max_solutions_per_solver: args.max_solutions_per_solver,
        enable_leader_lock: args.enable_leader_lock,
    };

    let drivers_futures = args
        .drivers
        .into_iter()
        .map(|driver| async move {
            infra::Driver::try_new(
                driver.url,
                driver.name.clone(),
                driver.fairness_threshold.map(Into::into),
                driver.submission_account,
                driver.requested_timeout_on_problems,
            )
            .await
            .map(Arc::new)
            .expect("failed to load solver configuration")
        })
        .collect::<Vec<_>>();

    let drivers: Vec<_> = futures::future::join_all(drivers_futures)
        .instrument(info_span!("drivers_init"))
        .await
        .into_iter()
        .collect();

    let solver_participation_guard = SolverParticipationGuard::new(
        eth.clone(),
        persistence.clone(),
        competition_updates_receiver,
        args.db_based_solver_participation_guard,
        drivers.iter().cloned(),
    );

    let run = RunLoop::new(
        run_loop_config,
        eth,
        persistence.clone(),
        drivers,
        solver_participation_guard,
        solvable_orders_cache,
        trusted_tokens,
        liveness.clone(),
        readiness.clone(),
        Arc::new(maintenance),
        competition_updates_sender,
    );
    run.run_forever(shutdown_controller).await;
}

async fn shadow_mode(args: Arguments) -> ! {
    let http_factory = HttpClientFactory::new(&args.http_client);

    let orderbook = infra::shadow::Orderbook::new(
        http_factory.create(),
        args.shadow.expect("missing shadow mode configuration"),
    );

    let drivers_futures = args
        .drivers
        .into_iter()
        .map(|driver| async move {
            infra::Driver::try_new(
                driver.url,
                driver.name.clone(),
                driver.fairness_threshold.map(Into::into),
                // HACK: the auction logic expects all drivers
                // to use a different submission address. But
                // in the shadow environment all drivers use
                // the same address to avoid creating new keys
                // before a solver is actually ready.
                // Luckily the shadow autopilot doesn't use
                // this address for anything important so we
                // can simply generate random addresses here.
                Account::Address(H160::random()),
                driver.requested_timeout_on_problems,
            )
            .await
            .map(Arc::new)
            .expect("failed to load solver configuration")
        })
        .collect::<Vec<_>>();

    let drivers = futures::future::join_all(drivers_futures)
        .await
        .into_iter()
        .collect();

    let web3 = shared::ethrpc::web3(
        &args.shared.ethrpc,
        &http_factory,
        &args.shared.node_url,
        "base",
    );
    let weth = WETH9::Instance::deployed(&web3.alloy)
        .await
        .expect("couldn't find deployed WETH contract");

    let trusted_tokens = {
        let chain_id = web3
            .eth()
            .chain_id()
            .await
            .expect("Could not get chainId")
            .as_u64();
        if let Some(expected_chain_id) = args.shared.chain_id {
            assert_eq!(
                chain_id, expected_chain_id,
                "connected to node with incorrect chain ID",
            );
        }

        AutoUpdatingTokenList::from_configuration(TokenListConfiguration {
            url: args.trusted_tokens_url,
            update_interval: args.trusted_tokens_update_interval,
            chain_id,
            client: http_factory.create(),
            hardcoded: args.trusted_tokens.unwrap_or_default(),
        })
        .await
    };

    let liveness = Arc::new(Liveness::new(args.max_auction_age));
    observe::metrics::serve_metrics(liveness.clone(), args.metrics_address, Default::default());

    let current_block = ethrpc::block_stream::current_block_stream(
        args.shared.node_url,
        args.shared.current_block.block_stream_poll_interval,
    )
    .await
    .expect("couldn't initialize current block stream");

    let shadow = shadow::RunLoop::new(
        orderbook,
        drivers,
        trusted_tokens,
        args.solve_deadline,
        liveness.clone(),
        current_block,
        args.max_winners_per_auction,
        weth.address().into_legacy().into(),
    );
    shadow.run_forever().await;
}<|MERGE_RESOLUTION|>--- conflicted
+++ resolved
@@ -27,13 +27,7 @@
     alloy::eips::BlockNumberOrTag,
     chain::Chain,
     clap::Parser,
-<<<<<<< HEAD
-    contracts::bindings::{BalancerV2Vault, IUniswapV3Factory},
-    ethcontract::{BlockNumber, H160, common::DeploymentInformation},
-=======
-    contracts::alloy::{BalancerV2Vault, GPv2Settlement, IUniswapV3Factory, InstanceExt, WETH9},
-    ethcontract::H160,
->>>>>>> bdf4a971
+    contracts::bindings::{BalancerV2Vault, GPv2Settlement, IUniswapV3Factory, InstanceExt, WETH9},
     ethrpc::{
         Web3,
         alloy::conversions::{IntoAlloy, IntoLegacy},
