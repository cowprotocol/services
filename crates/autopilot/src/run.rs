use {
    crate::{
        arguments::Arguments,
        database::{
            ethflow_events::event_retriever::EthFlowRefundRetriever,
            onchain_order_events::{
                ethflow_events::{determine_ethflow_indexing_start, EthFlowOnchainOrderParser},
                event_retriever::CoWSwapOnchainOrdersContract,
                OnchainOrderParser,
            },
            Postgres,
        },
        driver_api::Driver,
        event_updater::{EventUpdater, GPv2SettlementContract},
        protocol,
        run_loop::RunLoop,
        shadow,
        solvable_orders::SolvableOrdersCache,
    },
    clap::Parser,
    contracts::{BalancerV2Vault, IUniswapV3Factory, WETH9},
    ethcontract::{errors::DeployError, BlockNumber},
    ethrpc::current_block::block_number_to_block_number_hash,
    futures::StreamExt,
    model::DomainSeparator,
    shared::{
        account_balances,
        bad_token::{
            cache::CachingDetector,
            instrumented::InstrumentedBadTokenDetectorExt,
            list_based::{ListBasedDetector, UnknownTokenStrategy},
            token_owner_finder,
            trace_call::TraceCallDetector,
        },
        baseline_solver::BaseTokens,
        fee_subsidy::{config::FeeSubsidyConfiguration, FeeSubsidizing},
        gas_price::InstrumentedGasEstimator,
        http_client::HttpClientFactory,
        maintenance::{Maintaining, ServiceMaintenance},
        metrics::LivenessChecking,
        oneinch_api::OneInchClientImpl,
        order_quoting::{self, OrderQuoter},
        price_estimation::factory::{self, PriceEstimatorFactory, PriceEstimatorSource},
        recent_block_cache::CacheConfig,
        signature_validator,
        sources::{
            balancer_v2::{
                pool_fetching::BalancerContracts,
                BalancerFactoryKind,
                BalancerPoolFetcher,
            },
            uniswap_v2::{pool_cache::PoolCache, UniV2BaselineSourceParameters},
            uniswap_v3::pool_fetching::UniswapV3PoolFetcher,
            BaselineSource,
            PoolAggregator,
        },
        token_info::{CachedTokenInfoFetcher, TokenInfoFetcher},
        token_list::{AutoUpdatingTokenList, TokenListConfiguration},
        zeroex_api::DefaultZeroExApi,
    },
    std::{collections::HashSet, sync::Arc, time::Duration},
    tracing::Instrument,
};

struct Liveness {
    solvable_orders_cache: Arc<SolvableOrdersCache>,
    max_auction_age: Duration,
}

#[async_trait::async_trait]
impl LivenessChecking for Liveness {
    async fn is_alive(&self) -> bool {
        let age = self.solvable_orders_cache.last_update_time().elapsed();
        age <= self.max_auction_age
    }
}

pub async fn start(args: impl Iterator<Item = String>) {
    let args = Arguments::parse_from(args);
    observe::tracing::initialize(
        args.shared.logging.log_filter.as_str(),
        args.shared.logging.log_stderr_threshold,
    );
    observe::panic_hook::install();
    tracing::info!("running autopilot with validated arguments:\n{}", args);
    observe::metrics::setup_registry(Some("gp_v2_autopilot".into()), None);

    if args.shadow.is_some() {
        shadow_mode(args).await;
    } else {
        run(args).await;
    }
}

/// Assumes tracing and metrics registry have already been set up.
pub async fn run(args: Arguments) {
    assert!(args.shadow.is_none(), "cannot run in shadow mode");

    let db = Postgres::new(args.db_url.as_str(), args.order_events_insert_batch_size)
        .await
        .unwrap();
    crate::database::run_database_metrics_work(db.clone());

    let http_factory = HttpClientFactory::new(&args.http_client);
    let web3 = shared::ethrpc::web3(
        &args.shared.ethrpc,
        &http_factory,
        &args.shared.node_url,
        "base",
    );
    let simulation_web3 = args.shared.simulation_node_url.as_ref().map(|node_url| {
        shared::ethrpc::web3(&args.shared.ethrpc, &http_factory, node_url, "simulation")
    });

    let chain_id = web3
        .eth()
        .chain_id()
        .await
        .expect("Could not get chainId")
        .as_u64();
    if let Some(expected_chain_id) = args.shared.chain_id {
        assert_eq!(
            chain_id, expected_chain_id,
            "connected to node with incorrect chain ID",
        );
    }

    let current_block_stream = args
        .shared
        .current_block
        .stream(web3.clone())
        .await
        .unwrap();

    let settlement_contract = match args.shared.settlement_contract_address {
        Some(address) => contracts::GPv2Settlement::with_deployment_info(&web3, address, None),
        None => contracts::GPv2Settlement::deployed(&web3)
            .await
            .expect("load settlement contract"),
    };
    let vault_relayer = settlement_contract
        .vault_relayer()
        .call()
        .await
        .expect("Couldn't get vault relayer address");
    let native_token = match args.shared.native_token_address {
        Some(address) => contracts::WETH9::with_deployment_info(&web3, address, None),
        None => WETH9::deployed(&web3)
            .await
            .expect("load native token contract"),
    };
    let vault = match args.shared.balancer_v2_vault_address {
        Some(address) => Some(contracts::BalancerV2Vault::with_deployment_info(
            &web3, address, None,
        )),
        None => match BalancerV2Vault::deployed(&web3).await {
            Ok(contract) => Some(contract),
            Err(DeployError::NotFound(_)) => {
                tracing::warn!("balancer contracts are not deployed on this network");
                None
            }
            Err(err) => panic!("failed to get balancer vault contract: {err}"),
        },
    };
    let uniswapv3_factory = match IUniswapV3Factory::deployed(&web3).await {
        Err(DeployError::NotFound(_)) => None,
        other => Some(other.unwrap()),
    };

    let network = web3
        .net()
        .version()
        .await
        .expect("Failed to retrieve network version ID");
    let network_name = shared::network::network_name(&network, chain_id);
    let network_time_between_blocks = args
        .shared
        .network_block_interval
        .or_else(|| shared::network::block_interval(&network, chain_id))
        .expect("unknown network block interval");

    let signature_validator = signature_validator::validator(
        &web3,
        signature_validator::Contracts {
            chain_id,
            settlement: settlement_contract.address(),
            vault_relayer,
        },
    );

    let balance_fetcher = account_balances::cached(
        &web3,
        account_balances::Contracts {
            chain_id,
            settlement: settlement_contract.address(),
            vault_relayer,
            vault: vault.as_ref().map(|contract| contract.address()),
        },
        current_block_stream.clone(),
    );

    let gas_price_estimator = Arc::new(
        shared::gas_price_estimation::create_priority_estimator(
            &http_factory,
            &web3,
            args.shared.gas_estimators.as_slice(),
            args.shared.blocknative_api_key.clone(),
        )
        .await
        .expect("failed to create gas price estimator"),
    );

    let baseline_sources = args.shared.baseline_sources.clone().unwrap_or_else(|| {
        shared::sources::defaults_for_chain(chain_id)
            .expect("failed to get default baseline sources")
    });
    tracing::info!(?baseline_sources, "using baseline sources");
    let univ2_sources = baseline_sources
        .iter()
        .filter_map(|source: &BaselineSource| {
            UniV2BaselineSourceParameters::from_baseline_source(*source, &network)
        })
        .chain(args.shared.custom_univ2_baseline_sources.iter().copied());
    let (pair_providers, pool_fetchers): (Vec<_>, Vec<_>) = futures::stream::iter(univ2_sources)
        .then(|source: UniV2BaselineSourceParameters| {
            let web3 = &web3;
            async move {
                let source = source.into_source(web3).await.unwrap();
                (source.pair_provider, source.pool_fetching)
            }
        })
        .unzip()
        .await;

    let base_tokens = Arc::new(BaseTokens::new(
        native_token.address(),
        &args.shared.base_tokens,
    ));
    let mut allowed_tokens = args.allowed_tokens.clone();
    allowed_tokens.extend(base_tokens.tokens().iter().copied());
    allowed_tokens.push(model::order::BUY_ETH_ADDRESS);
    let unsupported_tokens = args.unsupported_tokens.clone();

    let finder = token_owner_finder::init(
        &args.token_owner_finder,
        web3.clone(),
        chain_id,
        &http_factory,
        &pair_providers,
        vault.as_ref(),
        uniswapv3_factory.as_ref(),
        &base_tokens,
    )
    .await
    .expect("failed to initialize token owner finders");

    let trace_call_detector = args.tracing_node_url.as_ref().map(|tracing_node_url| {
        Box::new(CachingDetector::new(
            Box::new(TraceCallDetector {
                web3: shared::ethrpc::web3(
                    &args.shared.ethrpc,
                    &http_factory,
                    tracing_node_url,
                    "trace",
                ),
                finder,
                settlement_contract: settlement_contract.address(),
            }),
            args.token_quality_cache_expiry,
        ))
    });
    let bad_token_detector = Arc::new(
        ListBasedDetector::new(
            allowed_tokens,
            unsupported_tokens,
            trace_call_detector
                .map(|detector| UnknownTokenStrategy::Forward(detector))
                .unwrap_or(UnknownTokenStrategy::Allow),
        )
        .instrumented(),
    );

    let pool_aggregator = PoolAggregator { pool_fetchers };

    let cache_config = CacheConfig {
        number_of_blocks_to_cache: args.shared.pool_cache_blocks,
        number_of_entries_to_auto_update: args.pool_cache_lru_size,
        maximum_recent_block_age: args.shared.pool_cache_maximum_recent_block_age,
        max_retries: args.shared.pool_cache_maximum_retries,
        delay_between_retries: args.shared.pool_cache_delay_between_retries,
    };
    let pool_fetcher = Arc::new(
        PoolCache::new(
            cache_config,
            Arc::new(pool_aggregator),
            current_block_stream.clone(),
        )
        .expect("failed to create pool cache"),
    );
    let block_retriever = args.shared.current_block.retriever(web3.clone());
    let token_info_fetcher = Arc::new(CachedTokenInfoFetcher::new(Arc::new(TokenInfoFetcher {
        web3: web3.clone(),
    })));
    let balancer_pool_fetcher = if baseline_sources.contains(&BaselineSource::BalancerV2) {
        let factories = args
            .shared
            .balancer_factories
            .clone()
            .unwrap_or_else(|| BalancerFactoryKind::for_chain(chain_id));
        let contracts = BalancerContracts::new(&web3, factories).await.unwrap();
        match BalancerPoolFetcher::new(
            &args.shared.graph_api_base_url,
            chain_id,
            block_retriever.clone(),
            token_info_fetcher.clone(),
            cache_config,
            current_block_stream.clone(),
            http_factory.create(),
            web3.clone(),
            &contracts,
            args.shared.balancer_pool_deny_list.clone(),
        )
        .await
        {
            Ok(fetcher) => Some(Arc::new(fetcher)),
            Err(err) => {
                tracing::error!(
                    "failed to create BalancerV2 pool fetcher, this is most likely due to \
                     temporary issues with the graph (in that case consider manually restarting \
                     services once the graph is back online): {:?}",
                    err
                );
                None
            }
        }
    } else {
        None
    };
    let uniswap_v3_pool_fetcher = if baseline_sources.contains(&BaselineSource::UniswapV3) {
        match UniswapV3PoolFetcher::new(
            &args.shared.graph_api_base_url,
            chain_id,
            web3.clone(),
            http_factory.create(),
            block_retriever,
            args.shared.max_pools_to_initialize_cache,
        )
        .await
        {
            Ok(fetcher) => Some(Arc::new(fetcher)),
            Err(err) => {
                tracing::error!(
                    "failed to create UniswapV3 pool fetcher, this is most likely due to \
                     temporary issues with the graph (in that case consider manually restarting \
                     services once the graph is back online): {:?}",
                    err
                );
                None
            }
        }
    } else {
        None
    };
    let block_retriever = args.shared.current_block.retriever(web3.clone());
    let zeroex_api = Arc::new(
        DefaultZeroExApi::new(
            &http_factory,
            args.shared
                .zeroex_url
                .as_deref()
                .unwrap_or(DefaultZeroExApi::DEFAULT_URL),
            args.shared.zeroex_api_key.clone(),
            current_block_stream.clone(),
        )
        .unwrap(),
    );
    let one_inch_api = OneInchClientImpl::new(
        args.shared.one_inch_url.clone(),
        http_factory.create(),
        chain_id,
        current_block_stream.clone(),
    )
    .map(Arc::new);

    let mut price_estimator_factory = PriceEstimatorFactory::new(
        &args.price_estimation,
        &args.shared,
        factory::Network {
            web3: web3.clone(),
            simulation_web3,
            name: network_name.to_string(),
            chain_id,
            native_token: native_token.address(),
            settlement: settlement_contract.address(),
            authenticator: settlement_contract
                .authenticator()
                .call()
                .await
                .expect("failed to query solver authenticator address"),
            base_tokens: base_tokens.clone(),
            block_stream: current_block_stream.clone(),
        },
        factory::Components {
            http_factory: http_factory.clone(),
            bad_token_detector: bad_token_detector.clone(),
            uniswap_v2_pools: pool_fetcher.clone(),
            balancer_pools: balancer_pool_fetcher.clone().map(|a| a as _),
            uniswap_v3_pools: uniswap_v3_pool_fetcher.clone().map(|a| a as _),
            tokens: token_info_fetcher.clone(),
            gas_price: gas_price_estimator.clone(),
            zeroex: zeroex_api.clone(),
            oneinch: one_inch_api.ok().map(|a| a as _),
        },
    )
    .expect("failed to initialize price estimator factory");

    let native_price_estimator = price_estimator_factory
        .native_price_estimator(
            args.native_price_estimators.as_slice(),
            &PriceEstimatorSource::for_args(
                args.order_quoting.price_estimators.as_slice(),
                &args.order_quoting.price_estimation_drivers,
                &args.order_quoting.price_estimation_legacy_solvers,
            ),
            args.native_price_estimation_results_required,
        )
        .unwrap();
    let price_estimator = price_estimator_factory
        .price_estimator(
            &PriceEstimatorSource::for_args(
                args.order_quoting.price_estimators.as_slice(),
                &args.order_quoting.price_estimation_drivers,
                &args.order_quoting.price_estimation_legacy_solvers,
            ),
            native_price_estimator.clone(),
            gas_price_estimator.clone(),
        )
        .unwrap();

    let skip_event_sync_start = if args.skip_event_sync {
        block_number_to_block_number_hash(&web3, BlockNumber::Latest).await
    } else {
        None
    };
    let event_updater = Arc::new(EventUpdater::new(
        GPv2SettlementContract::new(settlement_contract.clone()),
        db.clone(),
        block_retriever.clone(),
        skip_event_sync_start,
    ));
    let mut maintainers: Vec<Arc<dyn Maintaining>> = vec![event_updater, Arc::new(db.clone())];

    let gas_price_estimator = Arc::new(InstrumentedGasEstimator::new(
        shared::gas_price_estimation::create_priority_estimator(
            &http_factory,
            &web3,
            args.shared.gas_estimators.as_slice(),
            args.shared.blocknative_api_key.clone(),
        )
        .await
        .expect("failed to create gas price estimator"),
    ));
    let liquidity_order_owners: HashSet<_> = args
        .order_quoting
        .liquidity_order_owners
        .iter()
        .copied()
        .collect();
    let fee_subsidy = Arc::new(FeeSubsidyConfiguration {
        fee_discount: args.order_quoting.fee_discount,
        min_discounted_fee: args.order_quoting.min_discounted_fee,
        fee_factor: args.order_quoting.fee_factor,
        liquidity_order_owners: liquidity_order_owners.clone(),
    }) as Arc<dyn FeeSubsidizing>;

    let quoter = Arc::new(OrderQuoter::new(
        price_estimator,
        native_price_estimator.clone(),
        gas_price_estimator,
        fee_subsidy,
        Arc::new(db.clone()),
        order_quoting::Validity {
            eip1271_onchain_quote: chrono::Duration::from_std(
                args.order_quoting.eip1271_onchain_quote_validity,
            )
            .unwrap(),
            presign_onchain_quote: chrono::Duration::from_std(
                args.order_quoting.presign_onchain_quote_validity,
            )
            .unwrap(),
            standard_quote: chrono::Duration::from_std(
                args.order_quoting.standard_offchain_quote_validity,
            )
            .unwrap(),
        },
    ));

    if let Some(ethflow_contract) = args.ethflow_contract {
        let start_block = determine_ethflow_indexing_start(
            &skip_event_sync_start,
            args.ethflow_indexing_start,
            &web3,
            chain_id,
        )
        .await;

        let refund_event_handler = Arc::new(
            EventUpdater::new_skip_blocks_before(
                // This cares only about ethflow refund events because all the other ethflow
                // events are already indexed by the OnchainOrderParser.
                EthFlowRefundRetriever::new(web3.clone(), ethflow_contract),
                db.clone(),
                block_retriever.clone(),
                start_block,
            )
            .await
            .unwrap(),
        );
        maintainers.push(refund_event_handler);

        let custom_ethflow_order_parser = EthFlowOnchainOrderParser {};
        let onchain_order_event_parser = OnchainOrderParser::new(
            db.clone(),
            web3.clone(),
            quoter.clone(),
            Box::new(custom_ethflow_order_parser),
            DomainSeparator::new(chain_id, settlement_contract.address()),
            settlement_contract.address(),
            liquidity_order_owners,
        );
        let broadcaster_event_updater = Arc::new(
            EventUpdater::new_skip_blocks_before(
                // The events from the ethflow contract are read with the more generic contract
                // interface called CoWSwapOnchainOrders.
                CoWSwapOnchainOrdersContract::new(web3.clone(), ethflow_contract),
                onchain_order_event_parser,
                block_retriever,
                start_block,
            )
            .await
            .expect("Should be able to initialize event updater. Database read issues?"),
        );
        maintainers.push(broadcaster_event_updater);
    }
    if let Some(uniswap_v3) = uniswap_v3_pool_fetcher {
        maintainers.push(uniswap_v3);
    }

    let service_maintainer = ServiceMaintenance::new(maintainers);
    tokio::task::spawn(
        service_maintainer.run_maintenance_on_new_block(current_block_stream.clone()),
    );

    let block = current_block_stream.borrow().number;
    let solvable_orders_cache = SolvableOrdersCache::new(
        args.min_order_validity_period,
        db.clone(),
        args.banned_users.iter().copied().collect(),
        balance_fetcher.clone(),
        bad_token_detector.clone(),
        current_block_stream.clone(),
        native_price_estimator.clone(),
        signature_validator.clone(),
        args.auction_update_interval,
        args.ethflow_contract,
        native_token.address(),
        args.limit_order_price_factor
            .try_into()
            .expect("limit order price factor can't be converted to BigDecimal"),
<<<<<<< HEAD
        args.fee_objective_scaling_factor,
=======
        !args.enable_colocation,
>>>>>>> f665c658
    );
    solvable_orders_cache
        .update(block)
        .await
        .expect("failed to perform initial solvable orders update");
    let liveness = Liveness {
        max_auction_age: args.max_auction_age,
        solvable_orders_cache: solvable_orders_cache.clone(),
    };
    shared::metrics::serve_metrics(Arc::new(liveness), args.metrics_address);

    let on_settlement_event_updater =
        crate::on_settlement_event_updater::OnSettlementEventUpdater {
            web3: web3.clone(),
            contract: settlement_contract,
            native_token: native_token.address(),
            db: db.clone(),
        };
    tokio::task::spawn(
        on_settlement_event_updater
            .run_forever(current_block_stream.clone())
            .instrument(tracing::info_span!("on_settlement_event_updater")),
    );

    let order_events_cleaner_config = crate::periodic_db_cleanup::OrderEventsCleanerConfig::new(
        args.order_events_cleanup_interval,
        args.order_events_cleanup_threshold,
    );
    let order_events_cleaner = crate::periodic_db_cleanup::OrderEventsCleaner::new(
        order_events_cleaner_config,
        db.clone(),
    );

    tokio::task::spawn(
        order_events_cleaner
            .run_forever()
            .instrument(tracing::info_span!("order_events_cleaner")),
    );

    let market_makable_token_list_configuration = TokenListConfiguration {
        url: args.trusted_tokens_url,
        update_interval: args.trusted_tokens_update_interval,
        chain_id,
        client: http_factory.create(),
        hardcoded: args.trusted_tokens.unwrap_or_default(),
    };
    // updated in background task
    let market_makable_token_list =
        AutoUpdatingTokenList::from_configuration(market_makable_token_list_configuration).await;
    let run = RunLoop {
        solvable_orders_cache,
        database: Arc::new(db),
        drivers: args.drivers.into_iter().map(Driver::new).collect(),
        current_block: current_block_stream,
        web3,
        network_block_interval: network_time_between_blocks,
        market_makable_token_list,
        submission_deadline: args.submission_deadline as u64,
        additional_deadline_for_rewards: args.additional_deadline_for_rewards as u64,
        score_cap: args.score_cap,
        max_settlement_transaction_wait: args.max_settlement_transaction_wait,
        solve_deadline: args.solve_deadline,
        in_flight_orders: Default::default(),
        fee_policy: args.fee_policy,
    };
    run.run_forever().await;
    unreachable!("run loop exited");
}

async fn shadow_mode(args: Arguments) -> ! {
    let http_factory = HttpClientFactory::new(&args.http_client);

    let orderbook = protocol::Orderbook::new(
        http_factory.create(),
        args.shadow.expect("missing shadow mode configuration"),
    );

    if args.drivers.is_empty() {
        panic!("shadow mode is enabled but no drivers are configured");
    }
    let drivers = args.drivers.into_iter().map(Driver::new).collect();

    let trusted_tokens = {
        let web3 = shared::ethrpc::web3(
            &args.shared.ethrpc,
            &http_factory,
            &args.shared.node_url,
            "base",
        );

        let chain_id = web3
            .eth()
            .chain_id()
            .await
            .expect("Could not get chainId")
            .as_u64();
        if let Some(expected_chain_id) = args.shared.chain_id {
            assert_eq!(
                chain_id, expected_chain_id,
                "connected to node with incorrect chain ID",
            );
        }

        AutoUpdatingTokenList::from_configuration(TokenListConfiguration {
            url: args.trusted_tokens_url,
            update_interval: args.trusted_tokens_update_interval,
            chain_id,
            client: http_factory.create(),
            hardcoded: args.trusted_tokens.unwrap_or_default(),
        })
        .await
    };

    shared::metrics::serve_metrics(Arc::new(shadow::Liveness), args.metrics_address);

    let shadow = shadow::RunLoop::new(
        orderbook,
        drivers,
        trusted_tokens,
        args.score_cap,
        args.solve_deadline,
        args.fee_policy,
    );
    shadow.run_forever().await;

    unreachable!("shadow run loop exited");
}<|MERGE_RESOLUTION|>--- conflicted
+++ resolved
@@ -567,11 +567,6 @@
         args.limit_order_price_factor
             .try_into()
             .expect("limit order price factor can't be converted to BigDecimal"),
-<<<<<<< HEAD
-        args.fee_objective_scaling_factor,
-=======
-        !args.enable_colocation,
->>>>>>> f665c658
     );
     solvable_orders_cache
         .update(block)
