use {
    crate::{
        arguments::Arguments,
        database::{
            ethflow_events::event_retriever::EthFlowRefundRetriever,
            onchain_order_events::{
                ethflow_events::{determine_ethflow_indexing_start, EthFlowOnchainOrderParser},
                event_retriever::CoWSwapOnchainOrdersContract,
                OnchainOrderParser,
            },
            Postgres,
        },
        driver_api::Driver,
        event_updater::{EventUpdater, GPv2SettlementContract},
<<<<<<< HEAD
        protocol::{self, fee},
=======
        infra::{self, blockchain},
        protocol,
>>>>>>> e003c057
        run_loop::RunLoop,
        shadow,
        solvable_orders::SolvableOrdersCache,
    },
    clap::Parser,
    contracts::{BalancerV2Vault, IUniswapV3Factory, WETH9},
    ethcontract::{errors::DeployError, BlockNumber},
    ethrpc::current_block::block_number_to_block_number_hash,
    futures::StreamExt,
    model::DomainSeparator,
    shared::{
        account_balances,
        bad_token::{
            cache::CachingDetector,
            instrumented::InstrumentedBadTokenDetectorExt,
            list_based::{ListBasedDetector, UnknownTokenStrategy},
            token_owner_finder,
            trace_call::TraceCallDetector,
        },
        baseline_solver::BaseTokens,
        fee_subsidy::{config::FeeSubsidyConfiguration, FeeSubsidizing},
        gas_price::InstrumentedGasEstimator,
        http_client::HttpClientFactory,
        maintenance::{Maintaining, ServiceMaintenance},
        metrics::LivenessChecking,
        oneinch_api::OneInchClientImpl,
        order_quoting::{self, OrderQuoter},
        price_estimation::factory::{self, PriceEstimatorFactory, PriceEstimatorSource},
        recent_block_cache::CacheConfig,
        signature_validator,
        sources::{
            balancer_v2::{
                pool_fetching::BalancerContracts,
                BalancerFactoryKind,
                BalancerPoolFetcher,
            },
            uniswap_v2::{pool_cache::PoolCache, UniV2BaselineSourceParameters},
            uniswap_v3::pool_fetching::UniswapV3PoolFetcher,
            BaselineSource,
            PoolAggregator,
        },
        token_info::{CachedTokenInfoFetcher, TokenInfoFetcher},
        token_list::{AutoUpdatingTokenList, TokenListConfiguration},
        zeroex_api::DefaultZeroExApi,
    },
    std::{collections::HashSet, sync::Arc, time::Duration},
    tracing::Instrument,
    url::Url,
};

struct Liveness {
    solvable_orders_cache: Arc<SolvableOrdersCache>,
    max_auction_age: Duration,
}

#[async_trait::async_trait]
impl LivenessChecking for Liveness {
    async fn is_alive(&self) -> bool {
        let age = self.solvable_orders_cache.last_update_time().elapsed();
        age <= self.max_auction_age
    }
}

async fn ethrpc(url: &Url) -> blockchain::Rpc {
    blockchain::Rpc::new(url)
        .await
        .expect("connect ethereum RPC")
}

async fn ethereum(ethrpc: blockchain::Rpc) -> blockchain::Ethereum {
    blockchain::Ethereum::new(ethrpc).await
}

pub async fn start(args: impl Iterator<Item = String>) {
    let args = Arguments::parse_from(args);
    observe::tracing::initialize(
        args.shared.logging.log_filter.as_str(),
        args.shared.logging.log_stderr_threshold,
    );
    observe::panic_hook::install();
    tracing::info!("running autopilot with validated arguments:\n{}", args);
    observe::metrics::setup_registry(Some("gp_v2_autopilot".into()), None);

    if args.drivers.is_empty() {
        panic!("colocation is enabled but no drivers are configured");
    }

    if args.shadow.is_some() {
        shadow_mode(args).await;
    } else {
        run(args).await;
    }
}

/// Assumes tracing and metrics registry have already been set up.
pub async fn run(args: Arguments) {
    assert!(args.shadow.is_none(), "cannot run in shadow mode");

    let db = Postgres::new(args.db_url.as_str(), args.order_events_insert_batch_size)
        .await
        .unwrap();
    crate::database::run_database_metrics_work(db.clone());

    let http_factory = HttpClientFactory::new(&args.http_client);
    let web3 = shared::ethrpc::web3(
        &args.shared.ethrpc,
        &http_factory,
        &args.shared.node_url,
        "base",
    );
    let simulation_web3 = args.shared.simulation_node_url.as_ref().map(|node_url| {
        shared::ethrpc::web3(&args.shared.ethrpc, &http_factory, node_url, "simulation")
    });

    let chain_id = web3
        .eth()
        .chain_id()
        .await
        .expect("Could not get chainId")
        .as_u64();
    if let Some(expected_chain_id) = args.shared.chain_id {
        assert_eq!(
            chain_id, expected_chain_id,
            "connected to node with incorrect chain ID",
        );
    }

    let current_block_stream = args
        .shared
        .current_block
        .stream(web3.clone())
        .await
        .unwrap();

    let settlement_contract = match args.shared.settlement_contract_address {
        Some(address) => contracts::GPv2Settlement::with_deployment_info(&web3, address, None),
        None => contracts::GPv2Settlement::deployed(&web3)
            .await
            .expect("load settlement contract"),
    };
    let vault_relayer = settlement_contract
        .vault_relayer()
        .call()
        .await
        .expect("Couldn't get vault relayer address");
    let native_token = match args.shared.native_token_address {
        Some(address) => contracts::WETH9::with_deployment_info(&web3, address, None),
        None => WETH9::deployed(&web3)
            .await
            .expect("load native token contract"),
    };
    let vault = match args.shared.balancer_v2_vault_address {
        Some(address) => Some(contracts::BalancerV2Vault::with_deployment_info(
            &web3, address, None,
        )),
        None => match BalancerV2Vault::deployed(&web3).await {
            Ok(contract) => Some(contract),
            Err(DeployError::NotFound(_)) => {
                tracing::warn!("balancer contracts are not deployed on this network");
                None
            }
            Err(err) => panic!("failed to get balancer vault contract: {err}"),
        },
    };
    let uniswapv3_factory = match IUniswapV3Factory::deployed(&web3).await {
        Err(DeployError::NotFound(_)) => None,
        other => Some(other.unwrap()),
    };

    let network = web3
        .net()
        .version()
        .await
        .expect("Failed to retrieve network version ID");
    let network_name = shared::network::network_name(&network, chain_id);

    let signature_validator = signature_validator::validator(
        &web3,
        signature_validator::Contracts {
            chain_id,
            settlement: settlement_contract.address(),
            vault_relayer,
        },
    );

    let balance_fetcher = account_balances::cached(
        &web3,
        account_balances::Contracts {
            chain_id,
            settlement: settlement_contract.address(),
            vault_relayer,
            vault: vault.as_ref().map(|contract| contract.address()),
        },
        current_block_stream.clone(),
    );

    let gas_price_estimator = Arc::new(
        shared::gas_price_estimation::create_priority_estimator(
            &http_factory,
            &web3,
            args.shared.gas_estimators.as_slice(),
            args.shared.blocknative_api_key.clone(),
        )
        .await
        .expect("failed to create gas price estimator"),
    );

    let baseline_sources = args.shared.baseline_sources.clone().unwrap_or_else(|| {
        shared::sources::defaults_for_chain(chain_id)
            .expect("failed to get default baseline sources")
    });
    tracing::info!(?baseline_sources, "using baseline sources");
    let univ2_sources = baseline_sources
        .iter()
        .filter_map(|source: &BaselineSource| {
            UniV2BaselineSourceParameters::from_baseline_source(*source, &network)
        })
        .chain(args.shared.custom_univ2_baseline_sources.iter().copied());
    let (pair_providers, pool_fetchers): (Vec<_>, Vec<_>) = futures::stream::iter(univ2_sources)
        .then(|source: UniV2BaselineSourceParameters| {
            let web3 = &web3;
            async move {
                let source = source.into_source(web3).await.unwrap();
                (source.pair_provider, source.pool_fetching)
            }
        })
        .unzip()
        .await;

    let base_tokens = Arc::new(BaseTokens::new(
        native_token.address(),
        &args.shared.base_tokens,
    ));
    let mut allowed_tokens = args.allowed_tokens.clone();
    allowed_tokens.extend(base_tokens.tokens().iter().copied());
    allowed_tokens.push(model::order::BUY_ETH_ADDRESS);
    let unsupported_tokens = args.unsupported_tokens.clone();

    let finder = token_owner_finder::init(
        &args.token_owner_finder,
        web3.clone(),
        chain_id,
        &http_factory,
        &pair_providers,
        vault.as_ref(),
        uniswapv3_factory.as_ref(),
        &base_tokens,
    )
    .await
    .expect("failed to initialize token owner finders");

    let trace_call_detector = args.tracing_node_url.as_ref().map(|tracing_node_url| {
        Box::new(CachingDetector::new(
            Box::new(TraceCallDetector {
                web3: shared::ethrpc::web3(
                    &args.shared.ethrpc,
                    &http_factory,
                    tracing_node_url,
                    "trace",
                ),
                finder,
                settlement_contract: settlement_contract.address(),
            }),
            args.token_quality_cache_expiry,
        ))
    });
    let bad_token_detector = Arc::new(
        ListBasedDetector::new(
            allowed_tokens,
            unsupported_tokens,
            trace_call_detector
                .map(|detector| UnknownTokenStrategy::Forward(detector))
                .unwrap_or(UnknownTokenStrategy::Allow),
        )
        .instrumented(),
    );

    let pool_aggregator = PoolAggregator { pool_fetchers };

    let cache_config = CacheConfig {
        number_of_blocks_to_cache: args.shared.pool_cache_blocks,
        number_of_entries_to_auto_update: args.pool_cache_lru_size,
        maximum_recent_block_age: args.shared.pool_cache_maximum_recent_block_age,
        max_retries: args.shared.pool_cache_maximum_retries,
        delay_between_retries: args.shared.pool_cache_delay_between_retries,
    };
    let pool_fetcher = Arc::new(
        PoolCache::new(
            cache_config,
            Arc::new(pool_aggregator),
            current_block_stream.clone(),
        )
        .expect("failed to create pool cache"),
    );
    let block_retriever = args.shared.current_block.retriever(web3.clone());
    let token_info_fetcher = Arc::new(CachedTokenInfoFetcher::new(Arc::new(TokenInfoFetcher {
        web3: web3.clone(),
    })));
    let balancer_pool_fetcher = if baseline_sources.contains(&BaselineSource::BalancerV2) {
        let factories = args
            .shared
            .balancer_factories
            .clone()
            .unwrap_or_else(|| BalancerFactoryKind::for_chain(chain_id));
        let contracts = BalancerContracts::new(&web3, factories).await.unwrap();
        match BalancerPoolFetcher::new(
            &args.shared.graph_api_base_url,
            chain_id,
            block_retriever.clone(),
            token_info_fetcher.clone(),
            cache_config,
            current_block_stream.clone(),
            http_factory.create(),
            web3.clone(),
            &contracts,
            args.shared.balancer_pool_deny_list.clone(),
        )
        .await
        {
            Ok(fetcher) => Some(Arc::new(fetcher)),
            Err(err) => {
                tracing::error!(
                    "failed to create BalancerV2 pool fetcher, this is most likely due to \
                     temporary issues with the graph (in that case consider manually restarting \
                     services once the graph is back online): {:?}",
                    err
                );
                None
            }
        }
    } else {
        None
    };
    let uniswap_v3_pool_fetcher = if baseline_sources.contains(&BaselineSource::UniswapV3) {
        match UniswapV3PoolFetcher::new(
            &args.shared.graph_api_base_url,
            chain_id,
            web3.clone(),
            http_factory.create(),
            block_retriever,
            args.shared.max_pools_to_initialize_cache,
        )
        .await
        {
            Ok(fetcher) => Some(Arc::new(fetcher)),
            Err(err) => {
                tracing::error!(
                    "failed to create UniswapV3 pool fetcher, this is most likely due to \
                     temporary issues with the graph (in that case consider manually restarting \
                     services once the graph is back online): {:?}",
                    err
                );
                None
            }
        }
    } else {
        None
    };
    let block_retriever = args.shared.current_block.retriever(web3.clone());
    let zeroex_api = Arc::new(
        DefaultZeroExApi::new(
            &http_factory,
            args.shared
                .zeroex_url
                .as_deref()
                .unwrap_or(DefaultZeroExApi::DEFAULT_URL),
            args.shared.zeroex_api_key.clone(),
            current_block_stream.clone(),
        )
        .unwrap(),
    );
    let one_inch_api = OneInchClientImpl::new(
        args.shared.one_inch_url.clone(),
        http_factory.create(),
        chain_id,
        current_block_stream.clone(),
    )
    .map(Arc::new);

    let mut price_estimator_factory = PriceEstimatorFactory::new(
        &args.price_estimation,
        &args.shared,
        factory::Network {
            web3: web3.clone(),
            simulation_web3,
            name: network_name.to_string(),
            chain_id,
            native_token: native_token.address(),
            settlement: settlement_contract.address(),
            authenticator: settlement_contract
                .authenticator()
                .call()
                .await
                .expect("failed to query solver authenticator address"),
            base_tokens: base_tokens.clone(),
            block_stream: current_block_stream.clone(),
        },
        factory::Components {
            http_factory: http_factory.clone(),
            bad_token_detector: bad_token_detector.clone(),
            uniswap_v2_pools: pool_fetcher.clone(),
            balancer_pools: balancer_pool_fetcher.clone().map(|a| a as _),
            uniswap_v3_pools: uniswap_v3_pool_fetcher.clone().map(|a| a as _),
            tokens: token_info_fetcher.clone(),
            gas_price: gas_price_estimator.clone(),
            zeroex: zeroex_api.clone(),
            oneinch: one_inch_api.ok().map(|a| a as _),
        },
    )
    .expect("failed to initialize price estimator factory");

    let native_price_estimator = price_estimator_factory
        .native_price_estimator(
            args.native_price_estimators.as_slice(),
            &PriceEstimatorSource::for_args(
                args.order_quoting.price_estimators.as_slice(),
                &args.order_quoting.price_estimation_drivers,
                &args.order_quoting.price_estimation_legacy_solvers,
            ),
            args.native_price_estimation_results_required,
        )
        .unwrap();
    let price_estimator = price_estimator_factory
        .price_estimator(
            &PriceEstimatorSource::for_args(
                args.order_quoting.price_estimators.as_slice(),
                &args.order_quoting.price_estimation_drivers,
                &args.order_quoting.price_estimation_legacy_solvers,
            ),
            native_price_estimator.clone(),
            gas_price_estimator.clone(),
        )
        .unwrap();

    let skip_event_sync_start = if args.skip_event_sync {
        block_number_to_block_number_hash(&web3, BlockNumber::Latest).await
    } else {
        None
    };
    let event_updater = Arc::new(EventUpdater::new(
        GPv2SettlementContract::new(settlement_contract.clone()),
        db.clone(),
        block_retriever.clone(),
        skip_event_sync_start,
    ));
    let mut maintainers: Vec<Arc<dyn Maintaining>> = vec![event_updater, Arc::new(db.clone())];

    let gas_price_estimator = Arc::new(InstrumentedGasEstimator::new(
        shared::gas_price_estimation::create_priority_estimator(
            &http_factory,
            &web3,
            args.shared.gas_estimators.as_slice(),
            args.shared.blocknative_api_key.clone(),
        )
        .await
        .expect("failed to create gas price estimator"),
    ));
    let liquidity_order_owners: HashSet<_> = args
        .order_quoting
        .liquidity_order_owners
        .iter()
        .copied()
        .collect();
    let fee_subsidy = Arc::new(FeeSubsidyConfiguration {
        fee_discount: args.order_quoting.fee_discount,
        min_discounted_fee: args.order_quoting.min_discounted_fee,
        fee_factor: args.order_quoting.fee_factor,
        liquidity_order_owners: liquidity_order_owners.clone(),
    }) as Arc<dyn FeeSubsidizing>;

    let quoter = Arc::new(OrderQuoter::new(
        price_estimator,
        native_price_estimator.clone(),
        gas_price_estimator,
        fee_subsidy,
        Arc::new(db.clone()),
        order_quoting::Validity {
            eip1271_onchain_quote: chrono::Duration::from_std(
                args.order_quoting.eip1271_onchain_quote_validity,
            )
            .unwrap(),
            presign_onchain_quote: chrono::Duration::from_std(
                args.order_quoting.presign_onchain_quote_validity,
            )
            .unwrap(),
            standard_quote: chrono::Duration::from_std(
                args.order_quoting.standard_offchain_quote_validity,
            )
            .unwrap(),
        },
    ));

    if let Some(ethflow_contract) = args.ethflow_contract {
        let start_block = determine_ethflow_indexing_start(
            &skip_event_sync_start,
            args.ethflow_indexing_start,
            &web3,
            chain_id,
        )
        .await;

        let refund_event_handler = Arc::new(
            EventUpdater::new_skip_blocks_before(
                // This cares only about ethflow refund events because all the other ethflow
                // events are already indexed by the OnchainOrderParser.
                EthFlowRefundRetriever::new(web3.clone(), ethflow_contract),
                db.clone(),
                block_retriever.clone(),
                start_block,
            )
            .await
            .unwrap(),
        );
        maintainers.push(refund_event_handler);

        let custom_ethflow_order_parser = EthFlowOnchainOrderParser {};
        let onchain_order_event_parser = OnchainOrderParser::new(
            db.clone(),
            web3.clone(),
            quoter.clone(),
            Box::new(custom_ethflow_order_parser),
            DomainSeparator::new(chain_id, settlement_contract.address()),
            settlement_contract.address(),
            liquidity_order_owners,
        );
        let broadcaster_event_updater = Arc::new(
            EventUpdater::new_skip_blocks_before(
                // The events from the ethflow contract are read with the more generic contract
                // interface called CoWSwapOnchainOrders.
                CoWSwapOnchainOrdersContract::new(web3.clone(), ethflow_contract),
                onchain_order_event_parser,
                block_retriever,
                start_block,
            )
            .await
            .expect("Should be able to initialize event updater. Database read issues?"),
        );
        maintainers.push(broadcaster_event_updater);
    }
    if let Some(uniswap_v3) = uniswap_v3_pool_fetcher {
        maintainers.push(uniswap_v3);
    }

    let service_maintainer = ServiceMaintenance::new(maintainers);
    tokio::task::spawn(
        service_maintainer.run_maintenance_on_new_block(current_block_stream.clone()),
    );

    let block = current_block_stream.borrow().number;
    let solvable_orders_cache = SolvableOrdersCache::new(
        args.min_order_validity_period,
        db.clone(),
        args.banned_users.iter().copied().collect(),
        balance_fetcher.clone(),
        bad_token_detector.clone(),
        current_block_stream.clone(),
        native_price_estimator.clone(),
        signature_validator.clone(),
        args.auction_update_interval,
        args.ethflow_contract,
        native_token.address(),
        args.limit_order_price_factor
            .try_into()
            .expect("limit order price factor can't be converted to BigDecimal"),
    );
    solvable_orders_cache
        .update(block)
        .await
        .expect("failed to perform initial solvable orders update");
    let liveness = Liveness {
        max_auction_age: args.max_auction_age,
        solvable_orders_cache: solvable_orders_cache.clone(),
    };
    shared::metrics::serve_metrics(Arc::new(liveness), args.metrics_address);

    let on_settlement_event_updater =
        crate::on_settlement_event_updater::OnSettlementEventUpdater {
            web3: web3.clone(),
            contract: settlement_contract,
            native_token: native_token.address(),
            db: db.clone(),
        };
    tokio::task::spawn(
        on_settlement_event_updater
            .run_forever(current_block_stream.clone())
            .instrument(tracing::info_span!("on_settlement_event_updater")),
    );

    let order_events_cleaner_config = crate::periodic_db_cleanup::OrderEventsCleanerConfig::new(
        args.order_events_cleanup_interval,
        args.order_events_cleanup_threshold,
    );
    let order_events_cleaner = crate::periodic_db_cleanup::OrderEventsCleaner::new(
        order_events_cleaner_config,
        db.clone(),
    );

    tokio::task::spawn(
        order_events_cleaner
            .run_forever()
            .instrument(tracing::info_span!("order_events_cleaner")),
    );

    let market_makable_token_list_configuration = TokenListConfiguration {
        url: args.trusted_tokens_url,
        update_interval: args.trusted_tokens_update_interval,
        chain_id,
        client: http_factory.create(),
        hardcoded: args.trusted_tokens.unwrap_or_default(),
    };
    // updated in background task
    let market_makable_token_list =
        AutoUpdatingTokenList::from_configuration(market_makable_token_list_configuration).await;
<<<<<<< HEAD
    let db = Arc::new(db);
=======

    let ethrpc = ethrpc(&args.shared.node_url).await;
    let eth = ethereum(ethrpc).await;
>>>>>>> e003c057
    let run = RunLoop {
        eth,
        solvable_orders_cache,
        database: db.clone(),
        drivers: args.drivers.into_iter().map(Driver::new).collect(),
        market_makable_token_list,
        submission_deadline: args.submission_deadline as u64,
        additional_deadline_for_rewards: args.additional_deadline_for_rewards as u64,
        score_cap: args.score_cap,
        max_settlement_transaction_wait: args.max_settlement_transaction_wait,
        solve_deadline: args.solve_deadline,
        policy_factory: fee::PolicyFactory::new(args.fee_policy, db),
        in_flight_orders: Default::default(),
<<<<<<< HEAD
=======
        fee_policy: args.fee_policy,
        persistence: infra::persistence::Persistence::new(args.s3.into().unwrap()).await,
>>>>>>> e003c057
    };
    run.run_forever().await;
    unreachable!("run loop exited");
}

async fn shadow_mode(args: Arguments) -> ! {
    let http_factory = HttpClientFactory::new(&args.http_client);

    let orderbook = protocol::Orderbook::new(
        http_factory.create(),
        args.shadow.expect("missing shadow mode configuration"),
    );

    let drivers = args.drivers.into_iter().map(Driver::new).collect();

    let trusted_tokens = {
        let web3 = shared::ethrpc::web3(
            &args.shared.ethrpc,
            &http_factory,
            &args.shared.node_url,
            "base",
        );

        let chain_id = web3
            .eth()
            .chain_id()
            .await
            .expect("Could not get chainId")
            .as_u64();
        if let Some(expected_chain_id) = args.shared.chain_id {
            assert_eq!(
                chain_id, expected_chain_id,
                "connected to node with incorrect chain ID",
            );
        }

        AutoUpdatingTokenList::from_configuration(TokenListConfiguration {
            url: args.trusted_tokens_url,
            update_interval: args.trusted_tokens_update_interval,
            chain_id,
            client: http_factory.create(),
            hardcoded: args.trusted_tokens.unwrap_or_default(),
        })
        .await
    };

    shared::metrics::serve_metrics(Arc::new(shadow::Liveness), args.metrics_address);

    let shadow = shadow::RunLoop::new(
        orderbook,
        drivers,
        trusted_tokens,
        args.score_cap,
        args.solve_deadline,
    );
    shadow.run_forever().await;

    unreachable!("shadow run loop exited");
}<|MERGE_RESOLUTION|>--- conflicted
+++ resolved
@@ -12,12 +12,8 @@
         },
         driver_api::Driver,
         event_updater::{EventUpdater, GPv2SettlementContract},
-<<<<<<< HEAD
         protocol::{self, fee},
-=======
         infra::{self, blockchain},
-        protocol,
->>>>>>> e003c057
         run_loop::RunLoop,
         shadow,
         solvable_orders::SolvableOrdersCache,
@@ -631,13 +627,9 @@
     // updated in background task
     let market_makable_token_list =
         AutoUpdatingTokenList::from_configuration(market_makable_token_list_configuration).await;
-<<<<<<< HEAD
     let db = Arc::new(db);
-=======
-
     let ethrpc = ethrpc(&args.shared.node_url).await;
     let eth = ethereum(ethrpc).await;
->>>>>>> e003c057
     let run = RunLoop {
         eth,
         solvable_orders_cache,
@@ -651,11 +643,7 @@
         solve_deadline: args.solve_deadline,
         policy_factory: fee::PolicyFactory::new(args.fee_policy, db),
         in_flight_orders: Default::default(),
-<<<<<<< HEAD
-=======
-        fee_policy: args.fee_policy,
         persistence: infra::persistence::Persistence::new(args.s3.into().unwrap()).await,
->>>>>>> e003c057
     };
     run.run_forever().await;
     unreachable!("run loop exited");
