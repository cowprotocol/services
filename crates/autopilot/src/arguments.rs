--- conflicted
+++ resolved
@@ -380,8 +380,7 @@
         max_volume_factor: FeeFactor,
     },
     /// How much of the order's volume should be taken as a protocol fee.
-<<<<<<< HEAD
-    Volume { factor: f64 },
+    Volume { factor: FeeFactor },
 }
 
 #[derive(clap::Parser, clap::ValueEnum, Clone, Debug)]
@@ -390,17 +389,6 @@
     Market,
     /// If a fee policy needs to be applied to limit orders.
     Limit,
-}
-
-fn validate_factor(factor: f64) -> anyhow::Result<()> {
-    anyhow::ensure!(
-        (0.0..1.0).contains(&factor),
-        "Factor must be in the range [0, 1)"
-    );
-    Ok(())
-=======
-    Volume { factor: FeeFactor },
->>>>>>> e09bded2
 }
 
 impl FeePolicy {
@@ -430,16 +418,9 @@
                     .context("missing max volume factor")?
                     .parse::<f64>()
                     .map_err(|e| anyhow::anyhow!("invalid max volume factor: {}", e))?;
-<<<<<<< HEAD
-                validate_factor(max_volume_factor)?;
                 Ok(FeePolicyKind::Surplus {
-                    factor,
-                    max_volume_factor,
-=======
-                Ok(Self::Surplus {
                     factor: factor.try_into()?,
                     max_volume_factor: max_volume_factor.try_into()?,
->>>>>>> e09bded2
                 })
             }
             "priceImprovement" => {
@@ -455,16 +436,9 @@
                     .map_err(|e| {
                         anyhow::anyhow!("invalid price improvement max volume factor: {}", e)
                     })?;
-<<<<<<< HEAD
-                validate_factor(max_volume_factor)?;
                 Ok(FeePolicyKind::PriceImprovement {
-                    factor,
-                    max_volume_factor,
-=======
-                Ok(Self::PriceImprovement {
                     factor: factor.try_into()?,
                     max_volume_factor: max_volume_factor.try_into()?,
->>>>>>> e09bded2
                 })
             }
             "volume" => {
@@ -473,14 +447,9 @@
                     .context("missing volume factor")?
                     .parse::<f64>()
                     .map_err(|e| anyhow::anyhow!("invalid volume factor: {}", e))?;
-<<<<<<< HEAD
-                validate_factor(factor)?;
-                Ok(FeePolicyKind::Volume { factor })
-=======
-                Ok(Self::Volume {
+                Ok(FeePolicyKind::Volume {
                     factor: factor.try_into()?,
                 })
->>>>>>> e09bded2
             }
             _ => Err(anyhow::anyhow!("invalid fee policy kind: {}", kind)),
         }?;
