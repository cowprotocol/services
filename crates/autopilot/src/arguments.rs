use {
    crate::{domain::fee::FeeFactor, infra},
    anyhow::Context,
    clap::ValueEnum,
    primitive_types::H160,
    shared::{
        arguments::{display_list, display_option, ExternalSolver},
        bad_token::token_owner_finder,
        http_client,
        price_estimation::{self, NativePriceEstimators},
    },
    std::{net::SocketAddr, num::NonZeroUsize, str::FromStr, time::Duration},
    url::Url,
};

#[derive(clap::Parser)]
pub struct Arguments {
    #[clap(flatten)]
    pub shared: shared::arguments::Arguments,

    #[clap(flatten)]
    pub order_quoting: shared::arguments::OrderQuotingArguments,

    #[clap(flatten)]
    pub http_client: http_client::Arguments,

    #[clap(flatten)]
    pub token_owner_finder: token_owner_finder::Arguments,

    #[clap(flatten)]
    pub price_estimation: price_estimation::Arguments,

    /// Address of the ethflow contract. If not specified, eth-flow orders are
    /// disabled.
    #[clap(long, env)]
    pub ethflow_contract: Option<H160>,

    /// Timestamp at which we should start indexing eth-flow contract events.
    /// If there are already events in the database for a date later than this,
    /// then this date is ignored and can be omitted.
    #[clap(long, env)]
    pub ethflow_indexing_start: Option<u64>,

    /// A tracing Ethereum node URL to connect to, allowing a separate node URL
    /// to be used exclusively for tracing calls.
    #[clap(long, env)]
    pub tracing_node_url: Option<Url>,

    #[clap(long, env, default_value = "0.0.0.0:9589")]
    pub metrics_address: SocketAddr,

    /// Url of the Postgres database. By default connects to locally running
    /// postgres.
    #[clap(long, env, default_value = "postgresql://")]
    pub db_url: Url,

    /// The number of order events to insert in a single batch.
    #[clap(long, env, default_value = "500")]
    pub insert_batch_size: NonZeroUsize,

    /// Skip syncing past events (useful for local deployments)
    #[clap(long, env, action = clap::ArgAction::Set, default_value = "false")]
    pub skip_event_sync: bool,

    /// List of token addresses that should be allowed regardless of whether the
    /// bad token detector thinks they are bad. Base tokens are
    /// automatically allowed.
    #[clap(long, env, use_value_delimiter = true)]
    pub allowed_tokens: Vec<H160>,

    /// List of token addresses to be ignored throughout service
    #[clap(long, env, use_value_delimiter = true)]
    pub unsupported_tokens: Vec<H160>,

    /// The amount of time a classification of a token into good or
    /// bad is valid for.
    #[clap(
        long,
        env,
        default_value = "10m",
        value_parser = humantime::parse_duration,
    )]
    pub token_quality_cache_expiry: Duration,

    /// The number of pairs that are automatically updated in the pool cache.
    #[clap(long, env, default_value = "200")]
    pub pool_cache_lru_size: NonZeroUsize,

    /// Which estimators to use to estimate token prices in terms of the chain's
    /// native token. Estimators with the same name need to also be specified as
    /// built-in, legacy or external price estimators (lookup happens in this
    /// order in case of name collisions)
    #[clap(long, env)]
    pub native_price_estimators: NativePriceEstimators,

    /// How many successful price estimates for each order will cause a native
    /// price estimation to return its result early. It's possible to pass
    /// values greater than the total number of enabled estimators but that
    /// will not have any further effect.
    #[clap(long, env, default_value = "2")]
    pub native_price_estimation_results_required: NonZeroUsize,

    /// The minimum amount of time an order has to be valid for.
    #[clap(
        long,
        env,
        default_value = "1m",
        value_parser = humantime::parse_duration,
    )]
    pub min_order_validity_period: Duration,

    /// List of account addresses to be denied from order creation
    #[clap(long, env, use_value_delimiter = true)]
    pub banned_users: Vec<H160>,

    /// If the auction hasn't been updated in this amount of time the pod fails
    /// the liveness check. Expects a value in seconds.
    #[clap(
        long,
        env,
        default_value = "5m",
        value_parser = humantime::parse_duration,
    )]
    pub max_auction_age: Duration,

    /// Used to filter out limit orders with prices that are too far from the
    /// market price. 0 means no filtering.
    #[clap(long, env, default_value = "0")]
    pub limit_order_price_factor: f64,

    /// The time between auction updates.
    #[clap(long, env, default_value = "10s", value_parser = humantime::parse_duration)]
    pub auction_update_interval: Duration,

    /// The URL of a list of tokens our settlement contract is willing to
    /// internalize.
    #[clap(long, env)]
    pub trusted_tokens_url: Option<Url>,

    /// Hardcoded list of trusted tokens to use in addition to
    /// `trusted_tokens_url`.
    #[clap(long, env, use_value_delimiter = true)]
    pub trusted_tokens: Option<Vec<H160>>,

    /// Time interval after which the trusted tokens list needs to be updated.
    #[clap(
        long,
        env,
        default_value = "1h",
        value_parser = humantime::parse_duration,
    )]
    pub trusted_tokens_update_interval: Duration,

    /// A list of drivers in the following format: `<NAME>|<URL>,<NAME>|<URL>`
    #[clap(long, env, use_value_delimiter = true)]
    pub drivers: Vec<ExternalSolver>,

    /// The maximum number of blocks to wait for a settlement to appear on
    /// chain.
    #[clap(long, env, default_value = "5")]
    pub submission_deadline: usize,

    /// The amount of time that the autopilot waits looking for a settlement
    /// transaction onchain after the driver acknowledges the receipt of a
    /// settlement.
    #[clap(
        long,
        env,
        default_value = "1m",
        value_parser = humantime::parse_duration,
    )]
    pub max_settlement_transaction_wait: Duration,

    /// Run the autopilot in a shadow mode by specifying an upstream CoW
    /// protocol deployment to pull auctions from. This will cause the autopilot
    /// to start a run loop where it performs solver competition on driver,
    /// and report and log the winner **without** requesting that any driver
    /// actually executes any settlements. Note that many of the `autopilot`'s
    /// typical features will be disabled in this mode, making many options
    /// ignored. This assumes co-location is enabled and does not require it
    /// being specified separately.
    #[clap(long, env)]
    pub shadow: Option<Url>,

    /// Time solvers have to compute a score per auction.
    #[clap(
        long,
        env,
        default_value = "15s",
        value_parser = humantime::parse_duration,
    )]
    pub solve_deadline: Duration,

    /// Describes how the protocol fees should be calculated.
    #[clap(long, env, use_value_delimiter = true)]
    pub fee_policies: Vec<FeePolicy>,

    /// Enables multiple fees
    #[clap(long, env, action = clap::ArgAction::Set, default_value = "false")]
    pub enable_multiple_fees: bool,

    /// Maximum partner fee allow. If the partner fee specified is greater than
    /// this maximum, the partner fee will be capped
    #[clap(long, env, default_value = "0.01")]
    pub fee_policy_max_partner_fee: FeeFactor,

    /// Arguments for uploading information to S3.
    #[clap(flatten)]
    pub s3: infra::persistence::cli::S3,

    /// Time interval in days between each cleanup operation of the
    /// `order_events` database table.
    #[clap(long, env, default_value = "1d", value_parser = humantime::parse_duration)]
    pub order_events_cleanup_interval: Duration,

    /// Age threshold in days for order events to be eligible for cleanup in the
    /// `order_events` database table.
    #[clap(long, env, default_value = "30d", value_parser = humantime::parse_duration)]
    pub order_events_cleanup_threshold: Duration,

    /// Configurations for indexing CoW AMMs. Supplied in the form of:
    /// "<factory1>|<helper1>|<block1>,<factory2>|<helper2>,<block2>"
    /// - factory is contract address emmiting CoW AMM deployment events.
    /// - helper is a contract address to interface with pools deployed by the
    ///   factory
    /// - block is the block at which indexing should start (should be 1 block
    ///   before the deployment of the factory)
    #[clap(long, env, use_value_delimiter = true)]
    pub cow_amm_configs: Vec<CowAmmConfig>,

    /// Controls start of the run loop.
<<<<<<< HEAD
    #[clap(long, env)]
=======
    #[clap(long, env, default_value = "unsynchronized")]
>>>>>>> e7de6bfd
    pub run_loop_mode: RunLoopMode,
}

impl std::fmt::Display for Arguments {
    fn fmt(&self, f: &mut std::fmt::Formatter<'_>) -> std::fmt::Result {
        let Self {
            shared,
            order_quoting,
            http_client,
            token_owner_finder,
            price_estimation,
            tracing_node_url,
            ethflow_contract,
            ethflow_indexing_start,
            metrics_address,
            skip_event_sync,
            allowed_tokens,
            unsupported_tokens,
            token_quality_cache_expiry,
            pool_cache_lru_size,
            native_price_estimators,
            min_order_validity_period,
            banned_users,
            max_auction_age,
            limit_order_price_factor,
            trusted_tokens_url,
            trusted_tokens,
            trusted_tokens_update_interval,
            drivers,
            submission_deadline,
            shadow,
            solve_deadline,
            fee_policies,
            enable_multiple_fees,
            fee_policy_max_partner_fee,
            order_events_cleanup_interval,
            order_events_cleanup_threshold,
            db_url,
            insert_batch_size,
            native_price_estimation_results_required,
            auction_update_interval,
            max_settlement_transaction_wait,
            s3,
            cow_amm_configs,
            run_loop_mode,
        } = self;

        write!(f, "{}", shared)?;
        write!(f, "{}", order_quoting)?;
        write!(f, "{}", http_client)?;
        write!(f, "{}", token_owner_finder)?;
        write!(f, "{}", price_estimation)?;
        display_option(f, "tracing_node_url", tracing_node_url)?;
        writeln!(f, "ethflow_contract: {:?}", ethflow_contract)?;
        writeln!(f, "ethflow_indexing_start: {:?}", ethflow_indexing_start)?;
        writeln!(f, "metrics_address: {}", metrics_address)?;
        let _intentionally_ignored = db_url;
        writeln!(f, "db_url: SECRET")?;
        writeln!(f, "skip_event_sync: {}", skip_event_sync)?;
        writeln!(f, "allowed_tokens: {:?}", allowed_tokens)?;
        writeln!(f, "unsupported_tokens: {:?}", unsupported_tokens)?;
        writeln!(
            f,
            "token_quality_cache_expiry: {:?}",
            token_quality_cache_expiry
        )?;
        writeln!(f, "pool_cache_lru_size: {}", pool_cache_lru_size)?;
        writeln!(f, "native_price_estimators: {}", native_price_estimators)?;
        writeln!(
            f,
            "min_order_validity_period: {:?}",
            min_order_validity_period
        )?;
        writeln!(f, "banned_users: {:?}", banned_users)?;
        writeln!(f, "max_auction_age: {:?}", max_auction_age)?;
        writeln!(
            f,
            "limit_order_price_factor: {:?}",
            limit_order_price_factor
        )?;
        display_option(f, "trusted_tokens_url", trusted_tokens_url)?;
        writeln!(f, "trusted_tokens: {:?}", trusted_tokens)?;
        writeln!(
            f,
            "trusted_tokens_update_interval: {:?}",
            trusted_tokens_update_interval
        )?;
        display_list(f, "drivers", drivers.iter())?;
        writeln!(f, "submission_deadline: {}", submission_deadline)?;
        display_option(f, "shadow", shadow)?;
        writeln!(f, "solve_deadline: {:?}", solve_deadline)?;
        writeln!(f, "fee_policies: {:?}", fee_policies)?;
        writeln!(f, "enable_multiple_fees: {:?}", enable_multiple_fees)?;
        writeln!(
            f,
            "fee_policy_max_partner_fee: {:?}",
            fee_policy_max_partner_fee
        )?;
        writeln!(
            f,
            "order_events_cleanup_interval: {:?}",
            order_events_cleanup_interval
        )?;
        writeln!(
            f,
            "order_events_cleanup_threshold: {:?}",
            order_events_cleanup_threshold
        )?;
        writeln!(f, "insert_batch_size: {}", insert_batch_size)?;
        writeln!(
            f,
            "native_price_estimation_results_required: {}",
            native_price_estimation_results_required
        )?;
        writeln!(f, "auction_update_interval: {:?}", auction_update_interval)?;
        writeln!(
            f,
            "max_settlement_transaction_wait: {:?}",
            max_settlement_transaction_wait
        )?;
        writeln!(f, "s3: {:?}", s3)?;
        writeln!(f, "cow_amm_configs: {:?}", cow_amm_configs)?;
        writeln!(f, "run_loop_mode: {:?}", run_loop_mode)?;
        Ok(())
    }
}

/// A fee policy to be used for orders base on it's class.
/// Examples:
/// - Surplus with a high enough cap for limit orders: surplus:0.5:0.9:limit
///
/// - Surplus with cap for market orders: surplus:0.5:0.06:market
///
/// - Price improvement with a high enough cap for any order class:
///   price_improvement:0.5:0.9:any
///
/// - Price improvement with cap for limit orders:
///   price_improvement:0.5:0.06:limit
///
/// - Volume based fee for any order class: volume:0.1:any
#[derive(Debug, Clone)]
pub struct FeePolicy {
    pub fee_policy_kind: FeePolicyKind,
    pub fee_policy_order_class: FeePolicyOrderClass,
}

#[derive(clap::Parser, Debug, Clone)]
pub enum FeePolicyKind {
    /// How much of the order's surplus should be taken as a protocol fee.
    Surplus {
        factor: FeeFactor,
        max_volume_factor: FeeFactor,
    },
    /// How much of the order's price improvement should be taken as a protocol
    /// fee where price improvement is a difference between the executed price
    /// and the best quote.
    PriceImprovement {
        factor: FeeFactor,
        max_volume_factor: FeeFactor,
    },
    /// How much of the order's volume should be taken as a protocol fee.
    Volume { factor: FeeFactor },
}

#[derive(clap::Parser, clap::ValueEnum, Clone, Debug)]
pub enum FeePolicyOrderClass {
    /// If a fee policy needs to be applied to in-market orders.
    Market,
    /// If a fee policy needs to be applied to limit orders.
    Limit,
    /// If a fee policy needs to be applied regardless of the order class.
    Any,
}

impl FromStr for FeePolicy {
    type Err = anyhow::Error;

    fn from_str(s: &str) -> Result<Self, Self::Err> {
        let mut parts = s.split(':');
        let kind = parts.next().context("missing fee policy kind")?;
        let fee_policy_kind = match kind {
            "surplus" => {
                let factor = parts
                    .next()
                    .context("missing surplus factor")?
                    .parse::<f64>()
                    .map_err(|e| anyhow::anyhow!("invalid surplus factor: {}", e))?;
                let max_volume_factor = parts
                    .next()
                    .context("missing max volume factor")?
                    .parse::<f64>()
                    .map_err(|e| anyhow::anyhow!("invalid max volume factor: {}", e))?;
                Ok(FeePolicyKind::Surplus {
                    factor: factor.try_into()?,
                    max_volume_factor: max_volume_factor.try_into()?,
                })
            }
            "priceImprovement" => {
                let factor = parts
                    .next()
                    .context("missing price improvement factor")?
                    .parse::<f64>()
                    .map_err(|e| anyhow::anyhow!("invalid price improvement factor: {}", e))?;
                let max_volume_factor = parts
                    .next()
                    .context("missing price improvement max volume factor")?
                    .parse::<f64>()
                    .map_err(|e| {
                        anyhow::anyhow!("invalid price improvement max volume factor: {}", e)
                    })?;
                Ok(FeePolicyKind::PriceImprovement {
                    factor: factor.try_into()?,
                    max_volume_factor: max_volume_factor.try_into()?,
                })
            }
            "volume" => {
                let factor = parts
                    .next()
                    .context("missing volume factor")?
                    .parse::<f64>()
                    .map_err(|e| anyhow::anyhow!("invalid volume factor: {}", e))?;
                Ok(FeePolicyKind::Volume {
                    factor: factor.try_into()?,
                })
            }
            _ => Err(anyhow::anyhow!("invalid fee policy kind: {}", kind)),
        }?;
        let fee_policy_order_class = FeePolicyOrderClass::from_str(
            parts.next().context("missing fee policy order class")?,
            true,
        )
        .map_err(|e| anyhow::anyhow!("invalid fee policy order class: {}", e))?;

        Ok(FeePolicy {
            fee_policy_kind,
            fee_policy_order_class,
        })
    }
}

#[derive(Debug, Clone)]
pub struct CowAmmConfig {
    /// Which contract to index for CoW AMM deployment events.
    pub factory: H160,
    /// Which helper contract to use for interfacing with the indexed CoW AMMs.
    pub helper: H160,
    /// At which block indexing should start on the factory.
    pub index_start: u64,
}

impl FromStr for CowAmmConfig {
    type Err = anyhow::Error;

    fn from_str(s: &str) -> Result<Self, Self::Err> {
        let mut parts = s.split('|');
        let factory = parts
            .next()
            .context("config is missing factory")?
            .parse()
            .context("could not parse factory as H160")?;
        let helper = parts
            .next()
            .context("config is missing helper")?
            .parse()
            .context("could not parse helper as H160")?;
        let index_start = parts
            .next()
            .context("config is missing index_start")?
            .parse()
            .context("could not parse index_start as u64")?;
        anyhow::ensure!(
            parts.next().is_none(),
            "supplied too many arguments for cow amm config"
        );

        Ok(Self {
            factory,
            helper,
            index_start,
        })
    }
}

/// Controls the timing of the run loop.
<<<<<<< HEAD
#[derive(clap::Parser, clap::ValueEnum, Clone, Debug, Default, Copy)]
=======
#[derive(clap::Parser, clap::ValueEnum, Clone, Debug, Default)]
>>>>>>> e7de6bfd
pub enum RunLoopMode {
    /// The run loop starts with the next mined block.
    SyncToBlockchain,
    /// The run loop starts whenever the previous loop ends.
    #[default]
    Unsynchronized,
}

#[cfg(test)]
mod test {
    use super::*;

    #[test]
    fn test_fee_factor_limits() {
        let policies = vec![
            "volume:1.0:market",
            "volume:-1.0:limit",
            "surplus:1.0:0.5:any",
            "surplus:0.5:1.0:limit",
            "surplus:0.5:-1.0:market",
            "surplus:-1.0:0.5:limit",
            "priceImprovement:1.0:0.5:market",
            "priceImprovement:-1.0:0.5:any",
            "priceImprovement:0.5:1.0:market",
            "priceImprovement:0.5:-1.0:limit",
        ];

        for policy in policies {
            assert!(FeePolicy::from_str(policy)
                .err()
                .unwrap()
                .to_string()
                .contains("Factor must be in the range [0, 1)"),)
        }
    }
}<|MERGE_RESOLUTION|>--- conflicted
+++ resolved
@@ -229,11 +229,7 @@
     pub cow_amm_configs: Vec<CowAmmConfig>,
 
     /// Controls start of the run loop.
-<<<<<<< HEAD
-    #[clap(long, env)]
-=======
     #[clap(long, env, default_value = "unsynchronized")]
->>>>>>> e7de6bfd
     pub run_loop_mode: RunLoopMode,
 }
 
@@ -518,11 +514,7 @@
 }
 
 /// Controls the timing of the run loop.
-<<<<<<< HEAD
 #[derive(clap::Parser, clap::ValueEnum, Clone, Debug, Default, Copy)]
-=======
-#[derive(clap::Parser, clap::ValueEnum, Clone, Debug, Default)]
->>>>>>> e7de6bfd
 pub enum RunLoopMode {
     /// The run loop starts with the next mined block.
     SyncToBlockchain,
