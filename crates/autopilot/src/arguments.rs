--- conflicted
+++ resolved
@@ -175,8 +175,6 @@
     /// likely, promoting more aggressive merging of single order settlements.
     #[clap(long, env, default_value = "1", value_parser = shared::arguments::parse_unbounded_factor)]
     pub fee_objective_scaling_factor: f64,
-<<<<<<< HEAD
-=======
 
     /// The URL of a list of tokens our settlement contract is willing to
     /// internalize.
@@ -204,7 +202,6 @@
     /// Driver base URLs.
     #[clap(long, env, use_value_delimiter = true)]
     pub drivers: Vec<Url>,
->>>>>>> 1ddc967f
 }
 
 impl std::fmt::Display for Arguments {
@@ -271,17 +268,11 @@
         writeln!(f, "quoting_strategies: {:?}", self.quoting_strategies)?;
         writeln!(
             f,
-<<<<<<< HEAD
-            "fee_objective_scaling_factor: {:?}",
-            self.fee_objective_scaling_factor
-        )?;
-=======
             "fee_objective_scaling_factor: {}",
             self.fee_objective_scaling_factor
         )?;
         writeln!(f, "enable_colocation: {:?}", self.enable_colocation,)?;
         display_list(f, "drivers", self.drivers.iter())?;
->>>>>>> 1ddc967f
         Ok(())
     }
 }