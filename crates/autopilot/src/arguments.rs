--- conflicted
+++ resolved
@@ -168,14 +168,13 @@
     #[clap(long, env, use_value_delimiter = true)]
     pub quoting_strategies: Vec<QuotingStrategy>,
 
-<<<<<<< HEAD
     /// Fee scaling factor for objective value. This controls the constant
     /// factor by which order fees are multiplied with. Setting this to a value
     /// greater than 1.0 makes settlements with negative objective values less
     /// likely, promoting more aggressive merging of single order settlements.
     #[clap(long, env, default_value = "1", value_parser = shared::arguments::parse_unbounded_factor)]
     pub fee_objective_scaling_factor: f64,
-=======
+
     /// Enable the colocation run loop.
     #[clap(long, env)]
     pub enable_colocation: bool,
@@ -183,7 +182,6 @@
     /// Driver base URLs.
     #[clap(long, env, use_value_delimiter = true)]
     pub drivers: Vec<Url>,
->>>>>>> 17223844
 }
 
 impl std::fmt::Display for Arguments {
@@ -254,16 +252,13 @@
                 .map(|duration| duration.as_secs_f32()),
         )?;
         writeln!(f, "quoting_strategies: {:?}", self.quoting_strategies)?;
-<<<<<<< HEAD
         writeln!(
             f,
             "fee_objective_scaling_factor: {}",
             self.fee_objective_scaling_factor
         )?;
-=======
         writeln!(f, "enable_colocation: {:?}", self.enable_colocation,)?;
         display_list(f, "drivers", self.drivers.iter())?;
->>>>>>> 17223844
         Ok(())
     }
 }