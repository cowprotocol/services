--- conflicted
+++ resolved
@@ -367,36 +367,13 @@
     pub fee_policy_skip_market_orders: bool,
 }
 
-<<<<<<< HEAD
-=======
-impl FeePolicy {
-    pub fn to_domain(self) -> domain::fee::Policy {
-        match self.fee_policy_kind {
-            FeePolicyKind::Surplus {
-                factor,
-                max_volume_factor,
-            } => domain::fee::Policy::Surplus {
-                factor,
-                max_volume_factor,
-            },
-            FeePolicyKind::PriceImprovement { .. } => todo!(),
-            FeePolicyKind::Volume { factor } => domain::fee::Policy::Volume { factor },
-        }
-    }
-}
-
->>>>>>> fa1cc579
 #[derive(clap::Parser, Debug, Clone)]
 pub enum FeePolicyKind {
     /// How much of the order's surplus should be taken as a protocol fee.
     Surplus { factor: f64, max_volume_factor: f64 },
     /// How much of the order's price improvement should be taken as a protocol
-<<<<<<< HEAD
-    /// fee.
-=======
     /// fee where price improvement is a difference between the executed price
     /// and the best quote.
->>>>>>> fa1cc579
     PriceImprovement { factor: f64, max_volume_factor: f64 },
     /// How much of the order's volume should be taken as a protocol fee.
     Volume { factor: f64 },
@@ -425,19 +402,6 @@
                     max_volume_factor,
                 })
             }
-<<<<<<< HEAD
-            "price-improvement" => {
-                let factor = parts
-                    .next()
-                    .ok_or("missing price-improvement factor")?
-                    .parse::<f64>()
-                    .map_err(|e| format!("invalid price-improvement factor: {}", e))?;
-                let max_volume_factor = parts
-                    .next()
-                    .ok_or("missing price-improvement max volume factor")?
-                    .parse::<f64>()
-                    .map_err(|e| format!("invalid price-improvement max volume factor: {}", e))?;
-=======
             "priceImprovement" => {
                 let factor = parts
                     .next()
@@ -449,7 +413,6 @@
                     .ok_or("missing price improvement max volume factor")?
                     .parse::<f64>()
                     .map_err(|e| format!("invalid price improvement max volume factor: {}", e))?;
->>>>>>> fa1cc579
                 Ok(Self::PriceImprovement {
                     factor,
                     max_volume_factor,
