use {
    anyhow::Context,
    database::{
        auction::AuctionId,
        auction_participants::Participant,
        auction_prices::AuctionPrice,
        byte_array::ByteArray,
        settlement_scores::Score,
        surplus_capturing_jit_order_owners,
        Address,
    },
    derive_more::Debug,
    model::solver_competition::SolverCompetitionDB,
    number::conversions::u256_to_big_decimal,
    primitive_types::{H160, U256},
    std::collections::{BTreeMap, HashSet},
};

#[derive(Clone, Default, Debug)]
pub struct Competition {
    pub auction_id: AuctionId,
    pub winner: H160,
    pub winning_score: U256,
    pub reference_score: U256,
    /// Addresses to which the CIP20 participation rewards will be payed out.
    /// Usually the same as the solver addresses.
    pub participants: HashSet<H160>,
    /// External prices for auction.
    pub prices: BTreeMap<H160, U256>,
    /// Winner receives performance rewards if a settlement is finalized on
    /// chain before this block height.
    pub block_deadline: u64,
    pub competition_simulation_block: u64,
    pub competition_table: SolverCompetitionDB,
}

impl super::Postgres {
    pub async fn save_competition(&self, competition: &Competition) -> anyhow::Result<()> {
        let _timer = super::Metrics::get()
            .database_queries
            .with_label_values(&["save_competition"])
            .start_timer();

        let json = &serde_json::to_value(&competition.competition_table)?;

        let mut ex = self.pool.begin().await.context("begin")?;

        database::solver_competition::save_solver_competition(
            &mut ex,
            competition.auction_id,
            json,
        )
        .await
        .context("solver_competition::save_solver_competition")?;

        database::settlement_scores::insert(
            &mut ex,
            Score {
                auction_id: competition.auction_id,
                winner: ByteArray(competition.winner.0),
                winning_score: u256_to_big_decimal(&competition.winning_score),
                reference_score: u256_to_big_decimal(&competition.reference_score),
                block_deadline: competition
                    .block_deadline
                    .try_into()
                    .context("convert block deadline")?,
                simulation_block: competition
                    .competition_simulation_block
                    .try_into()
                    .context("convert simulation block")?,
            },
        )
        .await
        .context("settlement_scores::insert")?;

        database::auction_participants::insert(
            &mut ex,
            competition
                .participants
                .iter()
                .map(|p| Participant {
                    auction_id: competition.auction_id,
                    participant: ByteArray(p.0),
                })
                .collect::<Vec<_>>()
                .as_slice(),
        )
        .await
        .context("auction_participants::insert")?;

        database::auction_prices::insert(
            &mut ex,
            competition
                .prices
                .iter()
                .map(|(token, price)| AuctionPrice {
                    auction_id: competition.auction_id,
                    token: ByteArray(token.0),
                    price: u256_to_big_decimal(price),
                })
                .collect::<Vec<_>>()
                .as_slice(),
        )
        .await
        .context("auction_prices::insert")?;

        database::auction_orders::insert(
            &mut ex,
            competition.auction_id,
            competition
                .competition_table
                .auction
                .orders
                .iter()
                .map(|order| ByteArray(order.0))
                .collect::<Vec<_>>()
                .as_slice(),
        )
        .await
        .context("auction_orders::insert")?;

        ex.commit().await.context("commit")
    }

    /// Saves the surplus capturing jit order owners to the DB
    pub async fn save_surplus_capturing_jit_order_owners(
        &self,
        auction_id: AuctionId,
        surplus_capturing_jit_order_owners: &[Address],
    ) -> anyhow::Result<()> {
        let mut ex = self.pool.acquire().await.context("acquire")?;

        surplus_capturing_jit_order_owners::insert(
            &mut ex,
            auction_id,
            surplus_capturing_jit_order_owners,
        )
        .await?;

        Ok(())
    }
<<<<<<< HEAD

    /// Finds solvers that won `last_auctions_count` consecutive auctions but
    /// never settled any of them. The current block is used to prevent
    /// selecting auctions with deadline after the current block since they
    /// still can be settled.
    pub async fn find_non_settling_solvers(
        &self,
        last_auctions_count: u32,
        current_block: u64,
    ) -> anyhow::Result<Vec<Address>> {
        let mut ex = self.pool.acquire().await.context("acquire")?;
        let _timer = super::Metrics::get()
            .database_queries
            .with_label_values(&["find_non_settling_solvers"])
            .start_timer();

        database::solver_competition::find_non_settling_solvers(
            &mut ex,
            last_auctions_count,
            current_block,
        )
        .await
        .context("solver_competition::find_non_settling_solvers")
    }

    /// Finds solvers that have a failure settling rate above the given
    /// ratio. The current block is used to prevent selecting auctions with
    /// deadline after the current block since they still can be settled.
    pub async fn find_low_settling_solvers(
        &self,
        last_auctions_count: u32,
        current_block: u64,
        max_failure_rate: f64,
    ) -> anyhow::Result<Vec<Address>> {
        let mut ex = self.pool.acquire().await.context("acquire")?;
        let _timer = super::Metrics::get()
            .database_queries
            .with_label_values(&["find_low_settling_solvers"])
            .start_timer();

        database::solver_competition::find_low_settling_solvers(
            &mut ex,
            last_auctions_count,
            current_block,
            max_failure_rate,
        )
        .await
        .context("solver_competition::find_low_settling_solvers")
    }
=======
>>>>>>> 4523b521
}<|MERGE_RESOLUTION|>--- conflicted
+++ resolved
@@ -139,56 +139,4 @@
 
         Ok(())
     }
-<<<<<<< HEAD
-
-    /// Finds solvers that won `last_auctions_count` consecutive auctions but
-    /// never settled any of them. The current block is used to prevent
-    /// selecting auctions with deadline after the current block since they
-    /// still can be settled.
-    pub async fn find_non_settling_solvers(
-        &self,
-        last_auctions_count: u32,
-        current_block: u64,
-    ) -> anyhow::Result<Vec<Address>> {
-        let mut ex = self.pool.acquire().await.context("acquire")?;
-        let _timer = super::Metrics::get()
-            .database_queries
-            .with_label_values(&["find_non_settling_solvers"])
-            .start_timer();
-
-        database::solver_competition::find_non_settling_solvers(
-            &mut ex,
-            last_auctions_count,
-            current_block,
-        )
-        .await
-        .context("solver_competition::find_non_settling_solvers")
-    }
-
-    /// Finds solvers that have a failure settling rate above the given
-    /// ratio. The current block is used to prevent selecting auctions with
-    /// deadline after the current block since they still can be settled.
-    pub async fn find_low_settling_solvers(
-        &self,
-        last_auctions_count: u32,
-        current_block: u64,
-        max_failure_rate: f64,
-    ) -> anyhow::Result<Vec<Address>> {
-        let mut ex = self.pool.acquire().await.context("acquire")?;
-        let _timer = super::Metrics::get()
-            .database_queries
-            .with_label_values(&["find_low_settling_solvers"])
-            .start_timer();
-
-        database::solver_competition::find_low_settling_solvers(
-            &mut ex,
-            last_auctions_count,
-            current_block,
-            max_failure_rate,
-        )
-        .await
-        .context("solver_competition::find_low_settling_solvers")
-    }
-=======
->>>>>>> 4523b521
 }