--- conflicted
+++ resolved
@@ -6,10 +6,6 @@
         auction_participants::Participant,
         auction_prices::AuctionPrice,
         byte_array::ByteArray,
-<<<<<<< HEAD
-        reference_scores::Score,
-=======
->>>>>>> 1fa7cc6e
         surplus_capturing_jit_order_owners,
     },
     derive_more::Debug,
@@ -22,9 +18,6 @@
 #[derive(Clone, Default, Debug)]
 pub struct Competition {
     pub auction_id: AuctionId,
-<<<<<<< HEAD
-    pub reference_scores: Vec<ReferenceScore>,
-=======
     // TODO: deprecated
     pub winner: H160,
     // TODO: deprecated
@@ -32,7 +25,6 @@
     // TODO: deprecated
     pub reference_score: U256,
     pub reference_scores: ReferenceScores,
->>>>>>> 1fa7cc6e
     /// Addresses to which the CIP20 participation rewards will be payed out.
     /// Usually the same as the solver addresses.
     pub participants: HashSet<H160>,
@@ -45,12 +37,6 @@
     pub competition_table: SolverCompetitionDB,
 }
 
-<<<<<<< HEAD
-#[derive(Clone, Default, Debug)]
-pub struct ReferenceScore {
-    pub solver: H160,
-    pub reference_score: U256,
-=======
 /// Contains the reference score per solver, defined as the difference between
 /// the total score for the auction and the combined score of all winning
 /// solutions submitted by that solver for the same auction.
@@ -69,7 +55,6 @@
     pub fn insert(&mut self, solver: H160, reference_score: U256) -> Option<U256> {
         self.0.insert(solver, reference_score)
     }
->>>>>>> 1fa7cc6e
 }
 
 impl super::Postgres {
@@ -91,27 +76,27 @@
         .await
         .context("solver_competition::save_solver_competition")?;
 
-<<<<<<< HEAD
-        let reference_scores = competition
-            .reference_scores
-            .iter()
-            .map(|score| Score {
-=======
         // TODO: this is deprecated and needs to be removed once the solver team has
         // switched to the reference_scores table
         database::settlement_scores::insert(
             &mut ex,
             database::settlement_scores::Score {
->>>>>>> 1fa7cc6e
                 auction_id: competition.auction_id,
-                solver: ByteArray(score.solver.0),
-                reference_score: u256_to_big_decimal(&score.reference_score),
-            })
-            .collect::<Vec<_>>();
-
-        database::reference_scores::insert(&mut ex, &reference_scores)
-            .await
-            .context("reference_scores::insert")?;
+                winner: ByteArray(competition.winner.0),
+                winning_score: u256_to_big_decimal(&competition.winning_score),
+                reference_score: u256_to_big_decimal(&competition.reference_score),
+                block_deadline: competition
+                    .block_deadline
+                    .try_into()
+                    .context("convert block deadline")?,
+                simulation_block: competition
+                    .competition_simulation_block
+                    .try_into()
+                    .context("convert simulation block")?,
+            },
+        )
+        .await
+        .context("settlement_scores::insert")?;
 
         let reference_scores = competition
             .reference_scores
