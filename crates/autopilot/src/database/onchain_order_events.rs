pub mod ethflow_events;
pub mod event_retriever;

use {
    super::{
        events::{bytes_to_order_uid, meta_to_event_index},
        Metrics as DatabaseMetrics,
        Postgres,
    },
    anyhow::{anyhow, bail, Context, Result},
    app_data::AppDataHash,
    chrono::{TimeZone, Utc},
    contracts::cowswap_onchain_orders::{
        event_data::{OrderInvalidation, OrderPlacement as ContractOrderPlacement},
        Event as ContractEvent,
    },
    database::{
        byte_array::ByteArray,
        events::EventIndex,
        onchain_broadcasted_orders::{OnchainOrderPlacement, OnchainOrderPlacementError},
        orders::{insert_quotes, Order, OrderClass},
        PgTransaction,
    },
    ethcontract::{Event as EthContractEvent, H160},
    ethrpc::{
        current_block::{timestamp_of_block_in_seconds, RangeInclusive},
        Web3,
    },
    futures::{stream, StreamExt},
    itertools::multiunzip,
    model::{
        order::{
            BuyTokenDestination,
            OrderData,
            OrderKind,
            OrderUid,
            QuoteAmounts,
            SellTokenSource,
        },
        signature::SigningScheme,
        DomainSeparator,
    },
    num::iter::Range,
    number::conversions::u256_to_big_decimal,
    shared::{
        db_order_conversions::{
            buy_token_destination_into,
            order_kind_into,
            sell_token_source_into,
            signing_scheme_into,
        },
        event_handling::EventStoring,
        order_quoting::{OrderQuoting, Quote, QuoteSearchParameters},
        order_validation::{
            convert_signing_scheme_into_quote_signing_scheme,
            get_quote_and_check_fee,
            onchain_order_placement_error_from,
        },
    },
    std::{collections::HashMap, sync::Arc},
    web3::types::U64,
};

pub struct OnchainOrderParser<EventData: Send + Sync, EventRow: Send + Sync> {
    db: Postgres,
    web3: Web3,
    quoter: Arc<dyn OrderQuoting>,
    custom_onchain_data_parser: Box<dyn OnchainOrderParsing<EventData, EventRow>>,
    domain_separator: DomainSeparator,
    settlement_contract: H160,
    metrics: &'static Metrics,
}

impl<EventData, EventRow> OnchainOrderParser<EventData, EventRow>
where
    EventData: Send + Sync,
    EventRow: Send + Sync,
{
    pub fn new(
        db: Postgres,
        web3: Web3,
        quoter: Arc<dyn OrderQuoting>,
        custom_onchain_data_parser: Box<dyn OnchainOrderParsing<EventData, EventRow>>,
        domain_separator: DomainSeparator,
        settlement_contract: H160,
    ) -> Self {
        OnchainOrderParser {
            db,
            web3,
            quoter,
            custom_onchain_data_parser,
            domain_separator,
            settlement_contract,
            metrics: Metrics::get(),
        }
    }
}

// The following struct describes the return type from the custom order parsing
// logic. All parser must return a quote_id, as this is currently required by
// the protocol.
pub struct OnchainOrderCustomData<T> {
    quote_id: i64,
    additional_data: Option<T>,
}

// The following trait allows to implement custom onchain order parsing for
// differently placed orders. E.g., there will be a implementation for ethflow
// and presign orders. For each of the customs types, the trait allows to
// implement parsing the on-chain data and storing the event data

// The generic EventData stores the result of the custom event parsing
// The generic EvenDataForDB contains the prepared data that will be appended
// to the database
#[cfg_attr(test, mockall::automock)]
#[async_trait::async_trait]
pub trait OnchainOrderParsing<EventData, EventRow>: Send + Sync
where
    EventData: Send + Sync + Clone,
    EventRow: Send + Sync,
{
    // This function allows each implementaiton to store custom data to the
    // database
    async fn append_custom_order_info_to_db<'a>(
        &self,
        ex: &mut PgTransaction<'a>,
        custom_onchain_data: Vec<EventRow>,
    ) -> Result<()>;

    // This function allows to parse each event contract differently

    // The implementaiton is expected to not error on normal parsing errors
    // Events for which a regular parsing error happens should just be dropped
    // Errors that are unexpected / non-recoverable should be returned as errors
    fn parse_custom_event_data(
        &self,
        contract_events: &[EthContractEvent<ContractEvent>],
    ) -> Result<Vec<(EventIndex, OnchainOrderCustomData<EventData>)>>;

    // This function allow to create the specific object that will be stored in
    // the database by the fn append_custo_order_info_to_db
    fn customized_event_data_for_event_index(
        &self,
        event_index: &EventIndex,
        order: &Order,
        hashmap: &HashMap<EventIndex, EventData>,
        onchain_order_placement: &OnchainOrderPlacement,
    ) -> EventRow;
}

#[async_trait::async_trait]
impl<T: Sync + Send + Clone, W: Sync + Send + Clone> EventStoring<ContractEvent>
    for OnchainOrderParser<T, W>
{
    async fn replace_events(
        &mut self,
        events: Vec<EthContractEvent<ContractEvent>>,
        range: RangeInclusive<u64>,
    ) -> Result<()> {
        let _timer = DatabaseMetrics::get()
            .database_queries
            .with_label_values(&["replace_onchain_order_events"])
            .start_timer();

        let mut transaction = self.db.pool.begin().await?;

<<<<<<< HEAD
        database::onchain_broadcasted_orders::mark_as_reorged(
            &mut transaction,
            *range.start() as i64,
        )
        .await
        .context("mark_onchain_order_events failed")?;

        database::onchain_invalidations::delete_invalidations(
            &mut transaction,
            *range.start() as i64,
        )
        .await
        .context("invalidating_onchain_order_events failed")?;

        database::onchain_invalidations::insert_onchain_invalidations(
            &mut transaction,
            invalided_order_uids.as_slice(),
        )
        .await
        .context("insert_onchain_invalidations failed")?;

        self.custom_onchain_data_parser
            .append_custom_order_info_to_db(&mut transaction, custom_onchain_data)
            .await
            .context("append_custom_onchain_orders failed")?;

        database::onchain_broadcasted_orders::append(
            &mut transaction,
            broadcasted_order_data.as_slice(),
        )
        .await
        .context("append_onchain_orders failed")?;

        // We only need to insert quotes for orders that will be included in an
        // auction (they are needed to compute solver rewards). If placement
        // failed, then the quote is not needed.
        insert_quotes(
            &mut transaction,
            quotes
                .clone()
                .into_iter()
                .flatten()
                .collect::<Vec<_>>()
                .as_slice(),
        )
        .await
        .context("appending quotes for onchain orders failed")?;
=======
        self.delete_events(&mut transaction, range).await?;
        self.insert_events(events, &mut transaction).await?;
>>>>>>> e6368050

        transaction.commit().await.context("commit")?;

<<<<<<< HEAD
        for order in &invalided_order_uids {
            tracing::debug!(?order, "invalidated order");
        }
        for (order, quote) in orders.iter().zip(quotes.iter()) {
            tracing::debug!(order =? order.uid, ?quote, "upserted order");
        }

=======
>>>>>>> e6368050
        Ok(())
    }

    async fn append_events(&mut self, events: Vec<EthContractEvent<ContractEvent>>) -> Result<()> {
<<<<<<< HEAD
        // Appending events is equivalent to replacing events out of range.
        self.replace_events(
            events,
            RangeInclusive::try_new(u64::MAX, u64::MAX).expect("valid range"),
        )
        .await
=======
        let _timer = DatabaseMetrics::get()
            .database_queries
            .with_label_values(&["append_onchain_order_events"])
            .start_timer();

        let mut transaction = self.db.pool.begin().await?;
        self.insert_events(events, &mut transaction).await?;
        transaction.commit().await.context("commit")?;

        Ok(())
>>>>>>> e6368050
    }

    async fn last_event_block(&self) -> Result<u64> {
        let _timer = DatabaseMetrics::get()
            .database_queries
            .with_label_values(&["last_event_block"])
            .start_timer();

        let mut con = self.db.pool.acquire().await?;
        let block_number = database::onchain_broadcasted_orders::last_block(&mut con)
            .await
            .context("block_number_of_most_recent_event failed")?;
        block_number.try_into().context("block number is negative")
    }
}

impl<T: Send + Sync + Clone, W: Send + Sync> OnchainOrderParser<T, W> {
    async fn extract_custom_and_general_order_data(
        &self,
        order_placement_events: Vec<EthContractEvent<ContractEvent>>,
    ) -> Result<(
        Vec<W>,
        Vec<Option<database::orders::Quote>>,
        Vec<(database::events::EventIndex, OnchainOrderPlacement)>,
        Vec<Order>,
    )> {
        let block_number_timestamp_hashmap =
            get_block_numbers_of_events(&self.web3, &order_placement_events).await?;
        let custom_event_data = self
            .custom_onchain_data_parser
            .parse_custom_event_data(&order_placement_events)?;
        let mut custom_data_hashmap = HashMap::new();
        let mut quote_id_hashmap = HashMap::new();
        for (event_index, custom_onchain_data) in custom_event_data.iter() {
            if let Some(additional_data) = &custom_onchain_data.additional_data {
                custom_data_hashmap.insert(*event_index, additional_data.clone());
            }
            quote_id_hashmap.insert(*event_index, custom_onchain_data.quote_id);
        }
        let mut events_and_quotes = Vec::new();
        for event in order_placement_events.iter() {
            let EthContractEvent { meta, .. } = event;
            if let Some(meta) = meta {
                let event_index = meta_to_event_index(meta);
                if let Some(quote_id) = quote_id_hashmap.get(&event_index) {
                    events_and_quotes.push((
                        event.clone(),
                        // timestamp must be available, as otherwise, the
                        // function get_block_numbers_of_events would have errored
                        *block_number_timestamp_hashmap
                            .get(&(event_index.block_number as u64))
                            .unwrap() as i64,
                        *quote_id,
                    ));
                }
            }
        }
        let onchain_order_data = parse_general_onchain_order_placement_data(
            &*self.quoter,
            events_and_quotes,
            self.domain_separator,
            self.settlement_contract,
            self.metrics,
        )
        .await;

        let data_tuple = onchain_order_data.into_iter().map(
            |(event_index, quote, onchain_order_placement, order)| {
                (
                    self.custom_onchain_data_parser
                        .customized_event_data_for_event_index(
                            &event_index,
                            &order,
                            &custom_data_hashmap,
                            &onchain_order_placement,
                        ),
                    quote,
                    (event_index, onchain_order_placement),
                    order,
                )
            },
        );
        Ok(multiunzip(data_tuple))
    }

    async fn delete_events(
        &self,
        transaction: &mut sqlx::Transaction<'static, sqlx::Postgres>,
        range: RangeInclusive<u64>,
    ) -> Result<()> {
        database::onchain_broadcasted_orders::mark_as_reorged(
            transaction,
            i64::try_from(*range.start()).unwrap_or(i64::MAX),
        )
        .await
        .context("mark_onchain_order_events failed")?;

        database::onchain_invalidations::delete_invalidations(
            transaction,
            i64::try_from(*range.start()).unwrap_or(i64::MAX),
        )
        .await
        .context("invalidating_onchain_order_events failed")?;

        Ok(())
    }

    async fn insert_events(
        &self,
        events: Vec<EthContractEvent<ContractEvent>>,
        transaction: &mut sqlx::Transaction<'static, sqlx::Postgres>,
    ) -> Result<()> {
        let order_placement_events = events
            .clone()
            .into_iter()
            .filter(|EthContractEvent { data, .. }| {
                matches!(data, ContractEvent::OrderPlacement(_))
            })
            .collect();
        let invalidation_events = get_invalidation_events(events)?;
        let invalided_order_uids = extract_invalidated_order_uids(invalidation_events)?;
        let (custom_onchain_data, quotes, broadcasted_order_data, orders) = self
            .extract_custom_and_general_order_data(order_placement_events)
            .await?;

        database::onchain_invalidations::insert_onchain_invalidations(
            transaction,
            invalided_order_uids.as_slice(),
        )
        .await
        .context("insert_onchain_invalidations failed")?;

        self.custom_onchain_data_parser
            .append_custom_order_info_to_db(transaction, custom_onchain_data)
            .await
            .context("append_custom_onchain_orders failed")?;

        database::onchain_broadcasted_orders::append(
            transaction,
            broadcasted_order_data.as_slice(),
        )
        .await
        .context("append_onchain_orders failed")?;

        // We only need to insert quotes for orders that will be included in an
        // auction (they are needed to compute solver rewards). If placement
        // failed, then the quote is not needed.
        insert_quotes(
            transaction,
            quotes.into_iter().flatten().collect::<Vec<_>>().as_slice(),
        )
        .await
        .context("appending quotes for onchain orders failed")?;

        database::orders::insert_orders_and_ignore_conflicts(transaction, orders.as_slice())
            .await
            .context("insert_orders failed")?;

        for order in &invalided_order_uids {
            tracing::debug!(?order, "invalidated order");
        }
        for order in &orders {
            tracing::debug!(order =? order.uid, "upserted order");
        }

        Ok(())
    }
}

async fn get_block_numbers_of_events(
    web3: &Web3,
    events: &[EthContractEvent<ContractEvent>],
) -> Result<HashMap<u64, u32>> {
    let mut event_block_numbers: Vec<u64> = events
        .iter()
        .map(|EthContractEvent { meta, .. }| {
            let meta = match meta {
                Some(meta) => meta,
                None => return Err(anyhow!("event without metadata")),
            };
            Ok(meta.block_number)
        })
        .collect::<Result<Vec<u64>>>()?;
    event_block_numbers.dedup();
    let futures = event_block_numbers
        .into_iter()
        .map(|block_number| async move {
            let timestamp =
                timestamp_of_block_in_seconds(web3, U64::from(block_number).into()).await?;
            Ok((block_number, timestamp))
        });
    let block_number_timestamp_pair: Vec<anyhow::Result<(u64, u32)>> =
        stream::iter(futures).buffer_unordered(10).collect().await;
    block_number_timestamp_pair.into_iter().collect()
}

fn get_invalidation_events(
    events: Vec<EthContractEvent<ContractEvent>>,
) -> Result<Vec<(EventIndex, OrderInvalidation)>> {
    events
        .into_iter()
        .filter_map(|EthContractEvent { data, meta }| {
            let meta = match meta {
                Some(meta) => meta,
                None => return Some(Err(anyhow!("invalidation event without metadata"))),
            };
            let data = match data {
                ContractEvent::OrderInvalidation(event) => event,
                _ => {
                    return None;
                }
            };
            Some(Ok((meta_to_event_index(&meta), data)))
        })
        .collect()
}

fn extract_invalidated_order_uids(
    invalidations: Vec<(EventIndex, OrderInvalidation)>,
) -> Result<Vec<(EventIndex, database::OrderUid)>> {
    invalidations
        .into_iter()
        .map(|(event_index, invalidation)| {
            Ok((
                event_index,
                // The following conversion should not error, as the contract
                // enforces that the enough bytes are sent
                // If the error happens anyways, we want to stop indexing and
                // hence escalate the error
                bytes_to_order_uid(invalidation.order_uid.0.as_slice())?,
            ))
        })
        .collect()
}

type GeneralOnchainOrderPlacementData = (
    EventIndex,
    Option<database::orders::Quote>,
    OnchainOrderPlacement,
    Order,
);
async fn parse_general_onchain_order_placement_data<'a>(
    quoter: &'a dyn OrderQuoting,
    order_placement_events_and_quotes_zipped: Vec<(EthContractEvent<ContractEvent>, i64, i64)>,
    domain_separator: DomainSeparator,
    settlement_contract: H160,
    metrics: &'static Metrics,
) -> Vec<GeneralOnchainOrderPlacementData> {
    let futures = order_placement_events_and_quotes_zipped.into_iter().map(
        |(EthContractEvent { data, meta }, event_timestamp, quote_id)| async move {
            let meta = match meta {
                Some(meta) => meta,
                None => {
                    metrics.inc_onchain_order_errors("no_metadata");
                    return Err(anyhow!("event without metadata"));
                }
            };
            let event = match data {
                ContractEvent::OrderPlacement(event) => event,
                _ => {
                    unreachable!(
                        "Should not try to parse orders from events other than OrderPlacement"
                    )
                }
            };
            let detailed_order_data =
                extract_order_data_from_onchain_order_placement_event(&event, domain_separator);
            if detailed_order_data.is_err() {
                metrics.inc_onchain_order_errors("bad_parsing");
            }
            let (order_data, owner, signing_scheme, order_uid) = detailed_order_data?;

            let quote_result = get_quote(quoter, order_data, signing_scheme, &quote_id).await;
            let order_data = convert_onchain_order_placement(
                &event,
                event_timestamp,
                quote_result.clone(),
                order_data,
                signing_scheme,
                order_uid,
                owner,
                settlement_contract,
                metrics,
            );
            let quote = match quote_result {
                Ok(quote) => Some(database::orders::Quote {
                    order_uid: order_data.1.uid,
                    gas_amount: quote.data.fee_parameters.gas_amount,
                    gas_price: quote.data.fee_parameters.gas_price,
                    sell_token_price: quote.data.fee_parameters.sell_token_price,
                    sell_amount: u256_to_big_decimal(&quote.sell_amount),
                    buy_amount: u256_to_big_decimal(&quote.buy_amount),
                    solver: ByteArray(quote.data.solver.0),
                }),
                Err(err) => {
                    let err_label = err.to_metrics_label();
                    tracing::debug!(
                        "Could not retrieve a quote for order {:?}: {err_label}",
                        order_data.1.uid,
                    );
                    metrics.inc_onchain_order_errors(err_label);
                    None
                }
            };
            Ok((
                meta_to_event_index(&meta),
                quote,
                order_data.0,
                order_data.1,
            ))
        },
    );
    let onchain_order_placement_data: Vec<Result<GeneralOnchainOrderPlacementData>> =
        stream::iter(futures).buffer_unordered(10).collect().await;
    onchain_order_placement_data
        .into_iter()
        .filter_map(|data| match data {
            Err(err) => {
                tracing::debug!("Error while parsing onchain orders: {err:?}");
                None
            }
            Ok(data) => Some(data),
        })
        .collect()
}

async fn get_quote(
    quoter: &dyn OrderQuoting,
    order_data: OrderData,
    signing_scheme: SigningScheme,
    quote_id: &i64,
) -> Result<Quote, OnchainOrderPlacementError> {
    let quote_signing_scheme = convert_signing_scheme_into_quote_signing_scheme(
        signing_scheme,
        false,
        // Currently, only ethflow orders are indexed with this onchain
        // parser. For ethflow orders, we are okay to subsidize the
        // orders and allow them to set the verification limit to 0.
        // For general orders, this could result in a too big subsidy.
        0u64,
    )
    .map_err(onchain_order_placement_error_from)?;

    let parameters = QuoteSearchParameters {
        sell_token: H160::from(order_data.sell_token.0),
        buy_token: H160::from(order_data.buy_token.0),
        sell_amount: order_data.sell_amount,
        buy_amount: order_data.buy_amount,
        fee_amount: order_data.fee_amount,
        kind: order_data.kind,
        signing_scheme: quote_signing_scheme,
        additional_gas: 0,
        // Verified quotes always have prices that are at most as good as unverified quotes but can
        // be lower.
        // If the best quote we can find or compute on the fly for this order suggests a worse
        // price than the order was created with it will cause a `QuoteNotFound` or other error.
        // Orders indexed with errors are not eligible for automatic refunding.
        // Because we want to be generous with refunding EthFlow orders we therefore don't request a
        // verified quote here on purpose.
        verification: Default::default(),
    };
    let fee_amount = match order_data.fee_amount.is_zero() {
        // If an ETHFlow order was created with 0 fee it means it has the semantics
        // of a limit order where solvers are responsible of baking in an appropriate execution fee
        // into their limit prices. In that case we don't require that the fee amount matches one of
        // our stored quotes.
        true => None,
        false => Some(order_data.fee_amount),
    };
    get_quote_and_check_fee(quoter, &parameters.clone(), Some(*quote_id), fee_amount)
        .await
        .map_err(onchain_order_placement_error_from)
}

#[allow(clippy::too_many_arguments)]
fn convert_onchain_order_placement(
    order_placement: &ContractOrderPlacement,
    event_timestamp: i64,
    quote: Result<Quote, OnchainOrderPlacementError>,
    order_data: OrderData,
    signing_scheme: SigningScheme,
    order_uid: OrderUid,
    owner: H160,
    settlement_contract: H160,
    metrics: &'static Metrics,
) -> (OnchainOrderPlacement, Order) {
    // eth flow orders are expected to be within the market price so they are
    // executed fast (we don't want to reserve the user's ETH for too long)
    if quote.as_ref().is_ok_and(|quote| {
        !order_data.within_market(QuoteAmounts {
            sell: quote.sell_amount,
            buy: quote.buy_amount,
            fee: quote.fee_amount,
        })
    }) {
        tracing::debug!(%order_uid, ?owner, "order is outside market price");
        metrics.inc_onchain_order_errors("outside_market_price");
    }

    let order = database::orders::Order {
        uid: ByteArray(order_uid.0),
        owner: ByteArray(owner.0),
        creation_timestamp: Utc.timestamp_opt(event_timestamp, 0).unwrap(),
        sell_token: ByteArray(order_data.sell_token.0),
        buy_token: ByteArray(order_data.buy_token.0),
        receiver: order_data.receiver.map(|h160| ByteArray(h160.0)),
        sell_amount: u256_to_big_decimal(&order_data.sell_amount),
        buy_amount: u256_to_big_decimal(&order_data.buy_amount),
        valid_to: order_data.valid_to as i64,
        app_data: ByteArray(order_data.app_data.0),
        fee_amount: u256_to_big_decimal(&order_data.fee_amount),
        kind: order_kind_into(order_data.kind),
        partially_fillable: order_data.partially_fillable,
        signature: order_placement.signature.1 .0.clone(),
        signing_scheme: signing_scheme_into(signing_scheme),
        settlement_contract: ByteArray(settlement_contract.0),
        sell_token_balance: sell_token_source_into(order_data.sell_token_balance),
        buy_token_balance: buy_token_destination_into(order_data.buy_token_balance),
        full_fee_amount: u256_to_big_decimal(&order_data.fee_amount),
        cancellation_timestamp: None,
        class: match order_data.fee_amount.is_zero() {
            true => OrderClass::Limit,
            false => OrderClass::Market,
        },
    };
    let onchain_order_placement_event = OnchainOrderPlacement {
        order_uid: ByteArray(order_uid.0),
        sender: ByteArray(order_placement.sender.0),
        placement_error: quote.err(),
    };
    (onchain_order_placement_event, order)
}

fn extract_order_data_from_onchain_order_placement_event(
    order_placement: &ContractOrderPlacement,
    domain_separator: DomainSeparator,
) -> Result<(OrderData, H160, SigningScheme, OrderUid)> {
    let (signing_scheme, owner) = match order_placement.signature.0 {
        0 => (
            SigningScheme::Eip1271,
            H160::from_slice(&order_placement.signature.1 .0[..20]),
        ),
        1 => (SigningScheme::PreSign, order_placement.sender),
        // Signatures can only be 0 and 1 by definition in the smart contrac:
        // https://github.com/cowprotocol/ethflowcontract/blob/main/src/\
        // interfaces/ICoWSwapOnchainOrders.sol#L10
        _ => bail!("unreachable state while parsing owner"),
    };

    let receiver = match order_placement.order.2 {
        H160(bytes) if bytes == [0u8; 20] => None,
        receiver => Some(receiver),
    };

    let order_data = OrderData {
        sell_token: order_placement.order.0,
        buy_token: order_placement.order.1,
        receiver,
        sell_amount: order_placement.order.3,
        buy_amount: order_placement.order.4,
        valid_to: order_placement.order.5,
        app_data: AppDataHash(order_placement.order.6 .0),
        fee_amount: order_placement.order.7,
        kind: OrderKind::from_contract_bytes(order_placement.order.8 .0)?,
        partially_fillable: order_placement.order.9,
        sell_token_balance: SellTokenSource::from_contract_bytes(order_placement.order.10 .0)?,
        buy_token_balance: BuyTokenDestination::from_contract_bytes(order_placement.order.11 .0)?,
    };
    let order_uid = order_data.uid(&domain_separator, &owner);
    Ok((order_data, owner, signing_scheme, order_uid))
}

#[derive(prometheus_metric_storage::MetricStorage, Clone, Debug)]
#[metric(subsystem = "onchain_orders")]
struct Metrics {
    /// Keeps track of errors in picking up onchain orders.
    /// Note that an order might be created even if an error is encountered.
    #[metric(labels("error_type"))]
    onchain_order_errors: prometheus::IntCounterVec,
}

impl Metrics {
    fn get() -> &'static Self {
        Self::instance(observe::metrics::get_storage_registry())
            .expect("unexpected error getting metrics instance")
    }

    fn inc_onchain_order_errors(&self, error_label: &str) {
        self.onchain_order_errors
            .with_label_values(&[error_label])
            .inc();
    }
}

#[cfg(test)]
mod test {
    use {
        super::*,
        crate::database::Config,
        contracts::cowswap_onchain_orders::event_data::OrderPlacement as ContractOrderPlacement,
        database::{byte_array::ByteArray, onchain_broadcasted_orders::OnchainOrderPlacement},
        ethcontract::{Bytes, EventMetadata, H160, U256},
        mockall::predicate::{always, eq},
        model::{
            order::{BuyTokenDestination, OrderData, OrderKind, SellTokenSource},
            signature::SigningScheme,
            DomainSeparator,
        },
        number::conversions::u256_to_big_decimal,
        shared::{
            db_order_conversions::{
                buy_token_destination_into,
                order_kind_into,
                sell_token_source_into,
                signing_scheme_into,
            },
            ethrpc::create_env_test_transport,
            fee::FeeParameters,
            order_quoting::{FindQuoteError, MockOrderQuoting, Quote, QuoteData},
        },
        sqlx::PgPool,
        std::num::NonZeroUsize,
    };

    #[test]
    fn test_extract_order_data_from_onchain_order_placement_event() {
        let sell_token = H160::from([1; 20]);
        let buy_token = H160::from([2; 20]);
        let receiver = H160::from([3; 20]);
        let sender = H160::from([4; 20]);
        let sell_amount = U256::from_dec_str("10").unwrap();
        let buy_amount = U256::from_dec_str("11").unwrap();
        let valid_to = 1u32;
        let app_data = ethcontract::tokens::Bytes([5u8; 32]);
        let fee_amount = U256::from_dec_str("12").unwrap();
        let owner = H160::from([6; 20]);
        let order_placement = ContractOrderPlacement {
            sender,
            order: (
                sell_token,
                buy_token,
                receiver,
                sell_amount,
                buy_amount,
                valid_to,
                app_data,
                fee_amount,
                Bytes(OrderKind::SELL),
                true,
                Bytes(SellTokenSource::ERC20),
                Bytes(BuyTokenDestination::ERC20),
            ),
            signature: (0u8, Bytes(owner.as_ref().into())),
            ..Default::default()
        };
        let domain_separator = DomainSeparator([7u8; 32]);
        let (order_data, owner, signing_scheme, order_uid) =
            extract_order_data_from_onchain_order_placement_event(
                &order_placement,
                domain_separator,
            )
            .unwrap();
        let expected_order_data = OrderData {
            sell_token,
            buy_token,
            receiver: Some(receiver),
            sell_amount,
            buy_amount,
            valid_to,
            app_data: AppDataHash(app_data.0),
            fee_amount,
            kind: OrderKind::Sell,
            partially_fillable: order_placement.order.9,
            sell_token_balance: SellTokenSource::Erc20,
            buy_token_balance: BuyTokenDestination::Erc20,
        };
        let expected_uid = expected_order_data.uid(&domain_separator, &owner);
        assert_eq!(sender, order_placement.sender);
        assert_eq!(signing_scheme, SigningScheme::Eip1271);
        assert_eq!(order_data, expected_order_data);
        assert_eq!(expected_uid, order_uid);

        let receiver = H160::zero();
        let order_placement = ContractOrderPlacement {
            sender,
            order: (
                sell_token,
                buy_token,
                receiver,
                sell_amount,
                buy_amount,
                valid_to,
                app_data,
                fee_amount,
                Bytes(OrderKind::SELL),
                true,
                Bytes(SellTokenSource::ERC20),
                Bytes(BuyTokenDestination::ERC20),
            ),
            signature: (1u8, Bytes(owner.as_ref().into())),
            ..Default::default()
        };
        let (order_data, owner, signing_scheme, _) =
            extract_order_data_from_onchain_order_placement_event(
                &order_placement,
                domain_separator,
            )
            .unwrap();
        let expected_order_data = OrderData {
            sell_token,
            buy_token,
            receiver: None,
            sell_amount,
            buy_amount,
            valid_to,
            app_data: AppDataHash(app_data.0),
            fee_amount,
            kind: OrderKind::Sell,
            partially_fillable: order_placement.order.9,
            sell_token_balance: SellTokenSource::Erc20,
            buy_token_balance: BuyTokenDestination::Erc20,
        };
        assert_eq!(order_data, expected_order_data);
        assert_eq!(signing_scheme, SigningScheme::PreSign);
        assert_eq!(owner, sender);
    }

    #[test]
    fn test_convert_onchain_order_placement() {
        let sell_token = H160::from([1; 20]);
        let buy_token = H160::from([2; 20]);
        let receiver = H160::from([3; 20]);
        let sender = H160::from([4; 20]);
        let sell_amount = U256::from_dec_str("10").unwrap();
        let buy_amount = U256::from_dec_str("11").unwrap();
        let valid_to = 1u32;
        let app_data = ethcontract::tokens::Bytes([11u8; 32]);
        let fee_amount = U256::from_dec_str("12").unwrap();
        let owner = H160::from([5; 20]);
        let order_data = OrderData {
            sell_token,
            buy_token,
            receiver: Some(receiver),
            sell_amount,
            buy_amount,
            valid_to,
            app_data: AppDataHash(app_data.0),
            fee_amount,
            kind: OrderKind::Sell,
            partially_fillable: false,
            sell_token_balance: SellTokenSource::Erc20,
            buy_token_balance: BuyTokenDestination::Erc20,
        };
        let order_placement = ContractOrderPlacement {
            sender,
            order: (
                sell_token,
                buy_token,
                receiver,
                sell_amount,
                buy_amount,
                valid_to,
                app_data,
                fee_amount,
                Bytes(OrderKind::SELL),
                false,
                Bytes(SellTokenSource::ERC20),
                Bytes(BuyTokenDestination::ERC20),
            ),
            signature: (0u8, Bytes(owner.as_ref().into())),
            ..Default::default()
        };
        let settlement_contract = H160::from([8u8; 20]);
        let quote = Quote::default();
        let order_uid = OrderUid([9u8; 56]);
        let signing_scheme = SigningScheme::Eip1271;
        let event_timestamp = 234354345;
        let (onchain_order_placement, order) = convert_onchain_order_placement(
            &order_placement,
            event_timestamp,
            Ok(quote),
            order_data,
            signing_scheme,
            order_uid,
            owner,
            settlement_contract,
            Metrics::get(),
        );
        let expected_order_data = OrderData {
            sell_token,
            buy_token,
            receiver: Some(receiver),
            sell_amount,
            buy_amount,
            valid_to,
            app_data: AppDataHash(app_data.0),
            fee_amount,
            kind: OrderKind::Sell,
            partially_fillable: order_placement.order.9,
            sell_token_balance: SellTokenSource::Erc20,
            buy_token_balance: BuyTokenDestination::Erc20,
        };
        let expected_onchain_order_placement = OnchainOrderPlacement {
            order_uid: ByteArray(order_uid.0),
            sender: ByteArray(order_placement.sender.0),
            placement_error: None,
        };
        let expected_order = database::orders::Order {
            uid: ByteArray(order_uid.0),
            owner: ByteArray(owner.0),
            creation_timestamp: order.creation_timestamp, /* Using the actual result to keep test
                                                           * simple */
            sell_token: ByteArray(expected_order_data.sell_token.0),
            buy_token: ByteArray(expected_order_data.buy_token.0),
            receiver: expected_order_data.receiver.map(|h160| ByteArray(h160.0)),
            sell_amount: u256_to_big_decimal(&expected_order_data.sell_amount),
            buy_amount: u256_to_big_decimal(&expected_order_data.buy_amount),
            valid_to: expected_order_data.valid_to as i64,
            app_data: ByteArray(expected_order_data.app_data.0),
            fee_amount: u256_to_big_decimal(&expected_order_data.fee_amount),
            kind: order_kind_into(expected_order_data.kind),
            class: OrderClass::Market,
            partially_fillable: expected_order_data.partially_fillable,
            signature: order_placement.signature.1 .0,
            signing_scheme: signing_scheme_into(SigningScheme::Eip1271),
            settlement_contract: ByteArray(settlement_contract.0),
            sell_token_balance: sell_token_source_into(expected_order_data.sell_token_balance),
            buy_token_balance: buy_token_destination_into(expected_order_data.buy_token_balance),
            full_fee_amount: u256_to_big_decimal(&expected_order_data.fee_amount),
            cancellation_timestamp: None,
        };
        assert_eq!(onchain_order_placement, expected_onchain_order_placement);
        assert_eq!(order, expected_order);
    }

    #[test]
    fn test_convert_onchain_limit_order_placement() {
        let sell_token = H160::from([1; 20]);
        let buy_token = H160::from([2; 20]);
        let receiver = H160::from([3; 20]);
        let sender = H160::from([4; 20]);
        let sell_amount = U256::from_dec_str("10").unwrap();
        let buy_amount = U256::from_dec_str("11").unwrap();
        let valid_to = 1u32;
        let app_data = ethcontract::tokens::Bytes([11u8; 32]);
        let fee_amount = U256::from_dec_str("0").unwrap();
        let owner = H160::from([5; 20]);
        let order_data = OrderData {
            sell_token,
            buy_token,
            receiver: Some(receiver),
            sell_amount,
            buy_amount,
            valid_to,
            app_data: AppDataHash(app_data.0),
            fee_amount,
            kind: OrderKind::Sell,
            partially_fillable: false,
            sell_token_balance: SellTokenSource::Erc20,
            buy_token_balance: BuyTokenDestination::Erc20,
        };
        let order_placement = ContractOrderPlacement {
            sender,
            order: (
                sell_token,
                buy_token,
                receiver,
                sell_amount,
                buy_amount,
                valid_to,
                app_data,
                fee_amount,
                Bytes(OrderKind::SELL),
                false,
                Bytes(SellTokenSource::ERC20),
                Bytes(BuyTokenDestination::ERC20),
            ),
            signature: (0u8, Bytes(owner.as_ref().into())),
            ..Default::default()
        };
        let settlement_contract = H160::from([8u8; 20]);
        let quote = Quote {
            sell_amount,
            buy_amount: buy_amount / 2,
            ..Default::default()
        };
        let order_uid = OrderUid([9u8; 56]);
        let signing_scheme = SigningScheme::Eip1271;
        let (onchain_order_placement, order) = convert_onchain_order_placement(
            &order_placement,
            345634,
            Ok(quote),
            order_data,
            signing_scheme,
            order_uid,
            owner,
            settlement_contract,
            Metrics::get(),
        );
        let expected_order_data = OrderData {
            sell_token,
            buy_token,
            receiver: Some(receiver),
            sell_amount,
            buy_amount,
            valid_to,
            app_data: AppDataHash(app_data.0),
            fee_amount: 0.into(),
            kind: OrderKind::Sell,
            partially_fillable: order_placement.order.9,
            sell_token_balance: SellTokenSource::Erc20,
            buy_token_balance: BuyTokenDestination::Erc20,
        };
        let expected_onchain_order_placement = OnchainOrderPlacement {
            order_uid: ByteArray(order_uid.0),
            sender: ByteArray(order_placement.sender.0),
            placement_error: None,
        };
        let expected_order = database::orders::Order {
            uid: ByteArray(order_uid.0),
            owner: ByteArray(owner.0),
            creation_timestamp: order.creation_timestamp, /* Using the actual result to keep test
                                                           * simple */
            sell_token: ByteArray(expected_order_data.sell_token.0),
            buy_token: ByteArray(expected_order_data.buy_token.0),
            receiver: expected_order_data.receiver.map(|h160| ByteArray(h160.0)),
            sell_amount: u256_to_big_decimal(&expected_order_data.sell_amount),
            buy_amount: u256_to_big_decimal(&expected_order_data.buy_amount),
            valid_to: expected_order_data.valid_to as i64,
            app_data: ByteArray(expected_order_data.app_data.0),
            fee_amount: u256_to_big_decimal(&fee_amount),
            kind: order_kind_into(expected_order_data.kind),
            class: OrderClass::Limit,
            partially_fillable: expected_order_data.partially_fillable,
            signature: order_placement.signature.1 .0,
            signing_scheme: signing_scheme_into(SigningScheme::Eip1271),
            settlement_contract: ByteArray(settlement_contract.0),
            sell_token_balance: sell_token_source_into(expected_order_data.sell_token_balance),
            buy_token_balance: buy_token_destination_into(expected_order_data.buy_token_balance),
            full_fee_amount: u256_to_big_decimal(&U256::zero()),
            cancellation_timestamp: None,
        };
        assert_eq!(onchain_order_placement, expected_onchain_order_placement);
        assert_eq!(order, expected_order);
    }

    #[tokio::test]
    async fn parse_general_onchain_order_placement_data_creates_placement_error_from_errored_quotes(
    ) {
        let sell_token = H160::from([1; 20]);
        let buy_token = H160::from([2; 20]);
        let receiver = H160::from([3; 20]);
        let sender = H160::from([4; 20]);
        let sell_amount = U256::from_dec_str("10").unwrap();
        let buy_amount = U256::from_dec_str("11").unwrap();
        let valid_to = 1u32;
        let app_data = ethcontract::tokens::Bytes([11u8; 32]);
        let fee_amount = U256::from_dec_str("12").unwrap();
        let owner = H160::from([5; 20]);
        let order_placement = ContractOrderPlacement {
            sender,
            order: (
                sell_token,
                buy_token,
                receiver,
                sell_amount,
                buy_amount,
                valid_to,
                app_data,
                fee_amount,
                Bytes(OrderKind::SELL),
                true,
                Bytes(SellTokenSource::ERC20),
                Bytes(BuyTokenDestination::ERC20),
            ),
            signature: (0u8, Bytes(owner.as_ref().into())),
            data: ethcontract::Bytes(vec![
                0u8, 0u8, 1u8, 2u8, 0u8, 0u8, 1u8, 2u8, 0u8, 0u8, 1u8, 2u8,
            ]),
        };

        let event_data_1 = EthContractEvent {
            data: ContractEvent::OrderPlacement(order_placement.clone()),
            meta: Some(EventMetadata {
                block_number: 1,
                log_index: 0usize,
                ..Default::default()
            }),
        };
        let mut event_data_2 = event_data_1.clone();
        event_data_2.meta = Some(EventMetadata {
            block_number: 2, // <-- different block number
            log_index: 0usize,
            ..Default::default()
        });
        let domain_separator = DomainSeparator([7u8; 32]);
        let settlement_contract = H160::from([8u8; 20]);
        let quote_id_1 = 5i64;
        let mut order_quoter = MockOrderQuoting::new();
        order_quoter
            .expect_find_quote()
            .with(eq(Some(quote_id_1)), always())
            .returning(move |_, _| Ok(Quote::default()));
        let quote_id_2 = 6i64;
        order_quoter
            .expect_find_quote()
            .with(eq(Some(quote_id_2)), always())
            .returning(move |_, _| Err(FindQuoteError::NotFound(None)));
        let result_vec = parse_general_onchain_order_placement_data(
            &order_quoter,
            vec![
                (event_data_1.clone(), 23452345, quote_id_1),
                (event_data_2.clone(), 234125345, quote_id_2),
            ],
            domain_separator,
            settlement_contract,
            Metrics::get(),
        )
        .await;
        assert_eq!(result_vec.len(), 2);
        let first_element = result_vec.get(1).unwrap();
        assert_eq!(first_element.1, None);
        assert_eq!(
            first_element.2.placement_error,
            Some(OnchainOrderPlacementError::QuoteNotFound),
        );
    }

    #[ignore]
    #[tokio::test]
    async fn extract_custom_and_general_order_data_matches_quotes_with_correct_events() {
        let sell_token = H160::from([1; 20]);
        let buy_token = H160::from([2; 20]);
        let receiver = H160::from([3; 20]);
        let sender = H160::from([4; 20]);
        let sell_amount = U256::from_dec_str("10").unwrap();
        let buy_amount = U256::from_dec_str("11").unwrap();
        let valid_to = 1u32;
        let app_data = ethcontract::tokens::Bytes([5u8; 32]);
        let fee_amount = U256::from_dec_str("12").unwrap();
        let owner = H160::from([6; 20]);
        let order_placement = ContractOrderPlacement {
            sender,
            order: (
                sell_token,
                buy_token,
                receiver,
                sell_amount,
                buy_amount,
                valid_to,
                app_data,
                fee_amount,
                Bytes(OrderKind::SELL),
                true,
                Bytes(SellTokenSource::ERC20),
                Bytes(BuyTokenDestination::ERC20),
            ),
            signature: (0u8, Bytes(owner.as_ref().into())),
            data: ethcontract::Bytes(vec![
                0u8, 0u8, 1u8, 2u8, 0u8, 0u8, 1u8, 2u8, 0u8, 0u8, 1u8, 2u8,
            ]),
        };

        let event_data_1 = EthContractEvent {
            data: ContractEvent::OrderPlacement(order_placement.clone()),
            meta: Some(EventMetadata {
                block_number: 1,
                log_index: 0usize,
                ..Default::default()
            }),
        };
        let mut order_placement_2 = order_placement.clone();
        // With the following operation, we will create an invalid event data, and hence
        // the whole event parsing process will produce an error for this event.
        order_placement_2.data = Bytes(Vec::new());
        let event_data_2 = EthContractEvent {
            data: ContractEvent::OrderPlacement(order_placement_2),
            meta: Some(EventMetadata {
                block_number: 3,
                log_index: 0usize,
                ..Default::default()
            }),
        };
        let domain_separator = DomainSeparator([7u8; 32]);
        let mut order_quoter = MockOrderQuoting::new();
        let quote = Quote {
            id: Some(0i64),
            data: QuoteData {
                sell_token,
                buy_token,
                quoted_sell_amount: sell_amount.checked_sub(1.into()).unwrap(),
                quoted_buy_amount: buy_amount.checked_sub(1.into()).unwrap(),
                fee_parameters: FeeParameters {
                    gas_amount: 2.0f64,
                    gas_price: 3.0f64,
                    sell_token_price: 4.0f64,
                },
                ..Default::default()
            },
            sell_amount,
            buy_amount,
            fee_amount,
        };
        let cloned_quote = quote.clone();
        order_quoter
            .expect_find_quote()
            .returning(move |_, _| Ok(cloned_quote.clone()));
        let mut custom_onchain_order_parser = MockOnchainOrderParsing::<u8, u8>::new();
        custom_onchain_order_parser
            .expect_parse_custom_event_data()
            .returning(|_| {
                Ok(vec![(
                    EventIndex {
                        block_number: 1i64,
                        log_index: 0i64,
                    },
                    OnchainOrderCustomData {
                        quote_id: 0i64,
                        additional_data: Some(2u8),
                    },
                )])
            });
        custom_onchain_order_parser
            .expect_append_custom_order_info_to_db()
            .returning(|_, _| Ok(()));
        custom_onchain_order_parser
            .expect_customized_event_data_for_event_index()
            .returning(|_, _, _, _| 1u8);
        let web3 = Web3::new(create_env_test_transport());
        let onchain_order_parser = OnchainOrderParser {
            db: Postgres {
                pool: PgPool::connect_lazy("postgresql://").unwrap(),
                config: Config {
                    insert_batch_size: NonZeroUsize::new(500).unwrap(),
                },
            },
            web3,
            quoter: Arc::new(order_quoter),
            custom_onchain_data_parser: Box::new(custom_onchain_order_parser),
            domain_separator,
            settlement_contract: H160::zero(),
            metrics: Metrics::get(),
        };
        let result = onchain_order_parser
            .extract_custom_and_general_order_data(vec![event_data_1.clone(), event_data_2.clone()])
            .await
            .unwrap();
        let expected_order_data = OrderData {
            sell_token,
            buy_token,
            receiver: Some(receiver),
            sell_amount,
            buy_amount,
            valid_to,
            app_data: AppDataHash(app_data.0),
            fee_amount,
            kind: OrderKind::Sell,
            partially_fillable: order_placement.order.9,
            sell_token_balance: SellTokenSource::Erc20,
            buy_token_balance: BuyTokenDestination::Erc20,
        };
        let expected_uid = expected_order_data.uid(&domain_separator, &owner);
        let expected_event_index = EventIndex {
            block_number: 1,
            log_index: 0,
        };
        let expected_quote = database::orders::Quote {
            order_uid: ByteArray(expected_uid.0),
            gas_amount: quote.data.fee_parameters.gas_amount,
            gas_price: quote.data.fee_parameters.gas_price,
            sell_token_price: quote.data.fee_parameters.sell_token_price,
            sell_amount: u256_to_big_decimal(&quote.sell_amount),
            buy_amount: u256_to_big_decimal(&quote.buy_amount),
            solver: ByteArray(quote.data.solver.0),
        };
        assert_eq!(result.1, vec![Some(expected_quote)]);
        assert_eq!(
            result.2,
            vec![(
                expected_event_index,
                OnchainOrderPlacement {
                    order_uid: ByteArray(expected_uid.0),
                    sender: ByteArray(sender.0),
                    placement_error: None,
                },
            )]
        );
    }
}<|MERGE_RESOLUTION|>--- conflicted
+++ resolved
@@ -164,83 +164,15 @@
 
         let mut transaction = self.db.pool.begin().await?;
 
-<<<<<<< HEAD
-        database::onchain_broadcasted_orders::mark_as_reorged(
-            &mut transaction,
-            *range.start() as i64,
-        )
-        .await
-        .context("mark_onchain_order_events failed")?;
-
-        database::onchain_invalidations::delete_invalidations(
-            &mut transaction,
-            *range.start() as i64,
-        )
-        .await
-        .context("invalidating_onchain_order_events failed")?;
-
-        database::onchain_invalidations::insert_onchain_invalidations(
-            &mut transaction,
-            invalided_order_uids.as_slice(),
-        )
-        .await
-        .context("insert_onchain_invalidations failed")?;
-
-        self.custom_onchain_data_parser
-            .append_custom_order_info_to_db(&mut transaction, custom_onchain_data)
-            .await
-            .context("append_custom_onchain_orders failed")?;
-
-        database::onchain_broadcasted_orders::append(
-            &mut transaction,
-            broadcasted_order_data.as_slice(),
-        )
-        .await
-        .context("append_onchain_orders failed")?;
-
-        // We only need to insert quotes for orders that will be included in an
-        // auction (they are needed to compute solver rewards). If placement
-        // failed, then the quote is not needed.
-        insert_quotes(
-            &mut transaction,
-            quotes
-                .clone()
-                .into_iter()
-                .flatten()
-                .collect::<Vec<_>>()
-                .as_slice(),
-        )
-        .await
-        .context("appending quotes for onchain orders failed")?;
-=======
         self.delete_events(&mut transaction, range).await?;
         self.insert_events(events, &mut transaction).await?;
->>>>>>> e6368050
 
         transaction.commit().await.context("commit")?;
 
-<<<<<<< HEAD
-        for order in &invalided_order_uids {
-            tracing::debug!(?order, "invalidated order");
-        }
-        for (order, quote) in orders.iter().zip(quotes.iter()) {
-            tracing::debug!(order =? order.uid, ?quote, "upserted order");
-        }
-
-=======
->>>>>>> e6368050
         Ok(())
     }
 
     async fn append_events(&mut self, events: Vec<EthContractEvent<ContractEvent>>) -> Result<()> {
-<<<<<<< HEAD
-        // Appending events is equivalent to replacing events out of range.
-        self.replace_events(
-            events,
-            RangeInclusive::try_new(u64::MAX, u64::MAX).expect("valid range"),
-        )
-        .await
-=======
         let _timer = DatabaseMetrics::get()
             .database_queries
             .with_label_values(&["append_onchain_order_events"])
@@ -251,7 +183,6 @@
         transaction.commit().await.context("commit")?;
 
         Ok(())
->>>>>>> e6368050
     }
 
     async fn last_event_block(&self) -> Result<u64> {
@@ -413,8 +344,8 @@
         for order in &invalided_order_uids {
             tracing::debug!(?order, "invalidated order");
         }
-        for order in &orders {
-            tracing::debug!(order =? order.uid, "upserted order");
+        for (order, quote) in orders.iter().zip(quotes.iter()) {
+            tracing::debug!(order =? order.uid, ?quote, "upserted order");
         }
 
         Ok(())
