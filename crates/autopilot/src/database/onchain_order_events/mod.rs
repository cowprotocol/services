pub mod ethflow_events;
pub mod event_retriever;

use {
    super::{Metrics as DatabaseMetrics, Postgres, events::bytes_to_order_uid},
    crate::database::events::log_to_event_index,
    alloy::{
        eips::BlockNumberOrTag,
        primitives::{Address, TxHash, U256},
        rpc::types::Log,
    },
    anyhow::{Context, Result, anyhow, bail},
    app_data::AppDataHash,
    chrono::{TimeZone, Utc},
    contracts::alloy::{
        CoWSwapOnchainOrders::CoWSwapOnchainOrders::{
            CoWSwapOnchainOrdersEvents as ContractEvent,
            OrderInvalidation,
            OrderPlacement as ContractOrderPlacement,
        },
        HooksTrampoline::{self, HooksTrampoline::Hook},
    },
    database::{
        PgTransaction,
        byte_array::ByteArray,
        events::EventIndex,
        onchain_broadcasted_orders::{OnchainOrderPlacement, OnchainOrderPlacementError},
        orders::{Order, OrderClass, insert_quotes},
    },
    ethcontract::H160,
    ethrpc::{
        Web3,
        alloy::conversions::IntoLegacy,
        block_stream::{RangeInclusive, timestamp_of_block_in_seconds},
    },
    futures::{StreamExt, stream},
    itertools::{izip, multiunzip},
    model::{
        DomainSeparator,
        order::{
            BuyTokenDestination,
            OrderData,
            OrderKind,
            OrderUid,
            QuoteAmounts,
            SellTokenSource,
        },
        signature::SigningScheme,
    },
    number::conversions::u256_to_big_decimal,
    shared::{
        db_order_conversions::{
            buy_token_destination_into,
            order_kind_into,
            sell_token_source_into,
            signing_scheme_into,
        },
        event_handling::EventStoring,
        order_quoting::{OrderQuoting, Quote, QuoteSearchParameters},
        order_validation::{
            ValidationError,
            convert_signing_scheme_into_quote_signing_scheme,
            get_quote_and_check_fee,
        },
    },
    sqlx::PgConnection,
    std::{collections::HashMap, sync::Arc},
};

pub struct OnchainOrderParser<EventData: Send + Sync, EventRow: Send + Sync> {
    db: Postgres,
    web3: Web3,
    quoter: Arc<dyn OrderQuoting>,
    custom_onchain_data_parser: Box<dyn OnchainOrderParsing<EventData, EventRow>>,
    domain_separator: DomainSeparator,
    settlement_contract: H160,
    metrics: &'static Metrics,
    trampoline: HooksTrampoline::Instance,
}

impl<EventData, EventRow> OnchainOrderParser<EventData, EventRow>
where
    EventData: Send + Sync,
    EventRow: Send + Sync,
{
    pub fn new(
        db: Postgres,
        web3: Web3,
        quoter: Arc<dyn OrderQuoting>,
        custom_onchain_data_parser: Box<dyn OnchainOrderParsing<EventData, EventRow>>,
        domain_separator: DomainSeparator,
        settlement_contract: H160,
        trampoline: HooksTrampoline::Instance,
    ) -> Self {
        OnchainOrderParser {
            db,
            web3,
            quoter,
            custom_onchain_data_parser,
            domain_separator,
            settlement_contract,
            metrics: Metrics::get(),
            trampoline,
        }
    }
}

// The following struct describes the return type from the custom order parsing
// logic. All parser must return a quote_id, as this is currently required by
// the protocol.
pub struct OnchainOrderCustomData<T> {
    quote_id: i64,
    additional_data: Option<T>,
}

// The following trait allows to implement custom onchain order parsing for
// differently placed orders. E.g., there will be a implementation for ethflow
// and presign orders. For each of the customs types, the trait allows to
// implement parsing the on-chain data and storing the event data

// The generic EventData stores the result of the custom event parsing
// The generic EvenDataForDB contains the prepared data that will be appended
// to the database
#[cfg_attr(test, mockall::automock)]
#[async_trait::async_trait]
pub trait OnchainOrderParsing<EventData, EventRow>: Send + Sync
where
    EventData: Send + Sync + Clone,
    EventRow: Send + Sync,
{
    // This function allows each implementaiton to store custom data to the
    // database
    async fn append_custom_order_info_to_db<'a>(
        &self,
        ex: &mut PgTransaction<'a>,
        custom_onchain_data: Vec<EventRow>,
    ) -> Result<()>;

    // This function allows to parse each event contract differently

    // The implementaiton is expected to not error on normal parsing errors
    // Events for which a regular parsing error happens should just be dropped
    // Errors that are unexpected / non-recoverable should be returned as errors
    fn parse_custom_event_data(
        &self,
        contract_events: &[(ContractEvent, Log)],
    ) -> Result<Vec<(EventIndex, OnchainOrderCustomData<EventData>)>>;

    // This function allow to create the specific object that will be stored in
    // the database by the fn append_custo_order_info_to_db
    fn customized_event_data_for_event_index(
        &self,
        event_index: &EventIndex,
        order: &Order,
        hashmap: &HashMap<EventIndex, EventData>,
        onchain_order_placement: &OnchainOrderPlacement,
    ) -> EventRow;
}

/// This name is used to store the latest indexed block in the db.
pub(crate) const INDEX_NAME: &str = "onchain_orders";

#[async_trait::async_trait]
impl<T, W> EventStoring<(ContractEvent, Log)> for OnchainOrderParser<T, W>
where
    T: Send + Sync + Clone,
    W: Send + Sync + Clone,
{
    async fn last_event_block(&self) -> Result<u64> {
        let _timer = DatabaseMetrics::get()
            .database_queries
            .with_label_values(&["read_last_block_onchain_orders"])
            .start_timer();
        crate::boundary::events::read_last_block_from_db(&self.db.pool, INDEX_NAME).await
    }

    async fn persist_last_indexed_block(&mut self, latest_block: u64) -> Result<()> {
        let _timer = DatabaseMetrics::get()
            .database_queries
            .with_label_values(&["update_last_block_onchain_orders"])
            .start_timer();
        crate::boundary::events::write_last_block_to_db(&self.db.pool, latest_block, INDEX_NAME)
            .await
    }

    async fn replace_events(
        &mut self,
        events: Vec<(ContractEvent, Log)>,
        range: RangeInclusive<u64>,
    ) -> Result<()> {
        let _timer = DatabaseMetrics::get()
            .database_queries
            .with_label_values(&["replace_onchain_order_events"])
            .start_timer();

        let mut transaction = self.db.pool.begin().await?;

        self.delete_events(&mut transaction, range).await?;
        self.insert_events(events, &mut transaction).await?;

        transaction.commit().await.context("commit")?;

        Ok(())
    }

    async fn append_events(&mut self, events: Vec<(ContractEvent, Log)>) -> Result<()> {
        let _timer = DatabaseMetrics::get()
            .database_queries
            .with_label_values(&["append_onchain_order_events"])
            .start_timer();

        let mut transaction = self.db.pool.begin().await?;
        self.insert_events(events, &mut transaction).await?;
        transaction.commit().await.context("commit")?;

        Ok(())
    }
}

impl<T: Send + Sync + Clone, W: Send + Sync> OnchainOrderParser<T, W> {
    async fn extract_custom_and_general_order_data(
        &self,
        order_placement_events: Vec<(ContractEvent, Log)>,
    ) -> Result<(
        Vec<W>,
        Vec<Option<database::orders::Quote>>,
        Vec<(database::events::EventIndex, OnchainOrderPlacement)>,
        Vec<Order>,
        Vec<TxHash>,
    )> {
        let block_number_timestamp_hashmap =
            get_block_numbers_of_events(&self.web3, &order_placement_events).await?;
        let custom_event_data = self
            .custom_onchain_data_parser
            .parse_custom_event_data(&order_placement_events)?;
        let mut custom_data_hashmap = HashMap::new();
        let mut quote_id_hashmap = HashMap::new();
        for (event_index, custom_onchain_data) in custom_event_data.iter() {
            if let Some(additional_data) = &custom_onchain_data.additional_data {
                custom_data_hashmap.insert(*event_index, additional_data.clone());
            }
            quote_id_hashmap.insert(*event_index, custom_onchain_data.quote_id);
        }
        let events_and_quotes = order_placement_events
            .into_iter()
            .filter_map(|(event, log)| {
                let tx_hash = log.transaction_hash?;
                let event_index = log_to_event_index(&log)?;
                let quote_id = quote_id_hashmap.get(&event_index)?;

                Some((
                    event,
                    log,
                    // timestamp must be available, as otherwise, the
                    // function get_block_numbers_of_events would have errored
                    *block_number_timestamp_hashmap
                        .get(&(event_index.block_number as u64))
                        .unwrap() as i64,
                    *quote_id,
                    tx_hash,
                ))
            });
        let onchain_order_data = parse_general_onchain_order_placement_data(
            &*self.quoter,
            events_and_quotes,
            self.domain_separator,
            self.settlement_contract,
            self.metrics,
        )
        .await;

        let data_tuple = onchain_order_data.into_iter().map(
            |(event_index, quote, onchain_order_placement, order, tx_hash)| {
                (
                    self.custom_onchain_data_parser
                        .customized_event_data_for_event_index(
                            &event_index,
                            &order,
                            &custom_data_hashmap,
                            &onchain_order_placement,
                        ),
                    quote,
                    (event_index, onchain_order_placement),
                    order,
                    tx_hash,
                )
            },
        );
        Ok(multiunzip(data_tuple))
    }

    async fn delete_events(
        &self,
        transaction: &mut sqlx::Transaction<'static, sqlx::Postgres>,
        range: RangeInclusive<u64>,
    ) -> Result<()> {
        database::onchain_broadcasted_orders::mark_as_reorged(
            transaction,
            i64::try_from(*range.start()).unwrap_or(i64::MAX),
        )
        .await
        .context("mark_onchain_order_events failed")?;

        database::onchain_invalidations::delete_invalidations(
            transaction,
            i64::try_from(*range.start()).unwrap_or(i64::MAX),
        )
        .await
        .context("invalidating_onchain_order_events failed")?;

        Ok(())
    }

    async fn insert_events(
        &self,
        events: Vec<(ContractEvent, Log)>,
        transaction: &mut sqlx::Transaction<'static, sqlx::Postgres>,
    ) -> Result<()> {
        let order_placement_events = events
            .clone()
            .into_iter()
            .filter(|(event, _)| matches!(event, ContractEvent::OrderPlacement(_)))
            .collect();
        let invalidation_events = get_invalidation_events(events)?;
        let invalided_order_uids = extract_invalidated_order_uids(invalidation_events)?;
        let (custom_onchain_data, quotes, broadcasted_order_data, orders, tx_hashes) = self
            .extract_custom_and_general_order_data(order_placement_events)
            .await?;

        database::onchain_invalidations::insert_onchain_invalidations(
            transaction,
            invalided_order_uids.as_slice(),
        )
        .await
        .context("insert_onchain_invalidations failed")?;

        self.custom_onchain_data_parser
            .append_custom_order_info_to_db(transaction, custom_onchain_data)
            .await
            .context("append_custom_onchain_orders failed")?;

        database::onchain_broadcasted_orders::append(
            transaction,
            broadcasted_order_data.as_slice(),
        )
        .await
        .context("append_onchain_orders failed")?;

        // We only need to insert quotes for orders that will be included in an
        // auction (they are needed to compute solver rewards). If placement
        // failed, then the quote is not needed.
        insert_quotes(
            transaction,
            quotes
                .clone()
                .into_iter()
                .flatten()
                .collect::<Vec<_>>()
                .as_slice(),
        )
        .await
        .context("appending quotes for onchain orders failed")?;

        insert_order_hooks(transaction, &orders, &self.trampoline)
            .await
            .context("failed to insert hooks")?;

        database::orders::insert_orders_and_ignore_conflicts(transaction, orders.as_slice())
            .await
            .context("insert_orders failed")?;

        for order in &invalided_order_uids {
            tracing::debug!(?order, "invalidated order");
        }
        for (order, quote, tx_hash) in izip!(orders, quotes, tx_hashes) {
            tracing::debug!(order =? order.uid, ?quote, onchain_transaction_hash = ?tx_hash, "order created");
        }

        Ok(())
    }
}

async fn get_block_numbers_of_events(
    web3: &Web3,
    events: &[(ContractEvent, Log)],
) -> Result<HashMap<u64, u32>> {
    let mut event_block_numbers: Vec<u64> = events
        .iter()
        .map(|(_, log)| {
            log.block_number
                .ok_or_else(|| anyhow!("event without metadata"))
        })
        .collect::<Result<Vec<u64>>>()?;
    event_block_numbers.dedup();
    let futures = event_block_numbers
        .into_iter()
        .map(|block_number| async move {
            let timestamp =
                timestamp_of_block_in_seconds(&web3.alloy, BlockNumberOrTag::Number(block_number))
                    .await?;
            Ok((block_number, timestamp))
        });
    let block_number_timestamp_pair: Vec<anyhow::Result<(u64, u32)>> =
        stream::iter(futures).buffer_unordered(10).collect().await;
    block_number_timestamp_pair.into_iter().collect()
}

fn get_invalidation_events(
    events: Vec<(ContractEvent, Log)>,
) -> Result<Vec<(EventIndex, OrderInvalidation)>> {
    events
        .into_iter()
        .filter_map(|(data, log)| {
            let Some(event_index) = log_to_event_index(&log) else {
                return Some(Err(anyhow!("invalidation event without metadata")));
            };
            let data = match data {
                ContractEvent::OrderInvalidation(event) => event,
                _ => {
                    return None;
                }
            };
            Some(Ok((event_index, data)))
        })
        .collect()
}

fn extract_invalidated_order_uids(
    invalidations: Vec<(EventIndex, OrderInvalidation)>,
) -> Result<Vec<(EventIndex, database::OrderUid)>> {
    invalidations
        .into_iter()
        .map(|(event_index, invalidation)| {
            Ok((
                event_index,
                // The following conversion should not error, as the contract
                // enforces that the enough bytes are sent
                // If the error happens anyways, we want to stop indexing and
                // hence escalate the error
                bytes_to_order_uid(&invalidation.orderUid)?,
            ))
        })
        .collect()
}

type GeneralOnchainOrderPlacementData = (
    EventIndex,
    Option<database::orders::Quote>,
    OnchainOrderPlacement,
    Order,
    TxHash,
);
async fn parse_general_onchain_order_placement_data<I>(
    quoter: &'_ dyn OrderQuoting,
    order_placement_events_and_quotes_zipped: I,
    domain_separator: DomainSeparator,
    settlement_contract: H160,
    metrics: &'static Metrics,
) -> Vec<GeneralOnchainOrderPlacementData>
where
    I: Iterator<Item = (ContractEvent, Log, i64, i64, TxHash)>,
{
    let futures = order_placement_events_and_quotes_zipped.map(
        |(data, log, event_timestamp, quote_id, tx_hash)| async move {
            let Some(event_index) = log_to_event_index(&log) else {
                metrics.inc_onchain_order_errors("no_metadata");
                return Err(anyhow!("event without metadata"));
            };
            let event = match data {
                ContractEvent::OrderPlacement(event) => event,
                _ => {
                    unreachable!(
                        "Should not try to parse orders from events other than OrderPlacement"
                    )
                }
            };
            let detailed_order_data =
                extract_order_data_from_onchain_order_placement_event(&event, domain_separator);
            if detailed_order_data.is_err() {
                metrics.inc_onchain_order_errors("bad_parsing");
            }
            let (order_data, owner, signing_scheme, order_uid) = detailed_order_data?;

            let quote_result = get_quote(quoter, order_data, signing_scheme, &quote_id).await;
            let order_data = convert_onchain_order_placement(
                &event,
                event_timestamp,
                quote_result.clone(),
                order_data,
                signing_scheme,
                order_uid,
                owner.into_legacy(),
                settlement_contract,
                metrics,
            );
            let quote = match quote_result {
                Ok(quote) => Some(database::orders::Quote {
                    order_uid: order_data.1.uid,
                    gas_amount: quote.data.fee_parameters.gas_amount,
                    gas_price: quote.data.fee_parameters.gas_price,
                    sell_token_price: quote.data.fee_parameters.sell_token_price,
<<<<<<< HEAD
                    sell_amount: u256_to_big_decimal(&quote.sell_amount.into_legacy()),
                    buy_amount: u256_to_big_decimal(&quote.buy_amount.into_legacy()),
=======
                    sell_amount: u256_to_big_decimal(&quote.sell_amount),
                    buy_amount: u256_to_big_decimal(&quote.buy_amount),
>>>>>>> 0c78a1c1
                    solver: ByteArray(*quote.data.solver.0),
                    verified: quote.data.verified,
                    metadata: quote.data.metadata.try_into()?,
                }),
                Err(err) => {
                    let err_label = err.to_metrics_label();
                    tracing::debug!(
                        "Could not retrieve a quote for order {:?}: {err_label}",
                        order_data.1.uid,
                    );
                    metrics.inc_onchain_order_errors(err_label);
                    None
                }
            };
            Ok((event_index, quote, order_data.0, order_data.1, tx_hash))
        },
    );
    let onchain_order_placement_data: Vec<Result<GeneralOnchainOrderPlacementData>> =
        stream::iter(futures).buffer_unordered(10).collect().await;
    onchain_order_placement_data
        .into_iter()
        .filter_map(|data| match data {
            Err(err) => {
                tracing::debug!("Error while parsing onchain orders: {err:?}");
                None
            }
            Ok(data) => Some(data),
        })
        .collect()
}

async fn get_quote(
    quoter: &dyn OrderQuoting,
    order_data: OrderData,
    signing_scheme: SigningScheme,
    quote_id: &i64,
) -> Result<Quote, OnchainOrderPlacementError> {
    let quote_signing_scheme = convert_signing_scheme_into_quote_signing_scheme(
        signing_scheme,
        false,
        // Currently, only ethflow orders are indexed with this onchain
        // parser. For ethflow orders, we are okay to subsidize the
        // orders and allow them to set the verification limit to 0.
        // For general orders, this could result in a too big subsidy.
        0u64,
    )
    .map_err(|_| OnchainOrderPlacementError::Other)?;

    let parameters = QuoteSearchParameters {
        sell_token: order_data.sell_token,
        buy_token: order_data.buy_token,
        sell_amount: order_data.sell_amount,
        buy_amount: order_data.buy_amount,
        fee_amount: order_data.fee_amount,
        kind: order_data.kind,
        signing_scheme: quote_signing_scheme,
        additional_gas: 0,
        // Verified quotes always have prices that are at most as good as unverified quotes but can
        // be lower.
        // If the best quote we can find or compute on the fly for this order suggests a worse
        // price than the order was created with it will cause a `QuoteNotFound` or other error.
        // Orders indexed with errors are not eligible for automatic refunding.
        // Because we want to be generous with refunding EthFlow orders we therefore don't request a
        // verified quote here on purpose.
        verification: Default::default(),
    };

    get_quote_and_check_fee(
        quoter,
        &parameters.clone(),
        Some(*quote_id),
        Some(order_data.fee_amount.into_legacy()),
    )
    .await
    .map_err(|err| match err {
        ValidationError::Partial(_) => OnchainOrderPlacementError::PreValidationError,
        ValidationError::NonZeroFee => OnchainOrderPlacementError::NonZeroFee,
        _ => OnchainOrderPlacementError::Other,
    })
}

#[expect(clippy::too_many_arguments)]
fn convert_onchain_order_placement(
    order_placement: &ContractOrderPlacement,
    event_timestamp: i64,
    quote: Result<Quote, OnchainOrderPlacementError>,
    order_data: OrderData,
    signing_scheme: SigningScheme,
    order_uid: OrderUid,
    owner: H160,
    settlement_contract: H160,
    metrics: &'static Metrics,
) -> (OnchainOrderPlacement, Order) {
    // eth flow orders are expected to be within the market price so they are
    // executed fast (we don't want to reserve the user's ETH for too long)
    if quote.as_ref().is_ok_and(|quote| {
        !order_data.within_market(QuoteAmounts {
            sell: quote.sell_amount.into_legacy(),
            buy: quote.buy_amount.into_legacy(),
            fee: quote.fee_amount.into_legacy(),
        })
    }) {
        tracing::debug!(%order_uid, ?owner, "order is outside market price");
        metrics.inc_onchain_order_errors("outside_market_price");
    }

    let order = database::orders::Order {
        uid: ByteArray(order_uid.0),
        owner: ByteArray(owner.0),
        creation_timestamp: Utc.timestamp_opt(event_timestamp, 0).unwrap(),
        sell_token: ByteArray(order_data.sell_token.0.0),
        buy_token: ByteArray(order_data.buy_token.0.0),
        receiver: order_data.receiver.map(|addr| ByteArray(addr.0.0)),
        sell_amount: u256_to_big_decimal(&order_data.sell_amount.into_legacy()),
        buy_amount: u256_to_big_decimal(&order_data.buy_amount.into_legacy()),
        valid_to: order_data.valid_to as i64,
        app_data: ByteArray(order_data.app_data.0),
        fee_amount: u256_to_big_decimal(&order_data.fee_amount.into_legacy()),
        kind: order_kind_into(order_data.kind),
        partially_fillable: order_data.partially_fillable,
        signature: order_placement.signature.data.to_vec(),
        signing_scheme: signing_scheme_into(signing_scheme),
        settlement_contract: ByteArray(settlement_contract.0),
        sell_token_balance: sell_token_source_into(order_data.sell_token_balance),
        buy_token_balance: buy_token_destination_into(order_data.buy_token_balance),
        cancellation_timestamp: None,
        class: match order_data.fee_amount.is_zero() {
            true => OrderClass::Limit,
            false => OrderClass::Market,
        },
    };
    let onchain_order_placement_event = OnchainOrderPlacement {
        order_uid: ByteArray(order_uid.0),
        sender: ByteArray(*order_placement.sender.0),
        placement_error: quote.err(),
    };
    (onchain_order_placement_event, order)
}

fn extract_order_data_from_onchain_order_placement_event(
    order_placement: &ContractOrderPlacement,
    domain_separator: DomainSeparator,
) -> Result<(OrderData, Address, SigningScheme, OrderUid)> {
    let (signing_scheme, owner) = match order_placement.signature.scheme {
        0 => (
            SigningScheme::Eip1271,
            Address::from_slice(&order_placement.signature.data),
        ),
        1 => (SigningScheme::PreSign, order_placement.sender),
        // Signatures can only be 0 and 1 by definition in the smart contrac:
        // https://github.com/cowprotocol/ethflowcontract/blob/main/src/\
        // interfaces/ICoWSwapOnchainOrders.sol#L10
        _ => bail!("unreachable state while parsing owner"),
    };

    let receiver = match order_placement.order.receiver {
        Address(bytes) if bytes.0 == [0u8; 20] => None,
        receiver => Some(receiver),
    };

    let order_data = OrderData {
        sell_token: order_placement.order.sellToken,
        buy_token: order_placement.order.buyToken,
        receiver,
        sell_amount: order_placement.order.sellAmount,
        buy_amount: order_placement.order.buyAmount,
        valid_to: order_placement.order.validTo,
        app_data: AppDataHash(order_placement.order.appData.0),
        fee_amount: order_placement.order.feeAmount,
        kind: OrderKind::from_contract_bytes(order_placement.order.kind.0)?,
        partially_fillable: order_placement.order.partiallyFillable,
        sell_token_balance: SellTokenSource::from_contract_bytes(
            order_placement.order.sellTokenBalance.0,
        )?,
        buy_token_balance: BuyTokenDestination::from_contract_bytes(
            order_placement.order.buyTokenBalance.0,
        )?,
    };
    let order_uid = order_data.uid(&domain_separator, &owner.into_legacy());
    Ok((order_data, owner, signing_scheme, order_uid))
}

async fn insert_order_hooks(
    db: &mut PgConnection,
    orders: &[Order],
    trampoline: &HooksTrampoline::Instance,
) -> Result<()> {
    let mut interactions_to_insert = vec![];

    let execute_via_trampoline = |hooks: Vec<app_data::Hook>| {
        trampoline
            .execute(
                hooks
                    .into_iter()
                    .map(|hook| Hook {
                        target: hook.target,
                        callData: alloy::primitives::Bytes::from(hook.call_data.clone()),
                        gasLimit: U256::from(hook.gas_limit),
                    })
                    .collect(),
            )
            .calldata()
            .to_vec()
    };

    for order in orders {
        let appdata_json = database::app_data::fetch(db, &order.app_data)
            .await
            .context("failed to fetch appdata")?;
        let Some(appdata_json) = appdata_json else {
            tracing::debug!(order = ?order.uid, "appdata for order is unknown");
            continue;
        };
        let Ok(parsed) = app_data::parse(&appdata_json) else {
            tracing::debug!(appdata = %String::from_utf8_lossy(&appdata_json), "could not parse appdata");
            continue;
        };
        if parsed.hooks.pre.is_empty() && parsed.hooks.post.is_empty() {
            continue; // no additional interactions to index
        }

        let interactions_count = database::orders::next_free_interaction_indices(db, order.uid)
            .await
            .context("failed to fetch interaction count")?;

        if !parsed.hooks.pre.is_empty() {
            let interaction = database::orders::Interaction {
                target: ByteArray(trampoline.address().0.0),
                value: 0.into(),
                data: execute_via_trampoline(parsed.hooks.pre),
                index: interactions_count.next_pre_interaction_index,
                execution: database::orders::ExecutionTime::Pre,
            };
            interactions_to_insert.push((order.uid, interaction));
        }

        if !parsed.hooks.post.is_empty() {
            let interaction = database::orders::Interaction {
                target: ByteArray(trampoline.address().0.0),
                value: 0.into(),
                data: execute_via_trampoline(parsed.hooks.post),
                index: interactions_count.next_post_interaction_index,
                execution: database::orders::ExecutionTime::Post,
            };
            interactions_to_insert.push((order.uid, interaction));
        }
    }

    database::orders::insert_or_overwrite_interactions(db, &interactions_to_insert)
        .await
        .context("could not insert interactions for orders")
}

#[derive(prometheus_metric_storage::MetricStorage, Clone, Debug)]
#[metric(subsystem = "onchain_orders")]
struct Metrics {
    /// Keeps track of errors in picking up onchain orders.
    /// Note that an order might be created even if an error is encountered.
    #[metric(labels("error_type"))]
    onchain_order_errors: prometheus::IntCounterVec,
}

impl Metrics {
    fn get() -> &'static Self {
        Self::instance(observe::metrics::get_storage_registry())
            .expect("unexpected error getting metrics instance")
    }

    fn inc_onchain_order_errors(&self, error_label: &str) {
        self.onchain_order_errors
            .with_label_values(&[error_label])
            .inc();
    }
}

#[cfg(test)]
mod test {
    #![allow(non_snake_case)]

    use {
        super::*,
        crate::database::Config,
        alloy::primitives::U256,
        contracts::alloy::{CoWSwapOnchainOrders, InstanceExt},
        database::{byte_array::ByteArray, onchain_broadcasted_orders::OnchainOrderPlacement},
        ethcontract::H160,
        ethrpc::Web3,
        model::{
            DomainSeparator,
            order::{BuyTokenDestination, OrderData, OrderKind, SellTokenSource},
            signature::SigningScheme,
        },
        number::conversions::{
            alloy::u256_to_big_decimal as alloy_u256_to_big_decimal,
            u256_to_big_decimal,
        },
        shared::{
            db_order_conversions::{
                buy_token_destination_into,
                order_kind_into,
                sell_token_source_into,
                signing_scheme_into,
            },
            fee::FeeParameters,
            order_quoting::{MockOrderQuoting, Quote, QuoteData},
        },
        sqlx::PgPool,
        std::num::NonZeroUsize,
    };

    #[test]
    fn test_extract_order_data_from_onchain_order_placement_event() {
        let sender = Address::from([4; 20]);
        let owner = Address::from([6; 20]);

        let sellToken = Address::from([1; 20]);
        let buyToken = Address::from([2; 20]);
        let receiver = Address::from([3; 20]);
        let sellAmount = U256::from(10);
        let buyAmount = U256::from(11);
        let validTo = 1;
        let appData = [5u8; 32].into();
        let feeAmount = U256::from(12);
        let kind = OrderKind::SELL.into();
        let partiallyFillable = true;
        let sellTokenBalance = SellTokenSource::ERC20.into();
        let buyTokenBalance = BuyTokenDestination::ERC20.into();

        let order_placement = ContractOrderPlacement {
            sender: Address::from([4; 20]),
            order: CoWSwapOnchainOrders::GPv2Order::Data {
                sellToken,
                buyToken,
                receiver,
                sellAmount,
                buyAmount,
                validTo,
                appData,
                feeAmount,
                kind,
                partiallyFillable,
                sellTokenBalance,
                buyTokenBalance,
            },
            signature: CoWSwapOnchainOrders::ICoWSwapOnchainOrders::OnchainSignature {
                scheme: 0,
                data: owner.0.into(),
            },
            data: vec![0u8, 0u8, 1u8, 2u8, 0u8, 0u8, 1u8, 2u8, 0u8, 0u8, 1u8, 2u8].into(),
        };
        let domain_separator = DomainSeparator([7u8; 32]);
        let (order_data, owner, signing_scheme, order_uid) =
            extract_order_data_from_onchain_order_placement_event(
                &order_placement,
                domain_separator,
            )
            .unwrap();
        let expected_order_data = OrderData {
            sell_token: sellToken,
            buy_token: buyToken,
            receiver: Some(receiver),
            sell_amount: sellAmount,
            buy_amount: buyAmount,
            valid_to: validTo,
            app_data: AppDataHash(appData.0),
            fee_amount: feeAmount,
            kind: OrderKind::Sell,
            partially_fillable: order_placement.order.partiallyFillable,
            sell_token_balance: SellTokenSource::Erc20,
            buy_token_balance: BuyTokenDestination::Erc20,
        };
        let expected_uid = expected_order_data.uid(&domain_separator, &owner.into_legacy());
        assert_eq!(sender, order_placement.sender);
        assert_eq!(signing_scheme, SigningScheme::Eip1271);
        assert_eq!(order_data, expected_order_data);
        assert_eq!(expected_uid, order_uid);

        let receiver = Address::ZERO;
        let order_placement = ContractOrderPlacement {
            sender: Address::from([4; 20]),
            order: CoWSwapOnchainOrders::GPv2Order::Data {
                sellToken,
                buyToken,
                receiver,
                sellAmount,
                buyAmount,
                validTo,
                appData,
                feeAmount,
                kind,
                partiallyFillable,
                sellTokenBalance,
                buyTokenBalance,
            },
            signature: CoWSwapOnchainOrders::ICoWSwapOnchainOrders::OnchainSignature {
                scheme: 1,
                data: owner.0.into(),
            },
            data: vec![0u8, 0u8, 1u8, 2u8, 0u8, 0u8, 1u8, 2u8, 0u8, 0u8, 1u8, 2u8].into(),
        };

        let (order_data, owner, signing_scheme, _) =
            extract_order_data_from_onchain_order_placement_event(
                &order_placement,
                domain_separator,
            )
            .unwrap();
        let expected_order_data = OrderData {
            sell_token: sellToken,
            buy_token: buyToken,
            receiver: None,
            sell_amount: sellAmount,
            buy_amount: buyAmount,
            valid_to: validTo,
            app_data: AppDataHash(appData.0),
            fee_amount: feeAmount,
            kind: OrderKind::Sell,
            partially_fillable: order_placement.order.partiallyFillable,
            sell_token_balance: SellTokenSource::Erc20,
            buy_token_balance: BuyTokenDestination::Erc20,
        };
        assert_eq!(order_data, expected_order_data);
        assert_eq!(signing_scheme, SigningScheme::PreSign);
        assert_eq!(owner, sender);
    }

    #[test]
    fn test_convert_onchain_order_placement() {
        let sell_token = Address::from([1; 20]);
        let buy_token = Address::from([2; 20]);
        let receiver = Address::from([3; 20]);
        let sender = Address::from([4; 20]);
        let sell_amount = U256::from(10);
        let buy_amount = U256::from(11);
        let valid_to = 1u32;
        let app_data = [11u8; 32];
        let fee_amount = U256::from(12);
        let owner = Address::from([5; 20]);

        let order_data = OrderData {
            sell_token,
            buy_token,
            receiver: Some(receiver),
            sell_amount,
            buy_amount,
            valid_to,
            app_data: AppDataHash(app_data),
            fee_amount,
            kind: OrderKind::Sell,
            partially_fillable: false,
            sell_token_balance: SellTokenSource::Erc20,
            buy_token_balance: BuyTokenDestination::Erc20,
        };

        let order_placement = ContractOrderPlacement {
            sender,
            order: contracts::alloy::CoWSwapOnchainOrders::GPv2Order::Data {
                sellToken: sell_token,
                buyToken: buy_token,
                receiver,
                sellAmount: sell_amount,
                buyAmount: buy_amount,
                validTo: valid_to,
                appData: app_data.into(),
                feeAmount: fee_amount,
                kind: OrderKind::SELL.into(),
                partiallyFillable: false,
                sellTokenBalance: SellTokenSource::ERC20.into(),
                buyTokenBalance: BuyTokenDestination::ERC20.into(),
            },
            signature:
                contracts::alloy::CoWSwapOnchainOrders::ICoWSwapOnchainOrders::OnchainSignature {
                    scheme: 0,
                    data: owner.0.into(),
                },
            data: Default::default(),
        };
        let settlement_contract = H160::from([8u8; 20]);
        let quote = Quote::default();
        let order_uid = OrderUid([9u8; 56]);
        let signing_scheme = SigningScheme::Eip1271;
        let event_timestamp = 234354345;
        let (onchain_order_placement, order) = convert_onchain_order_placement(
            &order_placement,
            event_timestamp,
            Ok(quote),
            order_data,
            signing_scheme,
            order_uid,
            owner.into_legacy(),
            settlement_contract,
            Metrics::get(),
        );
        let expected_order_data = OrderData {
            sell_token,
            buy_token,
            receiver: Some(receiver),
            sell_amount,
            buy_amount,
            valid_to,
            app_data: AppDataHash(app_data),
            fee_amount,
            kind: OrderKind::Sell,
            partially_fillable: order_placement.order.partiallyFillable,
            sell_token_balance: SellTokenSource::Erc20,
            buy_token_balance: BuyTokenDestination::Erc20,
        };
        let expected_onchain_order_placement = OnchainOrderPlacement {
            order_uid: ByteArray(order_uid.0),
            sender: ByteArray(order_placement.sender.0.0),
            placement_error: None,
        };
        let expected_order = database::orders::Order {
            uid: ByteArray(order_uid.0),
            owner: ByteArray(owner.into_legacy().0),
            creation_timestamp: order.creation_timestamp, /* Using the actual result to keep test
                                                           * simple */
            sell_token: ByteArray(expected_order_data.sell_token.0.0),
            buy_token: ByteArray(expected_order_data.buy_token.0.0),
            receiver: expected_order_data.receiver.map(|addr| ByteArray(addr.0.0)),
            sell_amount: alloy_u256_to_big_decimal(&expected_order_data.sell_amount),
            buy_amount: alloy_u256_to_big_decimal(&expected_order_data.buy_amount),
            valid_to: expected_order_data.valid_to as i64,
            app_data: ByteArray(expected_order_data.app_data.0),
            fee_amount: alloy_u256_to_big_decimal(&expected_order_data.fee_amount),
            kind: order_kind_into(expected_order_data.kind),
            class: OrderClass::Market,
            partially_fillable: expected_order_data.partially_fillable,
            signature: order_placement.signature.data.to_vec(),
            signing_scheme: signing_scheme_into(SigningScheme::Eip1271),
            settlement_contract: ByteArray(settlement_contract.0),
            sell_token_balance: sell_token_source_into(expected_order_data.sell_token_balance),
            buy_token_balance: buy_token_destination_into(expected_order_data.buy_token_balance),
            cancellation_timestamp: None,
        };
        assert_eq!(onchain_order_placement, expected_onchain_order_placement);
        assert_eq!(order, expected_order);
    }

    #[test]
    fn test_convert_onchain_limit_order_placement() {
        let sell_token = Address::from([1; 20]);
        let buy_token = Address::from([2; 20]);
        let receiver = Address::from([3; 20]);
        let sender = Address::from([4; 20]);
        let sell_amount = U256::from(10);
        let buy_amount = U256::from(11);
        let valid_to = 1u32;
        let app_data = [11u8; 32];
        let fee_amount = U256::from(0);
        let owner = Address::from([5; 20]);
        let order_data = OrderData {
            sell_token,
            buy_token,
            receiver: Some(receiver),
            sell_amount,
            buy_amount,
            valid_to,
            app_data: AppDataHash(app_data),
            fee_amount,
            kind: OrderKind::Sell,
            partially_fillable: false,
            sell_token_balance: SellTokenSource::Erc20,
            buy_token_balance: BuyTokenDestination::Erc20,
        };
        let order_placement = ContractOrderPlacement {
            sender,
            order: contracts::alloy::CoWSwapOnchainOrders::GPv2Order::Data {
                sellToken: sell_token,
                buyToken: buy_token,
                receiver,
                sellAmount: sell_amount,
                buyAmount: buy_amount,
                validTo: valid_to,
                appData: app_data.into(),
                feeAmount: fee_amount,
                kind: OrderKind::SELL.into(),
                partiallyFillable: false,
                sellTokenBalance: SellTokenSource::ERC20.into(),
                buyTokenBalance: BuyTokenDestination::ERC20.into(),
            },
            signature:
                contracts::alloy::CoWSwapOnchainOrders::ICoWSwapOnchainOrders::OnchainSignature {
                    scheme: 0,
                    data: owner.0.into(),
                },
            data: Default::default(),
        };
        let settlement_contract = H160::from([8u8; 20]);
        let quote = Quote {
            sell_amount,
            buy_amount: buy_amount / U256::from(2),
            ..Default::default()
        };
        let order_uid = OrderUid([9u8; 56]);
        let signing_scheme = SigningScheme::Eip1271;
        let (onchain_order_placement, order) = convert_onchain_order_placement(
            &order_placement,
            345634,
            Ok(quote),
            order_data,
            signing_scheme,
            order_uid,
            owner.into_legacy(),
            settlement_contract,
            Metrics::get(),
        );
        let expected_order_data = OrderData {
            sell_token,
            buy_token,
            receiver: Some(receiver),
            sell_amount,
            buy_amount,
            valid_to,
            app_data: AppDataHash(app_data),
            fee_amount: alloy::primitives::U256::ZERO,
            kind: OrderKind::Sell,
            partially_fillable: order_placement.order.partiallyFillable,
            sell_token_balance: SellTokenSource::Erc20,
            buy_token_balance: BuyTokenDestination::Erc20,
        };
        let expected_onchain_order_placement = OnchainOrderPlacement {
            order_uid: ByteArray(order_uid.0),
            sender: ByteArray(order_placement.sender.0.0),
            placement_error: None,
        };
        let expected_order = database::orders::Order {
            uid: ByteArray(order_uid.0),
            owner: ByteArray(owner.into_legacy().0),
            creation_timestamp: order.creation_timestamp, /* Using the actual result to keep test
                                                           * simple */
            sell_token: ByteArray(expected_order_data.sell_token.0.0),
            buy_token: ByteArray(expected_order_data.buy_token.0.0),
            receiver: expected_order_data.receiver.map(|addr| ByteArray(addr.0.0)),
            sell_amount: alloy_u256_to_big_decimal(&expected_order_data.sell_amount),
            buy_amount: alloy_u256_to_big_decimal(&expected_order_data.buy_amount),
            valid_to: expected_order_data.valid_to as i64,
            app_data: ByteArray(expected_order_data.app_data.0),
            fee_amount: u256_to_big_decimal(&fee_amount.into_legacy()),
            kind: order_kind_into(expected_order_data.kind),
            class: OrderClass::Limit,
            partially_fillable: expected_order_data.partially_fillable,
            signature: order_placement.signature.data.to_vec(),
            signing_scheme: signing_scheme_into(SigningScheme::Eip1271),
            settlement_contract: ByteArray(settlement_contract.0),
            sell_token_balance: sell_token_source_into(expected_order_data.sell_token_balance),
            buy_token_balance: buy_token_destination_into(expected_order_data.buy_token_balance),
            cancellation_timestamp: None,
        };
        assert_eq!(onchain_order_placement, expected_onchain_order_placement);
        assert_eq!(order, expected_order);
    }

    #[ignore]
    #[tokio::test]
    async fn extract_custom_and_general_order_data_matches_quotes_with_correct_events() {
        let sell_token = Address::from([1; 20]);
        let buy_token = Address::from([2; 20]);
        let receiver = Address::from([3; 20]);
        let sender = Address::from([4; 20]);
        let sell_amount = U256::from(10);
        let buy_amount = U256::from(11);
        let valid_to = 1u32;
        let app_data = [5u8; 32];
        let fee_amount = U256::from(12);
        let owner = Address::from([6; 20]);
        let order_placement = ContractOrderPlacement {
            sender,
            order: contracts::alloy::CoWSwapOnchainOrders::GPv2Order::Data {
                sellToken: sell_token,
                buyToken: buy_token,
                receiver,
                sellAmount: sell_amount,
                buyAmount: buy_amount,
                validTo: valid_to,
                appData: app_data.into(),
                feeAmount: fee_amount,
                kind: OrderKind::SELL.into(),
                partiallyFillable: true,
                sellTokenBalance: SellTokenSource::ERC20.into(),
                buyTokenBalance: BuyTokenDestination::ERC20.into(),
            },
            signature:
                contracts::alloy::CoWSwapOnchainOrders::ICoWSwapOnchainOrders::OnchainSignature {
                    scheme: 0,
                    data: owner.0.into(),
                },
            data: vec![0u8, 0u8, 1u8, 2u8, 0u8, 0u8, 1u8, 2u8, 0u8, 0u8, 1u8, 2u8].into(),
        };

        let log_1 = Log {
            block_number: Some(1),
            log_index: Some(0),
            ..Default::default()
        };
        let event_data_1 = ContractEvent::OrderPlacement(order_placement.clone());
        let log_2 = Log {
            block_number: Some(3),
            log_index: Some(0),
            ..Default::default()
        };
        let mut order_placement_2 = order_placement.clone();
        // With the following operation, we will create an invalid event data, and hence
        // the whole event parsing process will produce an error for this event.
        order_placement_2.data = vec![].into();
        let event_data_2 = ContractEvent::OrderPlacement(order_placement_2);
        let domain_separator = DomainSeparator([7u8; 32]);
        let mut order_quoter = MockOrderQuoting::new();
        let quote = Quote {
            id: Some(0i64),
            data: QuoteData {
                sell_token,
                buy_token,
                quoted_sell_amount: sell_amount.checked_sub(U256::from(1)).unwrap(),
                quoted_buy_amount: buy_amount.checked_sub(U256::from(1)).unwrap(),
                fee_parameters: FeeParameters {
                    gas_amount: 2.0f64,
                    gas_price: 3.0f64,
                    sell_token_price: 4.0f64,
                },
                ..Default::default()
            },
            sell_amount,
            buy_amount,
            fee_amount,
        };
        let cloned_quote = quote.clone();
        order_quoter
            .expect_find_quote()
            .returning(move |_, _| Ok(cloned_quote.clone()));
        let mut custom_onchain_order_parser = MockOnchainOrderParsing::<u8, u8>::new();
        custom_onchain_order_parser
            .expect_parse_custom_event_data()
            .returning(|_| {
                Ok(vec![(
                    EventIndex {
                        block_number: 1i64,
                        log_index: 0i64,
                    },
                    OnchainOrderCustomData {
                        quote_id: 0i64,
                        additional_data: Some(2u8),
                    },
                )])
            });
        custom_onchain_order_parser
            .expect_append_custom_order_info_to_db()
            .returning(|_, _| Ok(()));
        custom_onchain_order_parser
            .expect_customized_event_data_for_event_index()
            .returning(|_, _, _, _| 1u8);
        let web3 = Web3::new_from_env();
        let onchain_order_parser = OnchainOrderParser {
            db: Postgres {
                pool: PgPool::connect_lazy("postgresql://").unwrap(),
                config: Config {
                    insert_batch_size: NonZeroUsize::new(500).unwrap(),
                },
            },
            trampoline: HooksTrampoline::Instance::deployed(&web3.alloy)
                .await
                .unwrap(),
            web3,
            quoter: Arc::new(order_quoter),
            custom_onchain_data_parser: Box::new(custom_onchain_order_parser),
            domain_separator,
            settlement_contract: H160::zero(),
            metrics: Metrics::get(),
        };
        let result = onchain_order_parser
            .extract_custom_and_general_order_data(vec![
                (event_data_1, log_1),
                (event_data_2, log_2),
            ])
            .await
            .unwrap();
        let expected_order_data = OrderData {
            sell_token,
            buy_token,
            receiver: Some(receiver),
            sell_amount,
            buy_amount,
            valid_to,
            app_data: AppDataHash(app_data),
            fee_amount,
            kind: OrderKind::Sell,
            partially_fillable: order_placement.order.partiallyFillable,
            sell_token_balance: SellTokenSource::Erc20,
            buy_token_balance: BuyTokenDestination::Erc20,
        };
        let expected_uid = expected_order_data.uid(&domain_separator, &owner.into_legacy());
        let expected_event_index = EventIndex {
            block_number: 1,
            log_index: 0,
        };
        let expected_quote = database::orders::Quote {
            order_uid: ByteArray(expected_uid.0),
            gas_amount: quote.data.fee_parameters.gas_amount,
            gas_price: quote.data.fee_parameters.gas_price,
            sell_token_price: quote.data.fee_parameters.sell_token_price,
<<<<<<< HEAD
            sell_amount: u256_to_big_decimal(&quote.sell_amount.into_legacy()),
            buy_amount: u256_to_big_decimal(&quote.buy_amount.into_legacy()),
=======
            sell_amount: u256_to_big_decimal(&quote.sell_amount),
            buy_amount: u256_to_big_decimal(&quote.buy_amount),
>>>>>>> 0c78a1c1
            solver: ByteArray(*quote.data.solver.0),
            verified: quote.data.verified,
            metadata: quote.data.metadata.try_into().unwrap(),
        };
        assert_eq!(result.1, vec![Some(expected_quote)]);
        assert_eq!(
            result.2,
            vec![(
                expected_event_index,
                OnchainOrderPlacement {
                    order_uid: ByteArray(expected_uid.0),
                    sender: ByteArray(sender.0.0),
                    placement_error: None,
                },
            )]
        );
    }
}<|MERGE_RESOLUTION|>--- conflicted
+++ resolved
@@ -499,13 +499,10 @@
                     gas_amount: quote.data.fee_parameters.gas_amount,
                     gas_price: quote.data.fee_parameters.gas_price,
                     sell_token_price: quote.data.fee_parameters.sell_token_price,
-<<<<<<< HEAD
-                    sell_amount: u256_to_big_decimal(&quote.sell_amount.into_legacy()),
-                    buy_amount: u256_to_big_decimal(&quote.buy_amount.into_legacy()),
-=======
-                    sell_amount: u256_to_big_decimal(&quote.sell_amount),
-                    buy_amount: u256_to_big_decimal(&quote.buy_amount),
->>>>>>> 0c78a1c1
+                    sell_amount: number::conversions::alloy::u256_to_big_decimal(
+                        &quote.sell_amount,
+                    ),
+                    buy_amount: number::conversions::alloy::u256_to_big_decimal(&quote.buy_amount),
                     solver: ByteArray(*quote.data.solver.0),
                     verified: quote.data.verified,
                     metadata: quote.data.metadata.try_into()?,
@@ -1306,13 +1303,8 @@
             gas_amount: quote.data.fee_parameters.gas_amount,
             gas_price: quote.data.fee_parameters.gas_price,
             sell_token_price: quote.data.fee_parameters.sell_token_price,
-<<<<<<< HEAD
-            sell_amount: u256_to_big_decimal(&quote.sell_amount.into_legacy()),
-            buy_amount: u256_to_big_decimal(&quote.buy_amount.into_legacy()),
-=======
-            sell_amount: u256_to_big_decimal(&quote.sell_amount),
-            buy_amount: u256_to_big_decimal(&quote.buy_amount),
->>>>>>> 0c78a1c1
+            sell_amount: number::conversions::alloy::u256_to_big_decimal(&quote.sell_amount),
+            buy_amount: number::conversions::alloy::u256_to_big_decimal(&quote.buy_amount),
             solver: ByteArray(*quote.data.solver.0),
             verified: quote.data.verified,
             metadata: quote.data.metadata.try_into().unwrap(),
