use {
    super::Postgres,
    anyhow::{Context, Result},
    database::auction::AuctionId,
    futures::{StreamExt, TryStreamExt},
    model::{auction::Auction, order::Order},
    std::ops::DerefMut,
};

pub struct SolvableOrders {
    pub orders: Vec<Order>,
    pub latest_settlement_block: u64,
}
use {
    chrono::{DateTime, Utc},
    model::quote::QuoteId,
    shared::{
        db_order_conversions::full_order_into_model_order,
        event_storing_helpers::{create_db_search_parameters, create_quote_row},
        order_quoting::{QuoteData, QuoteSearchParameters, QuoteStoring},
    },
};

#[async_trait::async_trait]
impl QuoteStoring for Postgres {
    async fn save(&self, data: QuoteData) -> Result<QuoteId> {
        let _timer = super::Metrics::get()
            .database_queries
            .with_label_values(&["save_quote"])
            .start_timer();

        let mut ex = self.0.acquire().await?;
        let row = create_quote_row(data);
        let id = database::quotes::save(&mut ex, &row).await?;
        Ok(id)
    }

    async fn get(&self, id: QuoteId) -> Result<Option<QuoteData>> {
        let _timer = super::Metrics::get()
            .database_queries
            .with_label_values(&["get_quote"])
            .start_timer();

        let mut ex = self.0.acquire().await?;
        let quote = database::quotes::get(&mut ex, id).await?;
        quote.map(TryFrom::try_from).transpose()
    }

    async fn find(
        &self,
        params: QuoteSearchParameters,
        expiration: DateTime<Utc>,
    ) -> Result<Option<(QuoteId, QuoteData)>> {
        let _timer = super::Metrics::get()
            .database_queries
            .with_label_values(&["find_quote"])
            .start_timer();

        let mut ex = self.0.acquire().await?;
        let params = create_db_search_parameters(params, expiration);
        let quote = database::quotes::find(&mut ex, &params)
            .await
            .context("failed finding quote by parameters")?;
        quote
            .map(|quote| Ok((quote.id, quote.try_into()?)))
            .transpose()
    }
}

impl Postgres {
    pub async fn solvable_orders(&self, min_valid_to: u32) -> Result<SolvableOrders> {
        let _timer = super::Metrics::get()
            .database_queries
            .with_label_values(&["solvable_orders"])
            .start_timer();

        let mut ex = self.0.begin().await?;
<<<<<<< HEAD
        let orders = database::orders::solvable_orders(&mut ex, min_valid_to as i64)
            .map(|result| match result {
                Ok(order) => full_order_into_model_order(order),
                Err(err) => Err(anyhow::Error::from(err)),
            })
            .try_collect()
            .await?;
=======
        // Set the transaction isolation level to REPEATABLE READ
        // so the both SELECT queries below are executed in the same database snapshot
        // taken at the moment before the first query is executed.
        sqlx::query("SET TRANSACTION ISOLATION LEVEL REPEATABLE READ")
            .execute(ex.deref_mut())
            .await?;
        let orders = database::orders::solvable_orders(
            &mut ex,
            min_valid_to as i64,
            min_surplus_fee_timestamp,
        )
        .map(|result| match result {
            Ok(order) => full_order_into_model_order(order),
            Err(err) => Err(anyhow::Error::from(err)),
        })
        .try_collect()
        .await?;
>>>>>>> c3390148
        let latest_settlement_block =
            database::orders::latest_settlement_block(&mut ex).await? as u64;
        Ok(SolvableOrders {
            orders,
            latest_settlement_block,
        })
    }

    pub async fn replace_current_auction(&self, auction: &Auction) -> Result<AuctionId> {
        let _timer = super::Metrics::get()
            .database_queries
            .with_label_values(&["save_auction"])
            .start_timer();

        let data = serde_json::to_value(auction)?;
        let mut ex = self.0.begin().await?;
        database::auction::delete_all_auctions(&mut ex).await?;
        let id = database::auction::save(&mut ex, &data).await?;
        ex.commit().await?;
        Ok(id)
    }
}<|MERGE_RESOLUTION|>--- conflicted
+++ resolved
@@ -75,7 +75,12 @@
             .start_timer();
 
         let mut ex = self.0.begin().await?;
-<<<<<<< HEAD
+        // Set the transaction isolation level to REPEATABLE READ
+        // so the both SELECT queries below are executed in the same database snapshot
+        // taken at the moment before the first query is executed.
+        sqlx::query("SET TRANSACTION ISOLATION LEVEL REPEATABLE READ")
+            .execute(ex.deref_mut())
+            .await?;
         let orders = database::orders::solvable_orders(&mut ex, min_valid_to as i64)
             .map(|result| match result {
                 Ok(order) => full_order_into_model_order(order),
@@ -83,25 +88,6 @@
             })
             .try_collect()
             .await?;
-=======
-        // Set the transaction isolation level to REPEATABLE READ
-        // so the both SELECT queries below are executed in the same database snapshot
-        // taken at the moment before the first query is executed.
-        sqlx::query("SET TRANSACTION ISOLATION LEVEL REPEATABLE READ")
-            .execute(ex.deref_mut())
-            .await?;
-        let orders = database::orders::solvable_orders(
-            &mut ex,
-            min_valid_to as i64,
-            min_surplus_fee_timestamp,
-        )
-        .map(|result| match result {
-            Ok(order) => full_order_into_model_order(order),
-            Err(err) => Err(anyhow::Error::from(err)),
-        })
-        .try_collect()
-        .await?;
->>>>>>> c3390148
         let latest_settlement_block =
             database::orders::latest_settlement_block(&mut ex).await? as u64;
         Ok(SolvableOrders {
