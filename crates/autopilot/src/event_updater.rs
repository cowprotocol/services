use anyhow::Result;
use contracts::{cowswap_onchain_orders, gpv2_settlement};
use ethcontract::dyns::DynWeb3;
use shared::{
<<<<<<< HEAD
    event_handling::{BlockNumberHash, EventHandler, EventStoring},
=======
    event_handling::{EventHandler, EventRetrieving, EventStoring},
>>>>>>> 84b2a083
    impl_event_retrieving,
    maintenance::Maintaining,
    Web3,
};
use tokio::sync::Mutex;

pub struct EventUpdater<
    Database: EventStoring<<W as EventRetrieving>::Event>,
    W: EventRetrieving + Send + Sync,
>(Mutex<EventHandler<DynWeb3, W, Database>>);

impl_event_retrieving! {
    pub GPv2SettlementContract for gpv2_settlement
}

impl_event_retrieving! {
    pub CoWSwapOnchainOrdersContract for cowswap_onchain_orders
}

impl<Database, W> EventUpdater<Database, W>
where
    Database: EventStoring<<W as EventRetrieving>::Event>,
    W: EventRetrieving + Send + Sync,
{
<<<<<<< HEAD
    pub fn new(
        contract: GPv2Settlement,
        db: Database,
        start_sync_at_block: Option<BlockNumberHash>,
    ) -> Self {
=======
    pub fn new(contract: W, db: Database, web3: Web3, start_sync_at_block: Option<u64>) -> Self {
>>>>>>> 84b2a083
        Self(Mutex::new(EventHandler::new(
            web3,
            contract,
            db,
            start_sync_at_block,
        )))
    }
}

#[async_trait::async_trait]
impl<Database, W> Maintaining for EventUpdater<Database, W>
where
    Database: EventStoring<<W>::Event>,
    W: EventRetrieving + Send + Sync,
{
    async fn run_maintenance(&self) -> Result<()> {
        self.0.run_maintenance().await
    }
}<|MERGE_RESOLUTION|>--- conflicted
+++ resolved
@@ -2,11 +2,7 @@
 use contracts::{cowswap_onchain_orders, gpv2_settlement};
 use ethcontract::dyns::DynWeb3;
 use shared::{
-<<<<<<< HEAD
-    event_handling::{BlockNumberHash, EventHandler, EventStoring},
-=======
-    event_handling::{EventHandler, EventRetrieving, EventStoring},
->>>>>>> 84b2a083
+    event_handling::{BlockNumberHash, EventHandler, EventRetrieving, EventStoring},
     impl_event_retrieving,
     maintenance::Maintaining,
     Web3,
@@ -31,15 +27,12 @@
     Database: EventStoring<<W as EventRetrieving>::Event>,
     W: EventRetrieving + Send + Sync,
 {
-<<<<<<< HEAD
     pub fn new(
-        contract: GPv2Settlement,
+        contract: W,
         db: Database,
+        web3: Web3,
         start_sync_at_block: Option<BlockNumberHash>,
     ) -> Self {
-=======
-    pub fn new(contract: W, db: Database, web3: Web3, start_sync_at_block: Option<u64>) -> Self {
->>>>>>> 84b2a083
         Self(Mutex::new(EventHandler::new(
             web3,
             contract,
