--- conflicted
+++ resolved
@@ -1,12 +1,5 @@
 use anyhow::Result;
-<<<<<<< HEAD
-use contracts::{
-    cowswap_onchain_orders::{self},
-    gpv2_settlement::{self},
-};
-=======
 use contracts::{cowswap_onchain_orders, gpv2_settlement};
->>>>>>> 34e55149
 use ethcontract::dyns::DynWeb3;
 use shared::{
     event_handling::{EventHandler, EventRetrieving, EventStoring},
