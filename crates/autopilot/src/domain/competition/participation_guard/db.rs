use {
    crate::{
        arguments::{
            DbBasedSolverParticipationGuardConfig,
            LowSettlingSolversFinderConfig,
            NonSettlingSolversFinderConfig,
        },
        domain::{eth, Metrics},
        infra::{self, solvers::dto},
    },
    chrono::{DateTime, Utc},
    ethrpc::block_stream::CurrentBlockWatcher,
    std::{
        collections::{HashMap, HashSet},
        sync::Arc,
        time::{Duration, Instant},
    },
    tokio::join,
};

/// Checks the DB by searching for solvers that won N last consecutive auctions
/// and either never settled any of them or their settlement success rate is
/// lower than `min_settlement_success_rate`.
#[derive(Clone)]
pub(super) struct SolverValidator(Arc<Inner>);

struct Inner {
    persistence: infra::Persistence,
    banned_solvers: dashmap::DashMap<eth::Address, Instant>,
    ttl: Duration,
    non_settling_config: NonSettlingSolversFinderConfig,
    low_settling_config: LowSettlingSolversFinderConfig,
    drivers_by_address: HashMap<eth::Address, Arc<infra::Driver>>,
}

impl SolverValidator {
    pub fn new(
        persistence: infra::Persistence,
        current_block: CurrentBlockWatcher,
        competition_updates_receiver: tokio::sync::mpsc::UnboundedReceiver<()>,
        db_based_validator_config: DbBasedSolverParticipationGuardConfig,
        drivers_by_address: HashMap<eth::Address, Arc<infra::Driver>>,
    ) -> Self {
        let self_ = Self(Arc::new(Inner {
            persistence,
            banned_solvers: Default::default(),
            ttl: db_based_validator_config.solver_blacklist_cache_ttl,
            non_settling_config: db_based_validator_config.non_settling_solvers_finder_config,
            low_settling_config: db_based_validator_config.low_settling_solvers_finder_config,
            drivers_by_address,
        }));

        self_.start_maintenance(competition_updates_receiver, current_block);

        self_
    }

    /// Update the internal cache only once the competition auctions table is
    /// updated to avoid redundant DB queries on each block or any other
    /// timeout.
    fn start_maintenance(
        &self,
        mut competition_updates_receiver: tokio::sync::mpsc::UnboundedReceiver<()>,
        current_block: CurrentBlockWatcher,
    ) {
        let self_ = self.clone();
        tokio::spawn(async move {
            while competition_updates_receiver.recv().await.is_some() {
                let current_block = current_block.borrow().number;

                let (non_settling_solvers, mut low_settling_solvers) = join!(
                    self_.find_non_settling_solvers(current_block),
                    self_.find_low_settling_solvers(current_block)
                );
                // Non-settling issue has a higher priority, remove duplicates from low-settling
                // solvers.
                low_settling_solvers.retain(|solver| !non_settling_solvers.contains(solver));

                let found_at = Instant::now();
                let banned_until = Utc::now() + self_.0.ttl;
<<<<<<< HEAD

                self_.post_process(
                    &non_settling_solvers,
                    &dto::notify::BanReason::UnsettledConsecutiveAuctions,
                    found_at,
                    banned_until,
                );
                self_.post_process(
                    &low_settling_solvers,
                    &dto::notify::BanReason::HighSettleFailureRate,
                    found_at,
                    banned_until,
                );
=======
                for solver in non_settling_solvers {
                    let Some(driver) = self_.0.drivers_by_address.get(&solver) else {
                        continue;
                    };
                    non_settling_solver_names.push(driver.name.as_ref());
                    Metrics::get()
                        .non_settling_solver
                        .with_label_values(&[&driver.name]);
                    // Check if solver accepted this feature. This should be removed once the CIP
                    // making this mandatory has been approved.
                    if driver.requested_timeout_on_problems {
                        tracing::debug!(solver = ?driver.name, "disabling solver temporarily");
                        infra::notify_non_settling_solver(driver.clone(), banned_until);
                        self_.0.banned_solvers.insert(solver, now);
                    }
                }

                tracing::debug!(solvers = ?non_settling_solver_names, "found non-settling solvers");
>>>>>>> de8cfa2b
            }
            tracing::error!("stream of settlement updates terminated unexpectedly");
        });
    }

    async fn find_non_settling_solvers(&self, current_block: u64) -> HashSet<eth::Address> {
        if !self.0.non_settling_config.enabled {
            return Default::default();
        }

        match self
            .0
            .persistence
            .find_non_settling_solvers(
                self.0.non_settling_config.last_auctions_participation_count,
                current_block,
            )
            .await
        {
            Ok(solvers) => solvers.into_iter().collect(),
            Err(err) => {
                tracing::warn!(?err, "error while searching for non-settling solvers");
                Default::default()
            }
        }
    }

    async fn find_low_settling_solvers(&self, current_block: u64) -> HashSet<eth::Address> {
        if !self.0.low_settling_config.enabled {
            return Default::default();
        }

        match self
            .0
            .persistence
            .find_low_settling_solvers(
                self.0.low_settling_config.last_auctions_participation_count,
                current_block,
                self.0
                    .low_settling_config
                    .solver_max_settlement_failure_rate,
            )
            .await
        {
            Ok(solvers) => solvers.into_iter().collect(),
            Err(err) => {
                tracing::warn!(?err, "error while searching for low-settling solvers");
                Default::default()
            }
        }
    }

    /// Updates the cache and notifies the solvers.
    fn post_process(
        &self,
        solvers: &HashSet<eth::Address>,
        ban_reason: &dto::notify::BanReason,
        found_at: Instant,
        banned_until: DateTime<Utc>,
    ) {
        let mut non_settling_solver_names: Vec<&str> = Vec::new();
        for solver in solvers {
            let Some(driver) = self.0.drivers_by_address.get(solver) else {
                continue;
            };
            non_settling_solver_names.push(driver.name.as_ref());
            Metrics::get()
                .banned_solver
                .with_label_values(&[driver.name.as_ref(), ban_reason.as_str()]);
            // Check if solver accepted this feature. This should be removed once the CIP
            // making this mandatory has been approved.
            if driver.accepts_unsettled_blocking {
                tracing::debug!(solver = ?driver.name, "disabling solver temporarily");
                infra::notify_banned_solver(driver.clone(), ban_reason, banned_until);
                self.0.banned_solvers.insert(*solver, found_at);
            }
        }

        let log_message = match ban_reason {
            dto::notify::BanReason::UnsettledConsecutiveAuctions => "found non-settling solvers",
            dto::notify::BanReason::HighSettleFailureRate => {
                "found high-failure-settlement solvers"
            }
        };
        tracing::debug!(solvers = ?non_settling_solver_names, log_message);
    }
}

#[async_trait::async_trait]
impl super::SolverValidator for SolverValidator {
    async fn is_allowed(&self, solver: &eth::Address) -> anyhow::Result<bool> {
        if let Some(entry) = self.0.banned_solvers.get(solver) {
            return Ok(entry.elapsed() >= self.0.ttl);
        }

        Ok(true)
    }
}<|MERGE_RESOLUTION|>--- conflicted
+++ resolved
@@ -78,7 +78,6 @@
 
                 let found_at = Instant::now();
                 let banned_until = Utc::now() + self_.0.ttl;
-<<<<<<< HEAD
 
                 self_.post_process(
                     &non_settling_solvers,
@@ -92,26 +91,6 @@
                     found_at,
                     banned_until,
                 );
-=======
-                for solver in non_settling_solvers {
-                    let Some(driver) = self_.0.drivers_by_address.get(&solver) else {
-                        continue;
-                    };
-                    non_settling_solver_names.push(driver.name.as_ref());
-                    Metrics::get()
-                        .non_settling_solver
-                        .with_label_values(&[&driver.name]);
-                    // Check if solver accepted this feature. This should be removed once the CIP
-                    // making this mandatory has been approved.
-                    if driver.requested_timeout_on_problems {
-                        tracing::debug!(solver = ?driver.name, "disabling solver temporarily");
-                        infra::notify_non_settling_solver(driver.clone(), banned_until);
-                        self_.0.banned_solvers.insert(solver, now);
-                    }
-                }
-
-                tracing::debug!(solvers = ?non_settling_solver_names, "found non-settling solvers");
->>>>>>> de8cfa2b
             }
             tracing::error!("stream of settlement updates terminated unexpectedly");
         });
@@ -183,7 +162,7 @@
                 .with_label_values(&[driver.name.as_ref(), ban_reason.as_str()]);
             // Check if solver accepted this feature. This should be removed once the CIP
             // making this mandatory has been approved.
-            if driver.accepts_unsettled_blocking {
+            if driver.requested_timeout_on_problems {
                 tracing::debug!(solver = ?driver.name, "disabling solver temporarily");
                 infra::notify_banned_solver(driver.clone(), ban_reason, banned_until);
                 self.0.banned_solvers.insert(*solver, found_at);
