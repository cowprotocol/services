--- conflicted
+++ resolved
@@ -67,7 +67,6 @@
         tokio::spawn(async move {
             while competition_updates_receiver.recv().await.is_some() {
                 let current_block = current_block.borrow().number;
-<<<<<<< HEAD
 
                 let (non_settling_solvers, mut low_settling_solvers) = join!(
                     self_.find_non_settling_solvers(current_block),
@@ -92,45 +91,6 @@
                     found_at,
                     banned_until,
                 );
-=======
-                let non_settling_solvers = match self_
-                    .0
-                    .persistence
-                    .find_non_settling_solvers(self_.0.last_auctions_count, current_block)
-                    .await
-                {
-                    Ok(non_settling_solvers) => non_settling_solvers,
-                    Err(err) => {
-                        tracing::warn!(?err, "error while searching for non-settling solvers");
-                        continue;
-                    }
-                };
-
-                let now = Instant::now();
-                let banned_until = Utc::now() + self_.0.ttl;
-                let non_settling_solver_names: Vec<&str> = non_settling_solvers
-                    .iter()
-                    .filter_map(|solver| self_.0.drivers_by_address.get(solver))
-                    .map(|driver| {
-                        Metrics::get()
-                            .non_settling_solver
-                            .with_label_values(&[&driver.name]);
-                        // Check if solver accepted this feature. This should be removed once the
-                        // CIP making this mandatory has been approved.
-                        if driver.requested_timeout_on_problems {
-                            tracing::debug!(solver = ?driver.name, "disabling solver temporarily");
-                            infra::notify_non_settling_solver(driver.clone(), banned_until);
-                            self_
-                                .0
-                                .banned_solvers
-                                .insert(driver.submission_address, now);
-                        }
-                        driver.name.as_ref()
-                    })
-                    .collect();
-
-                tracing::debug!(solvers = ?non_settling_solver_names, "found non-settling solvers");
->>>>>>> 127e2f56
             }
             tracing::error!("stream of settlement updates terminated unexpectedly");
         });
@@ -191,23 +151,26 @@
         found_at: Instant,
         banned_until: DateTime<Utc>,
     ) {
-        let mut non_settling_solver_names: Vec<&str> = Vec::new();
-        for solver in solvers {
-            let Some(driver) = self.0.drivers_by_address.get(solver) else {
-                continue;
-            };
-            non_settling_solver_names.push(driver.name.as_ref());
-            Metrics::get()
-                .banned_solver
-                .with_label_values(&[driver.name.as_ref(), ban_reason.as_str()]);
-            // Check if solver accepted this feature. This should be removed once the CIP
-            // making this mandatory has been approved.
-            if driver.requested_timeout_on_problems {
-                tracing::debug!(solver = ?driver.name, "disabling solver temporarily");
-                infra::notify_banned_solver(driver.clone(), ban_reason, banned_until);
-                self.0.banned_solvers.insert(*solver, found_at);
-            }
-        }
+        let non_settling_solver_names: Vec<&str> = non_settling_solvers
+            .iter()
+            .filter_map(|solver| self_.0.drivers_by_address.get(solver))
+            .map(|driver| {
+                Metrics::get()
+                    .banned_solver
+                    .with_label_values(&[driver.name.as_ref(), ban_reason.as_str()]);
+                // Check if solver accepted this feature. This should be removed once the
+                // CIP making this mandatory has been approved.
+                if driver.requested_timeout_on_problems {
+                    tracing::debug!(solver = ?driver.name, "disabling solver temporarily");
+                    infra::notify_banned_solver(driver.clone(), banned_until);
+                    self_
+                        .0
+                        .banned_solvers
+                        .insert(driver.submission_address, found_at);
+                }
+                driver.name.as_ref()
+            })
+            .collect();
 
         let log_message = match ban_reason {
             dto::notify::BanReason::UnsettledConsecutiveAuctions => "found non-settling solvers",
