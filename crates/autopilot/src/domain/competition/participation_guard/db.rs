use {
    crate::{
<<<<<<< HEAD
        arguments::{
            DbBasedSolverParticipationGuardConfig,
            LowSettlingSolversFinderConfig,
            NonSettlingSolversFinderConfig,
        },
        database::Postgres,
=======
>>>>>>> 4523b521
        domain::{eth, Metrics},
        infra::{self, solvers::dto},
    },
    ethrpc::block_stream::CurrentBlockWatcher,
    model::time::now_in_epoch_seconds,
    std::{
        collections::{HashMap, HashSet},
        sync::Arc,
        time::{Duration, Instant},
    },
    tokio::join,
};

/// Checks the DB by searching for solvers that won N last consecutive auctions
/// and either never settled any of them or their settlement success rate is
/// lower than `min_settlement_success_rate`.
#[derive(Clone)]
pub(super) struct SolverValidator(Arc<Inner>);

struct Inner {
    persistence: infra::Persistence,
    banned_solvers: dashmap::DashMap<eth::Address, Instant>,
    ttl: Duration,
    non_settling_config: NonSettlingSolversFinderConfig,
    low_settling_config: LowSettlingSolversFinderConfig,
    drivers_by_address: HashMap<eth::Address, Arc<infra::Driver>>,
}

impl SolverValidator {
    pub fn new(
        persistence: infra::Persistence,
        current_block: CurrentBlockWatcher,
<<<<<<< HEAD
        settlement_updates_receiver: tokio::sync::mpsc::UnboundedReceiver<()>,
        db_based_validator_config: DbBasedSolverParticipationGuardConfig,
=======
        competition_updates_receiver: tokio::sync::mpsc::UnboundedReceiver<()>,
        ttl: Duration,
        last_auctions_count: u32,
>>>>>>> 4523b521
        drivers_by_address: HashMap<eth::Address, Arc<infra::Driver>>,
    ) -> Self {
        let self_ = Self(Arc::new(Inner {
            persistence,
            banned_solvers: Default::default(),
            ttl: db_based_validator_config.solver_blacklist_cache_ttl,
            non_settling_config: db_based_validator_config.non_settling_solvers_finder_config,
            low_settling_config: db_based_validator_config.low_settling_solvers_finder_config,
            drivers_by_address,
        }));

        self_.start_maintenance(competition_updates_receiver, current_block);

        self_
    }

    /// Update the internal cache only once the settlement table is updated to
    /// avoid redundant DB queries.
    fn start_maintenance(
        &self,
        mut competition_updates_receiver: tokio::sync::mpsc::UnboundedReceiver<()>,
        current_block: CurrentBlockWatcher,
    ) {
        let self_ = self.clone();
        tokio::spawn(async move {
            while competition_updates_receiver.recv().await.is_some() {
                let current_block = current_block.borrow().number;
<<<<<<< HEAD

                let (non_settling_solvers, mut low_settling_solvers) = join!(
                    self_.find_non_settling_solvers(current_block),
                    self_.find_low_settling_solvers(current_block)
                );
                // Non-settling issue has a higher priority, remove duplicates from low-settling
                // solvers.
                low_settling_solvers.retain(|solver| !non_settling_solvers.contains(solver));

                let found_at = Instant::now();
                let banned_until_timestamp =
                    u64::from(now_in_epoch_seconds()) + self_.0.ttl.as_secs();

                self_.post_process(
                    &non_settling_solvers,
                    &dto::notify::BanReason::UnsettledConsecutiveAuctions,
                    found_at,
                    banned_until_timestamp,
                );
                self_.post_process(
                    &low_settling_solvers,
                    &dto::notify::BanReason::HighSettleFailureRate,
                    found_at,
                    banned_until_timestamp,
                );
=======
                match self_
                    .0
                    .persistence
                    .find_non_settling_solvers(self_.0.last_auctions_count, current_block)
                    .await
                {
                    Ok(non_settling_solvers) => {
                        let non_settling_drivers = non_settling_solvers
                            .into_iter()
                            .filter_map(|solver| {
                                self_.0.drivers_by_address.get(&solver).map(|driver| {
                                    Metrics::get()
                                        .non_settling_solver
                                        .with_label_values(&[&driver.name]);

                                    driver.clone()
                                })
                            })
                            .collect::<Vec<_>>();

                        let non_settling_solver_names = non_settling_drivers
                            .iter()
                            .map(|driver| driver.name.clone())
                            .collect::<Vec<_>>();

                        tracing::debug!(solvers = ?non_settling_solver_names, "found non-settling solvers");

                        let non_settling_drivers = non_settling_drivers
                            .into_iter()
                            // Check if solver accepted this feature. This should be removed once a CIP is
                            // approved.
                            .filter(|driver| driver.accepts_unsettled_blocking)
                            .collect::<Vec<_>>();

                        let now = Instant::now();
                        let banned_until_timestamp =
                            u64::from(now_in_epoch_seconds()) + self_.0.ttl.as_secs();
                        infra::notify_non_settling_solvers(
                            &non_settling_drivers,
                            banned_until_timestamp,
                        );

                        for driver in non_settling_drivers {
                            self_
                                .0
                                .banned_solvers
                                .insert(driver.submission_address, now);
                        }
                    }
                    Err(err) => {
                        tracing::warn!(?err, "error while searching for non-settling solvers")
                    }
                }
>>>>>>> 4523b521
            }
        });
    }

    async fn find_non_settling_solvers(&self, current_block: u64) -> HashSet<eth::Address> {
        if !self.0.non_settling_config.enabled {
            return Default::default();
        }

        match self
            .0
            .db
            .find_non_settling_solvers(
                self.0.non_settling_config.last_auctions_participation_count,
                current_block,
            )
            .await
        {
            Ok(solvers) => solvers
                .into_iter()
                .map(|solver| eth::Address(solver.0.into()))
                .collect(),
            Err(err) => {
                tracing::warn!(?err, "error while searching for non-settling solvers");
                Default::default()
            }
        }
    }

    async fn find_low_settling_solvers(&self, current_block: u64) -> HashSet<eth::Address> {
        if !self.0.low_settling_config.enabled {
            return Default::default();
        }

        match self
            .0
            .db
            .find_low_settling_solvers(
                self.0.low_settling_config.last_auctions_participation_count,
                current_block,
                self.0
                    .low_settling_config
                    .solver_max_settlement_failure_rate,
            )
            .await
        {
            Ok(solvers) => solvers
                .into_iter()
                .map(|solver| eth::Address(solver.0.into()))
                .collect(),
            Err(err) => {
                tracing::warn!(?err, "error while searching for low-settling solvers");
                Default::default()
            }
        }
    }

    /// Updates the cache and notifies the solvers.
    fn post_process(
        &self,
        solvers: &HashSet<eth::Address>,
        ban_reason: &dto::notify::BanReason,
        found_at: Instant,
        banned_until_timestamp: u64,
    ) {
        if solvers.is_empty() {
            return;
        }

        let drivers = solvers
            .iter()
            .filter_map(|solver| self.0.drivers_by_address.get(solver).cloned())
            .collect::<Vec<_>>();

        let log_message = match ban_reason {
            dto::notify::BanReason::UnsettledConsecutiveAuctions => "found non-settling solvers",
            dto::notify::BanReason::HighSettleFailureRate => {
                "found high-failure-settlement solvers"
            }
        };
        let solver_names = drivers
            .iter()
            .map(|driver| driver.name.clone())
            .collect::<Vec<_>>();
        tracing::debug!(solvers = ?solver_names, log_message);

        let reason = match ban_reason {
            dto::notify::BanReason::UnsettledConsecutiveAuctions => "non_settling",
            dto::notify::BanReason::HighSettleFailureRate => "high_settle_failure_rate",
        };

        for solver in solver_names {
            Metrics::get()
                .banned_solver
                .with_label_values(&[&solver, reason]);
        }

        let banned_drivers = drivers
            .into_iter()
            // Notify and block only solvers that accept unsettled blocking feature. This should be removed once a CIP is approved.
            .filter(|driver| driver.accepts_unsettled_blocking)
            .collect::<Vec<_>>();

        infra::notify_banned_solvers(&banned_drivers, ban_reason, banned_until_timestamp);

        for driver in banned_drivers {
            self.0
                .banned_solvers
                .insert(driver.submission_address, found_at);
        }
    }
}

#[async_trait::async_trait]
impl super::SolverValidator for SolverValidator {
    async fn is_allowed(&self, solver: &eth::Address) -> anyhow::Result<bool> {
        if let Some(entry) = self.0.banned_solvers.get(solver) {
            if Instant::now().duration_since(*entry.value()) < self.0.ttl {
                return Ok(false);
            } else {
                self.0.banned_solvers.remove(solver);
            }
        }

        Ok(true)
    }
}<|MERGE_RESOLUTION|>--- conflicted
+++ resolved
@@ -1,14 +1,11 @@
 use {
     crate::{
-<<<<<<< HEAD
         arguments::{
             DbBasedSolverParticipationGuardConfig,
             LowSettlingSolversFinderConfig,
             NonSettlingSolversFinderConfig,
         },
         database::Postgres,
-=======
->>>>>>> 4523b521
         domain::{eth, Metrics},
         infra::{self, solvers::dto},
     },
@@ -41,14 +38,8 @@
     pub fn new(
         persistence: infra::Persistence,
         current_block: CurrentBlockWatcher,
-<<<<<<< HEAD
-        settlement_updates_receiver: tokio::sync::mpsc::UnboundedReceiver<()>,
+        competition_updates_receiver: tokio::sync::mpsc::UnboundedReceiver<()>,
         db_based_validator_config: DbBasedSolverParticipationGuardConfig,
-=======
-        competition_updates_receiver: tokio::sync::mpsc::UnboundedReceiver<()>,
-        ttl: Duration,
-        last_auctions_count: u32,
->>>>>>> 4523b521
         drivers_by_address: HashMap<eth::Address, Arc<infra::Driver>>,
     ) -> Self {
         let self_ = Self(Arc::new(Inner {
@@ -76,7 +67,6 @@
         tokio::spawn(async move {
             while competition_updates_receiver.recv().await.is_some() {
                 let current_block = current_block.borrow().number;
-<<<<<<< HEAD
 
                 let (non_settling_solvers, mut low_settling_solvers) = join!(
                     self_.find_non_settling_solvers(current_block),
@@ -102,61 +92,6 @@
                     found_at,
                     banned_until_timestamp,
                 );
-=======
-                match self_
-                    .0
-                    .persistence
-                    .find_non_settling_solvers(self_.0.last_auctions_count, current_block)
-                    .await
-                {
-                    Ok(non_settling_solvers) => {
-                        let non_settling_drivers = non_settling_solvers
-                            .into_iter()
-                            .filter_map(|solver| {
-                                self_.0.drivers_by_address.get(&solver).map(|driver| {
-                                    Metrics::get()
-                                        .non_settling_solver
-                                        .with_label_values(&[&driver.name]);
-
-                                    driver.clone()
-                                })
-                            })
-                            .collect::<Vec<_>>();
-
-                        let non_settling_solver_names = non_settling_drivers
-                            .iter()
-                            .map(|driver| driver.name.clone())
-                            .collect::<Vec<_>>();
-
-                        tracing::debug!(solvers = ?non_settling_solver_names, "found non-settling solvers");
-
-                        let non_settling_drivers = non_settling_drivers
-                            .into_iter()
-                            // Check if solver accepted this feature. This should be removed once a CIP is
-                            // approved.
-                            .filter(|driver| driver.accepts_unsettled_blocking)
-                            .collect::<Vec<_>>();
-
-                        let now = Instant::now();
-                        let banned_until_timestamp =
-                            u64::from(now_in_epoch_seconds()) + self_.0.ttl.as_secs();
-                        infra::notify_non_settling_solvers(
-                            &non_settling_drivers,
-                            banned_until_timestamp,
-                        );
-
-                        for driver in non_settling_drivers {
-                            self_
-                                .0
-                                .banned_solvers
-                                .insert(driver.submission_address, now);
-                        }
-                    }
-                    Err(err) => {
-                        tracing::warn!(?err, "error while searching for non-settling solvers")
-                    }
-                }
->>>>>>> 4523b521
             }
         });
     }
@@ -168,7 +103,7 @@
 
         match self
             .0
-            .db
+            .persistence
             .find_non_settling_solvers(
                 self.0.non_settling_config.last_auctions_participation_count,
                 current_block,
@@ -193,7 +128,7 @@
 
         match self
             .0
-            .db
+            .persistence
             .find_low_settling_solvers(
                 self.0.low_settling_config.last_auctions_participation_count,
                 current_block,
