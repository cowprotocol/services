use {
    crate::{
        domain::{eth, Metrics},
        infra,
    },
    chrono::Utc,
    ethrpc::block_stream::CurrentBlockWatcher,
    std::{
        collections::HashMap,
        sync::Arc,
        time::{Duration, Instant},
    },
};

/// Checks the DB by searching for solvers that won N last consecutive auctions
/// but never settled any of them.
#[derive(Clone)]
pub(super) struct Validator(Arc<Inner>);

struct Inner {
    persistence: infra::Persistence,
    banned_solvers: dashmap::DashMap<eth::Address, Instant>,
    ttl: Duration,
    last_auctions_count: u32,
    drivers_by_address: HashMap<eth::Address, Arc<infra::Driver>>,
}

impl Validator {
    pub fn new(
        persistence: infra::Persistence,
        current_block: CurrentBlockWatcher,
        competition_updates_receiver: tokio::sync::mpsc::UnboundedReceiver<()>,
        ttl: Duration,
        last_auctions_count: u32,
        drivers_by_address: HashMap<eth::Address, Arc<infra::Driver>>,
    ) -> Self {
        let self_ = Self(Arc::new(Inner {
            persistence,
            banned_solvers: Default::default(),
            ttl,
            last_auctions_count,
            drivers_by_address,
        }));

        self_.start_maintenance(competition_updates_receiver, current_block);

        self_
    }

    /// Update the internal cache only once the competition auctions table is
    /// updated to avoid redundant DB queries on each block or any other
    /// timeout.
    fn start_maintenance(
        &self,
        mut competition_updates_receiver: tokio::sync::mpsc::UnboundedReceiver<()>,
        current_block: CurrentBlockWatcher,
    ) {
        let self_ = self.clone();
        tokio::spawn(async move {
            while competition_updates_receiver.recv().await.is_some() {
                let current_block = current_block.borrow().number;
                let non_settling_solvers = match self_
                    .0
                    .persistence
                    .find_non_settling_solvers(self_.0.last_auctions_count, current_block)
                    .await
                {
                    Ok(non_settling_solvers) => non_settling_solvers,
                    Err(err) => {
                        tracing::warn!(?err, "error while searching for non-settling solvers");
                        continue;
                    }
                };

                let mut non_settling_solver_names: Vec<&str> = Vec::new();
                let now = Instant::now();
                let banned_until = Utc::now() + self_.0.ttl;
                for solver in non_settling_solvers {
                    let Some(driver) = self_.0.drivers_by_address.get(&solver) else {
                        continue;
                    };
                    non_settling_solver_names.push(driver.name.as_ref());
                    Metrics::get()
                        .non_settling_solver
                        .with_label_values(&[&driver.name]);
                    // Check if solver accepted this feature. This should be removed once the CIP
                    // making this mandatory has been approved.
                    if driver.accepts_unsettled_blocking {
<<<<<<< HEAD
                        tracing::debug!(?solver, "disabling solver temporarily");
                        infra::notify_non_settling_solver(driver.clone(), banned_until);
=======
                        tracing::debug!(solver = ?driver.name, "disabling solver temporarily");
>>>>>>> e5250a56
                        self_.0.banned_solvers.insert(solver, now);
                    }
                }

                tracing::debug!(solvers = ?non_settling_solver_names, "found non-settling solvers");
            }
            tracing::error!("stream of settlement updates terminated unexpectedly");
        });
    }
}

#[async_trait::async_trait]
impl super::Validator for Validator {
    async fn is_allowed(&self, solver: &eth::Address) -> anyhow::Result<bool> {
        if let Some(entry) = self.0.banned_solvers.get(solver) {
            return Ok(entry.elapsed() >= self.0.ttl);
        }

        Ok(true)
    }
}<|MERGE_RESOLUTION|>--- conflicted
+++ resolved
@@ -86,12 +86,8 @@
                     // Check if solver accepted this feature. This should be removed once the CIP
                     // making this mandatory has been approved.
                     if driver.accepts_unsettled_blocking {
-<<<<<<< HEAD
-                        tracing::debug!(?solver, "disabling solver temporarily");
+                        tracing::debug!(solver = ?driver.name, "disabling solver temporarily");
                         infra::notify_non_settling_solver(driver.clone(), banned_until);
-=======
-                        tracing::debug!(solver = ?driver.name, "disabling solver temporarily");
->>>>>>> e5250a56
                         self_.0.banned_solvers.insert(solver, now);
                     }
                 }
