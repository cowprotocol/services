--- conflicted
+++ resolved
@@ -1,3 +1,4 @@
+use chrono::DateTime;
 use {
     crate::{
         arguments::{
@@ -67,7 +68,6 @@
         tokio::spawn(async move {
             while competition_updates_receiver.recv().await.is_some() {
                 let current_block = current_block.borrow().number;
-<<<<<<< HEAD
 
                 let (non_settling_solvers, mut low_settling_solvers) = join!(
                     self_.find_non_settling_solvers(current_block),
@@ -78,57 +78,20 @@
                 low_settling_solvers.retain(|solver| !non_settling_solvers.contains(solver));
 
                 let found_at = Instant::now();
-                let banned_until_timestamp =
-                    u64::from(now_in_epoch_seconds()) + self_.0.ttl.as_secs();
+                let banned_until = Utc::now() + self_.0.ttl;
 
                 self_.post_process(
                     &non_settling_solvers,
                     &dto::notify::BanReason::UnsettledConsecutiveAuctions,
                     found_at,
-                    banned_until_timestamp,
+                    banned_until,
                 );
                 self_.post_process(
                     &low_settling_solvers,
                     &dto::notify::BanReason::HighSettleFailureRate,
                     found_at,
-                    banned_until_timestamp,
+                    banned_until,
                 );
-=======
-                let non_settling_solvers = match self_
-                    .0
-                    .persistence
-                    .find_non_settling_solvers(self_.0.last_auctions_count, current_block)
-                    .await
-                {
-                    Ok(non_settling_solvers) => non_settling_solvers,
-                    Err(err) => {
-                        tracing::warn!(?err, "error while searching for non-settling solvers");
-                        continue;
-                    }
-                };
-
-                let mut non_settling_solver_names: Vec<&str> = Vec::new();
-                let now = Instant::now();
-                let banned_until = Utc::now() + self_.0.ttl;
-                for solver in non_settling_solvers {
-                    let Some(driver) = self_.0.drivers_by_address.get(&solver) else {
-                        continue;
-                    };
-                    non_settling_solver_names.push(driver.name.as_ref());
-                    Metrics::get()
-                        .non_settling_solver
-                        .with_label_values(&[&driver.name]);
-                    // Check if solver accepted this feature. This should be removed once the CIP
-                    // making this mandatory has been approved.
-                    if driver.accepts_unsettled_blocking {
-                        tracing::debug!(solver = ?driver.name, "disabling solver temporarily");
-                        infra::notify_non_settling_solver(driver.clone(), banned_until);
-                        self_.0.banned_solvers.insert(solver, now);
-                    }
-                }
-
-                tracing::debug!(solvers = ?non_settling_solver_names, "found non-settling solvers");
->>>>>>> 2e3f4ab3
             }
             tracing::error!("stream of settlement updates terminated unexpectedly");
         });
@@ -187,16 +150,25 @@
         solvers: &HashSet<eth::Address>,
         ban_reason: &dto::notify::BanReason,
         found_at: Instant,
-        banned_until_timestamp: u64,
+        banned_until: DateTime<Utc>,
     ) {
-        if solvers.is_empty() {
-            return;
+        let mut non_settling_solver_names: Vec<&str> = Vec::new();
+        for solver in solvers {
+            let Some(driver) = self.0.drivers_by_address.get(&solver) else {
+                continue;
+            };
+            non_settling_solver_names.push(driver.name.as_ref());
+            Metrics::get()
+                .banned_solver
+                .with_label_values(&[driver.name.as_ref(), ban_reason.as_str()]);
+            // Check if solver accepted this feature. This should be removed once the CIP
+            // making this mandatory has been approved.
+            if driver.accepts_unsettled_blocking {
+                tracing::debug!(solver = ?driver.name, "disabling solver temporarily");
+                infra::notify_non_settling_solver(driver.clone(), banned_until);
+                self.0.banned_solvers.insert(solver.clone(), found_at);
+            }
         }
-
-        let drivers = solvers
-            .iter()
-            .filter_map(|solver| self.0.drivers_by_address.get(solver).cloned())
-            .collect::<Vec<_>>();
 
         let log_message = match ban_reason {
             dto::notify::BanReason::UnsettledConsecutiveAuctions => "found non-settling solvers",
@@ -204,31 +176,7 @@
                 "found high-failure-settlement solvers"
             }
         };
-        let solver_names = drivers
-            .iter()
-            .map(|driver| driver.name.as_ref())
-            .collect::<Vec<_>>();
-        tracing::debug!(solvers = ?solver_names, log_message);
-
-        for solver in solver_names {
-            Metrics::get()
-                .banned_solver
-                .with_label_values(&[solver, ban_reason.as_str()]);
-        }
-
-        let banned_drivers = drivers
-            .into_iter()
-            // Notify and block only solvers that accept unsettled blocking feature. This should be removed once a CIP is approved.
-            .filter(|driver| driver.accepts_unsettled_blocking)
-            .collect::<Vec<_>>();
-
-        infra::notify_banned_solvers(&banned_drivers, ban_reason, banned_until_timestamp);
-
-        for driver in banned_drivers {
-            self.0
-                .banned_solvers
-                .insert(driver.submission_address, found_at);
-        }
+        tracing::debug!(solvers = ?non_settling_solver_names, log_message);
     }
 }
 
