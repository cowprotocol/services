--- conflicted
+++ resolved
@@ -35,28 +35,17 @@
         last_auctions_count: u32,
         drivers_by_address: HashMap<eth::Address, Arc<infra::Driver>>,
     ) -> Self {
-<<<<<<< HEAD
-        let accepted_drivers_by_address = drivers_by_address
-            .into_iter()
-            .filter(|(_, driver)| driver.accepts_unsettled_blocking)
-            .collect::<HashMap<_, _>>();
-=======
         // Keep only drivers that accept unsettled blocking.
         let drivers_by_address = drivers_by_address
             .into_iter()
             .filter(|(_, driver)| driver.accepts_unsettled_blocking)
             .collect();
->>>>>>> 47007c10
         let self_ = Self(Arc::new(Inner {
             db,
             banned_solvers: Default::default(),
             ttl,
             last_auctions_count,
-<<<<<<< HEAD
-            drivers_by_address: accepted_drivers_by_address,
-=======
             drivers_by_address,
->>>>>>> 47007c10
         }));
 
         self_.start_maintenance(settlement_updates_receiver, current_block);
@@ -147,13 +136,8 @@
 
 #[async_trait::async_trait]
 impl super::Validator for Validator {
-<<<<<<< HEAD
-    async fn is_allowed(&self, driver: &infra::Driver) -> anyhow::Result<bool> {
-        if let Some(entry) = self.0.banned_solvers.get(&driver.submission_address) {
-=======
     async fn is_allowed(&self, solver: &eth::Address) -> anyhow::Result<bool> {
         if let Some(entry) = self.0.banned_solvers.get(solver) {
->>>>>>> 47007c10
             if Instant::now().duration_since(*entry.value()) < self.0.ttl {
                 return Ok(false);
             } else {
