--- conflicted
+++ resolved
@@ -88,34 +88,17 @@
 
                         tracing::debug!(solvers = ?non_settling_solver_names, "found non-settling solvers");
 
-<<<<<<< HEAD
-                        let drivers = non_settling_solvers
-                            .into_iter()
-                            .filter_map(|solver| {
-                                self_
-                                    .0
-                                    .drivers_by_address
-                                    .get(&solver)
-                                    // Check if solver accepted this feature. This should be removed once a CIP is
-                                    // approved.
-                                    .filter(|driver| driver.accepts_unsettled_blocking)
-                                    .cloned()
-=======
-                        let now = Instant::now();
-                        non_settling_drivers
+                        let non_settling_drivers = non_settling_drivers
                             .into_iter()
                             // Check if solver accepted this feature. This should be removed once a CIP is
                             // approved.
-                            .filter_map(|driver| {
-                                driver.accepts_unsettled_blocking.then_some(driver.submission_address)
->>>>>>> a2710c69
-                            })
+                            .filter(|driver| driver.accepts_unsettled_blocking)
                             .collect::<Vec<_>>();
 
-                        Self::notify_solvers(&drivers);
+                        Self::notify_solvers(&non_settling_drivers);
 
                         let now = Instant::now();
-                        for driver in drivers {
+                        for driver in non_settling_drivers {
                             self_
                                 .0
                                 .banned_solvers
