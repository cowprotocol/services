--- conflicted
+++ resolved
@@ -67,7 +67,6 @@
         tokio::spawn(async move {
             while settlement_updates_receiver.recv().await.is_some() {
                 let current_block = current_block.borrow().number;
-<<<<<<< HEAD
 
                 let (non_settling_solvers, mut low_settling_solvers) = join!(
                     self_.find_non_settling_solvers(current_block),
@@ -142,26 +141,6 @@
         }
     }
 
-    /// Try to notify all the non-settling solvers in a background task.
-    fn notify_solvers(drivers: &[Arc<infra::Driver>], request: &dto::notify::Request) {
-        let futures = drivers
-            .iter()
-            .cloned()
-            .map(|driver| {
-                let request = request.clone();
-                async move {
-                    if let Err(err) = driver.notify(&request).await {
-                        tracing::debug!(solver = ?driver.name, ?err, "unable to notify external solver");
-                    }
-                }
-            })
-            .collect::<Vec<_>>();
-
-        tokio::spawn(async move {
-            join_all(futures).await;
-        });
-    }
-
     /// Updates the cache and notifies the solvers.
     fn post_process(&self, solvers: &HashSet<eth::Address>, request: &dto::notify::Request) {
         if solvers.is_empty() {
@@ -207,65 +186,6 @@
             self.0.banned_solvers.insert(driver.submission_address, now);
         }
     }
-=======
-                match self_
-                    .0
-                    .db
-                    .find_non_settling_solvers(self_.0.last_auctions_count, current_block)
-                    .await
-                {
-                    Ok(non_settling_solvers) => {
-                        let non_settling_drivers = non_settling_solvers
-                            .into_iter()
-                            .filter_map(|solver| {
-                                let address = eth::Address(solver.0.into());
-                                self_.0.drivers_by_address.get(&address).map(|driver| {
-                                    Metrics::get()
-                                        .non_settling_solver
-                                        .with_label_values(&[&driver.name]);
-
-                                    driver.clone()
-                                })
-                            })
-                            .collect::<Vec<_>>();
-
-                        let non_settling_solver_names = non_settling_drivers
-                            .iter()
-                            .map(|driver| driver.name.clone())
-                            .collect::<Vec<_>>();
-
-                        tracing::debug!(solvers = ?non_settling_solver_names, "found non-settling solvers");
-
-                        let non_settling_drivers = non_settling_drivers
-                            .into_iter()
-                            // Check if solver accepted this feature. This should be removed once a CIP is
-                            // approved.
-                            .filter(|driver| driver.accepts_unsettled_blocking)
-                            .collect::<Vec<_>>();
-
-                        let now = Instant::now();
-                        let banned_until_timestamp =
-                            u64::from(now_in_epoch_seconds()) + self_.0.ttl.as_secs();
-                        infra::notify_non_settling_solvers(
-                            &non_settling_drivers,
-                            banned_until_timestamp,
-                        );
-
-                        for driver in non_settling_drivers {
-                            self_
-                                .0
-                                .banned_solvers
-                                .insert(driver.submission_address, now);
-                        }
-                    }
-                    Err(err) => {
-                        tracing::warn!(?err, "error while searching for non-settling solvers")
-                    }
-                }
-            }
-        });
-    }
->>>>>>> 70d89076
 }
 
 #[async_trait::async_trait]
