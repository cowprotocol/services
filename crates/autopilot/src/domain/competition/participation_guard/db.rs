use {
    crate::{
        domain::{eth, Metrics},
        infra,
    },
    chrono::Utc,
    ethrpc::block_stream::CurrentBlockWatcher,
    std::{
        collections::HashMap,
        sync::Arc,
        time::{Duration, Instant},
    },
};

/// Checks the DB by searching for solvers that won N last consecutive auctions
/// but never settled any of them.
#[derive(Clone)]
pub(super) struct Validator(Arc<Inner>);

struct Inner {
    persistence: infra::Persistence,
    banned_solvers: dashmap::DashMap<eth::Address, Instant>,
    ttl: Duration,
    last_auctions_count: u32,
    drivers_by_address: HashMap<eth::Address, Arc<infra::Driver>>,
}

impl Validator {
    pub fn new(
        persistence: infra::Persistence,
        current_block: CurrentBlockWatcher,
        competition_updates_receiver: tokio::sync::mpsc::UnboundedReceiver<()>,
        ttl: Duration,
        last_auctions_count: u32,
        drivers_by_address: HashMap<eth::Address, Arc<infra::Driver>>,
    ) -> Self {
        let self_ = Self(Arc::new(Inner {
            persistence,
            banned_solvers: Default::default(),
            ttl,
            last_auctions_count,
            drivers_by_address,
        }));

        self_.start_maintenance(competition_updates_receiver, current_block);

        self_
    }

    /// Update the internal cache only once the competition auctions table is
    /// updated to avoid redundant DB queries on each block or any other
    /// timeout.
    fn start_maintenance(
        &self,
        mut competition_updates_receiver: tokio::sync::mpsc::UnboundedReceiver<()>,
        current_block: CurrentBlockWatcher,
    ) {
        let self_ = self.clone();
        tokio::spawn(async move {
            while competition_updates_receiver.recv().await.is_some() {
                let current_block = current_block.borrow().number;
                let non_settling_solvers = match self_
                    .0
                    .persistence
                    .find_non_settling_solvers(self_.0.last_auctions_count, current_block)
                    .await
                {
                    Ok(non_settling_solvers) => non_settling_solvers,
                    Err(err) => {
                        tracing::warn!(?err, "error while searching for non-settling solvers");
                        continue;
                    }
                };

                let now = Instant::now();
<<<<<<< HEAD
                let banned_until = Utc::now() + self_.0.ttl;
                for solver in non_settling_solvers {
                    let Some(driver) = self_.0.drivers_by_address.get(&solver) else {
                        continue;
                    };
                    non_settling_solver_names.push(driver.name.as_ref());
                    Metrics::get()
                        .non_settling_solver
                        .with_label_values(&[&driver.name]);
                    // Check if solver accepted this feature. This should be removed once the CIP
                    // making this mandatory has been approved.
                    if driver.requested_timeout_on_problems {
                        tracing::debug!(solver = ?driver.name, "disabling solver temporarily");
                        infra::notify_non_settling_solver(driver.clone(), banned_until);
                        self_.0.banned_solvers.insert(solver, now);
                    }
                }
=======
                let non_settling_solver_names: Vec<&str> = non_settling_solvers
                    .iter()
                    .filter_map(|solver| self_.0.drivers_by_address.get(solver))
                    .map(|driver| {
                        Metrics::get()
                            .non_settling_solver
                            .with_label_values(&[&driver.name]);
                        // Check if solver accepted this feature. This should be removed once the
                        // CIP making this mandatory has been approved.
                        if driver.requested_timeout_on_problems {
                            tracing::debug!(solver = ?driver.name, "disabling solver temporarily");
                            self_
                                .0
                                .banned_solvers
                                .insert(driver.submission_address, now);
                        }
                        driver.name.as_ref()
                    })
                    .collect();
>>>>>>> de31f1eb

                tracing::debug!(solvers = ?non_settling_solver_names, "found non-settling solvers");
            }
            tracing::error!("stream of settlement updates terminated unexpectedly");
        });
    }
}

#[async_trait::async_trait]
impl super::Validator for Validator {
    async fn is_allowed(&self, solver: &eth::Address) -> anyhow::Result<bool> {
        if let Some(entry) = self.0.banned_solvers.get(solver) {
            return Ok(entry.elapsed() >= self.0.ttl);
        }

        Ok(true)
    }
}<|MERGE_RESOLUTION|>--- conflicted
+++ resolved
@@ -73,25 +73,7 @@
                 };
 
                 let now = Instant::now();
-<<<<<<< HEAD
                 let banned_until = Utc::now() + self_.0.ttl;
-                for solver in non_settling_solvers {
-                    let Some(driver) = self_.0.drivers_by_address.get(&solver) else {
-                        continue;
-                    };
-                    non_settling_solver_names.push(driver.name.as_ref());
-                    Metrics::get()
-                        .non_settling_solver
-                        .with_label_values(&[&driver.name]);
-                    // Check if solver accepted this feature. This should be removed once the CIP
-                    // making this mandatory has been approved.
-                    if driver.requested_timeout_on_problems {
-                        tracing::debug!(solver = ?driver.name, "disabling solver temporarily");
-                        infra::notify_non_settling_solver(driver.clone(), banned_until);
-                        self_.0.banned_solvers.insert(solver, now);
-                    }
-                }
-=======
                 let non_settling_solver_names: Vec<&str> = non_settling_solvers
                     .iter()
                     .filter_map(|solver| self_.0.drivers_by_address.get(solver))
@@ -103,6 +85,7 @@
                         // CIP making this mandatory has been approved.
                         if driver.requested_timeout_on_problems {
                             tracing::debug!(solver = ?driver.name, "disabling solver temporarily");
+                            infra::notify_non_settling_solver(driver.clone(), banned_until);
                             self_
                                 .0
                                 .banned_solvers
@@ -111,7 +94,6 @@
                         driver.name.as_ref()
                     })
                     .collect();
->>>>>>> de31f1eb
 
                 tracing::debug!(solvers = ?non_settling_solver_names, "found non-settling solvers");
             }
