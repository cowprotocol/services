//! Winner Selection:
//! Implements a winner selction algorithm which picks the **set** of solutions
//! which maximize surplus while enforcing uniform **directional** clearing
//! prices. That means all orders selling the same token must get executed at
//! the same price for that token. But orders buying that same token may all be
//! settled at a different (but still uniform) price. So effectively instead of
//! allowing only 1 price for each token (uniform clearing price) each token may
//! have 2 prices (one for selling it and another for buying it).
//!
//! Fairness Guarantees:
//! A solution is only valid if it does not settle any order at a worse uniform
//! directional clearing price than the best solution which only contains this
//! uniform directional clearing price. In other words an order may only be
//! batched with other orders if each order gets a better deal than executing
//! it individually.
//! Because these guarantees rely heavily on all relevant scores of each
//! solution being computed, we'll discard solutions where that computation
//! fails.
//!
//! Reference Score:
//! Each solver S with a winning solution gets one reference score. The
//! reference score is the total score of all winning solutions if the solver S
//! had not participated in the competition.
//! That is effectively a measurement of how much better each order got executed
//! because solver S participated in the competition.

use {
    crate::domain::{
        self,
        OrderUid,
        auction::{
            Prices,
            order::{self, TargetAmount},
        },
        competition::{Participant, Ranked, Score, Solution, Unranked},
        eth::{self, WrappedNativeToken},
        fee,
        settlement::{
            math,
            transaction::{self, ClearingPrices},
        },
    },
    anyhow::{Context, Result},
    itertools::{Either, Itertools},
    num::Saturating,
    std::collections::{HashMap, HashSet},
};

/// Implements auction arbitration in 3 phases:
/// 1. filter unfair solutions
/// 2. mark winners
/// 3. compute reference scores
///
/// The functions assume the `Arbitrator` is the only one
/// changing the ordering or the `participants`.
impl Arbitrator {
    /// Runs the entire auction mechanism on the passed in solutions.
    pub fn arbitrate(
        &self,
        participants: Vec<Participant<Unranked>>,
        auction: &domain::Auction,
    ) -> Ranking {
        let partitioned = self.partition_unfair_solutions(participants, auction);
        let filtered_out = partitioned
            .discarded
            .into_iter()
            .map(|participant| participant.rank(Ranked::FilteredOut))
            .collect();

        let mut ranked = self.mark_winners(partitioned.kept);
        ranked.sort_by_key(|participant| {
            (
                // winners before non-winners
                std::cmp::Reverse(participant.is_winner()),
                // high score before low score
                std::cmp::Reverse(participant.solution().computed_score().cloned()),
            )
        });
        Ranking {
            filtered_out,
            ranked,
        }
    }

    /// Removes unfair solutions from the set of all solutions.
    fn partition_unfair_solutions(
        &self,
        mut participants: Vec<Participant<Unranked>>,
        auction: &domain::Auction,
    ) -> PartitionedSolutions {
        // Discard all solutions where we can't compute the aggregate scores
        // accurately because the fairness guarantees heavily rely on them.
        let scores_by_solution = compute_scores_by_solution(&mut participants, auction);
        participants.sort_by_key(|participant| {
            std::cmp::Reverse(
                // we use the computed score to not trust the score provided by solvers
                participant
                    .solution()
                    .computed_score()
                    .expect("every remaining participant has a computed score")
                    .get()
                    .0,
            )
        });
        let baseline_scores = compute_baseline_scores(&scores_by_solution);
        let (fair, unfair) = participants.into_iter().partition_map(|p| {
            let aggregated_scores = scores_by_solution
                .get(&SolutionKey {
                    driver: p.driver().submission_address,
                    solution_id: p.solution().id(),
                })
                .expect("every remaining participant has an entry");
            // only keep solutions where each order execution is at least as good as
            // the baseline solution.
            // we only filter out unfair solutions with more than one token pair,
            // to avoid reference scores set to 0.
            // see https://github.com/fhenneke/comb_auctions/issues/2
            if aggregated_scores.len() == 1
                || aggregated_scores.iter().all(|(pair, score)| {
                    baseline_scores
                        .get(pair)
                        .is_none_or(|baseline| score >= baseline)
                })
            {
                Either::Left(p)
            } else {
                Either::Right(p)
            }
        });
        PartitionedSolutions {
            kept: fair,
            discarded: unfair,
        }
    }

    /// Picks winners and sorts all solutions where winners come before
    /// non-winners and higher scores come before lower scores.
    fn mark_winners(&self, participants: Vec<Participant<Unranked>>) -> Vec<Participant> {
        let winner_indexes = self.pick_winners(participants.iter().map(|p| p.solution()));
        participants
            .into_iter()
            .enumerate()
            .map(|(index, participant)| {
                let rank = match winner_indexes.contains(&index) {
                    true => Ranked::Winner,
                    false => Ranked::NonWinner,
                };
                participant.rank(rank)
            })
            .collect()
    }

    /// Computes the reference scores which are used to compute
    /// rewards for the winning solvers.
    pub fn compute_reference_scores(&self, ranking: &Ranking) -> HashMap<eth::Address, Score> {
        let mut reference_scores = HashMap::default();

        for participant in &ranking.ranked {
            let solver = participant.driver().submission_address;
            if reference_scores.len() >= self.max_winners {
                // all winners have been processed
                return reference_scores;
            }
            if reference_scores.contains_key(&solver) {
                // we already computed this solver's reference score
                continue;
            }
            if !participant.is_winner() {
                // we only want to compute the reference score of winners
                continue;
            }

            let solutions_without_solver = ranking
                .ranked
                .iter()
                .filter(|p| p.driver().submission_address != solver)
                .map(|p| p.solution());
            let winner_indices = self.pick_winners(solutions_without_solver.clone());

            let score = solutions_without_solver
                .enumerate()
                .filter(|(index, _)| winner_indices.contains(index))
                .filter_map(|(_, solution)| solution.computed_score)
                .reduce(Score::saturating_add)
                .unwrap_or_default();
            reference_scores.insert(solver, score);
        }

        reference_scores
    }

    /// Returns indices of winning solutions.
    /// Assumes that `solutions` is sorted by score descendingly.
    /// This logic was moved into a helper function to avoid a ton of `.clone()`
    /// operations in `compute_reference_scores()`.
    fn pick_winners<'a>(&self, solutions: impl Iterator<Item = &'a Solution>) -> HashSet<usize> {
        // Winners are selected one by one, starting from the best solution,
        // until `max_winners` are selected. A solution can only
        // win if none of the (sell_token, buy_token) pairs of the executed
        // orders have been covered by any previously selected winning solution.
        // In other words this enforces a uniform **directional** clearing price.
        let mut already_swapped_tokens_pairs = HashSet::new();
        let mut winners = HashSet::default();
        for (index, solution) in solutions.enumerate() {
            if winners.len() >= self.max_winners {
                return winners;
            }

            let swapped_token_pairs = solution
                .orders()
                .values()
                .map(|order| DirectedTokenPair {
                    sell: order.sell.token.as_erc20(self.weth),
                    buy: order.buy.token.as_erc20(self.weth),
                })
                .collect::<HashSet<_>>();

            if swapped_token_pairs.is_disjoint(&already_swapped_tokens_pairs) {
                winners.insert(index);
                already_swapped_tokens_pairs.extend(swapped_token_pairs);
            }
        }
        winners
    }
}

/// Let's call a solution that only trades 1 directed token pair a baseline
/// solution. Returns the best baseline solution (highest score) for
/// each token pair if one exists.
fn compute_baseline_scores(scores_by_solution: &ScoresBySolution) -> ScoreByDirection {
    let mut baseline_directional_scores = ScoreByDirection::default();
    for scores in scores_by_solution.values() {
        let Ok((token_pair, score)) = scores.iter().exactly_one() else {
            // base solutions must contain exactly 1 directed token pair
            continue;
        };
        let current_best_score = baseline_directional_scores
            .entry(token_pair.clone())
            .or_default();
        if score > current_best_score {
            *current_best_score = *score;
        }
    }
    baseline_directional_scores
}

/// Computes the `DirectionalScores` for all solutions and discards
/// solutions as invalid whenever that computation is not possible.
/// Solutions get discarded because fairness guarantees heavily
/// depend on these scores being accurate.
fn compute_scores_by_solution(
    participants: &mut Vec<Participant<Unranked>>,
    auction: &domain::Auction,
) -> ScoresBySolution {
    let auction = Auction::from(auction);
    let mut scores = HashMap::default();

    participants.retain_mut(|p| match score_by_token_pair(p.solution(), &auction) {
        Ok(score) => {
            let total_score = score
                .values()
                .fold(Score::default(), |acc, score| acc.saturating_add(*score));
            scores.insert(
                SolutionKey {
                    driver: p.driver().submission_address,
                    solution_id: p.solution().id,
                },
                score,
            );
            p.set_computed_score(total_score);
            true
        }
        Err(err) => {
            tracing::warn!(
                driver = p.driver().name,
                ?err,
                solution = ?p.solution(),
                "discarding solution where scores could not be computed"
            );
            false
        }
    });

    scores
}

/// Returns the total scores for each directed token pair of the solution.
/// E.g. if a solution contains 3 orders like:
///     sell A for B with a score of 10
///     sell A for B with a score of 5
///     sell B for C with a score of 5
/// it will return a map like:
///     (A, B) => 15
///     (B, C) => 5
fn score_by_token_pair(solution: &Solution, auction: &Auction) -> Result<ScoreByDirection> {
    let mut scores: HashMap<DirectedTokenPair, Score> = HashMap::default();
    for (uid, trade) in solution.orders() {
        if !auction.contributes_to_score(uid) {
            continue;
        }

        let uniform_sell_price = solution
            .prices()
            .get(&trade.sell.token)
            .context("no uniform clearing price for sell token")?;
        let uniform_buy_price = solution
            .prices()
            .get(&trade.buy.token)
            .context("no uniform clearing price for buy token")?;

        let trade = math::Trade {
            uid: *uid,
            sell: trade.sell,
            buy: trade.buy,
            side: trade.side,
            executed: match trade.side {
                order::Side::Buy => TargetAmount(trade.executed_buy.into()),
                order::Side::Sell => TargetAmount(trade.executed_sell.into()),
            },
            prices: transaction::Prices {
                // clearing prices are denominated in the same underlying
                // unit so we assign sell to sell and buy to buy
                uniform: ClearingPrices {
                    sell: uniform_sell_price.get().into(),
                    buy: uniform_buy_price.get().into(),
                },
                // for custom clearing prices we only need to know how
                // much the traded tokens are worth relative to each
                // other so we can simply use the swapped executed
                // amounts here
                custom: ClearingPrices {
                    sell: trade.executed_buy.into(),
                    buy: trade.executed_sell.into(),
                },
            },
        };
        let score = trade
            .score(&auction.fee_policies, auction.native_prices)
            .context("failed to compute score")?;

        let token_pair = DirectedTokenPair {
            sell: trade.sell.token,
            buy: trade.buy.token,
        };

        scores
            .entry(token_pair)
            .or_default()
            .saturating_add_assign(Score(score));
    }
    Ok(scores)
}

pub struct Arbitrator {
    pub max_winners: usize,
    pub weth: WrappedNativeToken,
}

/// Relevant data from `domain::Auction` but with data structures
/// optimized for the winner selection logic.
/// Avoids clones whenever possible.
struct Auction<'a> {
    /// Fee policies for **all** orders that were in the original auction.
    fee_policies: HashMap<OrderUid, &'a Vec<fee::Policy>>,
    surplus_capturing_jit_order_owners: HashSet<eth::Address>,
    native_prices: &'a Prices,
}

impl Auction<'_> {
    /// Returns whether an order is allowed to capture surplus and
    /// therefore contributes to the total score of a solution.
    fn contributes_to_score(&self, uid: &OrderUid) -> bool {
        self.fee_policies.contains_key(uid)
            || self
                .surplus_capturing_jit_order_owners
                .contains(&uid.owner())
    }
}

impl<'a> From<&'a domain::Auction> for Auction<'a> {
    fn from(original: &'a domain::Auction) -> Self {
        Self {
            fee_policies: original
                .orders
                .iter()
                .map(|o| (o.uid, &o.protocol_fees))
                .collect(),
            native_prices: &original.prices,
            surplus_capturing_jit_order_owners: original
                .surplus_capturing_jit_order_owners
                .iter()
                .cloned()
                .collect(),
        }
    }
}

#[derive(Debug, Clone, Hash, Eq, PartialEq)]
struct DirectedTokenPair {
    sell: eth::TokenAddress,
    buy: eth::TokenAddress,
}

/// Key to uniquely identify every solution.
#[derive(PartialEq, Eq, std::hash::Hash)]
struct SolutionKey {
    driver: eth::Address,
    solution_id: u64,
}

/// Scores of all trades in a solution aggregated by the directional
/// token pair. E.g. all trades (WETH -> USDC) are aggregated into
/// one value and all trades (USDC -> WETH) into another.
type ScoreByDirection = HashMap<DirectedTokenPair, Score>;

/// Mapping from solution to `DirectionalScores` for all solutions
/// of the auction.
type ScoresBySolution = HashMap<SolutionKey, ScoreByDirection>;

pub struct Ranking {
    /// Solutions that were discarded because they were malformed
    /// in some way or deemed unfair by the selection mechanism.
    filtered_out: Vec<Participant<Ranked>>,
    /// Final ranking of the solutions that passed the fairness
    /// check. Winners come before non-winners and higher total
    /// scores come before lower scores.
    ranked: Vec<Participant<Ranked>>,
}

impl Ranking {
    /// All solutions including the ones that got filtered out.
    pub fn all(&self) -> impl Iterator<Item = &Participant<Ranked>> {
        self.ranked.iter().chain(&self.filtered_out)
    }

    /// Enumerates all solutions. The index is used as solution UID.
    pub fn enumerated(&self) -> impl Iterator<Item = (usize, &Participant<Ranked>)> {
        self.all().enumerate()
    }

    /// All solutions that won the right to get executed.
    pub fn winners(&self) -> impl Iterator<Item = &Participant<Ranked>> {
        self.ranked.iter().filter(|p| p.is_winner())
    }

    /// All solutions that were not filtered out but also did not win.
    pub fn non_winners(&self) -> impl Iterator<Item = &Participant<Ranked>> {
        self.ranked.iter().filter(|p| !p.is_winner())
    }

    /// All solutions that passed the filtering step.
    pub fn ranked(&self) -> impl Iterator<Item = &Participant<Ranked>> {
        self.ranked.iter()
    }
}

struct PartitionedSolutions {
    kept: Vec<Participant<Unranked>>,
    discarded: Vec<Participant<Unranked>>,
}

#[cfg(test)]
mod tests {
    use {
        crate::{
            domain::{
                Auction,
                Order,
                OrderUid,
                auction::{
                    Price,
                    order::{self, AppDataHash},
                },
                competition::{Participant, Score, Solution, TradedOrder, Unranked},
                eth::{self, TokenAddress},
            },
            infra::Driver,
        },
        ethcontract::H160,
<<<<<<< HEAD
        ethrpc::alloy::conversions::IntoAlloy,
=======
        ethrpc::alloy::conversions::{IntoAlloy, IntoLegacy},
>>>>>>> 777d75c0
        hex_literal::hex,
        number::serialization::HexOrDecimalU256,
        serde::Deserialize,
        serde_json::json,
        serde_with::serde_as,
        std::{
            collections::HashMap,
            hash::{DefaultHasher, Hash, Hasher},
        },
    };

    const DEFAULT_TOKEN_PRICE: u128 = 1_000;

    #[tokio::test]
    // Only one bid submitted results in one winner with reference score = 0
    async fn single_bid() {
        let case = json!({
            "tokens": [
                ["Token A", address(0)],
                ["Token B", address(1)],
                ["Token C", address(2)],
                ["Token D", address(3)]
            ],
            "auction": {
                "orders": {
                    "Order 1": {
                        "side": "sell",
                        "sell_token": "Token A",
                        "sell_amount": amount(1_000),
                        "buy_token": "Token B",
                        "buy_amount": amount(1_000)
                    },
                    "Order 2": {
                        "side": "sell",
                        "sell_token": "Token C",
                        "sell_amount": amount(1_000),
                        "buy_token": "Token D",
                        "buy_amount": amount(1_000)
                    }
                }
            },
            "solutions": {
                // score = 200
                "Solution 1": {
                    "solver": "Solver 1",
                    "trades": {
                        "Order 1": {
                            "sell_amount": amount(1_000),
                            "buy_amount": amount(1_100)
                        },
                        "Order 2": {
                            "sell_amount": amount(1_000),
                            "buy_amount": amount(1_100)
                        }
                    }
                }
            },
            "expected_fair_solutions": ["Solution 1"],
            "expected_winners": ["Solution 1"],
            "expected_reference_scores": {
                "Solver 1": "0",
            },
        });
        TestCase::from_json(case).validate().await;
    }

    #[tokio::test]
    // Two compatible batches are both selected as winners
    async fn compatible_bids() {
        let case = json!({
            "tokens": [
                ["Token A", address(0)],
                ["Token B", address(1)],
                ["Token C", address(2)],
                ["Token D", address(3)]
            ],
            "auction": {
                "orders": {
                    "Order 1": {
                        "side": "sell",
                        "sell_token": "Token A",
                        "sell_amount": amount(1_000),
                        "buy_token": "Token B",
                        "buy_amount": amount(1_000)
                    },
                    "Order 2": {
                        "side": "sell",
                        "sell_token": "Token C",
                        "sell_amount": amount(1_000),
                        "buy_token": "Token D",
                        "buy_amount": amount(1_000)
                    },
                    "Order 3": {
                        "side": "sell",
                        "sell_token": "Token A",
                        "sell_amount": amount(1_000),
                        "buy_token": "Token C",
                        "buy_amount": amount(1_000)
                    }
                }
            },
            "solutions": {
                // score = 200
                "Best batch": {
                    "solver": "Best batch solver",
                    "trades": {
                        "Order 1": {
                            "sell_amount": amount(1_000),
                            "buy_amount": amount(1_100)
                        },
                        "Order 2": {
                            "sell_amount": amount(1_000),
                            "buy_amount": amount(1_100)
                        }
                    }
                },
                // score = 100
                "Compatible batch": {
                    "solver": "Compatible batch solver",
                    "trades": {
                        "Order 3": {
                            "sell_amount": amount(1_000),
                            "buy_amount": amount(1_100)
                        }
                    }
                }
            },
            "expected_fair_solutions": ["Best batch", "Compatible batch"],
            "expected_winners": ["Best batch", "Compatible batch"],
            "expected_reference_scores": {
                "Best batch solver": "100",
                "Compatible batch solver": "200",
            },
        });
        TestCase::from_json(case).validate().await;
    }

    #[tokio::test]
    // Two compatible batches are both selected as winners, but this time the orders
    // are "buy" orders
    async fn buy_orders() {
        let case = json!({
            "tokens": [
                ["Token A", address(0)],
                ["Token B", address(1)],
                ["Token C", address(2)],
                ["Token D", address(3)]
            ],
            "auction": {
                "orders": {
                    "Order 1": {
                        "side": "buy",
                        "sell_token": "Token A",
                        "sell_amount": amount(1_000),
                        "buy_token": "Token B",
                        "buy_amount": amount(1_000)
                    },
                    "Order 2": {
                        "side": "buy",
                        "sell_token": "Token C",
                        "sell_amount": amount(1_000),
                        "buy_token": "Token D",
                        "buy_amount": amount(1_000)
                    },
                    "Order 3": {
                        "side": "buy",
                        "sell_token": "Token A",
                        "sell_amount": amount(1_000),
                        "buy_token": "Token C",
                        "buy_amount": amount(1_000)
                    }
                }
            },
            "solutions": {
                // score = 200
                "Best batch": {
                    "solver": "Best batch solver",
                    "trades": {
                        // less sell tokens are used to get the expected buy tokens, that is the surplus
                        "Order 1": {
                            "sell_amount": amount(900),
                            "buy_amount": amount(1_000)
                        },
                        "Order 2": {
                            "sell_amount": amount(900),
                            "buy_amount": amount(1_000)
                        }
                    }
                },
                // score = 100
                "Compatible batch": {
                    "solver": "Compatible batch solver",
                    "trades": {
                        "Order 3": {
                            "sell_amount": amount(900),
                            "buy_amount": amount(1_000)
                        }
                    },
                }
            },
            "expected_fair_solutions": ["Best batch", "Compatible batch"],
            "expected_winners": ["Best batch", "Compatible batch"],
            "expected_reference_scores": {
                "Best batch solver": "100",
                "Compatible batch solver": "200",
            },
        });
        TestCase::from_json(case).validate().await;
    }

    #[tokio::test]
    // Multiple compatible bids by a single solver are aggregated
    async fn multiple_solution_for_solver() {
        let case = json!({
            "tokens": [
                ["Token A", address(0)],
                ["Token B", address(1)],
                ["Token C", address(2)],
                ["Token D", address(3)]
            ],
            "auction": {
                "orders": {
                    "Order 1": {
                        "side": "sell",
                        "sell_token": "Token A",
                        "sell_amount": amount(1_000),
                        "buy_token": "Token B",
                        "buy_amount": amount(1_000)
                    },
                    "Order 2": {
                        "side": "sell",
                        "sell_token": "Token C",
                        "sell_amount": amount(1_000),
                        "buy_token": "Token D",
                        "buy_amount": amount(1_000)
                    },
                    "Order 3": {
                        "side": "sell",
                        "sell_token": "Token A",
                        "sell_amount": amount(1_000),
                        "buy_token": "Token D",
                        "buy_amount": amount(1_000)
                    }
                }
            },
            "solutions": {
                // score = 200
                "Best batch": {
                    "solver": "Solver 1",
                    "trades": {
                        "Order 1": {
                            "sell_amount": amount(1_000),
                            "buy_amount": amount(1_100)
                        },
                        "Order 2": {
                            "sell_amount": amount(1_000),
                            "buy_amount": amount(1_100)
                        }
                    },
                },
                // score = 100
                "Compatible batch": {
                    "solver": "Solver 1", // same solver
                    "trades": {
                        "Order 3": {
                            "sell_amount": amount(1_000),
                            "buy_amount": amount(1_100)
                        }
                    },
                }
            },
            "expected_fair_solutions": ["Best batch", "Compatible batch"],
            "expected_winners": ["Best batch", "Compatible batch"],
            "expected_reference_scores": {
                "Solver 1": "0",
            },
        });
        TestCase::from_json(case).validate().await;
    }

    #[tokio::test]
    // Incompatible bid does not win but increases the reference score of the winner
    async fn incompatible_bids() {
        let case = json!({
            "tokens": [
                ["Token A", address(0)],
                ["Token B", address(1)],
                ["Token C", address(2)],
                ["Token D", address(3)]
            ],
            "auction": {
                "orders": {
                    "Order 1": {
                        "side": "sell",
                        "sell_token": "Token A",
                        "sell_amount": amount(1_000),
                        "buy_token": "Token B",
                        "buy_amount": amount(1_000)
                    },
                    "Order 2": {
                        "side": "sell",
                        "sell_token": "Token C",
                        "sell_amount": amount(1_000),
                        "buy_token": "Token D",
                        "buy_amount": amount(1_000)
                    },
                }
            },
            "solutions": {
                // score = 200
                "Best batch": {
                    "solver": "Best batch solver",
                    "trades": {
                        "Order 1": {
                            "sell_amount": amount(1_000),
                            "buy_amount": amount(1_100)
                        },
                        "Order 2": {
                            "sell_amount": amount(1_000),
                            "buy_amount": amount(1_100)
                        }
                    }
                },
                // score = 100
                "Compatible batch": {
                    "solver": "Compatible batch solver",
                    "trades": {
                        "Order 1": {
                            "sell_amount": amount(1_000),
                            "buy_amount": amount(1_100)
                        }
                    }
                }
            },
            "expected_fair_solutions": ["Best batch", "Compatible batch"],
            "expected_winners": ["Best batch"],
            "expected_reference_scores": {
                "Best batch solver": "100",
            },
        });
        TestCase::from_json(case).validate().await;
    }

    #[tokio::test]
    // Unfair batch is filtered
    async fn fairness_filtering() {
        let case = json!({
            "tokens": [
                ["Token A", address(0)],
                ["Token B", address(1)],
                ["Token C", address(2)],
                ["Token D", address(3)]
            ],
            "auction": {
                "orders": {
                    "Order 1": {
                        "side": "sell",
                        "sell_token": "Token A",
                        "sell_amount": amount(1_000),
                        "buy_token": "Token B",
                        "buy_amount": amount(1_000)
                    },
                    "Order 2": {
                        "side": "sell",
                        "sell_token": "Token C",
                        "sell_amount": amount(1_000),
                        "buy_token": "Token D",
                        "buy_amount": amount(1_000)
                    },
                }
            },
            "solutions": {
                // score = 200
                "Unfair batch": {
                    "solver": "Unfair batch solver",
                    "trades": {
                        "Order 1": {
                            "sell_amount": amount(1_000),
                            "buy_amount": amount(1_100)
                        },
                        "Order 2": {
                            "sell_amount": amount(1_000),
                            "buy_amount": amount(1_100)
                        }
                    }
                },
                // score = 150
                "Filtering batch": {
                    "solver": "Filtering batch solver",
                    "trades": {
                        "Order 1": {
                            "sell_amount": amount(1_000),
                            "buy_amount": amount(1_150)
                        }
                    }
                }
            },
            "expected_fair_solutions": ["Filtering batch"],
            "expected_winners": ["Filtering batch"],
            "expected_reference_scores": {
                "Filtering batch solver": "0",
            },
        });
        TestCase::from_json(case).validate().await;
    }

    #[tokio::test]
    // Multiple trades on the same (directed) token pair are aggregated for
    // filtering
    async fn aggregation_on_token_pair() {
        let case = json!({
            "tokens": [
                ["Token A", address(0)],
                ["Token B", address(1)],
            ],
            "auction": {
                "orders": {
                    "Order 1": {
                        "side": "sell",
                        "sell_token": "Token A",
                        "sell_amount": amount(1_000),
                        "buy_token": "Token B",
                        "buy_amount": amount(1_000)
                    },
                    "Order 2": {
                        "side": "sell",
                        "sell_token": "Token A",
                        "sell_amount": amount(1_000),
                        "buy_token": "Token B",
                        "buy_amount": amount(1_000)
                    }
                }
            },
            "solutions": {
                // score = 200
                "Batch with aggregation": {
                    "solver": "Batch with aggregation solver",
                    "trades": {
                        "Order 1": {
                            "sell_amount": amount(1_000),
                            "buy_amount": amount(1_100)
                        },
                        "Order 2": {
                            "sell_amount": amount(1_000),
                            "buy_amount": amount(1_100)
                        }
                    }
                },
                // score = 150
                "Incompatible batch": {
                    "solver": "Incompatible batch solver",
                    "trades": {
                        "Order 1": {
                            "sell_amount": amount(1_000),
                            "buy_amount": amount(1_150)
                        }
                    }
                }
            },
            "expected_fair_solutions": ["Batch with aggregation", "Incompatible batch"],
            "expected_winners": ["Batch with aggregation"],
            "expected_reference_scores": {
                "Batch with aggregation solver": "150",
            },
        });
        TestCase::from_json(case).validate().await;
    }

    #[tokio::test]
    // Reference winners can generate more surplus than winners
    async fn reference_better_than_winners() {
        let case = json!({
            "tokens": [
                ["Token A", address(0)],
                ["Token B", address(1)],
                ["Token C", address(2)],
                ["Token D", address(3)],
                ["Token E", address(4)],
                ["Token F", address(5)]
            ],
            "auction": {
                "orders": {
                    "Order 1": {
                        "side": "sell",
                        "sell_token": "Token A",
                        "sell_amount": amount(1_000),
                        "buy_token": "Token B",
                        "buy_amount": amount(1_000)
                    },
                    "Order 2": {
                        "side": "sell",
                        "sell_token": "Token C",
                        "sell_amount": amount(1_000),
                        "buy_token": "Token D",
                        "buy_amount": amount(1_000)
                    },
                    "Order 3": {
                        "side": "sell",
                        "sell_token": "Token E",
                        "sell_amount": amount(1_000),
                        "buy_token": "Token F",
                        "buy_amount": amount(1_000)
                    }
                }
            },
            "solutions": {
                // score = 300
                "Best batch": {
                    "solver": "Best batch solver",
                    "trades": {
                        "Order 1": {
                            "sell_amount": amount(1_000),
                            "buy_amount": amount(1_100)
                        },
                        "Order 2": {
                            "sell_amount": amount(1_000),
                            "buy_amount": amount(1_100)
                        },
                        "Order 3": {
                            "sell_amount": amount(1_000),
                            "buy_amount": amount(1_100)
                        }
                    }
                },
                // score = 280
                "Incompatible batch 1": {
                    "solver": "Incompatible batch 1 solver",
                    "trades": {
                        "Order 1": {
                            "sell_amount": amount(1_000),
                            "buy_amount": amount(1_140)
                        },
                        "Order 2": {
                            "sell_amount": amount(1_000),
                            "buy_amount": amount(1_140)
                        }
                    }
                },
                // score = 100
                "Incompatible batch 2": {
                    "solver": "Incompatible batch 2 solver",
                    "trades": {
                        "Order 3": {
                            "sell_amount": amount(1_000),
                            "buy_amount": amount(1_100)
                        }
                    }
                }
            },
            "expected_fair_solutions": ["Best batch", "Incompatible batch 1",  "Incompatible batch 2"],
            "expected_winners": ["Best batch"],
            "expected_reference_scores": {
                "Best batch solver": "380",
            },
        });
        TestCase::from_json(case).validate().await;
    }

    #[tokio::test]
    async fn staging_mainnet_auction_12825008() {
        // https://solver-instances.s3.eu-central-1.amazonaws.com/staging/mainnet/autopilot/12825008.json
        // The example is an auction with one order and two competing bids for it, one
        // having a better score than the other

        let case = json!({
            "tokens": [
                // corresponding to 0x67466be17df832165f8c80a5a120ccc652bd7e69
                ["Token A", address(0)],
                // corresponding to 0xdac17f958d2ee523a2206206994597c13d831ec7
                ["Token B", address(1)],
            ],
            "auction": {
                "orders": {
                    "Order 1": {
                        "side": "sell",
                        "sell_token": "Token A",
                        "sell_amount": "32375066190000000000000000",
                        "buy_token": "Token B",
                        "buy_amount": "2161512119"
                    }
                },
                "prices": {
                    "Token A": "32429355240",
                    "Token B": "480793239987749750742974464"
                }
            },
            "solutions": {
                // solution 1 (baseline, the winner)
                // score = 21813202259686016
                "Solution 1": {
                    "solver": "Solver 1",
                    "trades": {
                        "Order 1": {
                            "sell_amount": "32375066190000000000000000",
                            "buy_amount": "2206881314"
                        }
                    }
                },
                // solution 2 (zeroex)
                // score = 21037471695353421
                "Solution 2": {
                    "solver": "Solver 2",
                    "trades": {
                        "Order 1": {
                            "sell_amount": "32375066190000000000000000",
                            "buy_amount": "2205267875"
                        }
                    }
                }
            },
            "expected_fair_solutions": ["Solution 1", "Solution 2"],
            "expected_winners": ["Solution 1"],
            "expected_reference_scores": {
                "Solver 1": "21037471695353421",
            },
        });
        TestCase::from_json(case).validate().await;
    }

    #[serde_as]
    #[derive(Deserialize, Debug)]
    struct TestCase {
        pub tokens: Vec<(String, H160)>,
        pub auction: TestAuction,
        pub solutions: HashMap<String, TestSolution>,
        pub expected_fair_solutions: Vec<String>,
        pub expected_winners: Vec<String>,
        #[serde_as(as = "HashMap<_, HexOrDecimalU256>")]
        pub expected_reference_scores: HashMap<String, eth::U256>,
    }

    impl TestCase {
        pub fn from_json(value: serde_json::Value) -> Self {
            serde_json::from_value(value).unwrap()
        }

        pub async fn validate(&self) {
            let arbitrator = create_test_arbitrator();

            // map (token id -> token address) for later reference during the test
            let token_map: HashMap<String, H160> = self.tokens.iter().cloned().collect();

            // map (order id -> order) for later reference during the test
            let order_map: HashMap<String, Order> = self
                .auction
                .orders
                .iter()
                .map(
                    |(
                        order_id,
                        TestOrder {
                            side,
                            sell_token,
                            sell_amount,
                            buy_token,
                            buy_amount,
                        },
                    )| {
                        let order_uid = hash(order_id);
                        let sell_token = token_map.get(sell_token).unwrap();
                        let buy_token = token_map.get(buy_token).unwrap();
                        let order = create_order(
                            order_uid,
                            *sell_token,
                            *sell_amount,
                            *buy_token,
                            *buy_amount,
                            *side,
                        );
                        (order_id.clone(), order)
                    },
                )
                .collect();

            let orders = order_map.values().cloned().collect();
            let prices = self.auction.prices.as_ref().map(|prices| {
                prices
                    .iter()
                    .map(|(token_id, price)| {
                        let token_address = TokenAddress(*token_map.get(token_id).unwrap());
                        let price = create_price(*price);
                        (token_address, price)
                    })
                    .collect()
            });

            let auction = create_auction(orders, prices);

            // map (solver id -> solver address) for later reference during the test
            let mut solver_map = HashMap::new();

            // map (solution id -> participant) for later reference during the test
            let mut solution_map = HashMap::new();
            for (solution_id, solution) in &self.solutions {
                // generate solver address deterministically from the id
                let solver_uid = hash(&solution.solver);
                let solver_address = address(solver_uid);
                solver_map.insert(solution.solver.clone(), solver_address);

                let trades = solution
                    .trades
                    .iter()
                    .map(|(order_id, trade)| {
                        let order = order_map.get(order_id).unwrap();
                        let sell_token_amount = trade.sell_amount;
                        let buy_token_amount = trade.buy_amount;
                        let trade = create_trade(order, sell_token_amount, buy_token_amount);
                        (order.uid, trade)
                    })
                    .collect();

                let solution_uid = hash(solution_id);
                solution_map.insert(
                    solution_id,
                    create_solution(solution_uid, solver_address, trades, None).await,
                );
            }

            // filter solutions
            let participants = solution_map.values().cloned().collect();
            let ranking = arbitrator.arbitrate(participants, &auction);
            assert_eq!(ranking.ranked.len(), self.expected_fair_solutions.len());
            for solution_id in &self.expected_fair_solutions {
                let solution_uid = solution_map.get(&solution_id).unwrap().solution().id;
                assert!(
                    ranking
                        .ranked
                        .iter()
                        .any(|s| s.solution().id == solution_uid)
                );
            }

            let winners = filter_winners(&ranking.ranked);
            assert!(winners.iter().is_sorted_by_key(|a| (
                // winners before non-winners
                std::cmp::Reverse(a.is_winner()),
                // high score before low score
                std::cmp::Reverse(a.solution().computed_score().unwrap())
            )));
            assert_eq!(winners.len(), self.expected_winners.len());
            for (actual, expected) in winners.iter().zip(&self.expected_winners) {
                let solution_uid = solution_map.get(&expected).unwrap().solution().id;
                assert_eq!(actual.solution().id, solution_uid);
            }

            // compute reference score
            let reference_scores = arbitrator.compute_reference_scores(&ranking);
            assert_eq!(reference_scores.len(), self.expected_reference_scores.len());
            for (solver_id, expected_score) in &self.expected_reference_scores {
                let solver_address = solver_map.get(solver_id).unwrap().into_alloy();
                let score = reference_scores.get(&solver_address).unwrap();
                assert_eq!(score.0, eth::Ether(*expected_score))
            }
        }
    }

    #[serde_as]
    #[derive(Deserialize, Debug)]
    struct TestAuction {
        pub orders: HashMap<String, TestOrder>,
        #[serde(default)]
        #[serde_as(as = "Option<HashMap<_, HexOrDecimalU256>>")]
        pub prices: Option<HashMap<String, eth::U256>>,
    }

    #[serde_as]
    #[derive(Deserialize, Debug, Clone)]
    struct TestOrder {
        #[serde(deserialize_with = "deserialize_side")]
        pub side: order::Side,
        pub sell_token: String,
        #[serde_as(as = "HexOrDecimalU256")]
        pub sell_amount: eth::U256,
        pub buy_token: String,
        #[serde_as(as = "HexOrDecimalU256")]
        pub buy_amount: eth::U256,
    }

    #[derive(Deserialize, Debug)]
    struct TestSolution {
        pub solver: String,
        pub trades: HashMap<String, TestTrade>,
    }

    #[serde_as]
    #[derive(Deserialize, Debug)]
    struct TestTrade {
        #[serde_as(as = "HexOrDecimalU256")]
        pub sell_amount: eth::U256,
        #[serde_as(as = "HexOrDecimalU256")]
        pub buy_amount: eth::U256,
    }

    fn create_test_arbitrator() -> super::Arbitrator {
        super::Arbitrator {
            max_winners: 10,
            weth: H160::from_slice(&hex!("C02aaA39b223FE8D0A0e5C4F27eAD9083C756Cc2")).into(),
        }
    }

    fn address(id: u64) -> H160 {
        H160::from_low_u64_le(id)
    }

    fn create_order(
        uid: u64,
        sell_token: H160,
        sell_amount: eth::U256,
        buy_token: H160,
        buy_amount: eth::U256,
        side: order::Side,
    ) -> Order {
        Order {
            uid: create_order_uid(uid),
            sell: eth::Asset {
                amount: sell_amount.into(),
                token: sell_token.into(),
            },
            buy: eth::Asset {
                amount: buy_amount.into(),
                token: buy_token.into(),
            },
            protocol_fees: vec![],
            side,
            receiver: None,
            owner: Default::default(),
            partially_fillable: false,
            executed: eth::U256::zero().into(),
            pre_interactions: vec![],
            post_interactions: vec![],
            sell_token_balance: order::SellTokenSource::Erc20,
            buy_token_balance: order::BuyTokenDestination::Erc20,
            app_data: AppDataHash(hex!(
                "6000000000000000000000000000000000000000000000000000000000000007"
            )),
            created: Default::default(),
            valid_to: Default::default(),
            signature: order::Signature::PreSign,
            quote: None,
        }
    }

    // Deterministically creates an OrderUid from a u64.
    fn create_order_uid(uid: u64) -> OrderUid {
        let mut encoded_uid = [0u8; 56];
        let uid_bytes = uid.to_le_bytes();
        encoded_uid[..uid_bytes.len()].copy_from_slice(&uid_bytes);
        OrderUid(encoded_uid)
    }

    fn create_price(value: eth::U256) -> Price {
        Price::try_new(eth::Ether(value)).unwrap()
    }

    fn create_auction(
        orders: Vec<Order>,
        prices: Option<HashMap<eth::TokenAddress, Price>>,
    ) -> Auction {
        // Initialize the prices of the tokens if they are not specified
        let prices = prices.unwrap_or({
            let default_price = create_price(DEFAULT_TOKEN_PRICE.into());
            let mut res = HashMap::new();
            for order in &orders {
                res.insert(order.buy.token, default_price);
                res.insert(order.sell.token, default_price);
            }
            res
        });

        Auction {
            id: 0,
            block: 0,
            orders,
            prices,
            surplus_capturing_jit_order_owners: vec![],
        }
    }

    fn create_trade(
        order: &Order,
        executed_sell: eth::U256,
        executed_buy: eth::U256,
    ) -> TradedOrder {
        TradedOrder {
            side: order.side,
            sell: order.sell,
            buy: order.buy,
            executed_sell: executed_sell.into(),
            executed_buy: executed_buy.into(),
        }
    }

    async fn create_solution(
        solution_id: u64,
        solver_address: H160,
        trades: Vec<(OrderUid, TradedOrder)>,
        prices: Option<HashMap<TokenAddress, Price>>,
    ) -> Participant<Unranked> {
        // The prices of the tokens do not affect the result but they keys must exist
        // for every token of every trade
        let prices = prices.unwrap_or({
            let mut res = HashMap::new();
            for (_, trade) in &trades {
                res.insert(trade.buy.token, create_price(eth::U256::one()));
                res.insert(trade.sell.token, create_price(eth::U256::one()));
            }
            res
        });

        let trade_order_map: HashMap<OrderUid, TradedOrder> = trades.into_iter().collect();
<<<<<<< HEAD
        let solver_address = eth::Address::from(solver_address.0);
=======
        let solver_address = solver_address.into_alloy();
>>>>>>> 777d75c0

        let solution = Solution::new(
            solution_id,
            solver_address,
            // provided score does not matter as it's computed automatically by the arbitrator
            Score(eth::Ether(eth::U256::zero())),
            trade_order_map,
            prices,
        );

        let driver = Driver::try_new(
            url::Url::parse("http://localhost").unwrap(),
            solver_address.to_string(),
            None,
<<<<<<< HEAD
            crate::arguments::Account::Address(eth::H160(solver_address.0.0)),
=======
            crate::arguments::Account::Address(solver_address.into_legacy()),
>>>>>>> 777d75c0
            false,
        )
        .await
        .unwrap();

        Participant::new(solution, std::sync::Arc::new(driver))
    }

    fn amount(value: u128) -> String {
        // adding decimal units to avoid the math rounding it down to 0
        to_e15(value).to_string()
    }

    fn to_e15(value: u128) -> u128 {
        value * 10u128.pow(15)
    }

    fn filter_winners(solutions: &[Participant]) -> Vec<&Participant> {
        solutions.iter().filter(|s| s.is_winner()).collect()
    }

    // Used to generate deterministic identifiers (e.g., UIDs, addresses) from
    // string descriptions.
    fn hash(s: &str) -> u64 {
        let mut hasher = DefaultHasher::new();
        s.hash(&mut hasher);
        hasher.finish()
    }

    // Needed to automatically deserialize order::Side in JSON test cases
    fn deserialize_side<'de, D>(deserializer: D) -> Result<order::Side, D::Error>
    where
        D: serde::Deserializer<'de>,
    {
        let s: String = Deserialize::deserialize(deserializer)?;
        match s.to_lowercase().as_str() {
            "buy" => Ok(order::Side::Buy),
            "sell" => Ok(order::Side::Sell),
            _ => Err(serde::de::Error::custom(format!("Invalid side: {s}"))),
        }
    }
}<|MERGE_RESOLUTION|>--- conflicted
+++ resolved
@@ -477,11 +477,7 @@
             infra::Driver,
         },
         ethcontract::H160,
-<<<<<<< HEAD
-        ethrpc::alloy::conversions::IntoAlloy,
-=======
         ethrpc::alloy::conversions::{IntoAlloy, IntoLegacy},
->>>>>>> 777d75c0
         hex_literal::hex,
         number::serialization::HexOrDecimalU256,
         serde::Deserialize,
@@ -1392,11 +1388,7 @@
         });
 
         let trade_order_map: HashMap<OrderUid, TradedOrder> = trades.into_iter().collect();
-<<<<<<< HEAD
-        let solver_address = eth::Address::from(solver_address.0);
-=======
         let solver_address = solver_address.into_alloy();
->>>>>>> 777d75c0
 
         let solution = Solution::new(
             solution_id,
@@ -1411,11 +1403,7 @@
             url::Url::parse("http://localhost").unwrap(),
             solver_address.to_string(),
             None,
-<<<<<<< HEAD
-            crate::arguments::Account::Address(eth::H160(solver_address.0.0)),
-=======
             crate::arguments::Account::Address(solver_address.into_legacy()),
->>>>>>> 777d75c0
             false,
         )
         .await
