--- conflicted
+++ resolved
@@ -20,20 +20,9 @@
     }
 }
 
-<<<<<<< HEAD
 impl<State> state::WithState for Participant<State> {
     type State = State;
     type WithState<NewState> = Participant<NewState>;
-=======
-impl Participant<Unscored> {
-    pub fn new(solution: Solution, driver: Arc<infra::Driver>) -> Self {
-        Self {
-            solution,
-            driver,
-            state: Unscored,
-        }
-    }
->>>>>>> bbfdfffd
 
     fn with_state<NewState>(self, state: NewState) -> Self::WithState<NewState> {
         Participant {
@@ -49,7 +38,7 @@
 }
 
 impl Participant<Unscored> {
-    pub fn new(solution: super::Solution, driver: Arc<infra::Driver>) -> Self {
+    pub fn new(solution: Solution, driver: Arc<infra::Driver>) -> Self {
         Self {
             solution,
             driver,
