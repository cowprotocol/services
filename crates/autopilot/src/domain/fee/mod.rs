//! Protocol fee implementation.
//!
//! The protocol fee is a fee that is defined by the protocol and for each order
//! we define the way to calculate the protocol fee based on the configuration
//! parameters.

use {
    crate::{
        boundary::{self},
        domain,
    },
    primitive_types::U256,
};

/// Constructs fee policies based on the current configuration.
#[derive(Debug)]
pub struct ProtocolFee {
    policy: PolicyRaw,
    fee_policy_skip_market_orders: bool,
}

impl ProtocolFee {
    pub fn new(policy: PolicyRaw, fee_policy_skip_market_orders: bool) -> Self {
        Self {
            policy,
            fee_policy_skip_market_orders,
        }
    }

    /// Get policies for order.
    pub fn get(&self, order: &boundary::Order, quote: &domain::Quote) -> Vec<Policy> {
        match order.metadata.class {
            boundary::OrderClass::Market => {
                if self.fee_policy_skip_market_orders {
                    vec![]
                } else {
                    vec![self.policy.to_domain(quote)]
                }
            }
            boundary::OrderClass::Liquidity => vec![],
            boundary::OrderClass::Limit => {
                if !self.fee_policy_skip_market_orders {
                    return vec![self.policy.to_domain(quote)];
                }

<<<<<<< HEAD
=======
                // if the quote is missing, we can't determine if the order is outside the
                // market price so we protect the user and not charge a fee
                let Some(quote) = quote else {
                    return vec![];
                };

                tracing::debug!(?order.metadata.uid, ?self.policy, ?order.data.sell_amount, ?order.data.buy_amount, ?quote, "checking if order is outside market price");
>>>>>>> 986a1a36
                if boundary::is_order_outside_market_price(
                    &order.data.sell_amount,
                    &order.data.buy_amount,
                    &order.data.fee_amount,
                    &quote.buy_amount,
                    &quote.sell_amount,
                    &quote.fee,
                ) {
                    vec![self.policy.to_domain(quote)]
                } else {
                    vec![]
                }
            }
        }
    }
}

#[derive(Debug, Copy, Clone, PartialEq)]
pub enum Policy {
    /// If the order receives more than limit price, take the protocol fee as a
    /// percentage of the difference. The fee is taken in `sell` token for
    /// `buy` orders and in `buy` token for `sell` orders.
    Surplus {
        /// Factor of surplus the protocol charges as a fee.
        /// Surplus is the difference between executed price and limit price
        ///
        /// E.g. if a user received 2000USDC for 1ETH while having a limit price
        /// of 1990USDC, their surplus is 10USDC. A factor of 0.5
        /// requires the solver to pay 5USDC to the protocol for
        /// settling this order.
        factor: f64,
        /// Cap protocol fee with a percentage of the order's volume.
        max_volume_factor: f64,
    },
    /// A price improvement corresponds to a situation where the order is
    /// executed at a better price than the top quote. The protocol fee in such
    /// case is calculated from a cut of this price improvement.
    PriceImprovement {
        factor: f64,
        max_volume_factor: f64,
        quote: Quote,
    },
    /// How much of the order's volume should be taken as a protocol fee.
    /// The fee is taken in `sell` token for `sell` orders and in `buy`
    /// token for `buy` orders.
    Volume {
        /// Percentage of the order's volume should be taken as a protocol
        /// fee.
        factor: f64,
    },
}

#[derive(Debug)]
pub enum PolicyRaw {
    Surplus { factor: f64, max_volume_factor: f64 },
    PriceImprovement { factor: f64, max_volume_factor: f64 },
    Volume { factor: f64 },
}

impl PolicyRaw {
    pub fn to_domain(&self, quote: &domain::Quote) -> Policy {
        match self {
            PolicyRaw::Surplus {
                factor,
                max_volume_factor,
            } => Policy::Surplus {
                factor: *factor,
                max_volume_factor: *max_volume_factor,
            },
            PolicyRaw::PriceImprovement {
                factor,
                max_volume_factor,
            } => Policy::PriceImprovement {
                factor: *factor,
                max_volume_factor: *max_volume_factor,
                quote: quote.clone().into(),
            },
            PolicyRaw::Volume { factor } => Policy::Volume { factor: *factor },
        }
    }
}

#[derive(Debug, Copy, Clone, PartialEq)]
pub struct Quote {
    pub sell_amount: U256,
    pub buy_amount: U256,
}

impl From<domain::Quote> for Quote {
    fn from(value: domain::Quote) -> Self {
        Self {
            sell_amount: value.sell_amount,
            buy_amount: value.buy_amount,
        }
    }
}<|MERGE_RESOLUTION|>--- conflicted
+++ resolved
@@ -43,16 +43,7 @@
                     return vec![self.policy.to_domain(quote)];
                 }
 
-<<<<<<< HEAD
-=======
-                // if the quote is missing, we can't determine if the order is outside the
-                // market price so we protect the user and not charge a fee
-                let Some(quote) = quote else {
-                    return vec![];
-                };
-
                 tracing::debug!(?order.metadata.uid, ?self.policy, ?order.data.sell_amount, ?order.data.buy_amount, ?quote, "checking if order is outside market price");
->>>>>>> 986a1a36
                 if boundary::is_order_outside_market_price(
                     &order.data.sell_amount,
                     &order.data.buy_amount,
