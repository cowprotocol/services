//! Protocol fee implementation.
//!
//! The protocol fee is a fee that is defined by the protocol and for each order
//! we define the way to calculate the protocol fee based on the configuration
//! parameters.

use {
    crate::{
        boundary::{self},
        domain,
    },
    primitive_types::U256,
};

/// Constructs fee policies based on the current configuration.
#[derive(Debug)]
pub struct ProtocolFee {
    policy_builder: PolicyBuilder,
    fee_policy_skip_market_orders: bool,
}

impl ProtocolFee {
    pub fn new(policy: PolicyBuilder, fee_policy_skip_market_orders: bool) -> Self {
        Self {
            policy_builder: policy,
            fee_policy_skip_market_orders,
        }
    }

    /// Converts an order from the boundary layer to the domain layer, applying
    /// protocol fees if necessary.
    pub fn to_order(&self, order: boundary::Order, quote: &domain::Quote) -> domain::Order {
        let protocol_fees = match order.metadata.class {
            boundary::OrderClass::Market => {
                if self.fee_policy_skip_market_orders {
                    vec![]
                } else {
                    vec![self.policy_builder.build_with(quote)]
                }
            }
            boundary::OrderClass::Liquidity => vec![],
            boundary::OrderClass::Limit => {
                if !self.fee_policy_skip_market_orders {
<<<<<<< HEAD
                    vec![self.policy_builder.build_with(quote)]
=======
                    return vec![self.policy];
                }

                // if the quote is missing, we can't determine if the order is outside the
                // market price so we protect the user and not charge a fee
                let Some(quote) = quote else {
                    return vec![];
                };

                let order_ = boundary::Amounts {
                    sell: order.data.sell_amount,
                    buy: order.data.buy_amount,
                    fee: order.data.fee_amount,
                };
                let quote = boundary::Amounts {
                    sell: quote.sell_amount,
                    buy: quote.buy_amount,
                    fee: quote.fee,
                };
                if boundary::is_order_outside_market_price(&order_, &quote) {
                    vec![self.policy]
>>>>>>> f4bcb18d
                } else {
                    let order_ = boundary::Amounts {
                        sell: order.data.sell_amount,
                        buy: order.data.buy_amount,
                        fee: order.data.fee_amount,
                    };
                    let quote_ = boundary::Amounts {
                        sell: quote.sell_amount,
                        buy: quote.buy_amount,
                        fee: quote.fee,
                    };
                    tracing::debug!(?order.metadata.uid, ?self.policy_builder, ?order.data.sell_amount, ?order.data.buy_amount, ?quote, "checking if order is outside market price");
                    if boundary::is_order_outside_market_price(&order_, &quote_) {
                        vec![self.policy_builder.build_with(quote)]
                    } else {
                        vec![]
                    }
                }
            }
        };
        boundary::order::to_domain(order, protocol_fees)
    }
}

#[derive(Debug, Copy, Clone, PartialEq)]
pub enum Policy {
    /// If the order receives more than limit price, take the protocol fee as a
    /// percentage of the difference. The fee is taken in `sell` token for
    /// `buy` orders and in `buy` token for `sell` orders.
    Surplus {
        /// Factor of surplus the protocol charges as a fee.
        /// Surplus is the difference between executed price and limit price
        ///
        /// E.g. if a user received 2000USDC for 1ETH while having a limit price
        /// of 1990USDC, their surplus is 10USDC. A factor of 0.5
        /// requires the solver to pay 5USDC to the protocol for
        /// settling this order.
        factor: f64,
        /// Cap protocol fee with a percentage of the order's volume.
        max_volume_factor: f64,
    },
    /// A price improvement corresponds to a situation where the order is
    /// executed at a better price than the top quote. The protocol fee in such
    /// case is calculated from a cut of this price improvement.
    PriceImprovement {
        factor: f64,
        max_volume_factor: f64,
        quote: Quote,
    },
    /// How much of the order's volume should be taken as a protocol fee.
    /// The fee is taken in `sell` token for `sell` orders and in `buy`
    /// token for `buy` orders.
    Volume {
        /// Percentage of the order's volume should be taken as a protocol
        /// fee.
        factor: f64,
    },
}

#[derive(Debug)]
pub enum PolicyBuilder {
    Surplus { factor: f64, max_volume_factor: f64 },
    PriceImprovement { factor: f64, max_volume_factor: f64 },
    Volume { factor: f64 },
}

impl PolicyBuilder {
    pub fn build_with(&self, quote: &domain::Quote) -> Policy {
        match self {
            PolicyBuilder::Surplus {
                factor,
                max_volume_factor,
            } => Policy::Surplus {
                factor: *factor,
                max_volume_factor: *max_volume_factor,
            },
            PolicyBuilder::PriceImprovement {
                factor,
                max_volume_factor,
            } => Policy::PriceImprovement {
                factor: *factor,
                max_volume_factor: *max_volume_factor,
                quote: quote.clone().into(),
            },
            PolicyBuilder::Volume { factor } => Policy::Volume { factor: *factor },
        }
    }
}

#[derive(Debug, Copy, Clone, PartialEq)]
pub struct Quote {
    pub sell_amount: U256,
    pub buy_amount: U256,
}

impl From<domain::Quote> for Quote {
    fn from(value: domain::Quote) -> Self {
        Self {
            sell_amount: value.sell_amount,
            buy_amount: value.buy_amount,
        }
    }
}<|MERGE_RESOLUTION|>--- conflicted
+++ resolved
@@ -41,44 +41,19 @@
             boundary::OrderClass::Liquidity => vec![],
             boundary::OrderClass::Limit => {
                 if !self.fee_policy_skip_market_orders {
-<<<<<<< HEAD
                     vec![self.policy_builder.build_with(quote)]
-=======
-                    return vec![self.policy];
-                }
-
-                // if the quote is missing, we can't determine if the order is outside the
-                // market price so we protect the user and not charge a fee
-                let Some(quote) = quote else {
-                    return vec![];
-                };
-
-                let order_ = boundary::Amounts {
-                    sell: order.data.sell_amount,
-                    buy: order.data.buy_amount,
-                    fee: order.data.fee_amount,
-                };
-                let quote = boundary::Amounts {
-                    sell: quote.sell_amount,
-                    buy: quote.buy_amount,
-                    fee: quote.fee,
-                };
-                if boundary::is_order_outside_market_price(&order_, &quote) {
-                    vec![self.policy]
->>>>>>> f4bcb18d
                 } else {
                     let order_ = boundary::Amounts {
                         sell: order.data.sell_amount,
                         buy: order.data.buy_amount,
                         fee: order.data.fee_amount,
                     };
-                    let quote_ = boundary::Amounts {
+                    let quote = boundary::Amounts {
                         sell: quote.sell_amount,
                         buy: quote.buy_amount,
                         fee: quote.fee,
                     };
-                    tracing::debug!(?order.metadata.uid, ?self.policy_builder, ?order.data.sell_amount, ?order.data.buy_amount, ?quote, "checking if order is outside market price");
-                    if boundary::is_order_outside_market_price(&order_, &quote_) {
+                    if boundary::is_order_outside_market_price(&order_, &quote) {
                         vec![self.policy_builder.build_with(quote)]
                     } else {
                         vec![]
