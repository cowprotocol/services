use crate::{
    arguments,
    boundary,
    domain::{self, fee::FeeFactor},
};

pub enum Policy {
    Surplus(Surplus),
    PriceImprovement(PriceImprovement),
    Volume(Volume),
}

pub struct Surplus {
<<<<<<< HEAD
    factor: f64,
    max_volume_factor: f64,
=======
    factor: FeeFactor,
    max_volume_factor: FeeFactor,
    skip_market_orders: bool,
>>>>>>> e09bded2
}

pub struct PriceImprovement {
    factor: FeeFactor,
    max_volume_factor: FeeFactor,
}

pub struct Volume {
    factor: FeeFactor,
}

impl From<arguments::FeePolicyKind> for Policy {
    fn from(policy_arg: arguments::FeePolicyKind) -> Self {
        match policy_arg {
            arguments::FeePolicyKind::Surplus {
                factor,
                max_volume_factor,
            } => Policy::Surplus(Surplus {
                factor,
                max_volume_factor,
            }),
            arguments::FeePolicyKind::PriceImprovement {
                factor,
                max_volume_factor,
            } => Policy::PriceImprovement(PriceImprovement {
                factor,
                max_volume_factor,
            }),
            arguments::FeePolicyKind::Volume { factor } => Policy::Volume(Volume { factor }),
        }
    }
}

impl Surplus {
    pub fn apply(&self, order: &boundary::Order) -> Option<domain::fee::Policy> {
        match order.metadata.class {
            boundary::OrderClass::Market => None,
            boundary::OrderClass::Liquidity => None,
            boundary::OrderClass::Limit => {
                let policy = domain::fee::Policy::Surplus {
                    factor: self.factor,
                    max_volume_factor: self.max_volume_factor,
                };
                Some(policy)
            }
        }
    }
}

impl PriceImprovement {
    pub fn apply(
        &self,
        order: &boundary::Order,
        quote: &domain::Quote,
    ) -> Option<domain::fee::Policy> {
        match order.metadata.class {
            boundary::OrderClass::Market => None,
            boundary::OrderClass::Liquidity => None,
            boundary::OrderClass::Limit => Some(domain::fee::Policy::PriceImprovement {
                factor: self.factor,
                max_volume_factor: self.max_volume_factor,
                quote: quote.clone().into(),
            }),
        }
    }
}

impl Volume {
    pub fn apply(&self, order: &boundary::Order) -> Option<domain::fee::Policy> {
        match order.metadata.class {
            boundary::OrderClass::Market => None,
            boundary::OrderClass::Liquidity => None,
            boundary::OrderClass::Limit => Some(domain::fee::Policy::Volume {
                factor: self.factor,
            }),
        }
    }
}<|MERGE_RESOLUTION|>--- conflicted
+++ resolved
@@ -11,14 +11,8 @@
 }
 
 pub struct Surplus {
-<<<<<<< HEAD
-    factor: f64,
-    max_volume_factor: f64,
-=======
     factor: FeeFactor,
     max_volume_factor: FeeFactor,
-    skip_market_orders: bool,
->>>>>>> e09bded2
 }
 
 pub struct PriceImprovement {
