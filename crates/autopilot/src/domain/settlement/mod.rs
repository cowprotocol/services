//! Solvers propose solutions to an [`crate::domain::Auction`].
//!
//! A winning solution becomes a [`Settlement`] once it is executed on-chain.

use {
    crate::{domain, domain::eth, infra},
    std::collections::HashMap,
};

mod auction;
mod solution;
mod transaction;
pub use {auction::Auction, solution::Solution, transaction::Transaction};

/// A solution together with the `Auction` for which it was picked as a winner
/// and executed on-chain.
///
/// Referenced as a [`Settlement`] in the codebase.
#[allow(dead_code)]
#[derive(Debug)]
pub struct Settlement {
    solution: Solution,
    transaction: Transaction,
    auction: Auction,
}

impl Settlement {
    pub async fn new(
        transaction: Transaction,
        domain_separator: &eth::DomainSeparator,
        persistence: &infra::Persistence,
    ) -> Result<Self, ErrorWithAuction> {
        let solution = Solution::new(&transaction.input, domain_separator)?;
        let auction_id = solution.auction_id();

        if persistence
            .auction_has_settlement(auction_id)
            .await
            .map_err(with(auction_id))?
        {
            // This settlement has already been processed by another environment.
            //
            // TODO: remove once https://github.com/cowprotocol/services/issues/2848 is resolved and ~270 days are passed since bumping.
            return Err(Error::WrongEnvironment).map_err(with(auction_id));
        }

        let auction = persistence
            .get_auction(auction_id)
            .await
            .map_err(with(auction_id))?;

        // winning solution - solution promised during solver competition
        let promised_solution = persistence
            .get_winning_solution(auction_id)
            .await
            .map_err(with(auction_id))?;

        if transaction.solver != promised_solution.solver() {
            return Err(Error::SolverMismatch {
                expected: promised_solution.solver(),
                got: transaction.solver,
            })
            .map_err(with(auction_id));
        }

        let score = solution.score(&auction).map_err(with(auction_id))?;

        // temp log
        if score != promised_solution.score() {
            tracing::debug!(
                ?auction_id,
                "score mismatch: expected competition score {}, settlement score {}",
                promised_solution.score(),
                score,
            );
        }
<<<<<<< HEAD
        // temporarily disabled due to inconsistencies with rounding of surplus
        //
        // https://github.com/cowprotocol/services/pull/2857

        // if score < promised_solution.score() {
        //     return Err(Error::ScoreMismatch {
        //         expected: promised_solution.score(),
        //         got: score,
        //     });
        // }
=======
>>>>>>> 9f10adfd

        Ok(Self {
            solution,
            transaction,
            auction,
        })
    }

<<<<<<< HEAD
    pub fn auction_id(&self) -> domain::auction::Id {
        self.solution.auction_id()
    }

=======
>>>>>>> 9f10adfd
    /// The gas used by the settlement.
    pub fn gas(&self) -> eth::Gas {
        self.transaction.gas
    }

    /// The effective gas price at the time of settlement.
    pub fn gas_price(&self) -> eth::EffectiveGasPrice {
        self.transaction.effective_gas_price
    }

    /// Total surplus expressed in native token.
    pub fn native_surplus(&self) -> eth::Ether {
        self.solution.native_surplus(&self.auction)
    }

    /// Total fee expressed in native token.
    pub fn native_fee(&self) -> eth::Ether {
        self.solution.native_fee(&self.auction.prices)
    }

    /// Per order fees denominated in sell token. Contains all orders from the
    /// settlement
    pub fn order_fees(&self) -> HashMap<domain::OrderUid, Option<eth::SellTokenAmount>> {
<<<<<<< HEAD
        self.solution.fees()
=======
        self.solution.fees(&self.auction.prices)
>>>>>>> 9f10adfd
    }
}

#[derive(Debug)]
pub struct ErrorWithAuction {
    #[allow(dead_code)]
    inner: Error,
    pub auction_id: Option<domain::auction::Id>,
}

#[derive(Debug, thiserror::Error)]
pub enum Error {
    #[error("failed communication with the database: {0}")]
    Infra(sqlx::Error),
    #[error("failed to prepare the data fetched from database for domain: {0}")]
    InconsistentData(InconsistentData),
    #[error("settlement refers to an auction from a different environment")]
    WrongEnvironment,
    #[error(transparent)]
    BuildingSolution(#[from] solution::Error),
    #[error(transparent)]
    BuildingScore(#[from] solution::error::Score),
    #[error("solver mismatch: expected competition solver {expected}, settlement solver {got}")]
    SolverMismatch {
        expected: eth::Address,
        got: eth::Address,
    },
}

/// Errors that can occur when fetching data from the persistence layer.
///
/// These errors cover missing data, conversion of data into domain objects etc.
///
/// This is a separate enum to allow for more specific error handling.
#[derive(Debug, thiserror::Error)]
pub enum InconsistentData {
    #[error("auction not found in the persistence layer")]
    AuctionNotFound,
    #[error("proposed solution not found in the persistence layer")]
    SolutionNotFound,
    #[error("invalid fee policy fetched from persistence layer: {0} for order: {1}")]
    InvalidFeePolicy(infra::persistence::dto::fee_policy::Error, domain::OrderUid),
    #[error("invalid fetched price from persistence layer for token: {0:?}")]
    InvalidPrice(eth::TokenAddress),
    #[error(
        "invalid score fetched from persistence layer for a coresponding competition solution, \
         err: {0}"
    )]
    InvalidScore(anyhow::Error),
    #[error("invalid solver competition data fetched from persistence layer: {0}")]
    InvalidSolverCompetition(anyhow::Error),
}

impl From<infra::persistence::error::Auction> for Error {
    fn from(err: infra::persistence::error::Auction) -> Self {
        match err {
            infra::persistence::error::Auction::BadCommunication(err) => Self::Infra(err),
            infra::persistence::error::Auction::NotFound => {
                Self::InconsistentData(InconsistentData::AuctionNotFound)
            }
            infra::persistence::error::Auction::InvalidFeePolicy(err, order) => {
                Self::InconsistentData(InconsistentData::InvalidFeePolicy(err, order))
            }
            infra::persistence::error::Auction::InvalidPrice(token) => {
                Self::InconsistentData(InconsistentData::InvalidPrice(token))
            }
        }
    }
}

impl From<infra::persistence::error::Solution> for Error {
    fn from(err: infra::persistence::error::Solution) -> Self {
        match err {
            infra::persistence::error::Solution::BadCommunication(err) => Self::Infra(err),
            infra::persistence::error::Solution::NotFound => {
                Self::InconsistentData(InconsistentData::SolutionNotFound)
            }
            infra::persistence::error::Solution::InvalidScore(err) => {
                Self::InconsistentData(InconsistentData::InvalidScore(err))
            }
            infra::persistence::error::Solution::InvalidSolverCompetition(err) => {
                Self::InconsistentData(InconsistentData::InvalidSolverCompetition(err))
            }
            infra::persistence::error::Solution::InvalidPrice(_) => todo!(),
        }
    }
}

impl From<infra::persistence::DatabaseError> for Error {
    fn from(err: infra::persistence::DatabaseError) -> Self {
        Self::Infra(err.0)
    }
}

impl From<solution::Error> for ErrorWithAuction {
    fn from(err: solution::Error) -> Self {
        Self {
            auction_id: err.auction_id(),
            inner: Error::BuildingSolution(err),
        }
    }
}

fn with<E>(auction: domain::auction::Id) -> impl FnOnce(E) -> ErrorWithAuction
where
    E: Into<Error>,
{
    move |err| {
        let err = err.into();
        ErrorWithAuction {
            inner: err,
            auction_id: Some(auction),
        }
    }
}<|MERGE_RESOLUTION|>--- conflicted
+++ resolved
@@ -74,19 +74,6 @@
                 score,
             );
         }
-<<<<<<< HEAD
-        // temporarily disabled due to inconsistencies with rounding of surplus
-        //
-        // https://github.com/cowprotocol/services/pull/2857
-
-        // if score < promised_solution.score() {
-        //     return Err(Error::ScoreMismatch {
-        //         expected: promised_solution.score(),
-        //         got: score,
-        //     });
-        // }
-=======
->>>>>>> 9f10adfd
 
         Ok(Self {
             solution,
@@ -95,13 +82,11 @@
         })
     }
 
-<<<<<<< HEAD
+    /// The auction for which the solution was picked as a winner.
     pub fn auction_id(&self) -> domain::auction::Id {
         self.solution.auction_id()
     }
 
-=======
->>>>>>> 9f10adfd
     /// The gas used by the settlement.
     pub fn gas(&self) -> eth::Gas {
         self.transaction.gas
@@ -125,11 +110,7 @@
     /// Per order fees denominated in sell token. Contains all orders from the
     /// settlement
     pub fn order_fees(&self) -> HashMap<domain::OrderUid, Option<eth::SellTokenAmount>> {
-<<<<<<< HEAD
-        self.solution.fees()
-=======
         self.solution.fees(&self.auction.prices)
->>>>>>> 9f10adfd
     }
 }
 
@@ -138,6 +119,13 @@
     #[allow(dead_code)]
     inner: Error,
     pub auction_id: Option<domain::auction::Id>,
+}
+
+impl ErrorWithAuction {
+    /// Whether the Settlement construction should be retried.
+    pub fn should_retry(&self) -> bool {
+        matches!(self.inner, Error::Infra(_))
+    }
 }
 
 #[derive(Debug, thiserror::Error)]
