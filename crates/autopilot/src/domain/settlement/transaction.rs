--- conflicted
+++ resolved
@@ -3,12 +3,7 @@
     anyhow::{anyhow, Context},
 };
 
-<<<<<<< HEAD
 /// An on-chain transaction that settled a solution.
-=======
-/// An on-chain transaction that settled a solution, with calldata in a valid
-/// format.
->>>>>>> 776b1377
 #[derive(Debug, Clone)]
 pub struct Transaction {
     /// The hash of the transaction.
