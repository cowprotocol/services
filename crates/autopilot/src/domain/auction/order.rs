--- conflicted
+++ resolved
@@ -11,12 +11,9 @@
     pub sell_amount: U256,
     pub buy_amount: U256,
     pub user_fee: U256,
-<<<<<<< HEAD
     // Same as user_fee, but without subsidies. This value should be used to score solutions.
     pub scoring_fee: U256,
-=======
     pub protocol_fees: Vec<fee::Policy>,
->>>>>>> 5122abec
     pub kind: Kind,
     pub class: Class,
     pub valid_to: u32,
