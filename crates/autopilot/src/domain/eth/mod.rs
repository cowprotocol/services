<<<<<<< HEAD
use derive_more::From;
pub use primitive_types::{H160, H256, U256};

/// An address. Can be an EOA or a smart contract address.
#[derive(Debug, Default, Clone, Copy, PartialEq, Eq, PartialOrd, Ord, Hash, From)]
pub struct Address(pub H160);

/// Block number.
#[derive(Debug, Copy, Clone, From)]
pub struct BlockNo(pub u64);

/// A transaction ID, AKA transaction hash.
#[derive(Debug, Copy, Clone, From)]
pub struct TxId(pub H256);
=======
use derive_more::{From, Into};
pub use primitive_types::{H160, U256};
>>>>>>> abbdc0e5

/// An ERC20 token address.
///
/// https://eips.ethereum.org/EIPS/eip-20
#[derive(Debug, Clone, Copy, PartialEq, Eq, PartialOrd, Ord, Hash, From)]
pub struct TokenAddress(pub H160);

/// An ERC20 token amount.
///
/// https://eips.ethereum.org/EIPS/eip-20
#[derive(Debug, Default, Clone, Copy, PartialEq, Eq, PartialOrd, Ord, Hash, From, Into)]
pub struct TokenAmount(pub U256);

impl TokenAmount {
    /// Applies a factor to the token amount.
    ///
    /// The factor is first multiplied by 10^18 to convert it to integer, to
    /// avoid rounding to 0. Then, the token amount is divided by 10^18 to
    /// convert it back to the original scale.
    ///
    /// The higher the conversion factor (10^18) the precision is higher. E.g.
    /// 0.123456789123456789 will be converted to 123456789123456789.
    pub fn apply_factor(&self, factor: f64) -> Option<Self> {
        Some(
            (self
                .0
                .checked_mul(U256::from_f64_lossy(factor * 1000000000000000000.))?
                / 1000000000000000000u128)
                .into(),
        )
    }
}

impl std::ops::Sub<Self> for TokenAmount {
    type Output = TokenAmount;

    fn sub(self, rhs: Self) -> Self::Output {
        self.0.sub(rhs.0).into()
    }
}

impl num::CheckedSub for TokenAmount {
    fn checked_sub(&self, other: &Self) -> Option<Self> {
        self.0.checked_sub(other.0).map(Into::into)
    }
}

impl std::ops::Add for TokenAmount {
    type Output = Self;

    fn add(self, rhs: Self) -> Self::Output {
        Self(self.0 + rhs.0)
    }
}

impl num::CheckedAdd for TokenAmount {
    fn checked_add(&self, other: &Self) -> Option<Self> {
        self.0.checked_add(other.0).map(Into::into)
    }
}

impl std::ops::Mul<Self> for TokenAmount {
    type Output = TokenAmount;

    fn mul(self, rhs: Self) -> Self::Output {
        self.0.mul(rhs.0).into()
    }
}

impl num::CheckedMul for TokenAmount {
    fn checked_mul(&self, other: &Self) -> Option<Self> {
        self.0.checked_mul(other.0).map(Into::into)
    }
}

impl std::ops::Div<Self> for TokenAmount {
    type Output = TokenAmount;

    fn div(self, rhs: Self) -> Self::Output {
        self.0.div(rhs.0).into()
    }
}

impl num::CheckedDiv for TokenAmount {
    fn checked_div(&self, other: &Self) -> Option<Self> {
        self.0.checked_div(other.0).map(Into::into)
    }
}

impl std::ops::AddAssign for TokenAmount {
    fn add_assign(&mut self, rhs: Self) {
        self.0 += rhs.0;
    }
}

impl num::Zero for TokenAmount {
    fn zero() -> Self {
        Self(U256::zero())
    }

    fn is_zero(&self) -> bool {
        self.0.is_zero()
    }
}

/// An asset on the Ethereum blockchain. Represents a particular amount of a
/// particular token.
#[derive(Debug, Clone, Copy, Eq, PartialEq)]
pub struct Asset {
    pub amount: TokenAmount,
    pub token: TokenAddress,
}

/// An amount of native Ether tokens denominated in wei.
#[derive(Clone, Copy, Debug, Eq, Ord, PartialEq, PartialOrd, From, Into)]
pub struct Ether(pub U256);

impl std::ops::Add for Ether {
    type Output = Self;

    fn add(self, rhs: Self) -> Self {
        Self(self.0 + rhs.0)
    }
}

impl num::Zero for Ether {
    fn zero() -> Self {
        Self(U256::zero())
    }

    fn is_zero(&self) -> bool {
        self.0.is_zero()
    }
}

impl std::iter::Sum for Ether {
    fn sum<I: Iterator<Item = Self>>(iter: I) -> Self {
        iter.fold(num::Zero::zero(), std::ops::Add::add)
    }
}

/// Domain separator used for signing.
///
/// https://eips.ethereum.org/EIPS/eip-712#definition-of-domainseparator
#[derive(Debug, Clone, Copy)]
pub struct DomainSeparator(pub [u8; 32]);

/// Originated from the blockchain transaction input data.
pub type Calldata = crate::util::Bytes<Vec<u8>>;<|MERGE_RESOLUTION|>--- conflicted
+++ resolved
@@ -1,5 +1,4 @@
-<<<<<<< HEAD
-use derive_more::From;
+use derive_more::{From, Into};
 pub use primitive_types::{H160, H256, U256};
 
 /// An address. Can be an EOA or a smart contract address.
@@ -13,10 +12,6 @@
 /// A transaction ID, AKA transaction hash.
 #[derive(Debug, Copy, Clone, From)]
 pub struct TxId(pub H256);
-=======
-use derive_more::{From, Into};
-pub use primitive_types::{H160, U256};
->>>>>>> abbdc0e5
 
 /// An ERC20 token address.
 ///
