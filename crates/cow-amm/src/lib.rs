--- conflicted
+++ resolved
@@ -36,12 +36,8 @@
             primitives::{B256, FixedBytes, Keccak256},
             sol_types::{SolStruct, SolValue},
         },
-<<<<<<< HEAD
         contracts::bindings::CowAmm,
         ethrpc::alloy::conversions::IntoLegacy,
-=======
-        contracts::alloy::cow_amm::CowAmm,
->>>>>>> 422fb3ea
         model::{DomainSeparator, interaction::InteractionData, signature::hashed_eip712_message},
     };
 
