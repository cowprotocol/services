--- conflicted
+++ resolved
@@ -1,83 +1,11 @@
 use {
-<<<<<<< HEAD
-    super::TestNode,
-    crate::setup::to_wei,
     ethcontract::{H160, U256},
-    ethrpc::{create_test_transport, Web3},
-    reqwest::{IntoUrl, Url},
-=======
-    ethcontract::H160,
     reqwest::Url,
->>>>>>> fdefdfeb
     serde_json::json,
     std::fmt::Debug,
     web3::{api::Namespace, helpers::CallFuture, Transport},
 };
 
-<<<<<<< HEAD
-pub struct Forker<T> {
-    forked_node_api: ForkedNodeApi<T>,
-    fork_url: Url,
-}
-
-impl<T: Transport> Forker<T> {
-    pub async fn new(web3: &web3::Web3<T>, solver_address: H160, fork_url: impl IntoUrl) -> Self {
-        let fork_url = fork_url.into_url().expect("Invalid fork URL");
-        let forked_node_api = web3.api::<ForkedNodeApi<_>>();
-
-        let http = create_test_transport(fork_url.as_str());
-        let remote_web3 = Web3::new(http);
-
-        let chain_id = remote_web3
-            .eth()
-            .chain_id()
-            .await
-            .expect("Error getting chain ID")
-            .as_u64();
-
-        forked_node_api
-            .set_chain_id(chain_id)
-            .await
-            .expect("Test network must support anvil_setChainId");
-
-        forked_node_api
-            .fork(&fork_url)
-            .await
-            .expect("Test network must support anvil_reset");
-
-        // fund default accounts, as tests expect them to have a balance
-        let default_accounts = web3.eth().accounts().await.expect("Error getting accounts");
-        for account in default_accounts {
-            forked_node_api
-                .set_balance(&account, to_wei(10000))
-                .await
-                .expect("Test network must support anvil_setBalance");
-        }
-
-        forked_node_api
-            .impersonate(&solver_address)
-            .await
-            .expect("Test network must support anvil_impersonateAccount");
-
-        Self {
-            forked_node_api,
-            fork_url,
-        }
-    }
-}
-
-#[async_trait::async_trait(?Send)]
-impl<T: Transport> TestNode for Forker<T> {
-    async fn reset(&self) {
-        self.forked_node_api
-            .fork(&self.fork_url)
-            .await
-            .expect("Test network must support anvil_reset");
-    }
-}
-
-=======
->>>>>>> fdefdfeb
 #[derive(Debug, Clone)]
 pub struct ForkedNodeApi<T> {
     transport: T,
