pub mod colocation;
mod deploy;
#[macro_use]
pub mod onchain_components;
mod services;

use {
    anyhow::{anyhow, Result},
<<<<<<< HEAD
    docker::{ContainerRegistry, Node},
    ethcontract::H160,
    ethrpc::Web3Transport,
    futures::FutureExt,
=======
    ethcontract::futures::FutureExt,
    shared::ethrpc::{create_test_transport, Web3},
>>>>>>> 148a922e
    std::{
        future::Future,
        io::Write,
        iter::empty,
        panic::{self, AssertUnwindSafe},
        time::Duration,
    },
    tempfile::TempPath,
};
pub use {deploy::*, docker::db::Db, onchain_components::*, services::*};

/// Component containing all ethereum RPC relevant data for testing purposes.
#[derive(Clone, Debug)]
pub struct Web3 {
    /// The client that's used to actually communicate with the node.
    pub client: ethrpc::Web3,
    /// We only expose the port because the host is always 127.0.0.1 and the
    /// caller might want to use different schemes like http or websockets.
    pub port: u16,
}

/// Create a temporary file with the given content.
fn config_tmp_file<C: AsRef<[u8]>>(content: C) -> TempPath {
    let mut file = tempfile::NamedTempFile::new().unwrap();
    file.write_all(content.as_ref()).unwrap();
    file.into_temp_path()
}

/// Reasonable default timeout for `wait_for_condition`.
///
/// The correct timeout depends on the condition and where the test is run. For
/// example, it can take a couple of seconds for a newly placed order to show up
/// in the auction. When running on Github CI, anything can take an unexpectedly
/// long time.
pub const TIMEOUT: Duration = Duration::from_secs(30);

/// Repeatedly evaluate condition until it returns true or the timeout is
/// reached. If condition evaluates to true, Ok(()) is returned. If the timeout
/// is reached Err is returned.
pub async fn wait_for_condition<Fut>(
    timeout: Duration,
    mut condition: impl FnMut() -> Fut,
) -> Result<()>
where
    Fut: Future<Output = bool>,
{
    let start = std::time::Instant::now();
    while !condition().await {
        tokio::time::sleep(Duration::from_millis(200)).await;
        if start.elapsed() > timeout {
            return Err(anyhow!("timeout"));
        }
    }
    Ok(())
}

const DEFAULT_FILTERS: &[&str] = &[
    "warn",
    "autopilot=debug",
    "driver=debug",
    "e2e=debug",
    "orderbook=debug",
    "shared=debug",
    "solver=debug",
    "solvers=debug",
    "orderbook::api::request_summary=off",
    "hyper=trace",
    "reqwest=trace",
];

fn with_default_filters<T>(custom_filters: impl IntoIterator<Item = T>) -> Vec<String>
where
    T: AsRef<str>,
{
    let mut default_filters: Vec<_> = DEFAULT_FILTERS.iter().map(|f| String::from(*f)).collect();
    default_filters.extend(custom_filters.into_iter().map(|f| f.as_ref().to_owned()));

    default_filters
}

/// *Testing* function that takes a closure and runs it on a local testing node
/// and database. Before each test, it creates a snapshot of the current state
/// of the chain. The saved state is restored at the end of the test.
/// The database is cleaned at the end of the test.
///
/// This function also intializes tracing and sets panic hook.
///
/// Note that tests calling with this function will not be run simultaneously.
pub async fn run_test<F, Fut>(f: F)
where
    F: FnOnce(Web3, Db) -> Fut,
    Fut: Future<Output = ()>,
{
    run(f, empty::<&str>(), None).await
}

pub async fn run_test_with_extra_filters<F, Fut, T>(
    f: F,
    extra_filters: impl IntoIterator<Item = T>,
) where
    F: FnOnce(Web3, Db) -> Fut,
    Fut: Future<Output = ()>,
    T: AsRef<str>,
{
    run(f, extra_filters, None).await
}

pub async fn run_forked_test<F, Fut>(f: F, fork_url: String)
where
    F: FnOnce(Web3, Db) -> Fut,
    Fut: Future<Output = ()>,
{
    run(f, empty::<&str>(), Some((fork_url, None))).await
}

pub async fn run_forked_test_with_block_number<F, Fut>(f: F, fork_url: String, block_number: u64)
where
    F: FnOnce(Web3) -> Fut,
    Fut: Future<Output = ()>,
{
    run(f, empty::<&str>(), Some((fork_url, Some(block_number)))).await
}

pub async fn run_forked_test_with_extra_filters<F, Fut, T>(
    f: F,
    fork_url: String,
    extra_filters: impl IntoIterator<Item = T>,
) where
    F: FnOnce(Web3, Db) -> Fut,
    Fut: Future<Output = ()>,
    T: AsRef<str>,
{
    run(f, extra_filters, Some((fork_url, None))).await
}

<<<<<<< HEAD
async fn run<F, Fut, T>(f: F, filters: impl IntoIterator<Item = T>, fork: Option<(H160, String)>)
where
    F: FnOnce(Web3, Db) -> Fut,
=======
pub async fn run_forked_test_with_extra_filters_and_block_number<F, Fut, T>(
    f: F,
    fork_url: String,
    block_number: u64,
    extra_filters: impl IntoIterator<Item = T>,
) where
    F: FnOnce(Web3) -> Fut,
    Fut: Future<Output = ()>,
    T: AsRef<str>,
{
    run(f, extra_filters, Some((fork_url, Some(block_number)))).await
}

async fn run<F, Fut, T>(
    f: F,
    filters: impl IntoIterator<Item = T>,
    fork: Option<(String, Option<u64>)>,
) where
    F: FnOnce(Web3) -> Fut,
>>>>>>> 148a922e
    Fut: Future<Output = ()>,
    T: AsRef<str>,
{
    observe::tracing::initialize_reentrant(&with_default_filters(filters).join(","));
<<<<<<< HEAD

    tracing::info!("setting up test environment");

    let registry = ContainerRegistry::default();

    let set_up_and_run = async {
        let start_db = Db::new(&registry);
        let start_node = match &fork {
            Some((_, fork)) => Node::forked(fork, &registry).boxed(),
            None => Node::new(&registry).boxed(),
        };
        let (db, node) = futures::join!(start_db, start_node);

        let transport = Web3Transport::new(
            web3::transports::WebSocket::new(&format!("ws://127.0.0.1:{}", node.port))
                .await
                .unwrap(),
        );

        let web3 = Web3 {
            client: ethrpc::Web3::new(transport),
            port: node.port,
        };

        if let Some((solver, _)) = &fork {
            ethrpc::Web3::api::<crate::nodes::forked_node::ForkedNodeApi<_>>(&web3.client)
                .impersonate(solver)
                .await
                .unwrap();
        }

        tracing::info!("test environment ready; begin test");

        f(web3.clone(), db.clone()).await
    };
=======
    observe::panic_hook::install();

    // The mutex guarantees that no more than a test at a time is running on
    // the testing node.
    // Note that the mutex is expected to become poisoned if a test panics. This
    // is not relevant for us as we are not interested in the data stored in
    // it but rather in the locked state.
    let _lock = NODE_MUTEX.lock();

    let node = match fork {
        Some((fork, block_number)) => Node::forked(fork, block_number).await,
        None => Node::new().await,
    };

    let node = Arc::new(Mutex::new(Some(node)));
    let node_panic_handle = node.clone();
    observe::panic_hook::prepend_panic_handler(Box::new(move |_| {
        // Drop node in panic handler because `.catch_unwind()` does not catch all
        // panics
        let _ = node_panic_handle.lock().unwrap().take();
    }));

    let http = create_test_transport(NODE_HOST);
    let web3 = Web3::new(http);
>>>>>>> 148a922e

    // Hack: the closure may actually be unwind unsafe; moreover, `catch_unwind`
    // does not catch some types of panics. In this cases, the state of the node
    // is not restored. This is not considered an issue since this function
    // is supposed to be used in a test environment.
    let set_up_and_run = AssertUnwindSafe(set_up_and_run).catch_unwind();
    futures::pin_mut!(set_up_and_run);

    tokio::select! {
        result = &mut set_up_and_run => {
            registry.kill_all().await;
            if let Err(err) = result {
                panic::resume_unwind(err);
            }
        },
        _ = shutdown_signal() => {
            tracing::error!("test aborted");
            registry.kill_all().await;
            std::process::exit(1);
        }
    }
}

#[cfg(unix)]
async fn shutdown_signal() {
    // Intercept main signals for graceful shutdown
    // Kubernetes sends sigterm, whereas locally sigint (ctrl-c) is most common
    let sigterm = async {
        tokio::signal::unix::signal(tokio::signal::unix::SignalKind::terminate())
            .unwrap()
            .recv()
            .await
    };
    let sigint = async {
        tokio::signal::unix::signal(tokio::signal::unix::SignalKind::interrupt())
            .unwrap()
            .recv()
            .await;
    };
    futures::pin_mut!(sigint);
    futures::pin_mut!(sigterm);
    futures::future::select(sigterm, sigint).await;
}

#[cfg(windows)]
async fn shutdown_signal() {
    // We don't support signal handling on windows
    std::future::pending().await
}<|MERGE_RESOLUTION|>--- conflicted
+++ resolved
@@ -6,15 +6,9 @@
 
 use {
     anyhow::{anyhow, Result},
-<<<<<<< HEAD
     docker::{ContainerRegistry, Node},
-    ethcontract::H160,
     ethrpc::Web3Transport,
     futures::FutureExt,
-=======
-    ethcontract::futures::FutureExt,
-    shared::ethrpc::{create_test_transport, Web3},
->>>>>>> 148a922e
     std::{
         future::Future,
         io::Write,
@@ -132,7 +126,7 @@
 
 pub async fn run_forked_test_with_block_number<F, Fut>(f: F, fork_url: String, block_number: u64)
 where
-    F: FnOnce(Web3) -> Fut,
+    F: FnOnce(Web3, Db) -> Fut,
     Fut: Future<Output = ()>,
 {
     run(f, empty::<&str>(), Some((fork_url, Some(block_number)))).await
@@ -150,18 +144,13 @@
     run(f, extra_filters, Some((fork_url, None))).await
 }
 
-<<<<<<< HEAD
-async fn run<F, Fut, T>(f: F, filters: impl IntoIterator<Item = T>, fork: Option<(H160, String)>)
-where
-    F: FnOnce(Web3, Db) -> Fut,
-=======
 pub async fn run_forked_test_with_extra_filters_and_block_number<F, Fut, T>(
     f: F,
     fork_url: String,
     block_number: u64,
     extra_filters: impl IntoIterator<Item = T>,
 ) where
-    F: FnOnce(Web3) -> Fut,
+    F: FnOnce(Web3, Db) -> Fut,
     Fut: Future<Output = ()>,
     T: AsRef<str>,
 {
@@ -173,13 +162,11 @@
     filters: impl IntoIterator<Item = T>,
     fork: Option<(String, Option<u64>)>,
 ) where
-    F: FnOnce(Web3) -> Fut,
->>>>>>> 148a922e
+    F: FnOnce(Web3, Db) -> Fut,
     Fut: Future<Output = ()>,
     T: AsRef<str>,
 {
     observe::tracing::initialize_reentrant(&with_default_filters(filters).join(","));
-<<<<<<< HEAD
 
     tracing::info!("setting up test environment");
 
@@ -187,8 +174,8 @@
 
     let set_up_and_run = async {
         let start_db = Db::new(&registry);
-        let start_node = match &fork {
-            Some((_, fork)) => Node::forked(fork, &registry).boxed(),
+        let start_node = match fork {
+            Some((fork, block_number)) => Node::forked(fork, &registry, block_number).boxed(),
             None => Node::new(&registry).boxed(),
         };
         let (db, node) = futures::join!(start_db, start_node);
@@ -204,43 +191,10 @@
             port: node.port,
         };
 
-        if let Some((solver, _)) = &fork {
-            ethrpc::Web3::api::<crate::nodes::forked_node::ForkedNodeApi<_>>(&web3.client)
-                .impersonate(solver)
-                .await
-                .unwrap();
-        }
-
         tracing::info!("test environment ready; begin test");
 
         f(web3.clone(), db.clone()).await
     };
-=======
-    observe::panic_hook::install();
-
-    // The mutex guarantees that no more than a test at a time is running on
-    // the testing node.
-    // Note that the mutex is expected to become poisoned if a test panics. This
-    // is not relevant for us as we are not interested in the data stored in
-    // it but rather in the locked state.
-    let _lock = NODE_MUTEX.lock();
-
-    let node = match fork {
-        Some((fork, block_number)) => Node::forked(fork, block_number).await,
-        None => Node::new().await,
-    };
-
-    let node = Arc::new(Mutex::new(Some(node)));
-    let node_panic_handle = node.clone();
-    observe::panic_hook::prepend_panic_handler(Box::new(move |_| {
-        // Drop node in panic handler because `.catch_unwind()` does not catch all
-        // panics
-        let _ = node_panic_handle.lock().unwrap().take();
-    }));
-
-    let http = create_test_transport(NODE_HOST);
-    let web3 = Web3::new(http);
->>>>>>> 148a922e
 
     // Hack: the closure may actually be unwind unsafe; moreover, `catch_unwind`
     // does not catch some types of panics. In this cases, the state of the node
