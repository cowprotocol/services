--- conflicted
+++ resolved
@@ -6,11 +6,7 @@
     tokio::task::JoinHandle,
 };
 
-<<<<<<< HEAD
-pub mod config_override;
-=======
 pub mod utils;
->>>>>>> 3dbd4734
 
 pub struct SolverEngine {
     pub name: String,
@@ -271,13 +267,7 @@
     );
 
     let final_config = if let Some(override_str) = config_override {
-<<<<<<< HEAD
-        config_override::TomlConfigBuilder::new(base_config)
-            .build_with_override(override_str)
-            .expect("Failed to build driver config")
-=======
         utils::toml::merge_raw(&base_config, override_str).expect("Failed to merge driver config")
->>>>>>> 3dbd4734
     } else {
         base_config
     };
