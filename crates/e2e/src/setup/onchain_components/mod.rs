--- conflicted
+++ resolved
@@ -16,11 +16,6 @@
         GPv2AllowListAuthentication::GPv2AllowListAuthentication,
         test::CowProtocolToken,
     },
-<<<<<<< HEAD
-    ethcontract::{Account, H160, U256},
-=======
-    ethcontract::{Account, PrivateKey},
->>>>>>> 8e3d7fae
     ethrpc::alloy::{
         CallBuilderExt,
         ProviderSignerExt,
@@ -131,14 +126,14 @@
 #[derive(Debug)]
 pub struct CowToken {
     contract: CowProtocolToken::Instance,
-    holder: Account,
+    holder: Address,
 }
 
 impl CowToken {
     pub async fn fund(&self, to: Address, amount: U256) {
         self.contract
             .transfer(to, amount)
-            .from(self.holder.address().into_alloy())
+            .from(self.holder)
             .send_and_watch()
             .await
             .unwrap();
@@ -425,17 +420,10 @@
                     *self.contracts.weth.address(),
                     token_amount,
                     weth_amount,
-<<<<<<< HEAD
-                    ::alloy::primitives::U256::ZERO,
-                    ::alloy::primitives::U256::ZERO,
-                    *minter,
-                    ::alloy::primitives::U256::MAX,
-=======
                     U256::ZERO,
                     U256::ZERO,
-                    minter.address().into_alloy(),
+                    *minter,
                     U256::MAX,
->>>>>>> 8e3d7fae
                 )
                 .from(*minter)
                 .send_and_watch()
@@ -483,17 +471,10 @@
                 *asset_b.0.address(),
                 asset_a.1,
                 asset_b.1,
-<<<<<<< HEAD
-                ::alloy::primitives::U256::ZERO,
-                ::alloy::primitives::U256::ZERO,
-                lp,
-                ::alloy::primitives::U256::MAX,
-=======
                 U256::ZERO,
                 U256::ZERO,
-                lp.address().into_alloy(),
+                lp,
                 U256::MAX,
->>>>>>> 8e3d7fae
             )
             .from(lp)
             .send_and_watch()
@@ -525,15 +506,9 @@
             (0, 1)
         };
         pair.swap(
-<<<<<<< HEAD
-            ::alloy::primitives::U256::from(out0),
-            ::alloy::primitives::U256::from(out1),
-            token.minter,
-=======
             U256::from(out0),
             U256::from(out1),
-            token.minter.address().into_alloy(),
->>>>>>> 8e3d7fae
+            token.minter,
             Default::default(),
         )
         .from(token.minter)
@@ -544,11 +519,10 @@
 
     pub async fn deploy_cow_token(&self, supply: U256) -> CowToken {
         let holder = NetworkWallet::<Ethereum>::default_signer_address(&self.web3().wallet);
-        let holder = Account::Local(holder.into_legacy(), None);
         let contract = CowProtocolToken::CowProtocolToken::deploy(
             self.web3.alloy.clone(),
-            holder.address().into_alloy(),
-            holder.address().into_alloy(),
+            holder,
+            holder,
             supply,
         )
         .await
@@ -568,7 +542,7 @@
             .weth
             .deposit()
             .value(weth_amount)
-            .from(cow.holder.address().into_alloy())
+            .from(cow.holder)
             .send_and_watch()
             .await
             .unwrap();
@@ -576,19 +550,19 @@
         self.contracts
             .uniswap_v2_factory
             .createPair(*cow.address(), *self.contracts.weth.address())
-            .from(cow.holder.address().into_alloy())
+            .from(cow.holder)
             .send_and_watch()
             .await
             .unwrap();
         cow.approve(*self.contracts.uniswap_v2_router.address(), cow_amount)
-            .from(cow.holder.address().into_alloy())
+            .from(cow.holder)
             .send_and_watch()
             .await
             .unwrap();
         self.contracts
             .weth
             .approve(*self.contracts.uniswap_v2_router.address(), weth_amount)
-            .from(cow.holder.address().into_alloy())
+            .from(cow.holder)
             .send_and_watch()
             .await
             .unwrap();
@@ -601,10 +575,10 @@
                 weth_amount,
                 U256::ZERO,
                 U256::ZERO,
-                cow.holder.address().into_alloy(),
+                cow.holder,
                 U256::MAX,
             )
-            .from(cow.holder.address().into_alloy())
+            .from(cow.holder)
             .send_and_watch()
             .await
             .unwrap();
