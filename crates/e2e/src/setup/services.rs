--- conflicted
+++ resolved
@@ -131,7 +131,6 @@
         Self::wait_for_api_to_come_up().await;
     }
 
-<<<<<<< HEAD
     /// Starts a basic version of the protocol with a single baseline solver.
     pub async fn start_protocol(&self, solver: TestAccount) {
         let solver_endpoint = colocation::start_solver(self.contracts.weth.address()).await;
@@ -144,30 +143,12 @@
             }],
         );
         self.start_autopilot(vec![
-            "--enable-colocation=true".to_string(),
             "--drivers=test_solver|http://localhost:11088/test_solver".to_string(),
         ]);
         self.start_api(vec![
             "--price-estimation-drivers=test_solver|http://localhost:11088/test_solver".to_string(),
         ])
         .await;
-=======
-    /// Start the solver service in a background task.
-    pub fn start_old_driver(&self, private_key: &[u8; 32], extra_args: Vec<String>) {
-        let args = [
-            "solver".to_string(),
-            format!("--solver-account={}", hex::encode(private_key)),
-            "--settle-interval=1s".to_string(),
-            format!("--transaction-submission-nodes={NODE_HOST}"),
-            format!("--ethflow-contract={:?}", self.contracts.ethflow.address()),
-        ]
-        .into_iter()
-        .chain(self.api_autopilot_solver_arguments())
-        .chain(extra_args);
-
-        let args = solver::arguments::Arguments::try_parse_from(args).unwrap();
-        tokio::task::spawn(solver::run::run(args));
->>>>>>> f362b371
     }
 
     /// Start the solver service in a background task with a custom http solver
