--- conflicted
+++ resolved
@@ -140,13 +140,12 @@
                 self.contracts.gp_settlement.address()
             ),
             format!(
-<<<<<<< HEAD
+                "--balances-contract-address={:?}",
+                self.contracts.balances.address()
+            ),
+            format!(
                 "--signatures-contract-address={:?}",
                 self.contracts.signatures.address()
-=======
-                "--balances-contract-address={:?}",
-                self.contracts.balances.address()
->>>>>>> cd3b32b0
             ),
             format!("--native-token-address={:?}", self.contracts.weth.address()),
             format!(
