use {
    super::TestAccount,
    crate::{
        nodes::NODE_WS_HOST,
        setup::{
            Contracts,
            OnchainComponents,
            TIMEOUT,
            colocation::{self, SolverEngine},
            wait_for_condition,
        },
    },
<<<<<<< HEAD
    alloy::{primitives::Address, providers::ext::AnvilApi},
=======
    alloy::primitives::{Address, B256},
>>>>>>> 869d3ea1
    app_data::{AppDataDocument, AppDataHash},
    autopilot::infra::persistence::dto,
    clap::Parser,
    model::{
        order::{Order, OrderCreation, OrderUid},
        quote::{NativeTokenPrice, OrderQuoteRequest, OrderQuoteResponse},
        solver_competition_v2,
        trade::Trade,
    },
    reqwest::{Client, StatusCode, Url},
    shared::ethrpc::Web3,
    sqlx::Connection,
    std::{
        collections::{HashMap, hash_map::Entry},
        ops::DerefMut,
        sync::LazyLock,
        time::Duration,
    },
    tokio::task::JoinHandle,
};

pub const API_HOST: &str = "http://127.0.0.1:8080";
pub const ORDERS_ENDPOINT: &str = "/api/v1/orders";
pub const QUOTING_ENDPOINT: &str = "/api/v1/quote";
pub const ACCOUNT_ENDPOINT: &str = "/api/v1/account";
pub const AUCTION_ENDPOINT: &str = "/api/v1/auction";
pub const TRADES_ENDPOINT: &str = "/api/v1/trades";
pub const VERSION_ENDPOINT: &str = "/api/v1/version";
pub const SOLVER_COMPETITION_ENDPOINT: &str = "/api/v2/solver_competition";
const LOCAL_DB_URL: &str = "postgresql://";
static LOCAL_READ_ONLY_DB_URL: LazyLock<String> = LazyLock::new(|| {
    format!(
        "postgresql://readonly@localhost/{db}",
        db = std::env::var("USER").unwrap()
    )
});

fn order_status_endpoint(uid: &OrderUid) -> String {
    format!("/api/v1/orders/{uid}/status")
}

fn orders_for_tx_endpoint(tx_hash: &B256) -> String {
    format!("/api/v1/transactions/{tx_hash:?}/orders")
}

fn orders_for_owner(owner: &Address, offset: u64, limit: u64) -> String {
    format!("{ACCOUNT_ENDPOINT}/{owner:?}/orders?offset={offset}&limit={limit}")
}

pub struct ServicesBuilder {
    timeout: Duration,
}

impl Default for ServicesBuilder {
    fn default() -> Self {
        Self::new()
    }
}

impl ServicesBuilder {
    pub fn new() -> Self {
        Self {
            timeout: Duration::from_secs(10),
        }
    }

    pub fn with_timeout(mut self, timeout: Duration) -> Self {
        self.timeout = timeout;
        self
    }

    pub async fn build(self, onchain_components: &OnchainComponents) -> Services<'_> {
        Services {
            contracts: onchain_components.contracts(),
            http: Client::builder().timeout(self.timeout).build().unwrap(),
            db: sqlx::PgPool::connect(LOCAL_DB_URL).await.unwrap(),
            web3: onchain_components.web3(),
        }
    }
}

#[derive(Default)]
pub struct ExtraServiceArgs {
    pub api: Vec<String>,
    pub autopilot: Vec<String>,
}

/// Wrapper over offchain services.
/// Exposes various utility methods for tests.
pub struct Services<'a> {
    contracts: &'a Contracts,
    http: Client,
    db: Db,
    web3: &'a Web3,
}

impl<'a> Services<'a> {
    pub async fn new(onchain_components: &'a OnchainComponents) -> Services<'a> {
        Self {
            contracts: onchain_components.contracts(),
            http: Client::builder()
                .timeout(Duration::from_secs(10))
                .build()
                .unwrap(),
            db: sqlx::PgPool::connect(LOCAL_DB_URL).await.unwrap(),
            web3: onchain_components.web3(),
        }
    }

    pub fn builder() -> ServicesBuilder {
        ServicesBuilder::new()
    }

    fn api_autopilot_arguments(&self) -> impl Iterator<Item = String> + use<> {
        [
            "--native-price-estimators=test_quoter|http://localhost:11088/test_solver".to_string(),
            "--amount-to-estimate-prices-with=1000000000000000000".to_string(),
            "--block-stream-poll-interval=1s".to_string(),
            format!("--node-ws-url={NODE_WS_HOST}"),
            "--simulation-node-url=http://localhost:8545".to_string(),
            "--native-price-cache-max-age=2s".to_string(),
            "--native-price-prefetch-time=500ms".to_string(),
            format!(
                "--hooks-contract-address={:?}",
                self.contracts.hooks.address()
            ),
        ]
        .into_iter()
    }

    fn api_autopilot_solver_arguments(&self) -> impl Iterator<Item = String> + use<> {
        [
            "--baseline-sources=None".to_string(),
            "--network-block-interval=1s".to_string(),
            "--solver-competition-auth=super_secret_key".to_string(),
            format!(
                "--settlement-contract-address={:?}",
                self.contracts.gp_settlement.address()
            ),
            format!(
                "--balances-contract-address={:?}",
                self.contracts.balances.address()
            ),
            format!(
                "--signatures-contract-address={:?}",
                self.contracts.signatures.address()
            ),
            format!("--native-token-address={:?}", self.contracts.weth.address()),
            format!(
                "--balancer-v2-vault-address={:?}",
                self.contracts.balancer_vault.address()
            ),
        ]
        .into_iter()
    }

    /// Start the autopilot service in a background task.
    /// Optionally specify a solve deadline to use instead of the default 2s.
    /// (note: specifying a larger solve deadline will impact test times as the
    /// driver delays the submission of the solution until shortly before the
    /// deadline in case the solution would start to revert at some point).
    /// Allows to externally control the shutdown of autopilot.
    pub async fn start_autopilot_with_shutdown_controller(
        &self,
        solve_deadline: Option<Duration>,
        extra_args: Vec<String>,
        control: autopilot::shutdown_controller::ShutdownController,
    ) -> JoinHandle<()> {
        let solve_deadline = solve_deadline.unwrap_or(Duration::from_secs(2));
        let ethflow_contracts = self
            .contracts
            .ethflows
            .iter()
            .map(|c| format!("{:?}", c.address()))
            .collect::<Vec<_>>()
            .join(",");

        let args = [
            "autopilot".to_string(),
            "--non-settling-solvers-blacklisting-enabled=false".to_string(),
            "--low-settling-solvers-blacklisting-enabled=false".to_string(),
            "--max-run-loop-delay=100ms".to_string(),
            "--run-loop-native-price-timeout=500ms".to_string(),
            format!("--ethflow-contracts={ethflow_contracts}"),
            "--skip-event-sync=true".to_string(),
            format!("--solve-deadline={solve_deadline:?}"),
        ]
        .into_iter()
        .chain(self.api_autopilot_solver_arguments())
        .chain(self.api_autopilot_arguments())
        .chain(extra_args)
        .collect();
        let args = ignore_overwritten_cli_params(args);

        let args = autopilot::arguments::Arguments::try_parse_from(args).unwrap();
        let join_handle = tokio::task::spawn(autopilot::run(args, control));
        self.wait_until_autopilot_ready().await;

        join_handle
    }

    /// Start the autopilot service in a background task.
    /// Optionally specify a solve deadline to use instead of the default 2s.
    /// (note: specifying a larger solve deadline will impact test times as the
    /// driver delays the submission of the solution until shortly before the
    /// deadline in case the solution would start to revert at some point)
    pub async fn start_autopilot(
        &self,
        solve_deadline: Option<Duration>,
        extra_args: Vec<String>,
    ) -> JoinHandle<()> {
        self.start_autopilot_with_shutdown_controller(
            solve_deadline,
            extra_args,
            autopilot::shutdown_controller::ShutdownController::default(),
        )
        .await
    }

    /// Start the api service in a background tasks.
    /// Wait until the service is responsive.
    pub async fn start_api(&self, extra_args: Vec<String>) {
        let args: Vec<_> = [
            "orderbook".to_string(),
            "--quote-timeout=10s".to_string(),
            "--quote-verification=enforce-when-possible".to_string(),
            "--db-read-url".to_string(),
            LOCAL_READ_ONLY_DB_URL.clone(),
        ]
        .into_iter()
        .chain(self.api_autopilot_solver_arguments())
        .chain(self.api_autopilot_arguments())
        .chain(extra_args)
        .collect();
        let args = ignore_overwritten_cli_params(args);

        let args = orderbook::arguments::Arguments::try_parse_from(args).unwrap();
        tokio::task::spawn(orderbook::run(args));

        Self::wait_for_api_to_come_up().await;
    }

    /// Starts a basic version of the protocol with a single baseline solver.
    pub async fn start_protocol(&self, solver: TestAccount) {
        self.start_protocol_with_args(Default::default(), solver)
            .await;
    }

    pub async fn start_protocol_with_args(&self, args: ExtraServiceArgs, solver: TestAccount) {
        colocation::start_driver(
            self.contracts,
            vec![
                colocation::start_baseline_solver(
                    "test_solver".into(),
                    solver.clone(),
                    *self.contracts.weth.address(),
                    vec![],
                    1,
                    true,
                )
                .await,
            ],
            colocation::LiquidityProvider::UniswapV2,
            false,
        );
        self.start_autopilot(
            None,
            [
                vec![
                    format!(
                        "--drivers=test_solver|http://localhost:11088/test_solver|{}|requested-timeout-on-problems",
                        const_hex::encode(solver.address())
                    ),
                    "--price-estimation-drivers=test_quoter|http://localhost:11088/test_solver"
                        .to_string(),
                    "--gas-estimators=http://localhost:11088/gasprice".to_string(),
                ],
                args.autopilot,
            ]
            .concat(),
        )
        .await;
        self.start_api(
            [
                vec![
                    "--price-estimation-drivers=test_quoter|http://localhost:11088/test_solver"
                        .to_string(),
                    "--gas-estimators=http://localhost:11088/gasprice".to_string(),
                ],
                args.api,
            ]
            .concat(),
        )
        .await;
    }

    /// Starts a basic version of the protocol with a single external solver.
    /// Optionally starts a baseline solver and uses it for price estimation.
    pub async fn start_protocol_external_solver(
        &self,
        solver: TestAccount,
        solver_endpoint: Option<Url>,
        run_baseline: bool,
    ) {
        let external_solver_endpoint =
            solver_endpoint.unwrap_or("http://localhost:8000/".parse().unwrap());

        let mut solvers = vec![SolverEngine {
            name: "test_solver".into(),
            account: solver.clone(),
            endpoint: external_solver_endpoint,
            base_tokens: vec![],
            merge_solutions: true,
        }];

        let (autopilot_args, api_args) = if run_baseline {
            solvers.push(
                colocation::start_baseline_solver(
                    "baseline_solver".into(),
                    solver.clone(),
                    *self.contracts.weth.address(),
                    vec![],
                    1,
                    true,
                )
                .await,
            );

            // Here we call the baseline_solver "test_quoter" to make the native price
            // estimation use the baseline_solver instead of the test_quoter
            let autopilot_args = vec![
                format!("--drivers=test_solver|http://localhost:11088/test_solver|{}", const_hex::encode(solver.address())),
                "--price-estimation-drivers=test_quoter|http://localhost:11088/baseline_solver,test_solver|http://localhost:11088/test_solver".to_string(),
                "--native-price-estimators=test_quoter|http://localhost:11088/baseline_solver,test_solver|http://localhost:11088/test_solver".to_string(),
            ];
            let api_args = vec![
                "--price-estimation-drivers=test_quoter|http://localhost:11088/baseline_solver,test_solver|http://localhost:11088/test_solver".to_string(),
                "--native-price-estimators=test_quoter|http://localhost:11088/baseline_solver,test_solver|http://localhost:11088/test_solver".to_string(),
            ];
            (autopilot_args, api_args)
        } else {
            let autopilot_args = vec![
                format!(
                    "--drivers=test_solver|http://localhost:11088/test_solver|{}",
                    const_hex::encode(solver.address())
                ),
                "--price-estimation-drivers=test_quoter|http://localhost:11088/test_solver"
                    .to_string(),
                "--native-price-estimators=test_quoter|http://localhost:11088/test_solver"
                    .to_string(),
            ];

            let api_args = vec![
                "--price-estimation-drivers=test_quoter|http://localhost:11088/test_solver"
                    .to_string(),
                "--native-price-estimators=test_quoter|http://localhost:11088/test_solver"
                    .to_string(),
            ];
            (autopilot_args, api_args)
        };

        colocation::start_driver(
            self.contracts,
            solvers,
            colocation::LiquidityProvider::UniswapV2,
            false,
        );

        self.start_autopilot(Some(Duration::from_secs(11)), autopilot_args)
            .await;
        self.start_api(api_args).await;
    }

    async fn wait_for_api_to_come_up() {
        let is_up = || async {
            reqwest::get(format!("{API_HOST}{VERSION_ENDPOINT}"))
                .await
                .is_ok()
        };

        tracing::info!("Waiting for API to come up.");
        wait_for_condition(TIMEOUT, is_up)
            .await
            .expect("waiting for API timed out");
    }

    async fn wait_until_autopilot_ready(&self) {
        let is_up = || async {
            let mut db = self.db.acquire().await.unwrap();
            const QUERY: &str = "SELECT COUNT(*) FROM auctions";
            let count: i64 = sqlx::query_scalar(QUERY)
                .fetch_one(db.deref_mut())
                .await
                .unwrap();
            self.mint_block().await;
            count > 0
        };
        wait_for_condition(TIMEOUT, is_up)
            .await
            .expect("waiting for autopilot timed out");
    }

    /// Fetches the current auction. Don't use this as a synchronization
    /// mechanism in tests because that is prone to race conditions
    /// which would make tests flaky.
    pub async fn get_auction(&self) -> dto::Auction {
        let response = self
            .http
            .get(format!("{API_HOST}{AUCTION_ENDPOINT}"))
            .send()
            .await
            .unwrap();

        let status = response.status();
        let body = response.text().await.unwrap();

        assert_eq!(status, StatusCode::OK, "{body}");

        serde_json::from_str(&body).unwrap()
    }

    pub async fn get_solver_competition(
        &self,
        hash: B256,
    ) -> Result<solver_competition_v2::Response, StatusCode> {
        let response = self
            .http
            .get(format!(
                "{API_HOST}{SOLVER_COMPETITION_ENDPOINT}/by_tx_hash/{hash:?}"
            ))
            .send()
            .await
            .unwrap();

        let status = response.status();
        let body = response.text().await.unwrap();

        match status {
            StatusCode::OK => Ok(serde_json::from_str(&body).unwrap()),
            code => Err(code),
        }
    }

    pub async fn get_latest_solver_competition(
        &self,
    ) -> Result<solver_competition_v2::Response, StatusCode> {
        let response = self
            .http
            .get(format!("{API_HOST}{SOLVER_COMPETITION_ENDPOINT}/latest"))
            .send()
            .await
            .unwrap();

        let status = response.status();
        let body = response.text().await.unwrap();
        match status {
            StatusCode::OK => Ok(serde_json::from_str(&body).unwrap()),
            code => Err(code),
        }
    }

    pub async fn get_trades(&self, order: &OrderUid) -> Result<Vec<Trade>, StatusCode> {
        let url = format!("{API_HOST}/api/v1/trades?orderUid={order}");
        let response = self.http.get(url).send().await.unwrap();

        let status = response.status();
        let body = response.text().await.unwrap();

        match status {
            StatusCode::OK => Ok(serde_json::from_str(&body).unwrap()),
            code => Err(code),
        }
    }

    /// Create an [`Order`].
    /// If the response status code is not `201`, return the status and the
    /// body.
    pub async fn create_order(
        &self,
        order: &OrderCreation,
    ) -> Result<OrderUid, (StatusCode, String)> {
        tracing::info!("Creating order: {order:?}");
        let placement = self
            .http
            .post(format!("{API_HOST}{ORDERS_ENDPOINT}"))
            .json(order)
            .send()
            .await
            .unwrap();

        let status = placement.status();
        let body = placement.text().await.unwrap();

        match status {
            StatusCode::CREATED => Ok(serde_json::from_str(&body).unwrap()),
            code => Err((code, body)),
        }
    }

    /// Submit an [`model::quote::OrderQuote`].
    /// If the response status is not `200`, return the status and the body.
    pub async fn submit_quote(
        &self,
        quote: &OrderQuoteRequest,
    ) -> Result<OrderQuoteResponse, (StatusCode, String)> {
        let quoting = self
            .http
            .post(format!("{API_HOST}{QUOTING_ENDPOINT}"))
            .json(&quote)
            .send()
            .await
            .unwrap();

        let status = quoting.status();
        let body = quoting.text().await.unwrap();

        match status {
            StatusCode::OK => Ok(serde_json::from_str(&body).unwrap()),
            code => Err((code, body)),
        }
    }

    pub async fn get_native_price(
        &self,
        token: &Address,
    ) -> Result<NativeTokenPrice, (StatusCode, String)> {
        let response = self
            .http
            .get(format!("{API_HOST}/api/v1/token/{token:?}/native_price"))
            .send()
            .await
            .unwrap();

        let status = response.status();
        let body = response.text().await.unwrap();

        match status {
            StatusCode::OK => Ok(serde_json::from_str(&body).unwrap()),
            code => Err((code, body)),
        }
    }

    /// Retrieve an [`Order`]. If the respons status is not `200`, return the
    /// status and the body.
    pub async fn get_order(&self, uid: &OrderUid) -> Result<Order, (StatusCode, String)> {
        let response = self
            .http
            .get(format!("{API_HOST}{ORDERS_ENDPOINT}/{uid}"))
            .send()
            .await
            .unwrap();

        let status = response.status();
        let body = response.text().await.unwrap();

        match status {
            StatusCode::OK => Ok(serde_json::from_str(&body).unwrap()),
            code => Err((code, body)),
        }
    }

    pub async fn get_order_status(
        &self,
        uid: &OrderUid,
    ) -> Result<orderbook::dto::order::Status, (StatusCode, String)> {
        let response = self
            .http
            .get(format!("{API_HOST}{}", order_status_endpoint(uid)))
            .send()
            .await
            .unwrap();

        let status = response.status();
        let body = response.text().await.unwrap();

        match status {
            StatusCode::OK => {
                Ok(serde_json::from_str::<orderbook::dto::order::Status>(&body).unwrap())
            }
            code => Err((code, body)),
        }
    }

    pub async fn get_orders_for_tx(
        &self,
        tx_hash: &B256,
    ) -> Result<Vec<Order>, (StatusCode, String)> {
        let response = self
            .http
            .get(format!("{API_HOST}{}", orders_for_tx_endpoint(tx_hash)))
            .send()
            .await
            .unwrap();

        let status = response.status();
        let body = response.text().await.unwrap();

        match status {
            StatusCode::OK => Ok(serde_json::from_str(&body).unwrap()),
            code => Err((code, body)),
        }
    }

    pub async fn get_orders_for_owner(
        &self,
        owner: &Address,
        offset: u64,
        limit: u64,
    ) -> Result<Vec<Order>, (StatusCode, String)> {
        let response = self
            .http
            .get(format!(
                "{API_HOST}{}",
                orders_for_owner(owner, offset, limit)
            ))
            .send()
            .await
            .unwrap();

        let status = response.status();
        let body = response.text().await.unwrap();

        match status {
            StatusCode::OK => Ok(serde_json::from_str(&body).unwrap()),
            code => Err((code, body)),
        }
    }

    pub async fn get_app_data_document(
        &self,
        app_data: AppDataHash,
    ) -> Result<AppDataDocument, (StatusCode, String)> {
        let response = self
            .http
            .get(format!("{API_HOST}/api/v1/app_data/{app_data:?}"))
            .send()
            .await
            .unwrap();

        let status = response.status();
        let body = response.text().await.unwrap();

        match status {
            StatusCode::OK => Ok(serde_json::from_str(&body).unwrap()),
            code => Err((code, body)),
        }
    }

    pub async fn get_app_data(
        &self,
        app_data: AppDataHash,
    ) -> Result<String, (StatusCode, String)> {
        Ok(self.get_app_data_document(app_data).await?.full_app_data)
    }

    pub async fn put_app_data_document(
        &self,
        app_data: Option<AppDataHash>,
        document: AppDataDocument,
    ) -> Result<String, (StatusCode, String)> {
        let url = match app_data {
            Some(app_data) => format!("{API_HOST}/api/v1/app_data/{app_data:?}"),
            None => format!("{API_HOST}/api/v1/app_data"),
        };
        let response = self.http.put(url).json(&document).send().await.unwrap();

        let status = response.status();
        let body = response.text().await.unwrap();

        if status.is_success() {
            let body = serde_json::from_str::<String>(&body).unwrap();
            Ok(body)
        } else {
            Err((status, body))
        }
    }

    pub async fn put_app_data(
        &self,
        app_data: Option<AppDataHash>,
        full_app_data: &str,
    ) -> Result<String, (StatusCode, String)> {
        self.put_app_data_document(
            app_data,
            AppDataDocument {
                full_app_data: full_app_data.to_owned(),
            },
        )
        .await
    }

    pub fn client(&self) -> &Client {
        &self.http
    }

    /// Returns the underlying postgres connection pool that can be used do
    /// execute raw SQL queries.
    pub fn db(&self) -> &Db {
        &self.db
    }

    async fn mint_block(&self) {
        tracing::info!("mining block");
        self.web3.alloy.evm_mine(None).await.unwrap();
    }
}

pub async fn clear_database() {
    tracing::info!("Clearing database.");

    async fn truncate_tables() -> Result<(), sqlx::Error> {
        let mut db = sqlx::PgConnection::connect(LOCAL_DB_URL).await?;
        let mut db = db.begin().await?;
        database::clear_DANGER_(&mut db).await?;
        db.commit().await
    }

    // This operation can fail when postgres detects a deadlock.
    // It will terminate one of the deadlocking requests and if it decideds
    // to terminate this request we need to retry it.
    let mut attempt = 0;
    loop {
        match truncate_tables().await {
            Ok(_) => return,
            Err(err) => {
                tracing::error!(?err, "failed to truncate tables");
            }
        }
        attempt += 1;
        if attempt >= 10 {
            panic!("repeatedly failed to clear DB");
        }
    }
}

pub async fn ensure_e2e_readonly_user() {
    use sqlx::{Executor, Row};

    const PSQL_DUPLICATE_OBJECT_ERROR_CODE: &str = "42710";

    tracing::info!("Ensuring read-only user exists");
    let mut db = sqlx::PgConnection::connect(LOCAL_DB_URL)
        .await
        .expect("Database connection error");
    let mut db: sqlx::Transaction<'_, sqlx::Postgres> = db
        .begin()
        .await
        .expect("Database transaction creation error");
    let current_db: String = db
        .fetch_one("SELECT current_database();")
        .await
        .expect("Current database name fetching error")
        .get(0);

    let res = db
        .execute(
            format!(
                r#"
    CREATE ROLE readonly WITH LOGIN PASSWORD 'password';
    GRANT CONNECT ON DATABASE "{current_db}" TO readonly;
    GRANT USAGE ON SCHEMA public TO readonly;
    GRANT SELECT ON ALL TABLES IN SCHEMA public TO readonly;
    GRANT SELECT ON ALL SEQUENCES IN SCHEMA public TO readonly;
    ALTER DEFAULT PRIVILEGES IN SCHEMA public GRANT SELECT ON TABLES TO readonly;
    ALTER DEFAULT PRIVILEGES IN SCHEMA public GRANT SELECT ON SEQUENCES TO readonly;
    "#
            )
            .as_str(),
        )
        .await;

    match res {
        Err(sqlx::Error::Database(e))
            if e.code()
                .is_some_and(|c| c == PSQL_DUPLICATE_OBJECT_ERROR_CODE) =>
        {
            // this is considered expected, if multiple tests are run against the same
            // database
            tracing::info!("Read-only user already exists! {:?}", e);
        }
        Err(e) => {
            tracing::error!("Read-only user creation failed {:?}", e);
            panic!("Read-only user creation failed {:?}", e);
        }
        Ok(_) => {
            tracing::info!("Read only user created");
            db.commit().await.expect("Transaction commit error");
        }
    }
}

pub type Db = sqlx::Pool<sqlx::Postgres>;

/// Clap does not allow you to overwrite CLI arguments easily. This
/// function loops over all provided arguments and only keeps the
/// last one if there are multiples.
fn ignore_overwritten_cli_params(mut params: Vec<String>) -> Vec<String> {
    let mut defined_args = HashMap::new();
    params.reverse(); // reverse to give later params higher priority
    params.retain(move |param| {
        let Some((arg, value)) = param.split_once('=') else {
            return true; // keep anything we can't parse (e.g. program name)
        };
        match defined_args.entry(arg.to_string()) {
            Entry::Occupied(val) => {
                tracing::info!(
                    ignored = ?param,
                    kept = format!("{arg}={}", val.get()),
                    "ignoring overwritten CLI argument"
                );
                false
            }
            Entry::Vacant(slot) => {
                slot.insert(value.to_string());
                true
            }
        }
    });
    params.reverse(); // reverse to restore original order again
    params
}<|MERGE_RESOLUTION|>--- conflicted
+++ resolved
@@ -10,11 +10,10 @@
             wait_for_condition,
         },
     },
-<<<<<<< HEAD
-    alloy::{primitives::Address, providers::ext::AnvilApi},
-=======
-    alloy::primitives::{Address, B256},
->>>>>>> 869d3ea1
+    alloy::{
+        primitives::{Address, B256},
+        providers::ext::AnvilApi,
+    },
     app_data::{AppDataDocument, AppDataHash},
     autopilot::infra::persistence::dto,
     clap::Parser,
