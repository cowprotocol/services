--- conflicted
+++ resolved
@@ -13,11 +13,8 @@
         UniswapV2Factory,
         UniswapV2Router02,
         WETH9,
-<<<<<<< HEAD
+        support::Balances,
         support::Signatures,
-=======
-        support::Balances,
->>>>>>> ca031165
     },
     ethcontract::{Address, H256, U256, errors::DeployError},
     model::DomainSeparator,
@@ -102,11 +99,8 @@
             ethflows: vec![CoWSwapEthFlow::deployed(web3).await.unwrap()],
             hooks: HooksTrampoline::deployed(web3).await.unwrap(),
             gp_settlement,
-<<<<<<< HEAD
+            balances,
             signatures,
-=======
-            balances,
->>>>>>> ca031165
             cow_amm_helper,
             flashloan_wrapper_maker,
             flashloan_wrapper_aave,
@@ -212,11 +206,8 @@
             balancer_vault,
             gp_settlement,
             gp_authenticator,
-<<<<<<< HEAD
+            balances,
             signatures,
-=======
-            balances,
->>>>>>> ca031165
             uniswap_v2_factory,
             uniswap_v2_router,
             weth,
