use {
    crate::deploy,
    contracts::{
        AaveFlashLoanSolverWrapper,
        BalancerV2Authorizer,
        BalancerV2Vault,
        CoWSwapEthFlow,
        ERC3156FlashLoanSolverWrapper,
        FlashLoanRouter,
        GPv2AllowListAuthentication,
        GPv2Settlement,
        HooksTrampoline,
        WETH9,
        alloy::{InstanceExt, UniswapV2Factory, UniswapV2Router02},
        support::{Balances, Signatures},
    },
<<<<<<< HEAD
    ethcontract::{Address, H256, U256},
    ethrpc::alloy::conversions::{IntoAlloy, IntoLegacy},
=======
    ethcontract::{Address, H256, U256, errors::DeployError},
    ethrpc::alloy::conversions::IntoAlloy,
>>>>>>> 9aee79c0
    model::DomainSeparator,
    shared::ethrpc::Web3,
};

#[derive(Default)]
pub struct DeployedContracts {
    pub balances: Option<Address>,
    pub signatures: Option<Address>,
}

pub struct Contracts {
    pub chain_id: u64,
    pub balancer_vault: BalancerV2Vault,
    pub gp_settlement: GPv2Settlement,
    pub signatures: Signatures,
    pub gp_authenticator: GPv2AllowListAuthentication,
    pub balances: Balances,
    pub uniswap_v2_factory: UniswapV2Factory::Instance,
    pub uniswap_v2_router: UniswapV2Router02::Instance,
    pub weth: WETH9,
    pub allowance: Address,
    pub domain_separator: DomainSeparator,
    pub ethflows: Vec<CoWSwapEthFlow>,
    pub hooks: HooksTrampoline,
    pub flashloan_wrapper_maker: Option<ERC3156FlashLoanSolverWrapper>,
    pub flashloan_wrapper_aave: Option<AaveFlashLoanSolverWrapper>,
    pub flashloan_router: Option<FlashLoanRouter>,
}

impl Contracts {
    pub async fn deployed_with(web3: &Web3, deployed: DeployedContracts) -> Self {
        let network_id = web3
            .eth()
            .chain_id()
            .await
            .expect("get network ID failed")
            .to_string();
        tracing::info!("connected to forked test network {}", network_id);

        let gp_settlement = GPv2Settlement::deployed(web3).await.unwrap();
        let balances = match deployed.balances {
            Some(address) => Balances::at(web3, address),
            None => Balances::deployed(web3)
                .await
                .expect("failed to find balances contract"),
        };
        let signatures = match deployed.signatures {
            Some(address) => Signatures::at(web3, address),
            None => Signatures::deployed(web3)
                .await
                .expect("failed to find signatures contract"),
        };

        let flashloan_router = FlashLoanRouter::deployed(web3).await.ok();
        let flashloan_wrapper_aave = AaveFlashLoanSolverWrapper::deployed(web3).await.ok();

        let flashloan_wrapper_maker = match &flashloan_router {
            Some(router) => ERC3156FlashLoanSolverWrapper::builder(web3, router.address())
                .deploy()
                .await
                .ok(),
            None => None,
        };

        Self {
            chain_id: network_id
                .parse()
                .expect("Couldn't parse network ID to u64"),
            balancer_vault: BalancerV2Vault::deployed(web3).await.unwrap(),
            gp_authenticator: GPv2AllowListAuthentication::deployed(web3).await.unwrap(),
            uniswap_v2_factory: UniswapV2Factory::Instance::deployed(&web3.alloy)
                .await
                .unwrap(),
            uniswap_v2_router: UniswapV2Router02::Instance::deployed(&web3.alloy)
                .await
                .unwrap(),
            weth: WETH9::deployed(web3).await.unwrap(),
            allowance: gp_settlement
                .vault_relayer()
                .call()
                .await
                .expect("Couldn't get vault relayer address"),
            domain_separator: DomainSeparator(
                gp_settlement
                    .domain_separator()
                    .call()
                    .await
                    .expect("Couldn't query domain separator")
                    .0,
            ),
            ethflows: vec![CoWSwapEthFlow::deployed(web3).await.unwrap()],
            hooks: HooksTrampoline::deployed(web3).await.unwrap(),
            gp_settlement,
            balances,
            signatures,
            flashloan_wrapper_maker,
            flashloan_wrapper_aave,
            flashloan_router,
        }
    }

    pub async fn deploy(web3: &Web3) -> Self {
        let network_id = web3
            .eth()
            .chain_id()
            .await
            .expect("get network ID failed")
            .to_string();
        tracing::info!("connected to test network {}", network_id);

        let accounts: Vec<Address> = web3.eth().accounts().await.expect("get accounts failed");
        let admin = accounts[0];

        let weth = deploy!(web3, WETH9());

        let balancer_authorizer = deploy!(web3, BalancerV2Authorizer(admin));
        let balancer_vault = deploy!(
            web3,
            BalancerV2Vault(
                balancer_authorizer.address(),
                weth.address(),
                U256::from(0),
                U256::from(0),
            )
        );

        let uniswap_v2_factory =
            UniswapV2Factory::Instance::deploy(web3.alloy.clone(), accounts[0].into_alloy())
                .await
                .unwrap();
        let uniswap_v2_router = UniswapV2Router02::Instance::deploy(
            web3.alloy.clone(),
            *uniswap_v2_factory.address(),
            weth.address().into_alloy(),
        )
        .await
        .unwrap();

        let gp_authenticator = deploy!(web3, GPv2AllowListAuthentication);
        gp_authenticator
            .initialize_manager(admin)
            .send()
            .await
            .expect("failed to initialize manager");
        let gp_settlement = deploy!(
            web3,
            GPv2Settlement(gp_authenticator.address(), balancer_vault.address(),)
        );
        let balances = deploy!(web3, Balances());
        let signatures = deploy!(web3, Signatures());

        contracts::vault::grant_required_roles(
            &balancer_authorizer,
            balancer_vault.address(),
            gp_settlement
                .vault_relayer()
                .call()
                .await
                .expect("failed to retrieve Vault relayer contract address"),
        )
        .await
        .expect("failed to authorize Vault relayer");

        let allowance = gp_settlement
            .vault_relayer()
            .call()
            .await
            .expect("Couldn't get vault relayer address");
        let domain_separator = DomainSeparator(
            gp_settlement
                .domain_separator()
                .call()
                .await
                .expect("Couldn't query domain separator")
                .0,
        );

        let ethflow = deploy!(
            web3,
            CoWSwapEthFlow(gp_settlement.address(), weth.address())
        );
        let ethflow_secondary = deploy!(
            web3,
            CoWSwapEthFlow(gp_settlement.address(), weth.address())
        );
        let hooks = deploy!(web3, HooksTrampoline(gp_settlement.address()));
        let flashloan_router = deploy!(web3, FlashLoanRouter(gp_settlement.address()));
        let flashloan_wrapper_maker = deploy!(
            web3,
            ERC3156FlashLoanSolverWrapper(flashloan_router.address())
        );
        let flashloan_wrapper_aave =
            deploy!(web3, AaveFlashLoanSolverWrapper(flashloan_router.address()));

        Self {
            chain_id: network_id
                .parse()
                .expect("Couldn't parse network ID to u64"),
            balancer_vault,
            gp_settlement,
            gp_authenticator,
            balances,
            signatures,
            uniswap_v2_factory,
            uniswap_v2_router,
            weth,
            allowance,
            domain_separator,
            ethflows: vec![ethflow, ethflow_secondary],
            hooks,
            // Current helper contract only works in forked tests
            flashloan_wrapper_maker: Some(flashloan_wrapper_maker),
            flashloan_wrapper_aave: Some(flashloan_wrapper_aave),
            flashloan_router: Some(flashloan_router),
        }
    }

    pub fn default_pool_code(&self) -> H256 {
        match self.chain_id {
            100 => H256(shared::sources::uniswap_v2::HONEYSWAP_INIT),
            _ => H256(shared::sources::uniswap_v2::UNISWAP_INIT),
        }
    }
}<|MERGE_RESOLUTION|>--- conflicted
+++ resolved
@@ -14,13 +14,8 @@
         alloy::{InstanceExt, UniswapV2Factory, UniswapV2Router02},
         support::{Balances, Signatures},
     },
-<<<<<<< HEAD
-    ethcontract::{Address, H256, U256},
-    ethrpc::alloy::conversions::{IntoAlloy, IntoLegacy},
-=======
     ethcontract::{Address, H256, U256, errors::DeployError},
     ethrpc::alloy::conversions::IntoAlloy,
->>>>>>> 9aee79c0
     model::DomainSeparator,
     shared::ethrpc::Web3,
 };
