--- conflicted
+++ resolved
@@ -63,21 +63,15 @@
             Ok(contract) => Some(contract),
         };
 
-<<<<<<< HEAD
-        let balances = Balances::deployed(web3)
-            .await
-            .expect("failed to find balances contract");
-        let signatures = Signatures::deployed(web3)
-            .await
-            .expect("failed to find signatures contract");
-=======
         let balances = match deployed.balances {
             Some(address) => Balances::at(web3, address),
             None => Balances::deployed(web3)
                 .await
                 .expect("failed to find balances contract"),
         };
->>>>>>> 0b9638dc
+        let signatures = Signatures::deployed(web3)
+            .await
+            .expect("failed to find signatures contract");
 
         let flashloan_router = FlashLoanRouter::deployed(web3).await.ok();
         let flashloan_wrapper_aave = AaveFlashLoanSolverWrapper::deployed(web3).await.ok();
