use {
    crate::deploy,
    contracts::{
<<<<<<< HEAD
        BalancerV2Vault,
=======
        CowAmmLegacyHelper,
>>>>>>> c0564c45
        GPv2AllowListAuthentication,
        GPv2Settlement,
        WETH9,
        alloy::{
            BalancerV2Authorizer,
            BalancerV2Vault,
            CoWSwapEthFlow,
            FlashLoanRouter,
            HooksTrampoline,
            InstanceExt,
            UniswapV2Factory,
            UniswapV2Router02,
            support::{Balances, Signatures},
        },
    },
<<<<<<< HEAD
    ethcontract::{Address, H256, U256},
=======
    ethcontract::{Address, H256, errors::DeployError},
>>>>>>> c0564c45
    ethrpc::alloy::conversions::{IntoAlloy, IntoLegacy},
    model::DomainSeparator,
    shared::ethrpc::Web3,
};

#[derive(Default)]
pub struct DeployedContracts {
    pub balances: Option<Address>,
    pub signatures: Option<Address>,
}

pub struct Contracts {
    pub chain_id: u64,
    pub balancer_vault: BalancerV2Vault::Instance,
    pub gp_settlement: GPv2Settlement,
    pub signatures: Signatures::Instance,
    pub gp_authenticator: GPv2AllowListAuthentication,
    pub balances: Balances::Instance,
    pub uniswap_v2_factory: UniswapV2Factory::Instance,
    pub uniswap_v2_router: UniswapV2Router02::Instance,
    pub weth: WETH9,
    pub allowance: Address,
    pub domain_separator: DomainSeparator,
    pub ethflows: Vec<CoWSwapEthFlow::Instance>,
    pub hooks: HooksTrampoline::Instance,
    pub flashloan_router: Option<FlashLoanRouter::Instance>,
}

impl Contracts {
    pub async fn deployed_with(web3: &Web3, deployed: DeployedContracts) -> Self {
        let network_id = web3
            .eth()
            .chain_id()
            .await
            .expect("get network ID failed")
            .to_string();
        tracing::info!("connected to forked test network {}", network_id);

        let gp_settlement = GPv2Settlement::deployed(web3).await.unwrap();
        let balances = match deployed.balances {
            Some(address) => Balances::Instance::new(address.into_alloy(), web3.alloy.clone()),
            None => Balances::Instance::deployed(&web3.alloy)
                .await
                .expect("failed to find balances contract"),
        };
        let signatures = match deployed.signatures {
            Some(address) => Signatures::Instance::new(address.into_alloy(), web3.alloy.clone()),
            None => Signatures::Instance::deployed(&web3.alloy)
                .await
                .expect("failed to find signatures contract"),
        };

        let flashloan_router = FlashLoanRouter::Instance::deployed(&web3.alloy).await.ok();

        Self {
            chain_id: network_id
                .parse()
                .expect("Couldn't parse network ID to u64"),
            balancer_vault: BalancerV2Vault::Instance::deployed(&web3.alloy)
                .await
                .unwrap(),
            gp_authenticator: GPv2AllowListAuthentication::deployed(web3).await.unwrap(),
            uniswap_v2_factory: UniswapV2Factory::Instance::deployed(&web3.alloy)
                .await
                .unwrap(),
            uniswap_v2_router: UniswapV2Router02::Instance::deployed(&web3.alloy)
                .await
                .unwrap(),
            weth: WETH9::deployed(web3).await.unwrap(),
            allowance: gp_settlement
                .vault_relayer()
                .call()
                .await
                .expect("Couldn't get vault relayer address"),
            domain_separator: DomainSeparator(
                gp_settlement
                    .domain_separator()
                    .call()
                    .await
                    .expect("Couldn't query domain separator")
                    .0,
            ),
            ethflows: vec![
                CoWSwapEthFlow::Instance::deployed(&web3.alloy)
                    .await
                    .unwrap(),
            ],
            hooks: HooksTrampoline::Instance::deployed(&web3.alloy)
                .await
                .unwrap(),
            gp_settlement,
            balances,
            signatures,
            flashloan_router,
        }
    }

    pub async fn deploy(web3: &Web3) -> Self {
        let network_id = web3
            .eth()
            .chain_id()
            .await
            .expect("get network ID failed")
            .to_string();
        tracing::info!("connected to test network {}", network_id);

        let accounts: Vec<Address> = web3.eth().accounts().await.expect("get accounts failed");
        let admin = accounts[0];

        let weth = deploy!(web3, WETH9());

        let balancer_authorizer =
            BalancerV2Authorizer::Instance::deploy(web3.alloy.clone(), admin.into_alloy())
                .await
                .unwrap();
        let balancer_vault = BalancerV2Vault::Instance::deploy(
            web3.alloy.clone(),
            *balancer_authorizer.address(),
            weth.address().into_alloy(),
            alloy::primitives::U256::ZERO,
            alloy::primitives::U256::ZERO,
        )
        .await
        .unwrap();

        let uniswap_v2_factory =
            UniswapV2Factory::Instance::deploy(web3.alloy.clone(), accounts[0].into_alloy())
                .await
                .unwrap();
        let uniswap_v2_router = UniswapV2Router02::Instance::deploy(
            web3.alloy.clone(),
            *uniswap_v2_factory.address(),
            weth.address().into_alloy(),
        )
        .await
        .unwrap();

        let gp_authenticator = deploy!(web3, GPv2AllowListAuthentication);
        gp_authenticator
            .initialize_manager(admin)
            .send()
            .await
            .expect("failed to initialize manager");
        let gp_settlement = deploy!(
            web3,
            GPv2Settlement(
                gp_authenticator.address(),
                balancer_vault.address().into_legacy(),
            )
        );
        let balances = Balances::Instance::deploy(web3.alloy.clone())
            .await
            .unwrap();
        let signatures = Signatures::Instance::deploy(web3.alloy.clone())
            .await
            .unwrap();

        contracts::vault::grant_required_roles(
            &balancer_authorizer,
            *balancer_vault.address(),
            gp_settlement
                .vault_relayer()
                .call()
                .await
                .expect("failed to retrieve Vault relayer contract address")
                .into_alloy(),
        )
        .await
        .expect("failed to authorize Vault relayer");

        let allowance = gp_settlement
            .vault_relayer()
            .call()
            .await
            .expect("Couldn't get vault relayer address");
        let domain_separator = DomainSeparator(
            gp_settlement
                .domain_separator()
                .call()
                .await
                .expect("Couldn't query domain separator")
                .0,
        );

        let ethflow = CoWSwapEthFlow::Instance::deploy(
            web3.alloy.clone(),
            gp_settlement.address().into_alloy(),
            weth.address().into_alloy(),
        )
        .await
        .unwrap();
        let ethflow_secondary = CoWSwapEthFlow::Instance::deploy(
            web3.alloy.clone(),
            gp_settlement.address().into_alloy(),
            weth.address().into_alloy(),
        )
        .await
        .unwrap();
        let hooks = HooksTrampoline::Instance::deploy(
            web3.alloy.clone(),
            gp_settlement.address().into_alloy(),
        )
        .await
        .unwrap();
        let flashloan_router = FlashLoanRouter::Instance::deploy(
            web3.alloy.clone(),
            gp_settlement.address().into_alloy(),
        )
        .await
        .unwrap();

        Self {
            chain_id: network_id
                .parse()
                .expect("Couldn't parse network ID to u64"),
            balancer_vault,
            gp_settlement,
            gp_authenticator,
            balances,
            signatures,
            uniswap_v2_factory,
            uniswap_v2_router,
            weth,
            allowance,
            domain_separator,
            ethflows: vec![ethflow, ethflow_secondary],
            hooks,
            // Current helper contract only works in forked tests
            flashloan_router: Some(flashloan_router),
        }
    }

    pub fn default_pool_code(&self) -> H256 {
        match self.chain_id {
            100 => H256(shared::sources::uniswap_v2::HONEYSWAP_INIT),
            _ => H256(shared::sources::uniswap_v2::UNISWAP_INIT),
        }
    }
}<|MERGE_RESOLUTION|>--- conflicted
+++ resolved
@@ -1,11 +1,6 @@
 use {
     crate::deploy,
     contracts::{
-<<<<<<< HEAD
-        BalancerV2Vault,
-=======
-        CowAmmLegacyHelper,
->>>>>>> c0564c45
         GPv2AllowListAuthentication,
         GPv2Settlement,
         WETH9,
@@ -21,11 +16,7 @@
             support::{Balances, Signatures},
         },
     },
-<<<<<<< HEAD
-    ethcontract::{Address, H256, U256},
-=======
-    ethcontract::{Address, H256, errors::DeployError},
->>>>>>> c0564c45
+    ethcontract::{Address, H256},
     ethrpc::alloy::conversions::{IntoAlloy, IntoLegacy},
     model::DomainSeparator,
     shared::ethrpc::Web3,
