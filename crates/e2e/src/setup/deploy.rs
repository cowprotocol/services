--- conflicted
+++ resolved
@@ -15,12 +15,8 @@
         alloy::{InstanceExt, UniswapV2Factory},
         support::{Balances, Signatures},
     },
-<<<<<<< HEAD
-    ethcontract::{Address, H256, U256},
-=======
     ethcontract::{Address, H256, U256, errors::DeployError},
     ethrpc::alloy::conversions::{IntoAlloy, IntoLegacy},
->>>>>>> f0ceb39a
     model::DomainSeparator,
     shared::ethrpc::Web3,
 };
