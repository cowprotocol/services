[package]
name = "e2e"
version = "1.0.0"
authors = [
    "Gnosis Developers <developers@gnosis.io>",
    "Cow Protocol Developers <dev@cow.fi>",
]
edition = "2024"
license = "MIT OR Apache-2.0"

[dependencies]
<<<<<<< HEAD
alloy = { workspace = true, default-features = false, features = ["json-rpc", "providers", "rpc-client", "rpc-types", "transports", "reqwest", "signers", "signer-local", "signer-mnemonic","provider-anvil-api", "provider-debug-api"] }
=======
alloy = { workspace = true, default-features = false, features = ["json-rpc", "providers", "rpc-client", "rpc-types", "transports", "reqwest", "signers", "signer-local", "signer-mnemonic", "provider-anvil-api", "sol-types"] } 
>>>>>>> 13ae5c5c
app-data = { workspace = true }
anyhow = { workspace = true }
autopilot = { workspace = true }
axum = { workspace = true }
bigdecimal = { workspace = true }
chrono = { workspace = true }
clap = { workspace = true }
contracts = { workspace = true }
cow-amm = { workspace = true }
database = { workspace = true }
driver = { workspace = true }
ethcontract = { workspace = true }
ethrpc = { workspace = true, features = ["test-util"] }
futures = { workspace = true }
const-hex = { workspace = true }
hex-literal = { workspace = true }
model = { workspace = true, features = ["e2e"] }
number = { workspace = true }
observe = { workspace = true }
orderbook = { workspace = true, features = ["e2e"] }
reqwest = { workspace = true, features = ["blocking"] }
secp256k1 = { workspace = true }
serde_json = { workspace = true }
shared = { workspace = true }
solver = { workspace = true }
solvers = { workspace = true }
solvers-dto = { workspace = true }
sqlx = { workspace = true }
tempfile = { workspace = true }
tokio = { workspace = true, features = ["macros", "process"] }
toml = { workspace = true }
tracing = { workspace = true }
warp = { workspace = true }
web3 = { workspace = true, features = ["http"] }

[dev-dependencies]
refunder = { workspace = true }

[lints]
workspace = true<|MERGE_RESOLUTION|>--- conflicted
+++ resolved
@@ -9,11 +9,7 @@
 license = "MIT OR Apache-2.0"
 
 [dependencies]
-<<<<<<< HEAD
-alloy = { workspace = true, default-features = false, features = ["json-rpc", "providers", "rpc-client", "rpc-types", "transports", "reqwest", "signers", "signer-local", "signer-mnemonic","provider-anvil-api", "provider-debug-api"] }
-=======
-alloy = { workspace = true, default-features = false, features = ["json-rpc", "providers", "rpc-client", "rpc-types", "transports", "reqwest", "signers", "signer-local", "signer-mnemonic", "provider-anvil-api", "sol-types"] } 
->>>>>>> 13ae5c5c
+alloy = { workspace = true, default-features = false, features = ["json-rpc", "providers", "rpc-client", "rpc-types", "transports", "reqwest", "signers", "signer-local", "signer-mnemonic", "provider-anvil-api", "provider-debug-api", "sol-types"] }
 app-data = { workspace = true }
 anyhow = { workspace = true }
 autopilot = { workspace = true }
