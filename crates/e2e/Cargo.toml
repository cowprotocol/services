--- conflicted
+++ resolved
@@ -16,17 +16,10 @@
 contracts = { path = "../contracts" }
 criterion = "0.4"
 database = { path = "../database" }
-<<<<<<< HEAD
-ethcontract = { git = "https://github.com/gnosis/ethcontract-rs.git", tag = "v0.18.0", default-features = false }
-hex-literal = "0.3"
-lazy_static = "1.4"
-maplit = "1.0"
-=======
 ethcontract = { workspace = true }
 hex-literal = { workspace = true }
 lazy_static = { workspace = true }
 maplit = { workspace = true }
->>>>>>> c13d32e7
 model = { path = "../model" }
 orderbook = { path = "../orderbook" }
 prometheus = { workspace = true }
