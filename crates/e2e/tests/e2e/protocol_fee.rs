--- conflicted
+++ resolved
@@ -1,9 +1,8 @@
 use {
-<<<<<<< HEAD
-    ::alloy::{primitives::U256, signers::local::PrivateKeySigner},
-=======
-    ::alloy::primitives::{Address, U256},
->>>>>>> 106e1f7d
+    ::alloy::{
+        primitives::{Address, U256},
+        signers::local::PrivateKeySigner,
+    },
     driver::domain::eth::NonZeroU256,
     e2e::{
         assert_approximately_eq,
