use {
    driver::domain::eth::NonZeroU256,
    e2e::{assert_approximately_eq, setup::*, tx, tx_value},
    ethcontract::{prelude::U256, Address},
    model::{
        order::{Order, OrderCreation, OrderCreationAppData, OrderKind},
        quote::{
            OrderQuote,
            OrderQuoteRequest,
            OrderQuoteResponse,
            OrderQuoteSide,
            SellAmount,
            Validity,
        },
        signature::EcdsaSigningScheme,
    },
    reqwest::StatusCode,
    secp256k1::SecretKey,
    serde_json::json,
    shared::ethrpc::Web3,
    web3::signing::SecretKeyRef,
};

#[tokio::test]
#[ignore]
async fn local_node_volume_fee_buy_order() {
    run_test(volume_fee_buy_order_test).await;
}

#[tokio::test]
#[ignore]
async fn local_node_combined_protocol_fees() {
    run_test(combined_protocol_fees).await;
}

async fn combined_protocol_fees(web3: Web3) {
    let limit_surplus_policy = ProtocolFee {
        policy: FeePolicyKind::Surplus {
            factor: 0.3,
            max_volume_factor: 0.9,
        },
        policy_order_class: FeePolicyOrderClass::Limit,
    };
    let market_price_improvement_policy = ProtocolFee {
        policy: FeePolicyKind::PriceImprovement {
            factor: 0.3,
            max_volume_factor: 0.9,
        },
        policy_order_class: FeePolicyOrderClass::Market,
    };
    let partner_fee_app_data = OrderCreationAppData::Full {
        full: json!({
            "version": "1.1.0",
            "metadata": {
                "partnerFee": {
                    "bps":1000,
                    "recipient": "0xb6BAd41ae76A11D10f7b0E664C5007b908bC77C9",
                }
            }
        })
        .to_string(),
    };

    let mut onchain = OnchainComponents::deploy(web3.clone()).await;

    let [solver] = onchain.make_solvers(to_wei(200)).await;
    let [trader] = onchain.make_accounts(to_wei(200)).await;
    let [limit_order_token, market_order_token, partner_fee_order_token] = onchain
        .deploy_tokens_with_weth_uni_v2_pools(to_wei(20), to_wei(20))
        .await;

    for token in &[
        &limit_order_token,
        &market_order_token,
        &partner_fee_order_token,
    ] {
        token.mint(solver.address(), to_wei(1000)).await;
        tx!(
            solver.account(),
            token.approve(
                onchain.contracts().uniswap_v2_router.address(),
                to_wei(1000)
            )
        );
        tx!(
            trader.account(),
            token.approve(onchain.contracts().uniswap_v2_router.address(), to_wei(100))
        );
    }

    tx!(
        trader.account(),
        onchain
            .contracts()
            .weth
            .approve(onchain.contracts().allowance, to_wei(100))
    );
    tx_value!(
        trader.account(),
        to_wei(100),
        onchain.contracts().weth.deposit()
    );
    tx!(
        solver.account(),
        onchain
            .contracts()
            .weth
            .approve(onchain.contracts().uniswap_v2_router.address(), to_wei(200))
    );

    let autopilot_config = vec![
        ProtocolFeesConfig(vec![limit_surplus_policy, market_price_improvement_policy]).to_string(),
        "--fee-policy-max-partner-fee=0.02".to_string(),
    ];
    let services = Services::new(onchain.contracts()).await;
    services
        .start_protocol_with_args(
            ExtraServiceArgs {
                autopilot: autopilot_config,
                ..Default::default()
            },
            solver,
        )
        .await;

    tracing::info!("Acquiring quotes.");
    let quote_valid_to = model::time::now_in_epoch_seconds() + 300;
    let sell_amount = to_wei(10);
    let [limit_quote_before, market_quote_before, partner_fee_quote] =
        futures::future::try_join_all(
            [
                &limit_order_token,
                &market_order_token,
                &partner_fee_order_token,
            ]
            .map(|token| {
                get_quote(
                    &services,
                    onchain.contracts().weth.address(),
                    token.address(),
                    OrderKind::Sell,
                    sell_amount,
                    quote_valid_to,
                )
            }),
        )
        .await
        .unwrap()
        .try_into()
        .expect("Expected exactly three elements");

    let market_price_improvement_order = OrderCreation {
        sell_amount,
        // to make sure the order is in-market
        buy_amount: market_quote_before.quote.buy_amount * 2 / 3,
        ..sell_order_from_quote(&market_quote_before)
    }
    .sign(
        EcdsaSigningScheme::Eip712,
        &onchain.contracts().domain_separator,
        SecretKeyRef::from(&SecretKey::from_slice(trader.private_key()).unwrap()),
    );
    let limit_surplus_order = OrderCreation {
        sell_amount,
        // to make sure the order is out-of-market
        buy_amount: limit_quote_before.quote.buy_amount * 3 / 2,
        ..sell_order_from_quote(&limit_quote_before)
    }
    .sign(
        EcdsaSigningScheme::Eip712,
        &onchain.contracts().domain_separator,
        SecretKeyRef::from(&SecretKey::from_slice(trader.private_key()).unwrap()),
    );
    let partner_fee_order = OrderCreation {
        sell_amount,
        buy_amount: to_wei(5),
        app_data: partner_fee_app_data.clone(),
        ..sell_order_from_quote(&partner_fee_quote)
    }
    .sign(
        EcdsaSigningScheme::Eip712,
        &onchain.contracts().domain_separator,
        SecretKeyRef::from(&SecretKey::from_slice(trader.private_key()).unwrap()),
    );

    tracing::info!("Rebalancing AMM pools for market & limit order.");
    onchain
        .mint_token_to_weth_uni_v2_pool(&market_order_token, to_wei(1000))
        .await;
    onchain
        .mint_token_to_weth_uni_v2_pool(&limit_order_token, to_wei(1000))
        .await;

    tracing::info!("Waiting for liquidity state to update");
    wait_for_condition(TIMEOUT, || async {
        // Mint blocks until we evict the cached liquidity and fetch the new state.
        onchain.mint_block().await;
        let new_market_order_quote = get_quote(
            &services,
            onchain.contracts().weth.address(),
            market_order_token.address(),
            OrderKind::Sell,
            sell_amount,
            model::time::now_in_epoch_seconds() + 300,
        )
        .await
        .unwrap();
        new_market_order_quote.quote.buy_amount != market_quote_before.quote.buy_amount
    })
    .await
    .unwrap();

    let [market_quote_after, limit_quote_after] =
        futures::future::try_join_all([&market_order_token, &limit_order_token].map(|token| {
            get_quote(
                &services,
                onchain.contracts().weth.address(),
                token.address(),
                OrderKind::Sell,
                sell_amount,
                quote_valid_to,
            )
        }))
        .await
        .unwrap()
        .try_into()
        .expect("Expected exactly two elements");

    let [market_price_improvement_uid, limit_surplus_order_uid, partner_fee_order_uid] =
        futures::future::try_join_all(
            [
                &market_price_improvement_order,
                &limit_surplus_order,
                &partner_fee_order,
            ]
            .map(|order| services.create_order(order)),
        )
        .await
        .unwrap()
        .try_into()
        .expect("Expected exactly three elements");

    tracing::info!("Waiting for orders to trade.");
    let metadata_updated = || async {
        onchain.mint_block().await;
        futures::future::join_all(
            [
                &market_price_improvement_uid,
                &limit_surplus_order_uid,
                &partner_fee_order_uid,
            ]
            .map(|uid| async {
                services
                    .get_order(uid)
                    .await
                    .is_ok_and(|order| !order.metadata.executed_surplus_fee.is_zero())
            }),
        )
        .await
        .into_iter()
        .all(std::convert::identity)
    };
    wait_for_condition(TIMEOUT, metadata_updated).await.unwrap();

    tracing::info!("Checking executions...");
    let market_price_improvement_order = services
        .get_order(&market_price_improvement_uid)
        .await
        .unwrap();
    let market_executed_surplus_fee_in_buy_token =
        surplus_fee_in_buy_token(&market_price_improvement_order, &market_quote_after.quote);
    let market_quote_diff = market_quote_after
        .quote
        .buy_amount
        .saturating_sub(market_quote_before.quote.buy_amount);
    // see `market_price_improvement_policy.factor`, which is 0.3
    assert!(market_executed_surplus_fee_in_buy_token >= market_quote_diff * 3 / 10);

    let partner_fee_order = services.get_order(&partner_fee_order_uid).await.unwrap();
    let partner_fee_executed_surplus_fee_in_buy_token =
        surplus_fee_in_buy_token(&partner_fee_order, &partner_fee_quote.quote);
    assert!(
        // see `--fee-policy-max-partner-fee` autopilot config argument, which is 0.02
        partner_fee_executed_surplus_fee_in_buy_token
            >= partner_fee_quote.quote.buy_amount * 2 / 100
    );

    let limit_surplus_order = services.get_order(&limit_surplus_order_uid).await.unwrap();
    let limit_executed_surplus_fee_in_buy_token =
        surplus_fee_in_buy_token(&limit_surplus_order, &limit_quote_after.quote);
    let limit_quote_diff = limit_quote_after
        .quote
        .buy_amount
        .saturating_sub(limit_surplus_order.data.buy_amount);
    // see `limit_surplus_policy.factor`, which is 0.3
    assert!(limit_executed_surplus_fee_in_buy_token >= limit_quote_diff * 3 / 10);

    let balance_after = market_order_token
        .balance_of(onchain.contracts().gp_settlement.address())
        .call()
        .await
        .unwrap();
    assert_approximately_eq!(market_executed_surplus_fee_in_buy_token, balance_after);

    let balance_after = limit_order_token
        .balance_of(onchain.contracts().gp_settlement.address())
        .call()
        .await
        .unwrap();
    assert_approximately_eq!(limit_executed_surplus_fee_in_buy_token, balance_after);

    let balance_after = partner_fee_order_token
        .balance_of(onchain.contracts().gp_settlement.address())
        .call()
        .await
        .unwrap();
    assert_approximately_eq!(partner_fee_executed_surplus_fee_in_buy_token, balance_after);
}

async fn get_quote(
    services: &Services<'_>,
    sell_token: Address,
    buy_token: Address,
    kind: OrderKind,
    amount: U256,
    valid_to: u32,
) -> Result<OrderQuoteResponse, (StatusCode, String)> {
    let side = match kind {
        OrderKind::Sell => OrderQuoteSide::Sell {
            sell_amount: SellAmount::BeforeFee {
                value: NonZeroU256::try_from(amount.as_u128()).unwrap(),
            },
        },
        OrderKind::Buy => OrderQuoteSide::Buy {
            buy_amount_after_fee: NonZeroU256::try_from(amount.as_u128()).unwrap(),
        },
    };
    let quote_request = OrderQuoteRequest {
        sell_token,
        buy_token,
        side,
        validity: Validity::To(valid_to),
        ..Default::default()
    };
    services.submit_quote(&quote_request).await
}

fn surplus_fee_in_buy_token(order: &Order, quote: &OrderQuote) -> U256 {
    order.metadata.executed_surplus_fee * quote.buy_amount / quote.sell_amount
}

fn sell_order_from_quote(quote: &OrderQuoteResponse) -> OrderCreation {
    OrderCreation {
        sell_token: quote.quote.sell_token,
        sell_amount: quote.quote.sell_amount,
        buy_token: quote.quote.buy_token,
        buy_amount: quote.quote.buy_amount,
        valid_to: quote.quote.valid_to,
        kind: OrderKind::Sell,
        quote_id: quote.id,
        ..Default::default()
    }
}

async fn volume_fee_buy_order_test(web3: Web3) {
    let fee_policy = FeePolicyKind::Volume { factor: 0.1 };
    let protocol_fee = ProtocolFee {
        policy: fee_policy,
        // The order is in-market, but specifying `Any` order class to make sure it is properly
        // applied
        policy_order_class: FeePolicyOrderClass::Any,
    };
    let protocol_fees_config = ProtocolFeesConfig(vec![protocol_fee]).to_string();

    let mut onchain = OnchainComponents::deploy(web3.clone()).await;

    let [solver] = onchain.make_solvers(to_wei(1)).await;
    let [trader] = onchain.make_accounts(to_wei(1)).await;
    let [token_gno, token_dai] = onchain
        .deploy_tokens_with_weth_uni_v2_pools(to_wei(1_000), to_wei(1000))
        .await;

    // Fund trader accounts
    token_gno.mint(trader.address(), to_wei(100)).await;

    // Create and fund Uniswap pool
    token_gno.mint(solver.address(), to_wei(1000)).await;
    token_dai.mint(solver.address(), to_wei(1000)).await;
    tx!(
        solver.account(),
        onchain
            .contracts()
            .uniswap_v2_factory
            .create_pair(token_gno.address(), token_dai.address())
    );
    tx!(
        solver.account(),
        token_gno.approve(
            onchain.contracts().uniswap_v2_router.address(),
            to_wei(1000)
        )
    );
    tx!(
        solver.account(),
        token_dai.approve(
            onchain.contracts().uniswap_v2_router.address(),
            to_wei(1000)
        )
    );
    tx!(
        solver.account(),
        onchain.contracts().uniswap_v2_router.add_liquidity(
            token_gno.address(),
            token_dai.address(),
            to_wei(1000),
            to_wei(1000),
            0_u64.into(),
            0_u64.into(),
            solver.address(),
            U256::max_value(),
        )
    );

    // Approve GPv2 for trading
    tx!(
        trader.account(),
        token_gno.approve(onchain.contracts().allowance, to_wei(100))
    );

    // Place Orders
    let services = Services::new(onchain.contracts()).await;
<<<<<<< HEAD
    let solver_endpoint =
        colocation::start_baseline_solver(onchain.contracts().weth.address()).await;
    colocation::start_driver(
        onchain.contracts(),
        vec![SolverEngine {
            name: "test_solver".into(),
            account: solver,
            endpoint: solver_endpoint,
        }],
        colocation::LiquidityProvider::UniswapV2,
    );
    let mut config = vec![
        "--drivers=test_solver|http://localhost:11088/test_solver".to_string(),
        "--price-estimation-drivers=test_quoter|http://localhost:11088/test_solver".to_string(),
    ];
    config.extend(autopilot_config.iter().map(ToString::to_string));
    services.start_autopilot(None, config).await;
=======
>>>>>>> 5301a493
    services
        .start_protocol_with_args(
            ExtraServiceArgs {
                autopilot: vec![protocol_fees_config],
                ..Default::default()
            },
            solver,
        )
        .await;

    let quote = get_quote(
        &services,
        token_gno.address(),
        token_dai.address(),
        OrderKind::Buy,
        to_wei(5),
        model::time::now_in_epoch_seconds() + 300,
    )
    .await
    .unwrap()
    .quote;

    let order = OrderCreation {
        sell_token: token_gno.address(),
        sell_amount: quote.sell_amount * 3 / 2,
        buy_token: token_dai.address(),
        buy_amount: to_wei(5),
        valid_to: model::time::now_in_epoch_seconds() + 300,
        kind: OrderKind::Buy,
        ..Default::default()
    }
    .sign(
        EcdsaSigningScheme::Eip712,
        &onchain.contracts().domain_separator,
        SecretKeyRef::from(&SecretKey::from_slice(trader.private_key()).unwrap()),
    );
    let uid = services.create_order(&order).await.unwrap();

    // Drive solution
    tracing::info!("Waiting for trade.");
    wait_for_condition(TIMEOUT, || async { services.solvable_orders().await == 1 })
        .await
        .unwrap();

    wait_for_condition(TIMEOUT, || async { services.solvable_orders().await == 0 })
        .await
        .unwrap();

    let metadata_updated = || async {
        onchain.mint_block().await;
        let order = services.get_order(&uid).await.unwrap();
        !order.metadata.executed_surplus_fee.is_zero()
    };
    wait_for_condition(TIMEOUT, metadata_updated).await.unwrap();

    let order = services.get_order(&uid).await.unwrap();
    let fee_in_buy_token = quote.fee_amount * quote.buy_amount / quote.sell_amount;
    assert!(order.metadata.executed_surplus_fee >= fee_in_buy_token + quote.sell_amount / 10);

    // Check settlement contract balance
    let balance_after = token_gno
        .balance_of(onchain.contracts().gp_settlement.address())
        .call()
        .await
        .unwrap();
    assert_eq!(order.metadata.executed_surplus_fee, balance_after);
}

struct ProtocolFeesConfig(Vec<ProtocolFee>);

struct ProtocolFee {
    policy: FeePolicyKind,
    policy_order_class: FeePolicyOrderClass,
}

enum FeePolicyOrderClass {
    Market,
    Limit,
    Any,
}

impl std::fmt::Display for FeePolicyOrderClass {
    fn fmt(&self, f: &mut std::fmt::Formatter<'_>) -> std::fmt::Result {
        match self {
            FeePolicyOrderClass::Market => write!(f, "market"),
            FeePolicyOrderClass::Limit => write!(f, "limit"),
            FeePolicyOrderClass::Any => write!(f, "any"),
        }
    }
}

#[derive(Clone)]
enum FeePolicyKind {
    /// How much of the order's surplus should be taken as a protocol fee.
    Surplus { factor: f64, max_volume_factor: f64 },
    /// How much of the order's volume should be taken as a protocol fee.
    Volume { factor: f64 },
    /// How much of the order's price improvement should be taken as a protocol
    /// fee where price improvement is a difference between the executed price
    /// and the best quote.
    PriceImprovement { factor: f64, max_volume_factor: f64 },
}

impl std::fmt::Display for ProtocolFee {
    fn fmt(&self, f: &mut std::fmt::Formatter<'_>) -> std::fmt::Result {
        let order_class_str = &self.policy_order_class.to_string();
        match &self.policy {
            FeePolicyKind::Surplus {
                factor,
                max_volume_factor,
            } => write!(
                f,
                "surplus:{}:{}:{}",
                factor, max_volume_factor, order_class_str
            ),
            FeePolicyKind::Volume { factor } => {
                write!(f, "volume:{}:{}", factor, order_class_str)
            }
            FeePolicyKind::PriceImprovement {
                factor,
                max_volume_factor,
            } => write!(
                f,
                "priceImprovement:{}:{}:{}",
                factor, max_volume_factor, order_class_str
            ),
        }
    }
}

impl std::fmt::Display for ProtocolFeesConfig {
    fn fmt(&self, f: &mut std::fmt::Formatter<'_>) -> std::fmt::Result {
        let fees_str = self
            .0
            .iter()
            .map(|fee| fee.to_string())
            .collect::<Vec<_>>()
            .join(",");
        write!(f, "--fee-policies={}", fees_str)
    }
}<|MERGE_RESOLUTION|>--- conflicted
+++ resolved
@@ -429,26 +429,6 @@
 
     // Place Orders
     let services = Services::new(onchain.contracts()).await;
-<<<<<<< HEAD
-    let solver_endpoint =
-        colocation::start_baseline_solver(onchain.contracts().weth.address()).await;
-    colocation::start_driver(
-        onchain.contracts(),
-        vec![SolverEngine {
-            name: "test_solver".into(),
-            account: solver,
-            endpoint: solver_endpoint,
-        }],
-        colocation::LiquidityProvider::UniswapV2,
-    );
-    let mut config = vec![
-        "--drivers=test_solver|http://localhost:11088/test_solver".to_string(),
-        "--price-estimation-drivers=test_quoter|http://localhost:11088/test_solver".to_string(),
-    ];
-    config.extend(autopilot_config.iter().map(ToString::to_string));
-    services.start_autopilot(None, config).await;
-=======
->>>>>>> 5301a493
     services
         .start_protocol_with_args(
             ExtraServiceArgs {
