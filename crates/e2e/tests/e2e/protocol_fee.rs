--- conflicted
+++ resolved
@@ -318,13 +318,20 @@
     // see `limit_surplus_policy.factor`, which is 0.3
     assert!(limit_executed_surplus_fee_in_buy_token >= limit_quote_diff * 3 / 10);
 
-<<<<<<< HEAD
-    let [market_order_token_balance, limit_order_token_balance, partner_fee_order_token_balance] =
+    let fee_exempt_order = services
+        .get_order(&fee_exempt_token_order_uid)
+        .await
+        .unwrap();
+    let fee_exempt_surplus_fee_in_buy_token =
+        surplus_fee_in_buy_token(&fee_exempt_order, &fee_exempt_quote.quote);
+
+    let [market_order_token_balance, limit_order_token_balance, partner_fee_order_token_balance, fee_exempt_order_balance] =
         futures::future::try_join_all(
             [
                 &market_order_token,
                 &limit_order_token,
                 &partner_fee_order_token,
+                &fee_exempt_token,
             ]
             .map(|token| {
                 token
@@ -348,42 +355,10 @@
         partner_fee_executed_surplus_fee_in_buy_token,
         partner_fee_order_token_balance
     );
-=======
-    let fee_exempt_order = services
-        .get_order(&fee_exempt_token_order_uid)
-        .await
-        .unwrap();
-    let fee_exempt_surplus_fee_in_buy_token =
-        surplus_fee_in_buy_token(&fee_exempt_order, &fee_exempt_quote.quote);
-
-    let balance_after = market_order_token
-        .balance_of(onchain.contracts().gp_settlement.address())
-        .call()
-        .await
-        .unwrap();
-    assert_approximately_eq!(market_executed_surplus_fee_in_buy_token, balance_after);
-
-    let balance_after = limit_order_token
-        .balance_of(onchain.contracts().gp_settlement.address())
-        .call()
-        .await
-        .unwrap();
-    assert_approximately_eq!(limit_executed_surplus_fee_in_buy_token, balance_after);
-
-    let balance_after = partner_fee_order_token
-        .balance_of(onchain.contracts().gp_settlement.address())
-        .call()
-        .await
-        .unwrap();
-    assert_approximately_eq!(partner_fee_executed_surplus_fee_in_buy_token, balance_after);
-
-    let balance_after = fee_exempt_token
-        .balance_of(onchain.contracts().gp_settlement.address())
-        .call()
-        .await
-        .unwrap();
-    assert_approximately_eq!(fee_exempt_surplus_fee_in_buy_token, balance_after);
->>>>>>> 0adc355a
+    assert_approximately_eq!(
+        fee_exempt_surplus_fee_in_buy_token,
+        fee_exempt_order_balance
+    );
 }
 
 async fn get_quote(
