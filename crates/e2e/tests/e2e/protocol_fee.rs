use {
<<<<<<< HEAD
    ::alloy::primitives::U256,
=======
    ::alloy::{
        primitives::{Address, U256},
        signers::local::PrivateKeySigner,
    },
>>>>>>> 8e3d7fae
    driver::domain::eth::NonZeroU256,
    e2e::{
        assert_approximately_eq,
        setup::{fee::*, *},
    },
    ethrpc::alloy::{
        CallBuilderExt,
        conversions::{IntoAlloy, IntoLegacy},
    },
    model::{
        order::{Order, OrderCreation, OrderCreationAppData, OrderKind},
        quote::{
            OrderQuote,
            OrderQuoteRequest,
            OrderQuoteResponse,
            OrderQuoteSide,
            SellAmount,
            Validity,
        },
        signature::EcdsaSigningScheme,
    },
    number::units::EthUnit,
    reqwest::StatusCode,
    serde_json::json,
    shared::ethrpc::Web3,
};

#[tokio::test]
#[ignore]
async fn local_node_volume_fee_buy_order() {
    run_test(volume_fee_buy_order_test).await;
}

#[tokio::test]
#[ignore]
async fn local_node_volume_fee_buy_upcoming_future_order() {
    run_test(volume_fee_buy_order_upcoming_future_test).await;
}

#[tokio::test]
#[ignore]
async fn local_node_combined_protocol_fees() {
    run_test(combined_protocol_fees).await;
}

#[tokio::test]
#[ignore]
async fn local_node_surplus_partner_fee() {
    run_test(surplus_partner_fee).await;
}

async fn combined_protocol_fees(web3: Web3) {
    let limit_surplus_policy = ProtocolFee {
        policy: FeePolicyKind::Surplus {
            factor: 0.3,
            max_volume_factor: 0.9,
        },
        policy_order_class: FeePolicyOrderClass::Limit,
    };
    let market_price_improvement_policy = ProtocolFee {
        policy: FeePolicyKind::PriceImprovement {
            factor: 0.3,
            max_volume_factor: 0.9,
        },
        policy_order_class: FeePolicyOrderClass::Market,
    };
    let partner_fee_app_data = OrderCreationAppData::Full {
        full: json!({
            "version": "1.1.0",
            "metadata": {
                "partnerFee": {
                    "bps":1000,
                    "recipient": "0xb6BAd41ae76A11D10f7b0E664C5007b908bC77C9",
                }
            }
        })
        .to_string(),
    };

    let mut onchain = OnchainComponents::deploy(web3.clone()).await;

    let [solver] = onchain.make_solvers(200u64.eth()).await;
    let [trader] = onchain.make_accounts(200u64.eth()).await;
    let [
        limit_order_token,
        market_order_token,
        partner_fee_order_token,
    ] = onchain
        .deploy_tokens_with_weth_uni_v2_pools(20u64.eth(), 20u64.eth())
        .await;

    for token in &[
        &limit_order_token,
        &market_order_token,
        &partner_fee_order_token,
    ] {
        token.mint(solver.address(), 1000u64.eth()).await;

        token
            .approve(
                *onchain.contracts().uniswap_v2_router.address(),
                1000u64.eth(),
            )
            .from(solver.address())
            .send_and_watch()
            .await
            .unwrap();

        token
            .approve(
                *onchain.contracts().uniswap_v2_router.address(),
                100u64.eth(),
            )
            .from(trader.address())
            .send_and_watch()
            .await
            .unwrap();
    }

    onchain
        .contracts()
        .weth
        .approve(onchain.contracts().allowance, 100u64.eth())
        .from(trader.address())
        .send_and_watch()
        .await
        .unwrap();
    onchain
        .contracts()
        .weth
        .deposit()
        .from(trader.address())
        .value(100u64.eth())
        .send_and_watch()
        .await
        .unwrap();
    onchain
        .contracts()
        .weth
        .approve(
            *onchain.contracts().uniswap_v2_router.address(),
            200u64.eth(),
        )
        .from(solver.address())
        .send_and_watch()
        .await
        .unwrap();

    let autopilot_config = [
        ProtocolFeesConfig {
            protocol_fees: vec![limit_surplus_policy, market_price_improvement_policy],
            ..Default::default()
        }
        .into_args(),
        vec!["--fee-policy-max-partner-fee=0.02".to_string()],
    ]
    .concat();
    let services = Services::new(&onchain).await;
    services
        .start_protocol_with_args(
            ExtraServiceArgs {
                autopilot: autopilot_config,
                ..Default::default()
            },
            solver,
        )
        .await;

    tracing::info!("Acquiring quotes.");
    let quote_valid_to = model::time::now_in_epoch_seconds() + 300;
    let sell_amount = 10u64.eth();
    let [limit_quote_before, market_quote_before, partner_fee_quote] =
        futures::future::try_join_all(
            [
                &limit_order_token,
                &market_order_token,
                &partner_fee_order_token,
            ]
            .map(|token| {
                get_quote(
                    &services,
                    *onchain.contracts().weth.address(),
                    *token.address(),
                    OrderKind::Sell,
                    sell_amount,
                    quote_valid_to,
                )
            }),
        )
        .await
        .unwrap()
        .try_into()
        .expect("Expected exactly four elements");

    let market_price_improvement_order = OrderCreation {
        sell_amount,
        // to make sure the order is in-market
        buy_amount: market_quote_before.quote.buy_amount * U256::from(2) / U256::from(3),
        ..sell_order_from_quote(&market_quote_before)
    }
    .sign(
        EcdsaSigningScheme::Eip712,
        &onchain.contracts().domain_separator,
        &trader.signer,
    );
    let limit_surplus_order = OrderCreation {
        sell_amount,
        // to make sure the order is out-of-market
        buy_amount: limit_quote_before.quote.buy_amount * U256::from(3) / U256::from(2),
        ..sell_order_from_quote(&limit_quote_before)
    }
    .sign(
        EcdsaSigningScheme::Eip712,
        &onchain.contracts().domain_separator,
        &trader.signer,
    );
    let partner_fee_order = OrderCreation {
        sell_amount,
        // to make sure the order is out-of-market
        buy_amount: (partner_fee_quote.quote.buy_amount * U256::from(3) / U256::from(2)),
        app_data: partner_fee_app_data.clone(),
        ..sell_order_from_quote(&partner_fee_quote)
    }
    .sign(
        EcdsaSigningScheme::Eip712,
        &onchain.contracts().domain_separator,
        &trader.signer,
    );

    tracing::info!("Rebalancing AMM pools for market & limit order.");
    onchain
        .mint_token_to_weth_uni_v2_pool(&market_order_token, 1000u64.eth())
        .await;
    onchain
        .mint_token_to_weth_uni_v2_pool(&limit_order_token, 1000u64.eth())
        .await;
    onchain
        .mint_token_to_weth_uni_v2_pool(&partner_fee_order_token, 1000u64.eth())
        .await;

    tracing::info!("Waiting for liquidity state to update");
    wait_for_condition(TIMEOUT, || async {
        // Mint blocks until we evict the cached liquidity and fetch the new state.
        onchain.mint_block().await;
        let new_market_order_quote = get_quote(
            &services,
            *onchain.contracts().weth.address(),
            *market_order_token.address(),
            OrderKind::Sell,
            sell_amount,
            model::time::now_in_epoch_seconds() + 300,
        )
        .await
        .unwrap();
        // Only proceed with test once the quote changes significantly (2x) to avoid
        // progressing due to tiny fluctuations in gas price which would lead to
        // errors down the line.
        new_market_order_quote.quote.buy_amount
            > market_quote_before.quote.buy_amount * U256::from(2)
    })
    .await
    .expect("Timeout waiting for eviction of the cached liquidity");

    let [
        market_quote_after,
        limit_quote_after,
        partner_fee_quote_after,
    ] = futures::future::try_join_all(
        [
            &market_order_token,
            &limit_order_token,
            &partner_fee_order_token,
        ]
        .map(|token| {
            get_quote(
                &services,
                *onchain.contracts().weth.address(),
                *token.address(),
                OrderKind::Sell,
                sell_amount,
                quote_valid_to,
            )
        }),
    )
    .await
    .unwrap()
    .try_into()
    .expect("Expected exactly two elements");

    let [
        market_price_improvement_uid,
        limit_surplus_order_uid,
        partner_fee_order_uid,
    ] = futures::future::try_join_all(
        [
            &market_price_improvement_order,
            &limit_surplus_order,
            &partner_fee_order,
        ]
        .map(|order| services.create_order(order)),
    )
    .await
    .unwrap()
    .try_into()
    .expect("Expected exactly four elements");

    onchain.mint_block().await;

    tracing::info!("Waiting for orders to trade.");
    let metadata_updated = || async {
        onchain.mint_block().await;
        futures::future::join_all(
            [
                &market_price_improvement_uid,
                &limit_surplus_order_uid,
                &partner_fee_order_uid,
            ]
            .map(|uid| async {
                services
                    .get_order(uid)
                    .await
                    .is_ok_and(|order| !order.metadata.executed_fee.is_zero())
            }),
        )
        .await
        .into_iter()
        .all(std::convert::identity)
    };
    wait_for_condition(TIMEOUT, metadata_updated)
        .await
        .expect("Timeout waiting for the orders to trade");

    tracing::info!("Checking executions...");
    let market_price_improvement_order = services
        .get_order(&market_price_improvement_uid)
        .await
        .unwrap();
    let market_executed_fee_in_buy_token =
        fee_in_buy_token(&market_price_improvement_order, &market_quote_after.quote);
    let market_quote_diff = market_quote_after
        .quote
        .buy_amount
        .saturating_sub(market_quote_before.quote.buy_amount);
    // see `market_price_improvement_policy.factor`, which is 0.3
    assert!(
        market_executed_fee_in_buy_token.into_alloy()
            >= (market_quote_diff * U256::from(3) / U256::from(10))
    );

    let partner_fee_order = services.get_order(&partner_fee_order_uid).await.unwrap();
    let partner_fee_executed_fee_in_buy_token =
        fee_in_buy_token(&partner_fee_order, &partner_fee_quote_after.quote);
    assert!(
        // see `--fee-policy-max-partner-fee` autopilot config argument, which is 0.02
        partner_fee_executed_fee_in_buy_token.into_alloy()
            >= (partner_fee_quote.quote.buy_amount * U256::from(2) / U256::from(100))
    );
    let limit_quote_diff = partner_fee_quote_after
        .quote
        .buy_amount
        .saturating_sub(partner_fee_order.data.buy_amount);
    // see `limit_surplus_policy.factor`, which is 0.3
    assert!(
        partner_fee_executed_fee_in_buy_token.into_alloy()
            >= (limit_quote_diff * U256::from(3) / U256::from(10))
    );

    let limit_surplus_order = services.get_order(&limit_surplus_order_uid).await.unwrap();
    let limit_executed_fee_in_buy_token =
        fee_in_buy_token(&limit_surplus_order, &limit_quote_after.quote);
    let limit_quote_diff = limit_quote_after
        .quote
        .buy_amount
        .saturating_sub(limit_surplus_order.data.buy_amount);
    // see `limit_surplus_policy.factor`, which is 0.3
    assert!(
        limit_executed_fee_in_buy_token.into_alloy()
            >= (limit_quote_diff * U256::from(3) / U256::from(10))
    );

    let [
        market_order_token_balance,
        limit_order_token_balance,
        partner_fee_order_token_balance,
    ] = futures::future::try_join_all(
        [
            &market_order_token,
            &limit_order_token,
            &partner_fee_order_token,
        ]
        .map(|token| async {
            token
                .balanceOf(*onchain.contracts().gp_settlement.address())
                .call()
                .await
                .map(IntoLegacy::into_legacy)
        }),
    )
    .await
    .unwrap()
    .try_into()
    .expect("Expected exactly four elements");
    assert_approximately_eq!(
        market_executed_fee_in_buy_token.into_alloy(),
        market_order_token_balance.into_alloy()
    );
    assert_approximately_eq!(
        limit_executed_fee_in_buy_token.into_alloy(),
        limit_order_token_balance.into_alloy()
    );
    assert_approximately_eq!(
        partner_fee_executed_fee_in_buy_token.into_alloy(),
        partner_fee_order_token_balance.into_alloy()
    );
}

/// Tests that a partner can provide multiple partner fees and also use
/// the `Surplus` and `PriceImprovement` fee policies. Also checks that
/// the partner fees can not exceed the globally defined
/// `--fee-policy-max-partner-fee` which defines how much of an order's volume
/// may be captured in total by partner fees.
async fn surplus_partner_fee(web3: Web3) {
    // All these values are unreasonably high but result in easier math
    // when it comes to limiting partner fees to the global volume cap.
    const MAX_PARTNER_VOLUME_FEE: f64 = 0.375;
    let partner_fee_app_data = OrderCreationAppData::Full {
        full: json!({
            "version": "1.1.0",
            "metadata": {
                "partnerFee": [
                    // this will use the entire `maxVolumeBps`
                    {
                        "surplusBps": 3_000, // 30%
                        "maxVolumeBps": 2_500, // 25%
                        "recipient": "0xb6BAd41ae76A11D10f7b0E664C5007b908bC77C9",
                    },
                    // this will have the `maxVolumeBps` reduced (to stay below the cap)
                    {
                        "priceImprovementBps": 3_000, // 30%
                        "maxVolumeBps": 1_500, // 15%
                        "recipient": "0xb6BAd41ae76A11D10f7b0E664C5007b908bC77C9",
                    },
                    // this will have the `maxVolumeBps` set to 0 (prev policies already reach the
                    // global cap)
                    {
                        "priceImprovementBps": 3_000, // 30%
                        "maxVolumeBps": 1_500, // 15%
                        "recipient": "0xb6BAd41ae76A11D10f7b0E664C5007b908bC77C9",
                    },
                ]
            }
        })
        .to_string(),
    };

    let mut onchain = OnchainComponents::deploy(web3.clone()).await;

    let [solver] = onchain.make_solvers(200u64.eth()).await;
    let [trader] = onchain.make_accounts(200u64.eth()).await;
    let [token] = onchain
        .deploy_tokens_with_weth_uni_v2_pools(20u64.eth(), 20u64.eth())
        .await;

    token.mint(solver.address(), 1000u64.eth()).await;

    token
        .approve(
            *onchain.contracts().uniswap_v2_router.address(),
            1000u64.eth(),
        )
        .from(solver.address())
        .send_and_watch()
        .await
        .unwrap();

    token
        .approve(
            *onchain.contracts().uniswap_v2_router.address(),
            100u64.eth(),
        )
        .from(trader.address())
        .send_and_watch()
        .await
        .unwrap();
    onchain
        .contracts()
        .weth
        .approve(onchain.contracts().allowance, 100u64.eth())
        .from(trader.address())
        .send_and_watch()
        .await
        .unwrap();
    onchain
        .contracts()
        .weth
        .deposit()
        .from(trader.address())
        .value(100u64.eth())
        .send_and_watch()
        .await
        .unwrap();
    onchain
        .contracts()
        .weth
        .approve(
            *onchain.contracts().uniswap_v2_router.address(),
            200u64.eth(),
        )
        .from(solver.address())
        .send_and_watch()
        .await
        .unwrap();

    let services = Services::new(&onchain).await;
    services
        .start_protocol_with_args(
            ExtraServiceArgs {
                autopilot: vec![format!(
                    "--fee-policy-max-partner-fee={MAX_PARTNER_VOLUME_FEE}"
                )],
                ..Default::default()
            },
            solver,
        )
        .await;

    let order = OrderCreation {
        sell_amount: 10u64.eth(),
        sell_token: *onchain.contracts().weth.address(),
        // just set any low amount since it doesn't matter for this test
        buy_amount: 1u64.eth(),
        buy_token: *token.address(),
        app_data: partner_fee_app_data.clone(),
        valid_to: model::time::now_in_epoch_seconds() + 300,
        ..Default::default()
    }
    .sign(
        EcdsaSigningScheme::Eip712,
        &onchain.contracts().domain_separator,
        &trader.signer,
    );

    let order_uid = services.create_order(&order).await.unwrap();

    onchain.mint_block().await;

    tracing::info!("Waiting for orders to trade.");
    let metadata_updated = || async {
        onchain.mint_block().await;
        services
            .get_order(&order_uid)
            .await
            .is_ok_and(|order| !order.metadata.executed_fee.is_zero())
    };
    wait_for_condition(TIMEOUT, metadata_updated)
        .await
        .expect("Timeout waiting for the orders to trade");

    tracing::info!("Checking executions...");
    let trades = services.get_trades(&order_uid).await.unwrap();
    assert_eq!(trades.len(), 1);
    let trade = &trades[0];

    assert_eq!(trade.executed_protocol_fees.len(), 3);

    // Fee policies defined by the partner got applied for the
    // executed trades.
    assert_eq!(
        trade.executed_protocol_fees[0].policy,
        model::fee_policy::FeePolicy::Surplus {
            factor: 0.3,
            max_volume_factor: 0.25,
        }
    );

    // Fee policies exceeding the global partner fee cap have been
    // capped to the maximum allowed value.
    assert!(matches!(
        trade.executed_protocol_fees[1].policy,
        model::fee_policy::FeePolicy::PriceImprovement {
            factor: 0.3,
            // Note that the partner fee policy actually specified
            // 0.15 here but that would exceed the total partner fee
            // so it was capped to 0.1.
            max_volume_factor: 0.1,
            .. // we don't care about the quote here
        }
    ));

    // Fee policies exceeding the global partner fee cap have been
    // capped to the maximum allowed value.
    assert!(matches!(
        trade.executed_protocol_fees[2].policy,
        model::fee_policy::FeePolicy::PriceImprovement {
            factor: 0.3,
            // Note that the partner fee policy actually specified
            // 0.15 here but since we already reached the cap the final
            // fee policy is not allowed to capture any more fees.
            max_volume_factor: 0.,
            .. // we don't care about the quote here
        }
    ));

    // The volume caps of all partner fees combined (applied after each other)
    // are capped to the total volume cap for all partners. Note that we use
    // "1. + factor" here because the factors start from 0 (e.g. 20% == 0.2)
    // but the math only works with factors starting from 1 (e.g. 20% == 1.2).
    assert_eq!(
        trade.executed_protocol_fees.iter().fold(1., |acc, fee| {
            acc * (1. + fee.policy.max_volume_factor())
        }),
        1. + MAX_PARTNER_VOLUME_FEE
    );
}

async fn get_quote(
    services: &Services<'_>,
    sell_token: Address,
    buy_token: Address,
    kind: OrderKind,
    amount: U256,
    valid_to: u32,
) -> Result<OrderQuoteResponse, (StatusCode, String)> {
    let side = match kind {
        OrderKind::Sell => OrderQuoteSide::Sell {
            sell_amount: SellAmount::BeforeFee {
                value: NonZeroU256::try_from(amount.to::<u128>()).unwrap(),
            },
        },
        OrderKind::Buy => OrderQuoteSide::Buy {
            buy_amount_after_fee: NonZeroU256::try_from(amount.to::<u128>()).unwrap(),
        },
    };
    let quote_request = OrderQuoteRequest {
        sell_token,
        buy_token,
        side,
        validity: Validity::To(valid_to),
        ..Default::default()
    };
    services.submit_quote(&quote_request).await
}

fn fee_in_buy_token(order: &Order, quote: &OrderQuote) -> ethcontract::U256 {
    (order.metadata.executed_fee * quote.buy_amount / quote.sell_amount).into_legacy()
}

fn sell_order_from_quote(quote: &OrderQuoteResponse) -> OrderCreation {
    OrderCreation {
        sell_token: quote.quote.sell_token,
        sell_amount: quote.quote.sell_amount,
        buy_token: quote.quote.buy_token,
        buy_amount: quote.quote.buy_amount,
        valid_to: quote.quote.valid_to,
        kind: OrderKind::Sell,
        quote_id: quote.id,
        ..Default::default()
    }
}

async fn volume_fee_buy_order_test(web3: Web3) {
    let fee_policy = FeePolicyKind::Volume { factor: 0.1 };
    let outdated_fee_policy = FeePolicyKind::Volume { factor: 0.0002 };
    let protocol_fee = ProtocolFee {
        policy: fee_policy,
        // The order is in-market, but specifying `Any` order class to make sure it is properly
        // applied
        policy_order_class: FeePolicyOrderClass::Any,
    };
    let outdated_protocol_fee = ProtocolFee {
        policy: outdated_fee_policy,
        policy_order_class: FeePolicyOrderClass::Any,
    };
    // Protocol fee set twice to test that only one policy will apply if the
    // autopilot is not configured to support multiple fees
    let protocol_fee_args = ProtocolFeesConfig {
        protocol_fees: vec![outdated_protocol_fee.clone(), outdated_protocol_fee],
        upcoming_protocol_fees: Some(UpcomingProtocolFees {
            fee_policies: vec![protocol_fee.clone(), protocol_fee],
            // Set the effective time to 10 minutes ago to make sure the new policy
            // is applied
            effective_from_timestamp: chrono::Utc::now() - chrono::Duration::minutes(10),
        }),
    }
    .into_args();

    let mut onchain = OnchainComponents::deploy(web3.clone()).await;

    let [solver] = onchain.make_solvers(1u64.eth()).await;
    let [trader] = onchain.make_accounts(1u64.eth()).await;
    let [token_gno, token_dai] = onchain
        .deploy_tokens_with_weth_uni_v2_pools(1_000u64.eth(), 1000u64.eth())
        .await;

    // Fund trader accounts
    token_gno.mint(trader.address(), 100u64.eth()).await;

    // Create and fund Uniswap pool
    token_gno.mint(solver.address(), 1000u64.eth()).await;
    token_dai.mint(solver.address(), 1000u64.eth()).await;
    onchain
        .contracts()
        .uniswap_v2_factory
        .createPair(*token_gno.address(), *token_dai.address())
        .from(solver.address())
        .send_and_watch()
        .await
        .unwrap();

    token_gno
        .approve(
            *onchain.contracts().uniswap_v2_router.address(),
            1000u64.eth(),
        )
        .from(solver.address())
        .send_and_watch()
        .await
        .unwrap();

    token_dai
        .approve(
            *onchain.contracts().uniswap_v2_router.address(),
            1000u64.eth(),
        )
        .from(solver.address())
        .send_and_watch()
        .await
        .unwrap();
    onchain
        .contracts()
        .uniswap_v2_router
        .addLiquidity(
            *token_gno.address(),
            *token_dai.address(),
            1000u64.eth(),
            1000u64.eth(),
            U256::ZERO,
            U256::ZERO,
            solver.address(),
            U256::MAX,
        )
        .from(solver.address())
        .send_and_watch()
        .await
        .unwrap();

    // Approve GPv2 for trading

    token_gno
        .approve(onchain.contracts().allowance, 100u64.eth())
        .from(trader.address())
        .send_and_watch()
        .await
        .unwrap();

    // Place Orders
    let services = Services::new(&onchain).await;
    services
        .start_protocol_with_args(
            ExtraServiceArgs {
                autopilot: protocol_fee_args,
                ..Default::default()
            },
            solver,
        )
        .await;

    let quote = get_quote(
        &services,
        *token_gno.address(),
        *token_dai.address(),
        OrderKind::Buy,
        5u64.eth(),
        model::time::now_in_epoch_seconds() + 300,
    )
    .await
    .unwrap()
    .quote;

    let order = OrderCreation {
        sell_token: *token_gno.address(),
        sell_amount: (quote.sell_amount * U256::from(3) / U256::from(2)),
        buy_token: *token_dai.address(),
        buy_amount: 5u64.eth(),
        valid_to: model::time::now_in_epoch_seconds() + 300,
        kind: OrderKind::Buy,
        ..Default::default()
    }
    .sign(
        EcdsaSigningScheme::Eip712,
        &onchain.contracts().domain_separator,
        &trader.signer,
    );
    let uid = services.create_order(&order).await.unwrap();

    // Drive solution
    tracing::info!("Waiting for trade.");
    let metadata_updated = || async {
        onchain.mint_block().await;
        let order = services.get_order(&uid).await.unwrap();
        !order.metadata.executed_fee.is_zero()
    };
    wait_for_condition(TIMEOUT, metadata_updated).await.unwrap();

    let order = services.get_order(&uid).await.unwrap();
    let fee_in_buy_token = quote.fee_amount * quote.buy_amount / quote.sell_amount;
    assert!(order.metadata.executed_fee >= fee_in_buy_token + (quote.sell_amount / U256::from(10)));

    // Check settlement contract balance
    let balance_after = token_gno
        .balanceOf(*onchain.contracts().gp_settlement.address())
        .call()
        .await
        .unwrap();
    assert_eq!(order.metadata.executed_fee, balance_after);
}

async fn volume_fee_buy_order_upcoming_future_test(web3: Web3) {
    let fee_policy = FeePolicyKind::Volume { factor: 0.1 };
    let future_fee_policy = FeePolicyKind::Volume { factor: 0.0002 };
    let protocol_fee = ProtocolFee {
        policy: fee_policy,
        // The order is in-market, but specifying `Any` order class to make sure it is properly
        // applied
        policy_order_class: FeePolicyOrderClass::Any,
    };
    let future_protocol_fee = ProtocolFee {
        policy: future_fee_policy,
        policy_order_class: FeePolicyOrderClass::Any,
    };
    // Protocol fee set twice to test that only one policy will apply if the
    // autopilot is not configured to support multiple fees
    let protocol_fee_args = ProtocolFeesConfig {
        protocol_fees: vec![protocol_fee.clone(), protocol_fee],
        upcoming_protocol_fees: Some(UpcomingProtocolFees {
            fee_policies: vec![future_protocol_fee.clone(), future_protocol_fee],
            // Set the effective time to far in the future to make sure the new policy
            // is NOT applied
            effective_from_timestamp: chrono::Utc::now() + chrono::Duration::days(1),
        }),
    }
    .into_args();

    let mut onchain = OnchainComponents::deploy(web3.clone()).await;

    let [solver] = onchain.make_solvers(1u64.eth()).await;
    let [trader] = onchain.make_accounts(1u64.eth()).await;
    let [token_gno, token_dai] = onchain
        .deploy_tokens_with_weth_uni_v2_pools(1_000u64.eth(), 1000u64.eth())
        .await;

    // Fund trader accounts
    token_gno.mint(trader.address(), 100u64.eth()).await;

    // Create and fund Uniswap pool
    token_gno.mint(solver.address(), 1000u64.eth()).await;
    token_dai.mint(solver.address(), 1000u64.eth()).await;
    onchain
        .contracts()
        .uniswap_v2_factory
        .createPair(*token_gno.address(), *token_dai.address())
        .from(solver.address())
        .send_and_watch()
        .await
        .unwrap();

    token_gno
        .approve(
            *onchain.contracts().uniswap_v2_router.address(),
            1000u64.eth(),
        )
        .from(solver.address())
        .send_and_watch()
        .await
        .unwrap();

    token_dai
        .approve(
            *onchain.contracts().uniswap_v2_router.address(),
            1000u64.eth(),
        )
        .from(solver.address())
        .send_and_watch()
        .await
        .unwrap();
    onchain
        .contracts()
        .uniswap_v2_router
        .addLiquidity(
            *token_gno.address(),
            *token_dai.address(),
            1000u64.eth(),
            1000u64.eth(),
            U256::ZERO,
            U256::ZERO,
            solver.address(),
            U256::MAX,
        )
        .from(solver.address())
        .send_and_watch()
        .await
        .unwrap();

    // Approve GPv2 for trading

    token_gno
        .approve(onchain.contracts().allowance, 100u64.eth())
        .from(trader.address())
        .send_and_watch()
        .await
        .unwrap();

    // Place Orders
    let services = Services::new(&onchain).await;
    services
        .start_protocol_with_args(
            ExtraServiceArgs {
                autopilot: protocol_fee_args,
                ..Default::default()
            },
            solver,
        )
        .await;

    let quote = get_quote(
        &services,
        *token_gno.address(),
        *token_dai.address(),
        OrderKind::Buy,
        5u64.eth(),
        model::time::now_in_epoch_seconds() + 300,
    )
    .await
    .unwrap()
    .quote;

    let order = OrderCreation {
        sell_token: *token_gno.address(),
        sell_amount: (quote.sell_amount * U256::from(3) / U256::from(2)),
        buy_token: *token_dai.address(),
        buy_amount: 5u64.eth(),
        valid_to: model::time::now_in_epoch_seconds() + 300,
        kind: OrderKind::Buy,
        ..Default::default()
    }
    .sign(
        EcdsaSigningScheme::Eip712,
        &onchain.contracts().domain_separator,
        &trader.signer,
    );
    let uid = services.create_order(&order).await.unwrap();

    // Drive solution
    tracing::info!("Waiting for trade.");
    let metadata_updated = || async {
        onchain.mint_block().await;
        let order = services.get_order(&uid).await.unwrap();
        !order.metadata.executed_fee.is_zero()
    };
    wait_for_condition(TIMEOUT, metadata_updated).await.unwrap();

    let order = services.get_order(&uid).await.unwrap();
    let fee_in_buy_token = quote.fee_amount * quote.buy_amount / quote.sell_amount;
    assert!(order.metadata.executed_fee >= fee_in_buy_token + (quote.sell_amount / U256::from(10)));

    // Check settlement contract balance
    let balance_after = token_gno
        .balanceOf(*onchain.contracts().gp_settlement.address())
        .call()
        .await
        .unwrap();

    assert_eq!(order.metadata.executed_fee, balance_after);
}<|MERGE_RESOLUTION|>--- conflicted
+++ resolved
@@ -1,12 +1,5 @@
 use {
-<<<<<<< HEAD
-    ::alloy::primitives::U256,
-=======
-    ::alloy::{
-        primitives::{Address, U256},
-        signers::local::PrivateKeySigner,
-    },
->>>>>>> 8e3d7fae
+    ::alloy::primitives::{Address, U256},
     driver::domain::eth::NonZeroU256,
     e2e::{
         assert_approximately_eq,
