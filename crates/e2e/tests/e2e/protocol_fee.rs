--- conflicted
+++ resolved
@@ -1,15 +1,6 @@
 use {
     driver::domain::eth::NonZeroU256,
-<<<<<<< HEAD
     e2e::{setup::*, tx, tx_value},
-=======
-    e2e::{
-        assert_approximately_eq,
-        setup::{fee::*, *},
-        tx,
-        tx_value,
-    },
->>>>>>> ad4c6c9e
     ethcontract::{prelude::U256, Address},
     model::{
         order::{Order, OrderCreation, OrderCreationAppData, OrderKind},
