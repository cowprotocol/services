--- conflicted
+++ resolved
@@ -73,28 +73,7 @@
     );
 
     let services = Services::new(onchain.contracts()).await;
-<<<<<<< HEAD
     services.start_protocol(solver).await;
-=======
-    let solver_endpoint =
-        colocation::start_solver(onchain.contracts().uniswap_v2_router.address()).await;
-    colocation::start_driver(
-        onchain.contracts(),
-        vec![SolverEngine {
-            name: "test_solver".into(),
-            account: solver,
-            endpoint: solver_endpoint,
-        }],
-    );
-    services.start_autopilot(vec![
-        "--drivers=test_solver|http://localhost:11088/test_solver".to_string(),
-    ]);
-    services
-        .start_api(vec![
-            "--allow-placing-partially-fillable-limit-orders=true".to_string()
-        ])
-        .await;
->>>>>>> 6992234c
 
     let order_a = OrderCreation {
         sell_token: token_a.address(),
@@ -143,10 +122,6 @@
     );
 
     onchain.mint_blocks_past_reorg_threshold().await;
-<<<<<<< HEAD
-=======
-
->>>>>>> 6992234c
     let metadata_updated = || async {
         onchain.mint_block().await;
         let order = services.get_order(&uid).await.unwrap();
