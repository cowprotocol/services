--- conflicted
+++ resolved
@@ -193,36 +193,25 @@
 
         // jit order can be found on /api/v1/transactions/{tx_hash}/orders
         let orders_by_tx = services.get_orders_for_tx(&tx_hash).await.ok()?;
-        Some(orders_by_tx.iter().any(|o| o.metadata.uid == jit_order_uid))
+
+        // jit order can be found on /api/v1/account/{owner}/orders
+        let orders_by_owner = services
+            .get_orders_for_owner(&jit_order_uid.parts().1, 0, 10)
+            .await
+            .ok()?;
+        let jit_order_by_owner = orders_by_owner
+            .iter()
+            .any(|o| o.metadata.uid == jit_order_uid);
+        let jit_order_by_tx = orders_by_tx.iter().any(|o| o.metadata.uid == jit_order_uid);
+        Some(jit_order_by_owner && jit_order_by_tx)
     })
     .await
     .unwrap();
-<<<<<<< HEAD
-=======
-
-    // jit order can be found on /api/v1/orders
-    services.get_order(&jit_order_uid).await.unwrap();
-    // jit order can be found on /api/v1/trades
-    let orders = services.get_trades(&jit_order_uid).await.unwrap();
-    // jit order can be found on /api/v1/transactions/{tx_hash}/orders
-    let orders_by_tx = services
-        .get_orders_for_tx(&orders[0].tx_hash.unwrap())
-        .await
-        .unwrap();
-    assert!(orders_by_tx.iter().any(|o| o.metadata.uid == jit_order_uid));
-    // jit order can be found on /api/v1/account/{owner}/orders
-    let orders_by_owner = services
-        .get_orders_for_owner(&jit_order_uid.parts().1, 0, 10)
-        .await
-        .unwrap();
-    assert!(orders_by_owner
-        .iter()
-        .any(|o| o.metadata.uid == jit_order_uid));
+
     // make sure the offset works
     let orders_by_owner = services
         .get_orders_for_owner(&jit_order_uid.parts().1, 1, 1)
         .await
         .unwrap();
     assert!(orders_by_owner.is_empty());
->>>>>>> 067f45ff
 }