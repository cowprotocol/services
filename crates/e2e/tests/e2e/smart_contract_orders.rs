use {
    crate::setup::*,
    contracts::{GnosisSafe, GnosisSafeCompatibilityFallbackHandler, GnosisSafeProxy},
    ethcontract::{Bytes, H160, H256, U256},
    model::{
        order::{OrderBuilder, OrderKind, OrderStatus, OrderUid},
        signature::hashed_eip712_message,
    },
    secp256k1::SecretKey,
    shared::ethrpc::Web3,
    std::time::Duration,
    web3::signing::SecretKeyRef,
};

#[tokio::test]
#[ignore]
async fn local_node_smart_contract_orders() {
    run_test(smart_contract_orders).await;
}

async fn smart_contract_orders(web3: Web3) {
    let mut onchain = OnchainComponents::deploy(web3.clone()).await;

    let [solver] = onchain.make_solvers(to_wei(1)).await;
    let [trader] = onchain.make_accounts(to_wei(1)).await;

    // Deploy and setup a Gnosis Safe.
    let safe_singleton = GnosisSafe::builder(&web3).deploy().await.unwrap();
    let safe_fallback = GnosisSafeCompatibilityFallbackHandler::builder(&web3)
        .deploy()
        .await
        .unwrap();
    let safe_proxy = GnosisSafeProxy::builder(&web3, safe_singleton.address())
        .deploy()
        .await
        .unwrap();
    let safe = GnosisSafe::at(&web3, safe_proxy.address());
    safe.setup(
        vec![trader.address()],
        1.into(),         // threshold
        H160::default(),  // delegate call
        Bytes::default(), // delegate call bytes
        safe_fallback.address(),
        H160::default(), // relayer payment token
        0.into(),        // relayer payment amount
        H160::default(), // relayer address
    )
    .send()
    .await
    .unwrap();

    let [token] = onchain
        .deploy_tokens_with_weth_uni_v2_pools(to_wei(100_000), to_wei(100_000))
        .await;
    token.mint(safe.address(), to_wei(10)).await;

    // Approve GPv2 for trading
    tx_safe!(
        trader.account(),
        safe,
        token.approve(onchain.contracts().allowance, to_wei(10))
    );

    let services = Services::new(onchain.contracts()).await;
    services.start_autopilot(vec![]);
    services.start_api(vec![]).await;

    // Place Orders
    let order_template = || {
        OrderBuilder::default()
            .with_kind(OrderKind::Sell)
            .with_sell_token(token.address())
            .with_sell_amount(to_wei(4))
            .with_fee_amount(to_wei(1))
            .with_buy_token(onchain.contracts().weth.address())
            .with_buy_amount(to_wei(3))
            .with_valid_to(model::time::now_in_epoch_seconds() + 300)
    };
    let mut orders = [
        order_template()
            .with_eip1271(
                safe.address(),
                gnosis_safe_eip1271_signature(
                    SecretKeyRef::from(&SecretKey::from_slice(trader.private_key()).unwrap()),
                    &safe,
                    H256(hashed_eip712_message(
                        &onchain.contracts().domain_separator,
                        &order_template().build().data.hash_struct(),
                    )),
                )
                .await,
            )
            .build(),
        order_template()
            .with_app_data([1; 32])
            .with_presign(safe.address())
            .build(),
    ];

    for order in &mut orders {
        let uid = services
            .create_order(&order.clone().into_order_creation())
            .await
            .unwrap();
        order.metadata.uid = uid;
    }
    let orders = orders; // prevent further changes to `orders`.

    let order_status = |order_uid: OrderUid| {
        let services = &services;
        async move {
            services
                .get_order(&order_uid)
                .await
                .unwrap()
                .metadata
                .status
        }
    };

    // Check that the EIP-1271 order was received.
    assert_eq!(
        order_status(orders[0].metadata.uid).await,
        OrderStatus::Open
    );

    // Execute pre-sign transaction.
    assert_eq!(
        order_status(orders[1].metadata.uid).await,
        OrderStatus::PresignaturePending
    );
    tx_safe!(
        trader.account(),
        safe,
        onchain
            .contracts()
            .gp_settlement
            .set_pre_signature(Bytes(orders[1].metadata.uid.0.to_vec()), true)
    );

    // Check that the presignature event was received.
    wait_for_condition(Duration::from_secs(10), || async {
        services.get_auction().await.auction.orders.len() == 2
    })
    .await
    .unwrap();
    assert_eq!(
        order_status(orders[1].metadata.uid).await,
        OrderStatus::Open
    );

    // Drive solution
<<<<<<< HEAD
    let uniswap_pair_provider = uniswap_pair_provider(&contracts);
    let uniswap_liquidity = UniswapLikeLiquidity::new(
        IUniswapLikeRouter::at(&web3, contracts.uniswap_router.address()),
        contracts.gp_settlement.clone(),
        web3.clone(),
        Arc::new(PoolFetcher::uniswap(uniswap_pair_provider, web3.clone())),
    );
    let solver = solver::solver::naive_solver(solver_account);
    let liquidity_collector = LiquidityCollector {
        liquidity_sources: vec![Box::new(uniswap_liquidity)],
        base_tokens,
    };
    let network_id = web3.net().version().await.unwrap();
    let submitted_transactions = GlobalTxPool::default();
    let mut driver = solver::driver::Driver::new(
        contracts.gp_settlement.clone(),
        liquidity_collector,
        vec![solver],
        Arc::new(web3.clone()),
        Duration::from_secs(30),
        contracts.weth.address(),
        Duration::from_secs(0),
        Arc::new(NoopMetrics::default()),
        web3.clone(),
        network_id.clone(),
        Duration::from_secs(30),
        Duration::from_secs(13),
        Duration::from_secs(60),
        block_stream,
        SolutionSubmitter {
            web3: web3.clone(),
            contract: contracts.gp_settlement.clone(),
            gas_price_estimator: Arc::new(web3.clone()),
            target_confirm_time: Duration::from_secs(1),
            gas_price_cap: f64::MAX,
            max_confirm_time: Duration::from_secs(120),
            retry_interval: Duration::from_secs(5),
            transaction_strategies: vec![
                solver::settlement_submission::TransactionStrategy::PublicMempool(StrategyArgs {
                    submit_api: Box::new(PublicMempoolApi::new(
                        vec![SubmissionNode::new(
                            SubmissionNodeKind::Broadcast,
                            web3.clone(),
                        )],
                        false,
                    )),
                    max_additional_tip: 0.,
                    additional_tip_percentage_of_max_fee: 0.,
                    sub_tx_pool: submitted_transactions.add_sub_pool(Strategy::PublicMempool),
                }),
            ],
            access_list_estimator: Arc::new(
                create_priority_estimator(
                    &web3,
                    &[AccessListEstimatorType::Web3],
                    None,
                    network_id,
                )
                .unwrap(),
            ),
            code_fetcher: Arc::new(MockCodeFetching::new()),
        },
        create_orderbook_api(),
        create_order_converter(&web3, contracts.weth.address()),
        15000000u128,
        1.0,
        None,
        None.into(),
        None,
        0,
        Arc::new(MockCodeFetching::new()),
        false,
    );
    driver.single_run().await.unwrap();
=======
    tracing::info!("Waiting for trade.");
    services.start_old_driver(solver.private_key(), vec![]);
    wait_for_condition(Duration::from_secs(10), || async {
        services.get_auction().await.auction.orders.is_empty()
    })
    .await
    .unwrap();
>>>>>>> 06270c3c

    // Check matching
    let balance = token
        .balance_of(safe.address())
        .call()
        .await
        .expect("Couldn't fetch token balance");
    assert_eq!(balance, U256::zero());

    let balance = onchain
        .contracts()
        .weth
        .balance_of(safe.address())
        .call()
        .await
        .expect("Couldn't fetch native token balance");
    assert_eq!(balance, U256::from(7_975_363_884_976_534_272_u128));
}<|MERGE_RESOLUTION|>--- conflicted
+++ resolved
@@ -150,82 +150,6 @@
     );
 
     // Drive solution
-<<<<<<< HEAD
-    let uniswap_pair_provider = uniswap_pair_provider(&contracts);
-    let uniswap_liquidity = UniswapLikeLiquidity::new(
-        IUniswapLikeRouter::at(&web3, contracts.uniswap_router.address()),
-        contracts.gp_settlement.clone(),
-        web3.clone(),
-        Arc::new(PoolFetcher::uniswap(uniswap_pair_provider, web3.clone())),
-    );
-    let solver = solver::solver::naive_solver(solver_account);
-    let liquidity_collector = LiquidityCollector {
-        liquidity_sources: vec![Box::new(uniswap_liquidity)],
-        base_tokens,
-    };
-    let network_id = web3.net().version().await.unwrap();
-    let submitted_transactions = GlobalTxPool::default();
-    let mut driver = solver::driver::Driver::new(
-        contracts.gp_settlement.clone(),
-        liquidity_collector,
-        vec![solver],
-        Arc::new(web3.clone()),
-        Duration::from_secs(30),
-        contracts.weth.address(),
-        Duration::from_secs(0),
-        Arc::new(NoopMetrics::default()),
-        web3.clone(),
-        network_id.clone(),
-        Duration::from_secs(30),
-        Duration::from_secs(13),
-        Duration::from_secs(60),
-        block_stream,
-        SolutionSubmitter {
-            web3: web3.clone(),
-            contract: contracts.gp_settlement.clone(),
-            gas_price_estimator: Arc::new(web3.clone()),
-            target_confirm_time: Duration::from_secs(1),
-            gas_price_cap: f64::MAX,
-            max_confirm_time: Duration::from_secs(120),
-            retry_interval: Duration::from_secs(5),
-            transaction_strategies: vec![
-                solver::settlement_submission::TransactionStrategy::PublicMempool(StrategyArgs {
-                    submit_api: Box::new(PublicMempoolApi::new(
-                        vec![SubmissionNode::new(
-                            SubmissionNodeKind::Broadcast,
-                            web3.clone(),
-                        )],
-                        false,
-                    )),
-                    max_additional_tip: 0.,
-                    additional_tip_percentage_of_max_fee: 0.,
-                    sub_tx_pool: submitted_transactions.add_sub_pool(Strategy::PublicMempool),
-                }),
-            ],
-            access_list_estimator: Arc::new(
-                create_priority_estimator(
-                    &web3,
-                    &[AccessListEstimatorType::Web3],
-                    None,
-                    network_id,
-                )
-                .unwrap(),
-            ),
-            code_fetcher: Arc::new(MockCodeFetching::new()),
-        },
-        create_orderbook_api(),
-        create_order_converter(&web3, contracts.weth.address()),
-        15000000u128,
-        1.0,
-        None,
-        None.into(),
-        None,
-        0,
-        Arc::new(MockCodeFetching::new()),
-        false,
-    );
-    driver.single_run().await.unwrap();
-=======
     tracing::info!("Waiting for trade.");
     services.start_old_driver(solver.private_key(), vec![]);
     wait_for_condition(Duration::from_secs(10), || async {
@@ -233,7 +157,6 @@
     })
     .await
     .unwrap();
->>>>>>> 06270c3c
 
     // Check matching
     let balance = token
