use {
    e2e::setup::{colocation::SolverEngine, safe::Safe, *},
    ethcontract::{Bytes, H160, U256},
    model::{
        app_data::AppDataHash,
        order::{OrderCreation, OrderCreationAppData, OrderKind, OrderStatus, OrderUid},
        signature::Signature,
    },
    shared::ethrpc::Web3,
};

#[tokio::test]
#[ignore]
async fn local_node_smart_contract_orders() {
    run_test(smart_contract_orders).await;
}

async fn smart_contract_orders(web3: Web3) {
    let mut onchain = OnchainComponents::deploy(web3.clone()).await;

    let [solver] = onchain.make_solvers(to_wei(1)).await;
    let [trader] = onchain.make_accounts(to_wei(1)).await;

    let safe = Safe::deploy(trader, &web3).await;

    let [token] = onchain
        .deploy_tokens_with_weth_uni_v2_pools(to_wei(100_000), to_wei(100_000))
        .await;
    token.mint(safe.address(), to_wei(10)).await;

    // Approve GPv2 for trading
    safe.exec_call(token.approve(onchain.contracts().allowance, to_wei(10)))
        .await;

    tracing::info!("Starting services.");
    let solver_endpoint = colocation::start_solver(onchain.contracts().weth.address()).await;
    colocation::start_driver(
        onchain.contracts(),
        vec![SolverEngine {
            name: "test_solver".into(),
            account: solver,
            endpoint: solver_endpoint,
        }],
    );
    let services = Services::new(onchain.contracts()).await;
<<<<<<< HEAD
    services.start_autopilot(vec![
        "--drivers=test_solver|http://localhost:11088/test_solver".to_string(),
    ]);
    services.start_api(vec![]).await;
=======
    services.start_protocol(solver).await;
>>>>>>> 6f0ed61d

    let order_template = OrderCreation {
        kind: OrderKind::Sell,
        sell_token: token.address(),
        sell_amount: to_wei(4),
        fee_amount: to_wei(1),
        buy_token: onchain.contracts().weth.address(),
        buy_amount: to_wei(3),
        valid_to: model::time::now_in_epoch_seconds() + 300,
        ..Default::default()
    };
    let signature1271 = safe.order_eip1271_signature(&order_template, &onchain);

    // Check that we can't place invalid orders.
    let orders = [
        OrderCreation {
            from: Some(safe.address()),
            signature: Signature::Eip1271(b"invalid signature".to_vec()),
            ..order_template.clone()
        },
        OrderCreation {
            from: Some(H160(*b"invalid address\0\0\0\0\0")),
            signature: Signature::Eip1271(signature1271.clone()),
            ..order_template.clone()
        },
    ];
    for order in &orders {
        let (_, err) = dbg!(services.create_order(order).await.unwrap_err());
        assert!(err.contains("InvalidEip1271Signature"));
    }

    // Place orders
    let orders = [
        OrderCreation {
            from: Some(safe.address()),
            signature: Signature::Eip1271(signature1271),
            ..order_template.clone()
        },
        OrderCreation {
            app_data: OrderCreationAppData::Hash {
                hash: AppDataHash([1; 32]),
            },
            from: Some(safe.address()),
            signature: Signature::PreSign,
            ..order_template.clone()
        },
    ];

    let mut uids = Vec::new();
    for order in &orders {
        let uid = services.create_order(order).await.unwrap();
        uids.push(uid);
    }
    let uids = uids;

    let order_status = |order_uid: OrderUid| {
        let services = &services;
        async move {
            services
                .get_order(&order_uid)
                .await
                .unwrap()
                .metadata
                .status
        }
    };

    // Check that the EIP-1271 order was received.
    assert_eq!(order_status(uids[0]).await, OrderStatus::Open);

    // Execute pre-sign transaction.
    assert_eq!(
        order_status(uids[1]).await,
        OrderStatus::PresignaturePending
    );
    safe.exec_call(
        onchain
            .contracts()
            .gp_settlement
            .set_pre_signature(Bytes(uids[1].0.to_vec()), true),
    )
    .await;

    // Check that the presignature event was received.
    wait_for_condition(TIMEOUT, || async {
        services.get_auction().await.auction.orders.len() == 2
    })
    .await
    .unwrap();
    assert_eq!(order_status(uids[1]).await, OrderStatus::Open);

    // Drive solution
    tracing::info!("Waiting for trade.");
    wait_for_condition(TIMEOUT, || async {
        services.get_auction().await.auction.orders.is_empty()
    })
    .await
    .unwrap();

    // Check matching
    let balance = token
        .balance_of(safe.address())
        .call()
        .await
        .expect("Couldn't fetch token balance");
    assert_eq!(balance, U256::zero());

    let balance = onchain
        .contracts()
        .weth
        .balance_of(safe.address())
        .call()
        .await
        .expect("Couldn't fetch native token balance");
    assert_eq!(balance, U256::from(7_975_363_406_512_003_608_u128));
}<|MERGE_RESOLUTION|>--- conflicted
+++ resolved
@@ -1,5 +1,5 @@
 use {
-    e2e::setup::{colocation::SolverEngine, safe::Safe, *},
+    e2e::setup::{safe::Safe, *},
     ethcontract::{Bytes, H160, U256},
     model::{
         app_data::AppDataHash,
@@ -32,25 +32,8 @@
     safe.exec_call(token.approve(onchain.contracts().allowance, to_wei(10)))
         .await;
 
-    tracing::info!("Starting services.");
-    let solver_endpoint = colocation::start_solver(onchain.contracts().weth.address()).await;
-    colocation::start_driver(
-        onchain.contracts(),
-        vec![SolverEngine {
-            name: "test_solver".into(),
-            account: solver,
-            endpoint: solver_endpoint,
-        }],
-    );
     let services = Services::new(onchain.contracts()).await;
-<<<<<<< HEAD
-    services.start_autopilot(vec![
-        "--drivers=test_solver|http://localhost:11088/test_solver".to_string(),
-    ]);
-    services.start_api(vec![]).await;
-=======
     services.start_protocol(solver).await;
->>>>>>> 6f0ed61d
 
     let order_template = OrderCreation {
         kind: OrderKind::Sell,
