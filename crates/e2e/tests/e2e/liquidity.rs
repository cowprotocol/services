use {
    chrono::{DateTime, NaiveDateTime, Utc},
    contracts::{IZeroEx, ERC20},
    driver::domain::eth::H160,
    e2e::{
        api::zeroex::ZeroExApi,
        nodes::forked_node::ForkedNodeApi,
        setup::{
            colocation::{self, SolverEngine},
            run_forked_test_with_block_number,
            to_wei,
            to_wei_with_exp,
            wait_for_condition,
            OnchainComponents,
            Services,
            TestAccount,
            TIMEOUT,
        },
        tx,
    },
    ethcontract::{prelude::U256, private::lazy_static, H256},
    ethrpc::Web3,
    hex_literal::hex,
    model::{
        order::{OrderClass, OrderCreation, OrderKind},
        signature::EcdsaSigningScheme,
        DomainSeparator,
    },
    secp256k1::SecretKey,
    shared::zeroex_api::{
        Order,
        OrderMetadata,
        OrderRecord,
        OrdersQuery,
        ZeroExResponseError,
        ZeroExSignature,
    },
    std::{str::FromStr, sync::Arc, time::Duration},
    web3::{
        ethabi::{encode, Token},
        signing::{self, SecretKeyRef},
    },
};

/// The block number from which we will fetch state for the forked tests.
pub const FORK_BLOCK: u64 = 18477910;
pub const USDT_WHALE: H160 = H160(hex!("F977814e90dA44bFA03b6295A0616a897441aceC"));

#[tokio::test]
#[ignore]
async fn forked_node_zero_ex_liquidity_mainnet() {
    run_forked_test_with_block_number(
        zero_ex_liquidity,
<<<<<<< HEAD
        std::env::var("FORK_URL_MAINNET")
            .expect("FORK_URL_MAINNET must be set to run forked tests"),
=======
        std::env::var("FORK_URL_MAINNET").expect("FORK_URL must be set to run forked tests"),
>>>>>>> 1fd8c0e7
        FORK_BLOCK,
    )
    .await
}

async fn zero_ex_liquidity(web3: Web3) {
    let mut onchain = OnchainComponents::deployed(web3.clone()).await;
    let forked_node_api = web3.api::<ForkedNodeApi<_>>();

    let [solver] = onchain.make_solvers_forked(to_wei(1)).await;
    let [trader, zeroex_maker] = onchain.make_accounts(to_wei(1)).await;
    forked_node_api.set_mocked_settle().await.unwrap();

    let token_usdc = ERC20::at(
        &web3,
        "0xa0b86991c6218b36c1d19d4a2e9eb0ce3606eb48"
            .parse()
            .unwrap(),
    );

    let token_usdt = ERC20::at(
        &web3,
        "0xdac17f958d2ee523a2206206994597c13d831ec7"
            .parse()
            .unwrap(),
    );

    let zeroex = IZeroEx::deployed(&web3).await.unwrap();

    let amount = 500;

    // Give trader some USDC
    let usdc_whale = forked_node_api.impersonate(&USDT_WHALE).await.unwrap();
    tx!(
        usdc_whale,
        token_usdc.transfer(trader.address(), to_wei_with_exp(amount, 6))
    );

    // Give trader some USDT
    let usdt_whale = forked_node_api.impersonate(&USDT_WHALE).await.unwrap();
    tx!(
        usdt_whale,
        token_usdt.transfer(zeroex_maker.address(), to_wei_with_exp(amount * 3, 6))
    );

    // Approve GPv2 for trading
    tx!(
        trader.account(),
        token_usdc.approve(onchain.contracts().allowance, to_wei_with_exp(amount, 6))
    );
    tx!(
        zeroex_maker.account(),
        token_usdt.approve(zeroex.address(), to_wei_with_exp(amount * 3, 6))
    );

    let order = OrderCreation {
        sell_token: token_usdc.address(),
        sell_amount: to_wei_with_exp(amount, 6),
        buy_token: token_usdt.address(),
        buy_amount: to_wei_with_exp(amount, 6),
        valid_to: model::time::now_in_epoch_seconds() + 300,
        kind: OrderKind::Sell,
        ..Default::default()
    }
    .sign(
        EcdsaSigningScheme::Eip712,
        &onchain.contracts().domain_separator,
        SecretKeyRef::from(&SecretKey::from_slice(trader.private_key()).unwrap()),
    );

    let zeroex_api_port = {
        let order = order.clone();
        let chain_id = web3.eth().chain_id().await.unwrap().as_u64();
        let gpv2_addr = onchain.contracts().gp_settlement.address();
        let zeroex_addr = zeroex.address();
        let orders_handler = Arc::new(Box::new(move |query: &OrdersQuery| {
            orders_query_handler(
                query,
                order.clone(),
                zeroex_maker.clone(),
                zeroex_addr,
                gpv2_addr,
                chain_id,
            )
        }));

        ZeroExApi::builder()
            .with_orders_handler(orders_handler)
            .build()
            .run()
            .await
    };

    // Place Orders
    let services = Services::new(onchain.contracts()).await;
    let solver_endpoint =
        colocation::start_baseline_solver(onchain.contracts().weth.address()).await;
    colocation::start_driver_with_zeroex_liquidity(
        onchain.contracts(),
        vec![SolverEngine {
            name: "test_solver".into(),
            account: solver,
            endpoint: solver_endpoint,
        }],
        zeroex_api_port,
    );
    services.start_autopilot(
<<<<<<< HEAD
        Some(Duration::from_secs(11)),
=======
        None,
>>>>>>> 1fd8c0e7
        vec![
            "--price-estimation-drivers=test_quoter|http://localhost:11088/test_solver".to_string(),
            "--drivers=test_solver|http://localhost:11088/test_solver".to_string(),
        ],
    );
    services
        .start_api(vec![
            "--price-estimation-drivers=test_quoter|http://localhost:11088/test_solver".to_string(),
        ])
        .await;
    let order_id = services.create_order(&order).await.unwrap();
    let limit_order = services.get_order(&order_id).await.unwrap();
    assert_eq!(limit_order.metadata.class, OrderClass::Limit);

    // Drive solution
    tracing::info!("Waiting for trade.");
    let sell_token_balance_before = token_usdc
        .balance_of(trader.address())
        .call()
        .await
        .unwrap();
    let buy_token_balance_before = token_usdt
        .balance_of(trader.address())
        .call()
        .await
        .unwrap();

    wait_for_condition(TIMEOUT, || async { services.solvable_orders().await == 1 })
        .await
        .unwrap();

    wait_for_condition(TIMEOUT, || async { services.solvable_orders().await == 0 })
        .await
        .unwrap();

    let sell_token_balance_after = token_usdc
        .balance_of(trader.address())
        .call()
        .await
        .unwrap();
    let buy_token_balance_after = token_usdt
        .balance_of(trader.address())
        .call()
        .await
        .unwrap();

    assert!(sell_token_balance_before > sell_token_balance_after);
    assert!(buy_token_balance_after >= buy_token_balance_before + to_wei_with_exp(amount, 6));
}

fn orders_query_handler(
    query: &OrdersQuery,
    order_creation: OrderCreation,
    zeroex_maker: TestAccount,
    zeroex_addr: H160,
    gpv2_addr: H160,
    chain_id: u64,
) -> Result<Vec<OrderRecord>, ZeroExResponseError> {
    if query.sender == Some(gpv2_addr) {
        let typed_order = Eip712TypedZeroExOrder {
            maker_token: order_creation.buy_token,
            taker_token: order_creation.sell_token,
            maker_amount: order_creation.buy_amount.as_u128() * 3,
            taker_amount: order_creation.sell_amount.as_u128() * 2,
            taker_token_fee_amount: 0,
            maker: zeroex_maker.address(),
            taker: gpv2_addr,
            sender: gpv2_addr,
            fee_recipient: zeroex_addr,
            pool: H256::default(),
            expiry: NaiveDateTime::MAX.timestamp() as u64,
            salt: U256::from(Utc::now().timestamp()),
        };
        Ok(vec![typed_order.to_order_record(
            chain_id,
            zeroex_addr,
            zeroex_maker,
        )])
    } else if query.sender
        == Some(H160::from_str("0x0000000000000000000000000000000000000000").unwrap())
    {
        Ok(vec![])
    } else {
        Err(ZeroExResponseError::ServerError(format!(
            "unexpected sender: {:?}",
            query.sender
        )))
    }
}

struct Eip712TypedZeroExOrder {
    maker_token: H160,
    taker_token: H160,
    maker_amount: u128,
    taker_amount: u128,
    taker_token_fee_amount: u128,
    maker: H160,
    taker: H160,
    sender: H160,
    fee_recipient: H160,
    pool: H256,
    expiry: u64,
    salt: U256,
}

impl Eip712TypedZeroExOrder {
    // See <https://github.com/0xProject/protocol/blob/%400x/contracts-zero-ex%400.49.0/contracts/zero-ex/contracts/src/features/libs/LibNativeOrder.sol#L112>
    const ZEROEX_LIMIT_ORDER_TYPEHASH: [u8; 32] =
        hex!("ce918627cb55462ddbb85e73de69a8b322f2bc88f4507c52fcad6d4c33c29d49");

    pub fn to_order_record(
        &self,
        chain_id: u64,
        verifying_contract: H160,
        signer: TestAccount,
    ) -> OrderRecord {
        OrderRecord {
            metadata: OrderMetadata {
                created_at: DateTime::<Utc>::MIN_UTC,
                order_hash: self.hash_struct().to_vec(),
                remaining_fillable_taker_amount: self.taker_amount,
            },
            order: Order {
                chain_id,
                expiry: NaiveDateTime::MAX.timestamp() as u64,
                fee_recipient: self.fee_recipient,
                maker: self.maker,
                maker_token: self.maker_token,
                maker_amount: self.maker_amount,
                pool: self.pool,
                salt: self.salt,
                sender: self.sender,
                taker: self.taker,
                taker_token: self.taker_token,
                taker_amount: self.taker_amount,
                taker_token_fee_amount: self.taker_token_fee_amount,
                verifying_contract,
                signature: self.sign(
                    &ZeroExDomainSeparator::new(chain_id, verifying_contract).to_domain_separator(),
                    self.hash_struct(),
                    signer,
                ),
            },
        }
    }

    fn sign(
        &self,
        domain_separator: &DomainSeparator,
        hash: [u8; 32],
        signer: TestAccount,
    ) -> ZeroExSignature {
        let signature = signer.sign_typed_data(domain_separator, &hash);
        ZeroExSignature {
            r: signature.r,
            s: signature.s,
            v: signature.v,
            // See <https://github.com/0xProject/protocol/blob/%400x/protocol-utils%4011.24.2/packages/protocol-utils/src/signature_utils.ts#L13>
            signature_type: 2,
        }
    }

    // See <https://github.com/0xProject/protocol/blob/%400x/contracts-zero-ex%400.49.0/contracts/zero-ex/contracts/src/features/libs/LibNativeOrder.sol#L166-L195>
    fn hash_struct(&self) -> [u8; 32] {
        let mut hash_data = [0u8; 416];
        hash_data[0..32].copy_from_slice(&Self::ZEROEX_LIMIT_ORDER_TYPEHASH);
        hash_data[44..64].copy_from_slice(self.maker_token.as_fixed_bytes());
        hash_data[76..96].copy_from_slice(self.taker_token.as_fixed_bytes());
        hash_data[112..128].copy_from_slice(&self.maker_amount.to_be_bytes());
        hash_data[144..160].copy_from_slice(&self.taker_amount.to_be_bytes());
        hash_data[176..192].copy_from_slice(&self.taker_token_fee_amount.to_be_bytes());
        hash_data[204..224].copy_from_slice(self.maker.as_fixed_bytes());
        hash_data[236..256].copy_from_slice(self.taker.as_fixed_bytes());
        hash_data[268..288].copy_from_slice(self.sender.as_fixed_bytes());
        hash_data[300..320].copy_from_slice(self.fee_recipient.as_fixed_bytes());
        hash_data[320..352].copy_from_slice(self.pool.as_fixed_bytes());
        hash_data[376..384].copy_from_slice(&self.expiry.to_be_bytes());
        self.salt.to_big_endian(&mut hash_data[384..416]);
        signing::keccak256(&hash_data)
    }
}

struct ZeroExDomainSeparator([u8; 32]);

impl ZeroExDomainSeparator {
    // See <https://github.com/0xProject/protocol/blob/%400x/contracts-zero-ex%400.49.0/contracts/zero-ex/contracts/src/fixins/FixinEIP712.sol>
    pub fn new(chain_id: u64, contract_addr: H160) -> Self {
        lazy_static! {
            /// The EIP-712 domain name used for computing the domain separator.
            static ref DOMAIN_NAME: [u8; 32] = signing::keccak256(b"ZeroEx");

            /// The EIP-712 domain version used for computing the domain separator.
            static ref DOMAIN_VERSION: [u8; 32] = signing::keccak256(b"1.0.0");

            /// The EIP-712 domain type used computing the domain separator.
            static ref DOMAIN_TYPE_HASH: [u8; 32] = signing::keccak256(
                b"EIP712Domain(string name,string version,uint256 chainId,address verifyingContract)",
            );
        }
        let abi_encode_string = encode(&[
            Token::FixedBytes((*DOMAIN_TYPE_HASH).into()),
            Token::FixedBytes((*DOMAIN_NAME).into()),
            Token::FixedBytes((*DOMAIN_VERSION).into()),
            Token::Uint(chain_id.into()),
            Token::Address(contract_addr),
        ]);

        Self(signing::keccak256(abi_encode_string.as_slice()))
    }

    pub fn to_domain_separator(&self) -> DomainSeparator {
        DomainSeparator(self.0)
    }
}<|MERGE_RESOLUTION|>--- conflicted
+++ resolved
@@ -51,12 +51,8 @@
 async fn forked_node_zero_ex_liquidity_mainnet() {
     run_forked_test_with_block_number(
         zero_ex_liquidity,
-<<<<<<< HEAD
         std::env::var("FORK_URL_MAINNET")
             .expect("FORK_URL_MAINNET must be set to run forked tests"),
-=======
-        std::env::var("FORK_URL_MAINNET").expect("FORK_URL must be set to run forked tests"),
->>>>>>> 1fd8c0e7
         FORK_BLOCK,
     )
     .await
@@ -164,11 +160,7 @@
         zeroex_api_port,
     );
     services.start_autopilot(
-<<<<<<< HEAD
-        Some(Duration::from_secs(11)),
-=======
         None,
->>>>>>> 1fd8c0e7
         vec![
             "--price-estimation-drivers=test_quoter|http://localhost:11088/test_solver".to_string(),
             "--drivers=test_solver|http://localhost:11088/test_solver".to_string(),
