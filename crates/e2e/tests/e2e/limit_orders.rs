--- conflicted
+++ resolved
@@ -493,8 +493,6 @@
         order_b_settled.metadata.executed_buy_amount
     );
 
-<<<<<<< HEAD
-=======
     let settlements_query = "SELECT * FROM settlements WHERE auction_id = $1";
     let settlements: Vec<AuctionTransaction> = sqlx::query_as(settlements_query)
         .bind(competition.auction_id)
@@ -509,7 +507,6 @@
         == ByteArray(solver_b.address().0)
         && settlement.solution_uid == solver_b_winning_solutions[0].uid));
 
->>>>>>> 1fa7cc6e
     // Ensure all the reference scores are indexed
     let reference_scores = database::reference_scores::fetch(&mut ex, competition.auction_id)
         .await
