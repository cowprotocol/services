use {
    crate::database::AuctionTransaction,
    contracts::ERC20,
    database::byte_array::ByteArray,
    driver::domain::eth::NonZeroU256,
    e2e::{nodes::forked_node::ForkedNodeApi, setup::*, tx},
    ethcontract::{H160, prelude::U256},
    fee::{FeePolicyOrderClass, ProtocolFee, ProtocolFeesConfig},
    model::{
        order::{OrderClass, OrderCreation, OrderKind},
        quote::{OrderQuoteRequest, OrderQuoteSide, SellAmount},
        signature::EcdsaSigningScheme,
    },
    number::conversions::{big_decimal_to_big_uint, u256_to_big_decimal},
    secp256k1::SecretKey,
    shared::ethrpc::Web3,
    std::ops::DerefMut,
    web3::signing::SecretKeyRef,
};

#[tokio::test]
#[ignore]
async fn local_node_single_limit_order() {
    run_test(single_limit_order_test).await;
}

#[tokio::test]
#[ignore]
async fn local_node_two_limit_orders() {
    run_test(two_limit_orders_test).await;
}

#[tokio::test]
#[ignore]
async fn local_node_two_limit_orders_multiple_winners() {
    run_test(two_limit_orders_multiple_winners_test).await;
}

#[tokio::test]
#[ignore]
async fn local_node_too_many_limit_orders() {
    run_test(too_many_limit_orders_test).await;
}

#[tokio::test]
#[ignore]
async fn local_node_limit_does_not_apply_to_in_market_orders_test() {
    run_test(limit_does_not_apply_to_in_market_orders_test).await;
}

#[tokio::test(flavor = "multi_thread", worker_threads = 1)]
#[ignore]
async fn local_node_no_liquidity_limit_order() {
    run_test(no_liquidity_limit_order).await;
}

/// The block number from which we will fetch state for the forked tests.
const FORK_BLOCK_MAINNET: u64 = 18477910;
/// USDC whale address as per [FORK_BLOCK_MAINNET].
const USDC_WHALE_MAINNET: H160 = H160(hex_literal::hex!(
    "28c6c06298d514db089934071355e5743bf21d60"
));

#[tokio::test]
#[ignore]
async fn forked_node_mainnet_single_limit_order() {
    run_forked_test_with_block_number(
        forked_mainnet_single_limit_order_test,
        std::env::var("FORK_URL_MAINNET")
            .expect("FORK_URL_MAINNET must be set to run forked tests"),
        FORK_BLOCK_MAINNET,
    )
    .await;
}

const FORK_BLOCK_GNOSIS: u64 = 32070725;
/// USDC whale address as per [FORK_BLOCK_GNOSIS].
const USDC_WHALE_GNOSIS: H160 = H160(hex_literal::hex!(
    "ba12222222228d8ba445958a75a0704d566bf2c8"
));

#[tokio::test]
#[ignore]
async fn forked_node_gnosis_single_limit_order() {
    run_forked_test_with_block_number(
        forked_gnosis_single_limit_order_test,
        std::env::var("FORK_URL_GNOSIS").expect("FORK_URL_GNOSIS must be set to run forked tests"),
        FORK_BLOCK_GNOSIS,
    )
    .await;
}

async fn single_limit_order_test(web3: Web3) {
    let mut onchain = OnchainComponents::deploy(web3.clone()).await;

    let [solver] = onchain.make_solvers(to_wei(1)).await;
    let [trader_a] = onchain.make_accounts(to_wei(1)).await;
    let [token_a, token_b] = onchain
        .deploy_tokens_with_weth_uni_v2_pools(to_wei(1_000), to_wei(1_000))
        .await;

    // Fund trader accounts
    token_a.mint(trader_a.address(), to_wei(10)).await;

    // Create and fund Uniswap pool
    token_a.mint(solver.address(), to_wei(1000)).await;
    token_b.mint(solver.address(), to_wei(1000)).await;
    tx!(
        solver.account(),
        onchain
            .contracts()
            .uniswap_v2_factory
            .create_pair(token_a.address(), token_b.address())
    );
    tx!(
        solver.account(),
        token_a.approve(
            onchain.contracts().uniswap_v2_router.address(),
            to_wei(1000)
        )
    );
    tx!(
        solver.account(),
        token_b.approve(
            onchain.contracts().uniswap_v2_router.address(),
            to_wei(1000)
        )
    );
    tx!(
        solver.account(),
        onchain.contracts().uniswap_v2_router.add_liquidity(
            token_a.address(),
            token_b.address(),
            to_wei(1000),
            to_wei(1000),
            0_u64.into(),
            0_u64.into(),
            solver.address(),
            U256::max_value(),
        )
    );

    // Approve GPv2 for trading
    tx!(
        trader_a.account(),
        token_a.approve(onchain.contracts().allowance, to_wei(10))
    );

    // Place Orders
    let services = Services::new(&onchain).await;
    services.start_protocol(solver).await;

    let order = OrderCreation {
        sell_token: token_a.address(),
        sell_amount: to_wei(10),
        buy_token: token_b.address(),
        buy_amount: to_wei(5),
        valid_to: model::time::now_in_epoch_seconds() + 300,
        kind: OrderKind::Sell,
        ..Default::default()
    }
    .sign(
        EcdsaSigningScheme::Eip712,
        &onchain.contracts().domain_separator,
        SecretKeyRef::from(&SecretKey::from_slice(trader_a.private_key()).unwrap()),
    );
    let balance_before = token_b.balance_of(trader_a.address()).call().await.unwrap();
    let order_id = services.create_order(&order).await.unwrap();
    onchain.mint_block().await;
    let limit_order = services.get_order(&order_id).await.unwrap();
    assert_eq!(limit_order.metadata.class, OrderClass::Limit);

    // Drive solution
    tracing::info!("Waiting for trade.");
    wait_for_condition(TIMEOUT, || async {
        let balance_after = token_b.balance_of(trader_a.address()).call().await.unwrap();
        balance_after.checked_sub(balance_before).unwrap() >= to_wei(5)
    })
    .await
    .unwrap();
}

async fn two_limit_orders_test(web3: Web3) {
    let mut onchain = OnchainComponents::deploy(web3.clone()).await;

    let [solver] = onchain.make_solvers(to_wei(1)).await;
    let [trader_a, trader_b] = onchain.make_accounts(to_wei(1)).await;
    let [token_a, token_b] = onchain
        .deploy_tokens_with_weth_uni_v2_pools(to_wei(1_000), to_wei(1_000))
        .await;

    // Fund trader accounts and prepare funding Uniswap pool
    token_a.mint(trader_a.address(), to_wei(10)).await;
    token_b.mint(trader_b.address(), to_wei(10)).await;
    token_a.mint(solver.address(), to_wei(1_000)).await;
    token_b.mint(solver.address(), to_wei(1_000)).await;

    // Create and fund Uniswap pool
    tx!(
        solver.account(),
        onchain
            .contracts()
            .uniswap_v2_factory
            .create_pair(token_a.address(), token_b.address())
    );
    tx!(
        solver.account(),
        token_a.approve(
            onchain.contracts().uniswap_v2_router.address(),
            to_wei(1000)
        )
    );
    tx!(
        solver.account(),
        token_b.approve(
            onchain.contracts().uniswap_v2_router.address(),
            to_wei(1000)
        )
    );
    tx!(
        solver.account(),
        onchain.contracts().uniswap_v2_router.add_liquidity(
            token_a.address(),
            token_b.address(),
            to_wei(1000),
            to_wei(1000),
            0_u64.into(),
            0_u64.into(),
            solver.address(),
            U256::max_value(),
        )
    );

    // Approve GPv2 for trading
    tx!(
        trader_a.account(),
        token_a.approve(onchain.contracts().allowance, to_wei(10))
    );
    tx!(
        trader_b.account(),
        token_b.approve(onchain.contracts().allowance, to_wei(10))
    );

    // Place Orders
    let services = Services::new(&onchain).await;
    services.start_protocol(solver).await;

    let order_a = OrderCreation {
        sell_token: token_a.address(),
        sell_amount: to_wei(10),
        buy_token: token_b.address(),
        buy_amount: to_wei(5),
        valid_to: model::time::now_in_epoch_seconds() + 300,
        kind: OrderKind::Sell,
        ..Default::default()
    }
    .sign(
        EcdsaSigningScheme::Eip712,
        &onchain.contracts().domain_separator,
        SecretKeyRef::from(&SecretKey::from_slice(trader_a.private_key()).unwrap()),
    );

    let balance_before_a = token_b.balance_of(trader_a.address()).call().await.unwrap();
    let balance_before_b = token_a.balance_of(trader_b.address()).call().await.unwrap();

    let order_id = services.create_order(&order_a).await.unwrap();
    onchain.mint_block().await;

    let limit_order = services.get_order(&order_id).await.unwrap();
    assert!(limit_order.metadata.class.is_limit());

    let order_b = OrderCreation {
        sell_token: token_b.address(),
        sell_amount: to_wei(5),
        buy_token: token_a.address(),
        buy_amount: to_wei(2),
        valid_to: model::time::now_in_epoch_seconds() + 300,
        kind: OrderKind::Sell,
        ..Default::default()
    }
    .sign(
        EcdsaSigningScheme::EthSign,
        &onchain.contracts().domain_separator,
        SecretKeyRef::from(&SecretKey::from_slice(trader_b.private_key()).unwrap()),
    );
    let order_id = services.create_order(&order_b).await.unwrap();

    let limit_order = services.get_order(&order_id).await.unwrap();
    assert!(limit_order.metadata.class.is_limit());

    // Drive solution
    tracing::info!("Waiting for trade.");
    wait_for_condition(TIMEOUT, || async {
        let balance_after_a = token_b.balance_of(trader_a.address()).call().await.unwrap();
        let balance_after_b = token_a.balance_of(trader_b.address()).call().await.unwrap();
        let order_a_settled = balance_after_a.saturating_sub(balance_before_a) >= to_wei(5);
        let order_b_settled = balance_after_b.saturating_sub(balance_before_b) >= to_wei(2);
        order_a_settled && order_b_settled
    })
    .await
    .unwrap();
}

async fn two_limit_orders_multiple_winners_test(web3: Web3) {
    let mut onchain = OnchainComponents::deploy(web3).await;

    let [solver_a, solver_b] = onchain.make_solvers(to_wei(1)).await;
    let [trader_a, trader_b] = onchain.make_accounts(to_wei(1)).await;
    let [token_a, token_b, token_c, token_d] = onchain
        .deploy_tokens_with_weth_uni_v2_pools(to_wei(1_000), to_wei(1_000))
        .await;

    // Fund traders
    token_a.mint(trader_a.address(), to_wei(10)).await;
    token_b.mint(trader_b.address(), to_wei(10)).await;

    // Create more liquid routes between token_a (token_b) and weth via base_a
    // (base_b). base_a has more liquidity than base_b, leading to the solver that
    // knows about base_a to offer different solution.
    let [base_a, base_b] = onchain
        .deploy_tokens_with_weth_uni_v2_pools(to_wei(10_000), to_wei(10_000))
        .await;
    onchain
        .seed_uni_v2_pool((&token_a, to_wei(100_000)), (&base_a, to_wei(100_000)))
        .await;
    onchain
        .seed_uni_v2_pool((&token_b, to_wei(10_000)), (&base_b, to_wei(10_000)))
        .await;

    // Approve GPv2 for trading
    tx!(
        trader_a.account(),
        token_a.approve(onchain.contracts().allowance, to_wei(100))
    );
    tx!(
        trader_b.account(),
        token_b.approve(onchain.contracts().allowance, to_wei(100))
    );

    // Start system, with two solvers, one that knows about base_a and one that
    // knows about base_b
    colocation::start_driver(
        onchain.contracts(),
        vec![
            colocation::start_baseline_solver(
                "test_solver".into(),
                solver_a.clone(),
                onchain.contracts().weth.address(),
                vec![base_a.address()],
                2,
                false,
            )
            .await,
            colocation::start_baseline_solver(
                "solver2".into(),
                solver_b.clone(),
                onchain.contracts().weth.address(),
                vec![base_b.address()],
                2,
                false,
            )
            .await,
        ],
        colocation::LiquidityProvider::UniswapV2,
        false,
    );

    let services = Services::new(&onchain).await;
    services
        .start_api(vec![
            "--price-estimation-drivers=solver1|http://localhost:11088/test_solver".to_string(),
        ])
        .await;

    // Place Orders
    let order_a = OrderCreation {
        sell_token: token_a.address(),
        sell_amount: to_wei(10),
        buy_token: token_c.address(),
        buy_amount: to_wei(5),
        valid_to: model::time::now_in_epoch_seconds() + 300,
        kind: OrderKind::Sell,
        ..Default::default()
    }
    .sign(
        EcdsaSigningScheme::Eip712,
        &onchain.contracts().domain_separator,
        SecretKeyRef::from(&SecretKey::from_slice(trader_a.private_key()).unwrap()),
    );
    let uid_a = services.create_order(&order_a).await.unwrap();

    let order_b = OrderCreation {
        sell_token: token_b.address(),
        sell_amount: to_wei(10),
        buy_token: token_d.address(),
        buy_amount: to_wei(5),
        valid_to: model::time::now_in_epoch_seconds() + 300,
        kind: OrderKind::Sell,
        ..Default::default()
    }
    .sign(
        EcdsaSigningScheme::Eip712,
        &onchain.contracts().domain_separator,
        SecretKeyRef::from(&SecretKey::from_slice(trader_b.private_key()).unwrap()),
    );
    let uid_b = services.create_order(&order_b).await.unwrap();

    // Start autopilot only once all the orders are created.
    services.start_autopilot(
        None,
        vec![
            format!("--drivers=solver1|http://localhost:11088/test_solver|{}|10000000000000000,solver2|http://localhost:11088/solver2|{}",
            hex::encode(solver_a.address()), hex::encode(solver_b.address())),
            "--price-estimation-drivers=solver1|http://localhost:11088/test_solver".to_string(),
            "--max-winners-per-auction=2".to_string(),
        ],
    ).await;

    // Wait for trade
    let indexed_trades = || async {
        onchain.mint_block().await;
        let trade_a = services.get_trades(&uid_a).await.unwrap().first().cloned();
        let trade_b = services.get_trades(&uid_b).await.unwrap().first().cloned();
        match (trade_a, trade_b) {
            (Some(trade_a), Some(trade_b)) => {
                matches!(
                    (
                        services
                            .get_solver_competition(trade_a.tx_hash.unwrap())
                            .await,
                        services
                            .get_solver_competition(trade_b.tx_hash.unwrap())
                            .await
                    ),
                    (Ok(_), Ok(_))
                )
            }
            _ => false,
        }
    };
    wait_for_condition(TIMEOUT, indexed_trades).await.unwrap();

    let trades = services.get_trades(&uid_a).await.unwrap();
    let competition = services
        .get_solver_competition(trades[0].tx_hash.unwrap())
        .await
        .unwrap();
    // Verify that both transactions were properly indexed
    assert_eq!(competition.transaction_hashes.len(), 2);
    // Verify that settlement::Observed properly handled events
    let order_a_settled = services.get_order(&uid_a).await.unwrap();
    assert!(order_a_settled.metadata.executed_fee > 0.into());
    let order_b_settled = services.get_order(&uid_b).await.unwrap();
    assert!(order_b_settled.metadata.executed_fee > 0.into());

    let mut ex = services.db().acquire().await.unwrap();
    let solver_a_winning_solutions = database::solver_competition::fetch_solver_winning_solutions(
        &mut ex,
        competition.auction_id,
        ByteArray(solver_a.address().0),
    )
    .await
    .unwrap();
    let solver_b_winning_solutions = database::solver_competition::fetch_solver_winning_solutions(
        &mut ex,
        competition.auction_id,
        ByteArray(solver_b.address().0),
    )
    .await
    .unwrap();
    assert_eq!(solver_a_winning_solutions.len(), 1);
    assert_eq!(solver_b_winning_solutions.len(), 1);
    assert_eq!(solver_a_winning_solutions[0].orders.len(), 1);
    assert_eq!(solver_b_winning_solutions[0].orders.len(), 1);
    let solver_a_order = solver_a_winning_solutions[0].orders[0].clone();
    assert_eq!(solver_a_order.uid.0, order_a_settled.metadata.uid.0);
    assert_eq!(
        big_decimal_to_big_uint(&solver_a_order.executed_sell).unwrap(),
        order_a_settled.metadata.executed_sell_amount
    );
    assert_eq!(
        big_decimal_to_big_uint(&solver_a_order.executed_buy).unwrap(),
        order_a_settled.metadata.executed_buy_amount
    );
    let solver_order_b = solver_b_winning_solutions[0].orders[0].clone();
    assert_eq!(solver_order_b.uid.0, order_b_settled.metadata.uid.0);
    assert_eq!(
        big_decimal_to_big_uint(&solver_order_b.executed_sell).unwrap(),
        order_b_settled.metadata.executed_sell_amount
    );
    assert_eq!(
        big_decimal_to_big_uint(&solver_order_b.executed_buy).unwrap(),
        order_b_settled.metadata.executed_buy_amount
    );

<<<<<<< HEAD
    // Ensure all the reference scores are indexed
    let reference_scores = database::reference_scores::fetch(&mut ex, competition.auction_id)
        .await
        .unwrap();
    let total_score = competition
        .common
        .solutions
        .iter()
        .filter_map(|s| s.is_winner.then_some(s.score).flatten())
        .map(|s| s.score())
        .reduce(U256::saturating_add)
        .unwrap();
    let total_score = u256_to_big_decimal(&total_score);
    let expected_solution_a_ref_score = &total_score - &solver_a_winning_solutions[0].score;
    let solver_a_ref_score = reference_scores
        .iter()
        .find(|score| score.solver == ByteArray(solver_a.address().0))
        .unwrap();
    assert_eq!(
        solver_a_ref_score.reference_score,
        expected_solution_a_ref_score
    );
    let expected_solution_b_ref_score = &total_score - &solver_b_winning_solutions[0].score;
    let solver_b_ref_score = reference_scores
        .iter()
        .find(|score| score.solver == ByteArray(solver_b.address().0))
        .unwrap();
    assert_eq!(
        solver_b_ref_score.reference_score,
        expected_solution_b_ref_score
    );
=======
    let settlements_query = "SELECT * FROM settlements WHERE auction_id = $1";
    let settlements: Vec<AuctionTransaction> = sqlx::query_as(settlements_query)
        .bind(competition.auction_id)
        .fetch_all(ex.deref_mut())
        .await
        .unwrap();
    assert_eq!(settlements.len(), 2);
    assert!(settlements.iter().any(|settlement| settlement.solver
        == ByteArray(solver_a.address().0)
        && settlement.solution_uid == solver_a_winning_solutions[0].uid));
    assert!(settlements.iter().any(|settlement| settlement.solver
        == ByteArray(solver_b.address().0)
        && settlement.solution_uid == solver_b_winning_solutions[0].uid));
>>>>>>> 4441a75d
}

async fn too_many_limit_orders_test(web3: Web3) {
    let mut onchain = OnchainComponents::deploy(web3.clone()).await;

    let [solver] = onchain.make_solvers(to_wei(1)).await;
    let [trader] = onchain.make_accounts(to_wei(1)).await;
    let [token_a] = onchain
        .deploy_tokens_with_weth_uni_v2_pools(to_wei(1_000), to_wei(1_000))
        .await;
    token_a.mint(trader.address(), to_wei(1)).await;

    // Approve GPv2 for trading
    tx!(
        trader.account(),
        token_a.approve(onchain.contracts().allowance, to_wei(101))
    );

    // Place Orders
    let services = Services::new(&onchain).await;
    colocation::start_driver(
        onchain.contracts(),
        vec![
            colocation::start_baseline_solver(
                "test_solver".into(),
                solver,
                onchain.contracts().weth.address(),
                vec![],
                1,
                true,
            )
            .await,
        ],
        colocation::LiquidityProvider::UniswapV2,
        false,
    );
    services
        .start_api(vec![
            "--max-limit-orders-per-user=1".into(),
            "--price-estimation-drivers=test_quoter|http://localhost:11088/test_solver".to_string(),
        ])
        .await;

    let order = OrderCreation {
        sell_token: token_a.address(),
        sell_amount: to_wei(1),
        buy_token: onchain.contracts().weth.address(),
        buy_amount: to_wei(1),
        valid_to: model::time::now_in_epoch_seconds() + 300,
        kind: OrderKind::Sell,
        ..Default::default()
    }
    .sign(
        EcdsaSigningScheme::Eip712,
        &onchain.contracts().domain_separator,
        SecretKeyRef::from(&SecretKey::from_slice(trader.private_key()).unwrap()),
    );
    services.create_order(&order).await.unwrap();

    // Attempt to place another order, but the orderbook is configured to allow only
    // one limit order per user.
    let order = OrderCreation {
        sell_token: token_a.address(),
        sell_amount: to_wei(1),
        buy_token: onchain.contracts().weth.address(),
        buy_amount: to_wei(2),
        valid_to: model::time::now_in_epoch_seconds() + 300,
        kind: OrderKind::Sell,
        ..Default::default()
    }
    .sign(
        EcdsaSigningScheme::Eip712,
        &onchain.contracts().domain_separator,
        SecretKeyRef::from(&SecretKey::from_slice(trader.private_key()).unwrap()),
    );

    let (status, body) = services.create_order(&order).await.unwrap_err();
    assert_eq!(status, 400);
    assert!(body.contains("TooManyLimitOrders"));
}

async fn limit_does_not_apply_to_in_market_orders_test(web3: Web3) {
    let mut onchain = OnchainComponents::deploy(web3.clone()).await;

    let [solver] = onchain.make_solvers(to_wei(1)).await;
    let [trader] = onchain.make_accounts(to_wei(1)).await;
    let [token] = onchain
        .deploy_tokens_with_weth_uni_v2_pools(to_wei(1_000), to_wei(1_000))
        .await;
    token.mint(trader.address(), to_wei(100)).await;

    // Approve GPv2 for trading
    tx!(
        trader.account(),
        token.approve(onchain.contracts().allowance, to_wei(101))
    );

    // Place Orders
    let services = Services::new(&onchain).await;
    colocation::start_driver(
        onchain.contracts(),
        vec![
            colocation::start_baseline_solver(
                "test_solver".into(),
                solver,
                onchain.contracts().weth.address(),
                vec![],
                1,
                true,
            )
            .await,
        ],
        colocation::LiquidityProvider::UniswapV2,
        false,
    );
    services
        .start_api(vec![
            "--max-limit-orders-per-user=1".into(),
            "--price-estimation-drivers=test_quoter|http://localhost:11088/test_solver".to_string(),
        ])
        .await;

    let quote_request = OrderQuoteRequest {
        from: trader.address(),
        sell_token: token.address(),
        buy_token: onchain.contracts().weth.address(),
        side: OrderQuoteSide::Sell {
            sell_amount: SellAmount::BeforeFee {
                value: NonZeroU256::try_from(to_wei(5)).unwrap(),
            },
        },
        ..Default::default()
    };
    let quote = services.submit_quote(&quote_request).await.unwrap();

    // Place "in-market" order
    let order = OrderCreation {
        sell_token: token.address(),
        sell_amount: quote.quote.sell_amount,
        buy_token: onchain.contracts().weth.address(),
        buy_amount: quote.quote.buy_amount.saturating_sub(to_wei(4)),
        valid_to: model::time::now_in_epoch_seconds() + 300,
        kind: OrderKind::Sell,
        ..Default::default()
    }
    .sign(
        EcdsaSigningScheme::Eip712,
        &onchain.contracts().domain_separator,
        SecretKeyRef::from(&SecretKey::from_slice(trader.private_key()).unwrap()),
    );
    assert!(services.create_order(&order).await.is_ok());

    // Place a "limit" order
    let order = OrderCreation {
        sell_token: token.address(),
        sell_amount: to_wei(1),
        buy_token: onchain.contracts().weth.address(),
        buy_amount: to_wei(3),
        valid_to: model::time::now_in_epoch_seconds() + 300,
        kind: OrderKind::Sell,
        ..Default::default()
    }
    .sign(
        EcdsaSigningScheme::Eip712,
        &onchain.contracts().domain_separator,
        SecretKeyRef::from(&SecretKey::from_slice(trader.private_key()).unwrap()),
    );
    let order_id = services.create_order(&order).await.unwrap();
    let limit_order = services.get_order(&order_id).await.unwrap();
    assert!(limit_order.metadata.class.is_limit());

    // Place another "in-market" order in order to check it is not limited
    let order = OrderCreation {
        sell_token: token.address(),
        sell_amount: quote.quote.sell_amount,
        buy_token: onchain.contracts().weth.address(),
        buy_amount: quote.quote.buy_amount.saturating_sub(to_wei(2)),
        valid_to: model::time::now_in_epoch_seconds() + 300,
        kind: OrderKind::Sell,
        ..Default::default()
    }
    .sign(
        EcdsaSigningScheme::Eip712,
        &onchain.contracts().domain_separator,
        SecretKeyRef::from(&SecretKey::from_slice(trader.private_key()).unwrap()),
    );
    assert!(services.create_order(&order).await.is_ok());

    // Place a "limit" order in order to see if fails
    let order = OrderCreation {
        sell_token: token.address(),
        sell_amount: to_wei(1),
        buy_token: onchain.contracts().weth.address(),
        buy_amount: to_wei(2),
        valid_to: model::time::now_in_epoch_seconds() + 300,
        kind: OrderKind::Sell,
        ..Default::default()
    }
    .sign(
        EcdsaSigningScheme::Eip712,
        &onchain.contracts().domain_separator,
        SecretKeyRef::from(&SecretKey::from_slice(trader.private_key()).unwrap()),
    );

    let (status, body) = services.create_order(&order).await.unwrap_err();
    assert_eq!(status, 400);
    assert!(body.contains("TooManyLimitOrders"));
}

async fn forked_mainnet_single_limit_order_test(web3: Web3) {
    let mut onchain = OnchainComponents::deployed(web3.clone()).await;
    let forked_node_api = web3.api::<ForkedNodeApi<_>>();

    let [solver] = onchain.make_solvers_forked(to_wei(1)).await;

    let [trader] = onchain.make_accounts(to_wei(1)).await;

    let token_usdc = ERC20::at(
        &web3,
        "0xa0b86991c6218b36c1d19d4a2e9eb0ce3606eb48"
            .parse()
            .unwrap(),
    );

    let token_usdt = ERC20::at(
        &web3,
        "0xdac17f958d2ee523a2206206994597c13d831ec7"
            .parse()
            .unwrap(),
    );

    // Give trader some USDC
    let usdc_whale = forked_node_api
        .impersonate(&USDC_WHALE_MAINNET)
        .await
        .unwrap();
    tx!(
        usdc_whale,
        token_usdc.transfer(trader.address(), to_wei_with_exp(1000, 6))
    );

    // Approve GPv2 for trading
    tx!(
        trader.account(),
        token_usdc.approve(onchain.contracts().allowance, to_wei_with_exp(1000, 6))
    );

    // Place Orders
    let services = Services::new(&onchain).await;
    services.start_protocol(solver).await;

    onchain.mint_block().await;

    let order = OrderCreation {
        sell_token: token_usdc.address(),
        sell_amount: to_wei_with_exp(1000, 6),
        buy_token: token_usdt.address(),
        buy_amount: to_wei_with_exp(500, 6),
        valid_to: model::time::now_in_epoch_seconds() + 300,
        kind: OrderKind::Sell,
        ..Default::default()
    }
    .sign(
        EcdsaSigningScheme::Eip712,
        &onchain.contracts().domain_separator,
        SecretKeyRef::from(&SecretKey::from_slice(trader.private_key()).unwrap()),
    );

    // Warm up co-located driver by quoting the order (otherwise placing an order
    // may time out)
    let _ = services
        .submit_quote(&OrderQuoteRequest {
            sell_token: token_usdc.address(),
            buy_token: token_usdt.address(),
            side: OrderQuoteSide::Sell {
                sell_amount: SellAmount::BeforeFee {
                    value: to_wei_with_exp(1000, 6).try_into().unwrap(),
                },
            },
            ..Default::default()
        })
        .await;

    let sell_token_balance_before = token_usdc
        .balance_of(trader.address())
        .call()
        .await
        .unwrap();
    let buy_token_balance_before = token_usdt
        .balance_of(trader.address())
        .call()
        .await
        .unwrap();
    let order_id = services.create_order(&order).await.unwrap();
    let limit_order = services.get_order(&order_id).await.unwrap();
    assert_eq!(limit_order.metadata.class, OrderClass::Limit);

    // Drive solution
    tracing::info!("Waiting for trade.");

    wait_for_condition(TIMEOUT, || async {
        onchain.mint_block().await;
        let sell_token_balance_after = token_usdc
            .balance_of(trader.address())
            .call()
            .await
            .unwrap();
        let buy_token_balance_after = token_usdt
            .balance_of(trader.address())
            .call()
            .await
            .unwrap();

        (sell_token_balance_before > sell_token_balance_after)
            && (buy_token_balance_after >= buy_token_balance_before + to_wei_with_exp(500, 6))
    })
    .await
    .unwrap();
}

async fn forked_gnosis_single_limit_order_test(web3: Web3) {
    let mut onchain = OnchainComponents::deployed(web3.clone()).await;
    let forked_node_api = web3.api::<ForkedNodeApi<_>>();

    let [solver] = onchain.make_solvers_forked(to_wei(1)).await;

    let [trader] = onchain.make_accounts(to_wei(1)).await;

    let token_usdc = ERC20::at(
        &web3,
        "0xddafbb505ad214d7b80b1f830fccc89b60fb7a83"
            .parse()
            .unwrap(),
    );

    let token_wxdai = ERC20::at(
        &web3,
        "0xe91d153e0b41518a2ce8dd3d7944fa863463a97d"
            .parse()
            .unwrap(),
    );

    // Give trader some USDC
    let usdc_whale = forked_node_api
        .impersonate(&USDC_WHALE_GNOSIS)
        .await
        .unwrap();
    tx!(
        usdc_whale,
        token_usdc.transfer(trader.address(), to_wei_with_exp(1000, 6))
    );

    // Approve GPv2 for trading
    tx!(
        trader.account(),
        token_usdc.approve(onchain.contracts().allowance, to_wei_with_exp(1000, 6))
    );

    // Place Orders
    let services = Services::new(&onchain).await;
    services.start_protocol(solver).await;

    let order = OrderCreation {
        sell_token: token_usdc.address(),
        sell_amount: to_wei_with_exp(1000, 6),
        buy_token: token_wxdai.address(),
        buy_amount: to_wei(500),
        valid_to: model::time::now_in_epoch_seconds() + 300,
        kind: OrderKind::Sell,
        ..Default::default()
    }
    .sign(
        EcdsaSigningScheme::Eip712,
        &onchain.contracts().domain_separator,
        SecretKeyRef::from(&SecretKey::from_slice(trader.private_key()).unwrap()),
    );
    let sell_token_balance_before = token_usdc
        .balance_of(trader.address())
        .call()
        .await
        .unwrap();
    let buy_token_balance_before = token_wxdai
        .balance_of(trader.address())
        .call()
        .await
        .unwrap();
    let order_id = services.create_order(&order).await.unwrap();
    onchain.mint_block().await;
    let limit_order = services.get_order(&order_id).await.unwrap();
    assert_eq!(limit_order.metadata.class, OrderClass::Limit);

    // Drive solution
    tracing::info!("Waiting for trade.");
    wait_for_condition(TIMEOUT, || async {
        let sell_token_balance_after = token_usdc
            .balance_of(trader.address())
            .call()
            .await
            .unwrap();
        let buy_token_balance_after = token_wxdai
            .balance_of(trader.address())
            .call()
            .await
            .unwrap();

        (sell_token_balance_before > sell_token_balance_after)
            && (buy_token_balance_after >= buy_token_balance_before + to_wei(500))
    })
    .await
    .unwrap();
}

async fn no_liquidity_limit_order(web3: Web3) {
    let mut onchain = OnchainComponents::deploy(web3.clone()).await;

    let [solver] = onchain.make_solvers(to_wei(10_000)).await;
    let [trader_a] = onchain.make_accounts(to_wei(1)).await;
    let [token_a, unsupported] = onchain.deploy_tokens(solver.account()).await;

    // Fund trader accounts
    token_a.mint(trader_a.address(), to_wei(10)).await;

    // Approve GPv2 for trading
    tx!(
        trader_a.account(),
        token_a.approve(onchain.contracts().allowance, to_wei(10))
    );

    // Setup services
    let protocol_fees_config = ProtocolFeesConfig(vec![
        ProtocolFee {
            policy: fee::FeePolicyKind::Surplus {
                factor: 0.5,
                max_volume_factor: 0.01,
            },
            policy_order_class: FeePolicyOrderClass::Limit,
        },
        ProtocolFee {
            policy: fee::FeePolicyKind::PriceImprovement {
                factor: 0.5,
                max_volume_factor: 0.01,
            },
            policy_order_class: FeePolicyOrderClass::Market,
        },
    ])
    .to_string();

    let services = Services::new(&onchain).await;
    services
        .start_protocol_with_args(
            ExtraServiceArgs {
                autopilot: vec![
                    protocol_fees_config,
                    format!("--unsupported-tokens={:#x}", unsupported.address()),
                ],
                ..Default::default()
            },
            solver,
        )
        .await;

    // Place order
    let mut order = OrderCreation {
        sell_token: token_a.address(),
        sell_amount: to_wei(10),
        buy_token: onchain.contracts().weth.address(),
        buy_amount: to_wei(1),
        valid_to: model::time::now_in_epoch_seconds() + 300,
        kind: OrderKind::Sell,
        ..Default::default()
    }
    .sign(
        EcdsaSigningScheme::Eip712,
        &onchain.contracts().domain_separator,
        SecretKeyRef::from(&SecretKey::from_slice(trader_a.private_key()).unwrap()),
    );
    let order_id = services.create_order(&order).await.unwrap();
    onchain.mint_block().await;
    let limit_order = services.get_order(&order_id).await.unwrap();
    assert_eq!(limit_order.metadata.class, OrderClass::Limit);

    // Cannot place orders with unsupported tokens
    order.sell_token = unsupported.address();
    services
        .create_order(&order.sign(
            EcdsaSigningScheme::Eip712,
            &onchain.contracts().domain_separator,
            SecretKeyRef::from(&SecretKey::from_slice(trader_a.private_key()).unwrap()),
        ))
        .await
        .unwrap_err();

    let balance_before = onchain
        .contracts()
        .weth
        .balance_of(trader_a.address())
        .call()
        .await
        .unwrap();

    // Create liquidity
    onchain
        .seed_weth_uni_v2_pools([&token_a].iter().copied(), to_wei(1000), to_wei(1000))
        .await;

    // Drive solution
    tracing::info!("Waiting for trade.");

    // wait for trade to be indexed and post-processed
    wait_for_condition(TIMEOUT, || async {
        // Keep minting blocks to eventually invalidate the liquidity cached by the
        // driver making it refetch the current state which allows it to finally compute
        // a solution.
        onchain.mint_block().await;
        services
            .get_trades(&order_id)
            .await
            .unwrap()
            .first()
            .is_some_and(|t| !t.executed_protocol_fees.is_empty())
    })
    .await
    .unwrap();

    let trade = services.get_trades(&order_id).await.unwrap().pop().unwrap();
    let fee = trade.executed_protocol_fees.first().unwrap();
    assert_eq!(
        fee.policy,
        model::fee_policy::FeePolicy::Surplus {
            factor: 0.5,
            max_volume_factor: 0.01
        }
    );
    assert_eq!(fee.token, onchain.contracts().weth.address());
    assert!(fee.amount > 0.into());

    let balance_after = onchain
        .contracts()
        .weth
        .balance_of(trader_a.address())
        .call()
        .await
        .unwrap();
    assert!(balance_after.checked_sub(balance_before).unwrap() >= to_wei(5));
}<|MERGE_RESOLUTION|>--- conflicted
+++ resolved
@@ -493,7 +493,20 @@
         order_b_settled.metadata.executed_buy_amount
     );
 
-<<<<<<< HEAD
+    let settlements_query = "SELECT * FROM settlements WHERE auction_id = $1";
+    let settlements: Vec<AuctionTransaction> = sqlx::query_as(settlements_query)
+        .bind(competition.auction_id)
+        .fetch_all(ex.deref_mut())
+        .await
+        .unwrap();
+    assert_eq!(settlements.len(), 2);
+    assert!(settlements.iter().any(|settlement| settlement.solver
+        == ByteArray(solver_a.address().0)
+        && settlement.solution_uid == solver_a_winning_solutions[0].uid));
+    assert!(settlements.iter().any(|settlement| settlement.solver
+        == ByteArray(solver_b.address().0)
+        && settlement.solution_uid == solver_b_winning_solutions[0].uid));
+
     // Ensure all the reference scores are indexed
     let reference_scores = database::reference_scores::fetch(&mut ex, competition.auction_id)
         .await
@@ -525,21 +538,6 @@
         solver_b_ref_score.reference_score,
         expected_solution_b_ref_score
     );
-=======
-    let settlements_query = "SELECT * FROM settlements WHERE auction_id = $1";
-    let settlements: Vec<AuctionTransaction> = sqlx::query_as(settlements_query)
-        .bind(competition.auction_id)
-        .fetch_all(ex.deref_mut())
-        .await
-        .unwrap();
-    assert_eq!(settlements.len(), 2);
-    assert!(settlements.iter().any(|settlement| settlement.solver
-        == ByteArray(solver_a.address().0)
-        && settlement.solution_uid == solver_a_winning_solutions[0].uid));
-    assert!(settlements.iter().any(|settlement| settlement.solver
-        == ByteArray(solver_b.address().0)
-        && settlement.solution_uid == solver_b_winning_solutions[0].uid));
->>>>>>> 4441a75d
 }
 
 async fn too_many_limit_orders_test(web3: Web3) {
