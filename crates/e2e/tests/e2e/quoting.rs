use {
    e2e::setup::{colocation::SolverEngine, mock::Mock, *},
    ethrpc::alloy::{CallBuilderExt, conversions::IntoAlloy},
    futures::FutureExt,
    model::{
        order::{OrderCreation, OrderCreationAppData, OrderKind},
        quote::{OrderQuoteRequest, OrderQuoteSide, QuoteSigningScheme, SellAmount},
        signature::EcdsaSigningScheme,
    },
    number::{nonzero::NonZeroU256, units::EthUnit},
    secp256k1::SecretKey,
    serde_json::json,
    shared::ethrpc::Web3,
    std::{
        sync::Arc,
        time::{Duration, Instant},
    },
    web3::signing::SecretKeyRef,
};

#[tokio::test]
#[ignore]
async fn local_node_test() {
    run_test(test).await;
}

#[tokio::test]
#[ignore]
async fn local_node_uses_stale_liquidity() {
    run_test(uses_stale_liquidity).await;
}

#[tokio::test]
#[ignore]
async fn local_node_quote_timeout() {
    run_test(quote_timeout).await;
}

#[tokio::test]
#[ignore]
async fn local_node_volume_fee() {
    run_test(volume_fee).await;
}

// Test that quoting works as expected, specifically, that we can quote for a
// token pair and additional gas from ERC-1271 and hooks are included in the
// quoted fee amount.
async fn test(web3: Web3) {
    tracing::info!("Setting up chain state.");
    let mut onchain = OnchainComponents::deploy(web3).await;

    let [solver] = onchain.make_solvers(10u64.eth()).await;
    let [trader] = onchain.make_accounts(10u64.eth()).await;
    let [token] = onchain
        .deploy_tokens_with_weth_uni_v2_pools(1_000u64.eth(), 1_000u64.eth())
        .await;

    onchain
        .contracts()
        .weth
        .approve(onchain.contracts().allowance.into_alloy(), 3u64.eth())
        .from(trader.address())
        .send_and_watch()
        .await
        .unwrap();
    onchain
        .contracts()
        .weth
        .deposit()
        .from(trader.address())
        .value(3u64.eth())
        .send_and_watch()
        .await
        .unwrap();

    tracing::info!("Starting services.");
    let services = Services::new(&onchain).await;
    // Start API with 0.02% (2 bps) volume fee
    let args = ExtraServiceArgs {
        api: vec![
            "--volume-fee-factor=0.0002".to_string(),
            // Set a far future effective timestamp to ensure the fee is not applied
            "--volume-fee-effective-timestamp=2099-01-01T10:00:00Z".to_string(),
        ],
        ..Default::default()
    };
    services.start_protocol_with_args(args, solver).await;

    tracing::info!("Quoting order");
    let request = OrderQuoteRequest {
        from: trader.address(),
        sell_token: *onchain.contracts().weth.address(),
        buy_token: *token.address(),
        side: OrderQuoteSide::Sell {
            sell_amount: SellAmount::BeforeFee {
                value: NonZeroU256::try_from(1u64.eth()).unwrap(),
            },
        },
        ..Default::default()
    };

    let with_eip1271 = services
        .submit_quote(&OrderQuoteRequest {
            signing_scheme: QuoteSigningScheme::Eip1271 {
                onchain_order: false,
                verification_gas_limit: 50_000,
            },
            ..request.clone()
        })
        .await
        .unwrap();

    let with_hooks = services
        .submit_quote(&OrderQuoteRequest {
            app_data: OrderCreationAppData::Full {
                full: serde_json::to_string(&json!({
                    "metadata": {
                        "hooks": {
                            "pre": [
                                {
                                    "target": "0x0000000000000000000000000000000000000000",
                                    "callData": "0x",
                                    "gasLimit": "5000",
                                },
                            ],
                            "post": [
                                {
                                    "target": "0x0000000000000000000000000000000000000000",
                                    "callData": "0x",
                                    "gasLimit": "5000",
                                },
                            ],
                        },
                    },
                }))
                .unwrap(),
            },
            ..request.clone()
        })
        .await
        .unwrap();

    let with_both = services
        .submit_quote(&OrderQuoteRequest {
            signing_scheme: QuoteSigningScheme::Eip1271 {
                onchain_order: false,
                verification_gas_limit: 50_000,
            },
            app_data: OrderCreationAppData::Full {
                full: serde_json::to_string(&json!({
                    "metadata": {
                        "hooks": {
                            "pre": [
                                {
                                    "target": "0x0000000000000000000000000000000000000000",
                                    "callData": "0x",
                                    "gasLimit": "5000",
                                },
                            ],
                            "post": [
                                {
                                    "target": "0x0000000000000000000000000000000000000000",
                                    "callData": "0x",
                                    "gasLimit": "5000",
                                },
                            ],
                        },
                    },
                }))
                .unwrap(),
            },
            ..request.clone()
        })
        .await
        .unwrap();

    let base = services.submit_quote(&request).await.unwrap();

    tracing::debug!(
        ?with_eip1271,
        ?with_hooks,
        ?with_both,
        ?base,
        "Computed quotes."
    );

    assert!(base.quote.fee_amount < with_eip1271.quote.fee_amount);
    assert!(base.quote.fee_amount < with_hooks.quote.fee_amount);

    assert!(with_both.quote.fee_amount > with_eip1271.quote.fee_amount);
    assert!(with_both.quote.fee_amount > with_hooks.quote.fee_amount);

    // TODO: test verified quotes, requires state overrides support.
}

async fn uses_stale_liquidity(web3: Web3) {
    tracing::info!("Setting up chain state.");
    let mut onchain = OnchainComponents::deploy(web3.clone()).await;

    let [solver] = onchain.make_solvers(10u64.eth()).await;
    let [trader] = onchain.make_accounts(2u64.eth()).await;
    let [token] = onchain
        .deploy_tokens_with_weth_uni_v2_pools(1_000u64.eth(), 1_000u64.eth())
        .await;

    onchain
        .contracts()
        .weth
        .approve(onchain.contracts().allowance.into_alloy(), 1u64.eth())
        .from(trader.address())
        .send_and_watch()
        .await
        .unwrap();
    onchain
        .contracts()
        .weth
        .deposit()
        .from(trader.address())
        .value(1u64.eth())
        .send_and_watch()
        .await
        .unwrap();

    tracing::info!("Starting services.");
    let services = Services::new(&onchain).await;
    services.start_protocol(solver).await;

    let quote = OrderQuoteRequest {
        from: trader.address(),
        sell_token: *onchain.contracts().weth.address(),
        buy_token: *token.address(),
        side: OrderQuoteSide::Sell {
            sell_amount: SellAmount::AfterFee {
                value: NonZeroU256::new(1u64.eth()).unwrap(),
            },
        },
        ..Default::default()
    };

    tracing::info!("performining initial quote");
    let first = services.submit_quote(&quote).await.unwrap();

    // Now, we want to manually unbalance the pools and assert that the quote
    // doesn't change (as the price estimation will use stale pricing data).
    onchain
        .mint_token_to_weth_uni_v2_pool(&token, 1_000u64.eth())
        .await;

    tracing::info!("performining second quote, which should match first");
    let second = services.submit_quote(&quote).await.unwrap();
    assert_eq!(first.quote.buy_amount, second.quote.buy_amount);

    tracing::info!("waiting for liquidity state to update");
    wait_for_condition(TIMEOUT, || async {
        // Mint blocks until we evict the cached liquidty and fetch the new state.
        onchain.mint_block().await;
        let Ok(next) = services.submit_quote(&quote).await else {
            return false;
        };
        next.quote.buy_amount != first.quote.buy_amount
    })
    .await
    .unwrap();
}

/// Tests that the user can provide a timeout with their quote
/// which gets respected.
async fn quote_timeout(web3: Web3) {
    tracing::info!("Setting up chain state.");
    let mut onchain = OnchainComponents::deploy(web3.clone()).await;

    let [solver] = onchain.make_solvers(10u64.eth()).await;
    let [trader] = onchain.make_accounts(2u64.eth()).await;
    let [sell_token] = onchain
        .deploy_tokens_with_weth_uni_v2_pools(1_000u64.eth(), 1_000u64.eth())
        .await;

    tracing::info!("Starting services.");
    let services = Services::new(&onchain).await;

    let mock_solver = Mock::default();

    // Start system
    colocation::start_driver(
        onchain.contracts(),
        vec![
            SolverEngine {
                name: "test_solver".into(),
                account: solver.clone(),
                endpoint: mock_solver.url.clone(),
                base_tokens: vec![*sell_token.address()],
                merge_solutions: true,
            },
            SolverEngine {
                name: "test_quoter".into(),
                account: solver.clone(),
                endpoint: mock_solver.url.clone(),
                base_tokens: vec![*sell_token.address()],
                merge_solutions: true,
            },
        ],
        colocation::LiquidityProvider::UniswapV2,
        false,
    );

    /// The default and maximum quote timeout enforced by the backend.
    /// (configurable but always 500ms in e2e tests)
    const MAX_QUOTE_TIME_MS: u64 = 500;

    services
        .start_api(vec![
            "--price-estimation-drivers=test_quoter|http://localhost:11088/test_quoter".to_string(),
            format!("--quote-timeout={MAX_QUOTE_TIME_MS}ms"),
        ])
        .await;

    mock_solver.configure_solution_async(Arc::new(|| {
        async {
            // make the solver always exceeds the maximum allowed timeout
            // (by default 500ms in e2e tests)
            tokio::time::sleep(Duration::from_millis(MAX_QUOTE_TIME_MS + 300)).await;
            // we only care about timeout management so no need to return
            // a working solution
            None
        }
        .boxed()
    }));

    let quote_request = |timeout| OrderQuoteRequest {
        from: trader.address(),
        sell_token: *onchain.contracts().weth.address(),
        buy_token: *sell_token.address(),
        side: OrderQuoteSide::Sell {
            sell_amount: SellAmount::BeforeFee {
                value: NonZeroU256::try_from(1u64.eth()).unwrap(),
            },
        },
        timeout,
        ..Default::default()
    };

    let assert_within_variance = |start_timestamp: Instant, target| {
        const VARIANCE: u64 = 100; // small buffer to allow for variance in the test
        const HTTP_BUFFER: u64 = 100;
        let min = target - HTTP_BUFFER;
        let max = min + VARIANCE;
        let elapsed = start_timestamp.elapsed().as_millis() as u64;
        tracing::debug!(target, actual = ?elapsed, "finished request");
        assert!((min..max).contains(&elapsed));
    };

    // native token price requests are also capped to the max timeout
    let start = std::time::Instant::now();
    let res = services.get_native_price(sell_token.address()).await;
    assert!(res.unwrap_err().1.contains("NoLiquidity"));
    assert_within_variance(start, MAX_QUOTE_TIME_MS);

    // not providing a timeout uses the backend's default timeout (500ms)
    let start = std::time::Instant::now();
    let res = services.submit_quote(&quote_request(None)).await;
    assert!(res.unwrap_err().1.contains("NoLiquidity"));
    assert_within_variance(start, MAX_QUOTE_TIME_MS);

    // timeouts below the max timeout get enforced correctly
    let start = std::time::Instant::now();
    let res = services
        .submit_quote(&quote_request(Some(Duration::from_millis(300))))
        .await;
    assert!(res.unwrap_err().1.contains("NoLiquidity"));
    assert_within_variance(start, 300);

    // user provided timeouts get capped at the backend's max timeout (500ms)
    let start = std::time::Instant::now();
    let res = services
        .submit_quote(&quote_request(Some(Duration::from_millis(
            MAX_QUOTE_TIME_MS * 2,
        ))))
        .await;
    assert!(res.unwrap_err().1.contains("NoLiquidity"));
    assert_within_variance(start, MAX_QUOTE_TIME_MS);

    // set up trader to pass balance checks during order creation
    sell_token.mint(trader.address(), 1u64.eth()).await;

    sell_token
        .approve(onchain.contracts().allowance.into_alloy(), 1u64.eth())
        .from(trader.address())
        .send_and_watch()
        .await
        .unwrap();

    let order = OrderCreation {
        sell_token: *sell_token.address(),
        sell_amount: 1u64.eth(),
        buy_token: Default::default(),
        buy_amount: 1u64.eth(),
        valid_to: model::time::now_in_epoch_seconds() + 300,
        kind: OrderKind::Sell,
        partially_fillable: true,
        ..Default::default()
    }
    .sign(
        EcdsaSigningScheme::Eip712,
        &onchain.contracts().domain_separator,
        SecretKeyRef::from(&SecretKey::from_slice(trader.private_key()).unwrap()),
    );

    // order creation requests always use the default quote time
    // to maximize the chance for the request to succeed because
    // we return an error if we can't get a quote
    let start = std::time::Instant::now();
    let res = services.create_order(&order).await;
    assert!(res.unwrap_err().1.contains("NoLiquidity"));
    assert_within_variance(start, MAX_QUOTE_TIME_MS);
}

/// Test that volume fees are correctly applied to quotes.
async fn volume_fee(web3: Web3) {
    let mut onchain = OnchainComponents::deploy(web3).await;

    let [solver] = onchain.make_solvers(10u64.eth()).await;
    let [trader] = onchain.make_accounts(10u64.eth()).await;
<<<<<<< HEAD
    let [token, override_token] = onchain
        .deploy_tokens_with_weth_uni_v2_pools(
            1_000u64.eth().into_legacy(),
            1_000u64.eth().into_legacy(),
        )
=======
    let [token] = onchain
        .deploy_tokens_with_weth_uni_v2_pools(1_000u64.eth(), 1_000u64.eth())
>>>>>>> 0e07e7b7
        .await;

    onchain
        .contracts()
        .weth
        .approve(onchain.contracts().allowance.into_alloy(), 3u64.eth())
        .from(trader.address())
        .send_and_watch()
        .await
        .unwrap();
    onchain
        .contracts()
        .weth
        .deposit()
        .from(trader.address())
        .value(3u64.eth())
        .send_and_watch()
        .await
        .unwrap();

    tracing::info!("Starting services with volume fee.");
    let services = Services::new(&onchain).await;
    // Start API with 0.02% (2 bps) default volume fee
    // Bucket override: WETH<->override_token pair gets 5 bps (both tokens must be
    // in bucket)
    let args = ExtraServiceArgs {
        api: vec![
            "--volume-fee-factor=0.0002".to_string(),
            // Set a past effective timestamp to ensure the fee is applied
            "--volume-fee-effective-timestamp=2000-01-01T10:00:00Z".to_string(),
            format!(
                "--volume-fee-bucket-overrides=0.0005:{};{}",
                onchain.contracts().weth.address(),
                override_token.address()
            ),
        ],
        ..Default::default()
    };
    services.start_protocol_with_args(args, solver).await;

    tracing::info!("Testing SELL quote with volume fee");
    let sell_request = OrderQuoteRequest {
        from: trader.address(),
        sell_token: *onchain.contracts().weth.address(),
        buy_token: *token.address(),
        side: OrderQuoteSide::Sell {
            sell_amount: SellAmount::BeforeFee {
                value: NonZeroU256::try_from(1u64.eth()).unwrap(),
            },
        },
        ..Default::default()
    };

    let sell_quote = services.submit_quote(&sell_request).await.unwrap();

    // Verify protocol fee fields are present
    assert!(sell_quote.protocol_fee_bps.is_some());
    assert_eq!(sell_quote.protocol_fee_bps.as_ref().unwrap(), "2");

    tracing::info!("Testing BUY quote with volume fee");
    let buy_request = OrderQuoteRequest {
        from: trader.address(),
        sell_token: *onchain.contracts().weth.address(),
        buy_token: *token.address(),
        side: OrderQuoteSide::Buy {
            buy_amount_after_fee: NonZeroU256::try_from(1u64.eth()).unwrap(),
        },
        ..Default::default()
    };

    let buy_quote = services.submit_quote(&buy_request).await.unwrap();

    // Verify protocol fee fields are present
    assert!(buy_quote.protocol_fee_bps.is_some());
    assert_eq!(buy_quote.protocol_fee_bps.as_ref().unwrap(), "2");

    // Test bucket override: override_token should get 5 bps instead of 2 bps
    tracing::info!("Testing quote with bucket override (5 bps)");
    let override_request = OrderQuoteRequest {
        from: trader.address(),
        sell_token: *onchain.contracts().weth.address(),
        buy_token: *override_token.address(),
        side: OrderQuoteSide::Sell {
            sell_amount: SellAmount::BeforeFee {
                value: NonZeroU256::try_from(1u64.eth()).unwrap(),
            },
        },
        ..Default::default()
    };

    let override_quote = services.submit_quote(&override_request).await.unwrap();

    // Verify override token gets 5 bps (from bucket override) instead of 2 bps
    // (default)
    assert!(override_quote.protocol_fee_bps.is_some());
    assert_eq!(
        override_quote.protocol_fee_bps.as_ref().unwrap(),
        "5",
        "Bucket override should apply 5 bps, not default 2 bps"
    );
}<|MERGE_RESOLUTION|>--- conflicted
+++ resolved
@@ -420,16 +420,11 @@
 
     let [solver] = onchain.make_solvers(10u64.eth()).await;
     let [trader] = onchain.make_accounts(10u64.eth()).await;
-<<<<<<< HEAD
     let [token, override_token] = onchain
         .deploy_tokens_with_weth_uni_v2_pools(
             1_000u64.eth().into_legacy(),
             1_000u64.eth().into_legacy(),
         )
-=======
-    let [token] = onchain
-        .deploy_tokens_with_weth_uni_v2_pools(1_000u64.eth(), 1_000u64.eth())
->>>>>>> 0e07e7b7
         .await;
 
     onchain
