use {
<<<<<<< HEAD
    alloy::providers::Provider,
=======
    alloy::{
        primitives::{Address, Bytes, U256},
        providers::Provider,
        signers::local::PrivateKeySigner,
    },
>>>>>>> 8e3d7fae
    app_data::Hook,
    e2e::setup::{
        OnchainComponents,
        Services,
        TIMEOUT,
        onchain_components,
        run_test,
        safe::Safe,
        wait_for_condition,
    },
    ethrpc::alloy::{CallBuilderExt, conversions::IntoLegacy},
    model::{
        order::{OrderCreation, OrderCreationAppData, OrderKind},
        quote::{OrderQuoteRequest, OrderQuoteSide, SellAmount},
        signature::{EcdsaSigningScheme, Signature, hashed_eip712_message},
    },
    number::{nonzero::NonZeroU256, units::EthUnit},
    reqwest::StatusCode,
    serde_json::json,
    shared::ethrpc::Web3,
};

#[tokio::test]
#[ignore]
async fn local_node_allowance() {
    run_test(allowance).await;
}

#[tokio::test]
#[ignore]
async fn local_node_signature() {
    run_test(signature).await;
}

#[tokio::test]
#[ignore]
async fn local_node_partial_fills() {
    run_test(partial_fills).await;
}

#[tokio::test]
#[ignore]
async fn local_node_gas_limit() {
    run_test(gas_limit).await;
}

#[tokio::test]
#[ignore]
async fn local_node_quote_verification() {
    run_test(quote_verification).await;
}

async fn gas_limit(web3: Web3) {
    let mut onchain = OnchainComponents::deploy(web3).await;

    let [solver] = onchain.make_solvers(1u64.eth()).await;
    let [trader] = onchain.make_accounts(1u64.eth()).await;
    let cow = onchain
        .deploy_cow_weth_pool(1_000_000u64.eth(), 1_000u64.eth(), 1_000u64.eth())
        .await;

    // Fund trader accounts and approve relayer
    cow.fund(trader.address(), 5u64.eth()).await;
    cow.approve(onchain.contracts().allowance, 5u64.eth())
        .from(trader.address())
        .send_and_watch()
        .await
        .unwrap();

    let services = Services::new(&onchain).await;
    services.start_protocol(solver).await;

    let order = OrderCreation {
        sell_token: *cow.address(),
        sell_amount: 4u64.eth(),
        buy_token: *onchain.contracts().weth.address(),
        buy_amount: 3u64.eth(),
        valid_to: model::time::now_in_epoch_seconds() + 300,
        kind: OrderKind::Sell,
        app_data: OrderCreationAppData::Full {
            full: json!({
                "metadata": {
                    "hooks": {
                        "pre": [Hook {
                            target: trader.address(),
                            call_data: Default::default(),
                            gas_limit: 8_000_000,
                        }],
                        "post": [],
                    },
                },
            })
            .to_string(),
        },
        ..Default::default()
    }
    .sign(
        EcdsaSigningScheme::Eip712,
        &onchain.contracts().domain_separator,
        &trader.signer,
    );
    let error = services.create_order(&order).await.unwrap_err();
    assert_eq!(error.0, StatusCode::BAD_REQUEST);
    assert!(error.1.contains("TooMuchGas"));
}

async fn allowance(web3: Web3) {
    let mut onchain = OnchainComponents::deploy(web3).await;

    let [solver] = onchain.make_solvers(1u64.eth()).await;
    let [trader] = onchain.make_accounts(1u64.eth()).await;
    let cow = onchain
        .deploy_cow_weth_pool(1_000_000u64.eth(), 1_000u64.eth(), 1_000u64.eth())
        .await;

    // Fund trader accounts
    cow.fund(trader.address(), 5u64.eth()).await;

    // Sign a permit pre-interaction for trading.
    let permit = cow
        .permit(&trader, onchain.contracts().allowance, 5u64.eth())
        .await;
    // Setup a malicious interaction for setting approvals to steal funds from
    // the settlement contract.
    let steal_cow = {
        let tx = cow
            .approve(trader.address(), U256::MAX)
            .from(solver.address());
        Hook {
            target: *cow.address(),
            call_data: tx.calldata().to_vec(),
            gas_limit: tx.estimate_gas().await.unwrap(),
        }
    };
    let steal_weth = {
        let approve = onchain
            .contracts()
            .weth
            .approve(trader.address(), U256::MAX);
        Hook {
            target: *onchain.contracts().weth.address(),
            call_data: approve.calldata().to_vec(),
            gas_limit: approve.estimate_gas().await.unwrap(),
        }
    };

    let services = Services::new(&onchain).await;
    services.start_protocol(solver).await;

    let order = OrderCreation {
        sell_token: *cow.address(),
        sell_amount: 5u64.eth(),
        buy_token: *onchain.contracts().weth.address(),
        buy_amount: 3u64.eth(),
        valid_to: model::time::now_in_epoch_seconds() + 300,
        kind: OrderKind::Sell,
        app_data: OrderCreationAppData::Full {
            full: json!({
                "metadata": {
                    "hooks": {
                        "pre": [permit, steal_cow],
                        "post": [steal_weth],
                    },
                },
            })
            .to_string(),
        },
        ..Default::default()
    }
    .sign(
        EcdsaSigningScheme::Eip712,
        &onchain.contracts().domain_separator,
        &trader.signer,
    );
    services.create_order(&order).await.unwrap();
    onchain.mint_block().await;

    let balance = cow.balanceOf(trader.address()).call().await.unwrap();
    assert_eq!(balance, 5u64.eth());

    tracing::info!("Waiting for trade.");
    let trade_happened = || async {
        cow.balanceOf(trader.address())
            .call()
            .await
            .unwrap()
            .is_zero()
    };
    wait_for_condition(TIMEOUT, trade_happened).await.unwrap();

    // Check matching
    let balance = onchain
        .contracts()
        .weth
        .balanceOf(trader.address())
        .call()
        .await
        .unwrap();
    assert!(balance >= order.buy_amount);

    tracing::info!("Waiting for auction to be cleared.");
    let auction_is_empty = || async { services.get_auction().await.auction.orders.is_empty() };
    wait_for_condition(TIMEOUT, auction_is_empty).await.unwrap();

    // Check malicious custom interactions did not work.
    let allowance = cow
        .allowance(
            *onchain.contracts().gp_settlement.address(),
            trader.address(),
        )
        .call()
        .await
        .unwrap();
    assert_eq!(allowance, U256::ZERO);
    let allowance = onchain
        .contracts()
        .weth
        .allowance(
            *onchain.contracts().gp_settlement.address(),
            trader.address(),
        )
        .call()
        .await
        .unwrap();
    assert_eq!(allowance, U256::ZERO);

    // Note that the allowances were set with the `HooksTrampoline` contract!
    // This is OK since the `HooksTrampoline` contract is not used for holding
    // any funds.
    let allowance = cow
        .allowance(*onchain.contracts().hooks.address(), trader.address())
        .call()
        .await
        .unwrap();
    assert_eq!(allowance, U256::MAX);
    let allowance = onchain
        .contracts()
        .weth
        .allowance(*onchain.contracts().hooks.address(), trader.address())
        .call()
        .await
        .unwrap();
    assert_eq!(allowance, U256::MAX);
}

async fn signature(web3: Web3) {
    let mut onchain = OnchainComponents::deploy(web3.clone()).await;

    let chain_id = U256::from(web3.alloy.get_chain_id().await.unwrap());

    let [solver] = onchain.make_solvers(1u64.eth()).await;
    let [trader] = onchain.make_accounts(1u64.eth()).await;

    let safe_infra = onchain_components::safe::Infrastructure::new(web3.alloy.clone()).await;

    // Prepare the Safe creation transaction, but don't execute it! This will
    // be executed as a pre-hook.
    let safe_creation_builder = safe_infra.factory.createProxy(
        *safe_infra.singleton.address(),
        safe_infra
            .singleton
            .setup(
                vec![trader.address()], // owners
                U256::ONE,              // threshold
                Address::default(),     // delegate call
                Bytes::default(),       // delegate call bytes
                *safe_infra.fallback.address(),
                Address::default(), // relayer payment token
                U256::ZERO,         // relayer payment amount
                Address::default(), // relayer address
            )
            .calldata()
            .clone(),
    );
    let safe_creation =
        onchain_components::alloy::hook_for_transaction(safe_creation_builder.clone())
            .await
            .unwrap();

    // Create a contract instance at the would-be address of the Safe we are
    // creating with the pre-hook.
    let safe_address = safe_creation_builder.clone().call().await.unwrap();
    let safe = Safe::deployed(
        chain_id,
        contracts::alloy::GnosisSafe::Instance::new(safe_address, web3.alloy.clone()),
        trader.clone(),
    );

    let [token] = onchain
        .deploy_tokens_with_weth_uni_v2_pools(100_000u64.eth(), 100_000u64.eth())
        .await;
    token.mint(safe.address(), 5u64.eth()).await;

    // Sign an approval transaction for trading. This will be at nonce 0 because
    // it is the first transaction evah!
    let approval_call_data = token
        .approve(onchain.contracts().allowance, 5u64.eth())
        .calldata()
        .to_vec();
    let approval_builder = safe.sign_transaction(*token.address(), approval_call_data, U256::ZERO);
    let call_data = approval_builder.calldata().to_vec();
    let target = approval_builder
        .into_transaction_request()
        .to
        .unwrap()
        .into_to()
        .unwrap();
    let approval = Hook {
        target,
        call_data,
        // The contract isn't deployed, so we can't estimate this. Instead, we
        // just guess an amount that should be high enough.
        gas_limit: 100_000,
    };

    tracing::info!("Starting services.");
    let services = Services::new(&onchain).await;
    services.start_protocol(solver).await;

    // Place Orders
    let mut order = OrderCreation {
        from: Some(safe.address()),
        // Quotes for trades where the pre-interactions deploy a contract
        // at the `from` address currently can't be verified.
        // To not throw an error because we can't get a verifiable quote
        // we make the order partially fillable and sell slightly more than
        // `from` currently has.
        sell_amount: 6u64.eth(),
        partially_fillable: true,
        sell_token: *token.address(),
        buy_token: *onchain.contracts().weth.address(),
        buy_amount: 3u64.eth(),
        valid_to: model::time::now_in_epoch_seconds() + 300,
        kind: OrderKind::Sell,
        app_data: OrderCreationAppData::Full {
            full: json!({
                "metadata": {
                    "hooks": {
                        "pre": [safe_creation, approval],
                    },
                },
            })
            .to_string(),
        },
        ..Default::default()
    };
    order.signature = Signature::Eip1271(safe.sign_message(&hashed_eip712_message(
        &onchain.contracts().domain_separator,
        &order.data().hash_struct(),
    )));

    services.create_order(&order).await.unwrap();
    onchain.mint_block().await;

    let balance = token
        .balanceOf(safe.address())
        .call()
        .await
        .unwrap()
        .into_legacy();
    assert_eq!(balance, 5u64.eth().into_legacy());

    // Check that the Safe really hasn't been deployed yet.
    let code = web3.alloy.get_code_at(safe.address()).await.unwrap();
    assert_eq!(code.0.len(), 0);

    tracing::info!("Waiting for trade.");
    let trade_happened = || async {
        token
            .balanceOf(safe.address())
            .call()
            .await
            .unwrap()
            .is_zero()
    };
    onchain.mint_block().await;
    wait_for_condition(TIMEOUT, trade_happened).await.unwrap();

    // Check matching
    let balance = onchain
        .contracts()
        .weth
        .balanceOf(safe.address())
        .call()
        .await
        .unwrap();
    assert!(balance >= order.buy_amount);

    // Check Safe was deployed
    let code = web3.alloy.get_code_at(safe.address()).await.unwrap();
    assert_ne!(code.0.len(), 0);

    tracing::info!("Waiting for auction to be cleared.");
    let auction_is_empty = || async { services.get_auction().await.auction.orders.is_empty() };
    wait_for_condition(TIMEOUT, auction_is_empty).await.unwrap();
}

async fn partial_fills(web3: Web3) {
    let mut onchain = OnchainComponents::deploy(web3.clone()).await;

    let [solver] = onchain.make_solvers(1u64.eth()).await;
    let [trader] = onchain.make_accounts(3u64.eth()).await;

    let counter = contracts::alloy::test::Counter::Instance::deploy(web3.alloy.clone())
        .await
        .unwrap();

    let [token] = onchain
        .deploy_tokens_with_weth_uni_v2_pools(1_000u64.eth(), 1_000u64.eth())
        .await;

    let sell_token = onchain.contracts().weth.clone();
    sell_token
        .approve(onchain.contracts().allowance, 2u64.eth())
        .from(trader.address())
        .send_and_watch()
        .await
        .unwrap();
    sell_token
        .deposit()
        .from(trader.address())
        .value(1u64.eth())
        .send_and_watch()
        .await
        .unwrap();

    let balance_before_first_trade = sell_token.balanceOf(trader.address()).call().await.unwrap();

    tracing::info!("Starting services.");
    let services = Services::new(&onchain).await;
    services.start_protocol(solver).await;

    let pre_inc =
        counter.setCounterToBalance("pre".to_string(), *sell_token.address(), trader.address());
    let pre_hook = Hook {
        target: *counter.address(),
        call_data: pre_inc.calldata().to_vec(),
        gas_limit: pre_inc.estimate_gas().await.unwrap(),
    };

    let post_inc =
        counter.setCounterToBalance("post".to_string(), *sell_token.address(), trader.address());
    let post_hook = Hook {
        target: *counter.address(),
        call_data: post_inc.calldata().to_vec(),
        gas_limit: post_inc.estimate_gas().await.unwrap(),
    };

    tracing::info!("Placing order");
    let order = OrderCreation {
        sell_token: *sell_token.address(),
        sell_amount: 2u64.eth(),
        buy_token: *token.address(),
        buy_amount: 1u64.eth(),
        valid_to: model::time::now_in_epoch_seconds() + 300,
        kind: OrderKind::Sell,
        partially_fillable: true,
        app_data: OrderCreationAppData::Full {
            full: json!({
                "metadata": {
                    "hooks": {
                        "pre": [pre_hook],
                        "post": [post_hook],
                    },
                },
            })
            .to_string(),
        },
        ..Default::default()
    }
    .sign(
        EcdsaSigningScheme::Eip712,
        &onchain.contracts().domain_separator,
        &trader.signer,
    );
    services.create_order(&order).await.unwrap();
    onchain.mint_block().await;

    tracing::info!("Waiting for first trade.");
    let trade_happened = || async {
        sell_token
            .balanceOf(trader.address())
            .call()
            .await
            .unwrap()
            .is_zero()
    };
    wait_for_condition(TIMEOUT, trade_happened).await.unwrap();
    assert_eq!(
        counter.counters("pre".to_string()).call().await.unwrap(),
        balance_before_first_trade
    );
    let post_balance_after_first_trade =
        sell_token.balanceOf(trader.address()).call().await.unwrap();
    assert_eq!(
        counter.counters("post".to_string()).call().await.unwrap(),
        post_balance_after_first_trade
    );

    tracing::info!("Fund remaining sell balance.");
    sell_token
        .deposit()
        .from(trader.address())
        .value(1u64.eth())
        .send_and_watch()
        .await
        .unwrap();

    tracing::info!("Waiting for second trade.");
    wait_for_condition(TIMEOUT, trade_happened).await.unwrap();
    assert_eq!(
        counter.counters("pre".to_string()).call().await.unwrap(),
        balance_before_first_trade
    );
    assert_eq!(
        counter.counters("post".to_string()).call().await.unwrap(),
        sell_token.balanceOf(trader.address()).call().await.unwrap()
    );
}

/// Checks that quotes can be verified which need the pre-hooks
/// to run before the requested trade could be executed.
async fn quote_verification(web3: Web3) {
    let mut onchain = OnchainComponents::deploy(web3.clone()).await;

    let chain_id = U256::from(web3.alloy.get_chain_id().await.unwrap());

    let [trader] = onchain.make_accounts(1u64.eth()).await;
    let [solver] = onchain.make_solvers(1u64.eth()).await;

    let safe_infra = onchain_components::safe::Infrastructure::new(web3.alloy.clone()).await;

    // Prepare the Safe creation transaction, but don't execute it! This will
    // be executed as a pre-hook.
    let safe_creation_builder = safe_infra.factory.createProxy(
        *safe_infra.singleton.address(),
        safe_infra
            .singleton
            .setup(
                vec![trader.address()], // owners
                U256::ONE,              // threshold
                Address::default(),     // delegate call
                Bytes::default(),       // delegate call bytes
                *safe_infra.fallback.address(),
                Address::default(), // relayer payment token
                U256::ZERO,         // relayer payment amount
                Address::default(), // relayer address
            )
            .calldata()
            .clone(),
    );
    let safe_address = safe_creation_builder.clone().call().await.unwrap();
    safe_creation_builder.send_and_watch().await.unwrap();

    let safe = Safe::deployed(
        chain_id,
        contracts::alloy::GnosisSafe::Instance::new(safe_address, web3.alloy.clone()),
        trader.clone(),
    );

    let [token] = onchain
        .deploy_tokens_with_weth_uni_v2_pools(100_000u64.eth(), 100_000u64.eth())
        .await;
    token.mint(safe.address(), 5u64.eth()).await;

    token
        .approve(onchain.contracts().allowance, 5u64.eth())
        .from(trader.address())
        .send_and_watch()
        .await
        .unwrap();

    // Sign transaction transferring 5 token from the safe to the trader
    // to fund the trade in a pre-hook.
    let transfer_builder = safe.sign_transaction(
        *token.address(),
        token
            .transfer(trader.address(), 5u64.eth())
            .calldata()
            .to_vec(),
        U256::ZERO,
    );
    let call_data = transfer_builder.calldata().to_vec();
    let target = transfer_builder
        .into_transaction_request()
        .to
        .unwrap()
        .into_to()
        .unwrap();
    let transfer = Hook {
        target,
        call_data,
        gas_limit: 100_000,
    };

    tracing::info!("Starting services.");
    let services = Services::new(&onchain).await;
    services.start_protocol(solver).await;

    let quote = services
        .submit_quote(&OrderQuoteRequest {
            from: trader.address(),
            sell_token: *token.address(),
            buy_token: *onchain.contracts().weth.address(),
            side: OrderQuoteSide::Sell {
                sell_amount: SellAmount::BeforeFee {
                    value: NonZeroU256::try_from(5u64.eth()).unwrap(),
                },
            },
            app_data: OrderCreationAppData::Full {
                full: json!({
                    "metadata": {
                        "hooks": {
                            "pre": [transfer],
                        },
                    },
                })
                .to_string(),
            },
            ..Default::default()
        })
        .await
        .unwrap();

    // quote can be verified although the trader only get the necessary
    // sell tokens with a pre-hook
    assert!(quote.verified);
}<|MERGE_RESOLUTION|>--- conflicted
+++ resolved
@@ -1,13 +1,8 @@
 use {
-<<<<<<< HEAD
-    alloy::providers::Provider,
-=======
     alloy::{
         primitives::{Address, Bytes, U256},
         providers::Provider,
-        signers::local::PrivateKeySigner,
     },
->>>>>>> 8e3d7fae
     app_data::Hook,
     e2e::setup::{
         OnchainComponents,
