use {
    ::alloy::{
        primitives::{Address, B256, U256},
        providers::{Provider, ext::TxPoolApi},
        rpc::{
            client::PollerStream,
            types::{Transaction, TransactionReceipt},
        },
    },
    e2e::{nodes::local_node::TestNodeApi, setup::*},
<<<<<<< HEAD
    ethrpc::alloy::{CallBuilderExt, conversions::IntoAlloy},
    futures::StreamExt,
=======
    ethcontract::{BlockId, H160, H256},
    ethrpc::alloy::{
        CallBuilderExt,
        conversions::{IntoAlloy, IntoLegacy},
    },
    futures::{Stream, StreamExt},
>>>>>>> a1f6c2e0
    model::{
        order::{OrderCreation, OrderKind},
        quote::{OrderQuoteRequest, OrderQuoteSide, SellAmount},
        signature::EcdsaSigningScheme,
    },
    number::{nonzero::NonZeroU256, units::EthUnit},
    secp256k1::SecretKey,
    shared::ethrpc::Web3,
    web3::signing::SecretKeyRef,
};

#[tokio::test]
#[ignore]
async fn local_node_on_expiry() {
    run_test(test_cancel_on_expiry).await;
}

#[tokio::test]
#[ignore]
async fn local_node_execute_same_sell_and_buy_token() {
    run_test(test_execute_same_sell_and_buy_token).await;
}

#[tokio::test]
#[ignore]
async fn local_node_submit_same_sell_and_buy_token_order_without_quote() {
    run_test(test_submit_same_sell_and_buy_token_order_without_quote).await;
}

async fn test_cancel_on_expiry(web3: Web3) {
    let mut onchain = OnchainComponents::deploy(web3.clone()).await;

    let [solver] = onchain.make_solvers(10u64.eth()).await;
    let nonce = solver.nonce(&web3).await;
    let [trader] = onchain.make_accounts(10u64.eth()).await;
    let [token] = onchain
        .deploy_tokens_with_weth_uni_v2_pools(1_000u64.eth(), 1_000u64.eth())
        .await;

    onchain
        .contracts()
        .weth
        .approve(onchain.contracts().allowance.into_alloy(), 3u64.eth())
        .from(trader.address())
        .send_and_watch()
        .await
        .unwrap();
    onchain
        .contracts()
        .weth
        .deposit()
        .from(trader.address())
        .value(3u64.eth())
        .send_and_watch()
        .await
        .unwrap();

    tracing::info!("Starting services.");
    let services = Services::new(&onchain).await;
    services.start_protocol(solver.clone()).await;

    // Disable auto-mine so we don't accidentally mine a settlement
    web3.api::<TestNodeApi<_>>()
        .set_automine_enabled(false)
        .await
        .expect("Must be able to disable automine");

    tracing::info!("Placing order");
    let balance = token.balanceOf(trader.address()).call().await.unwrap();
    assert_eq!(balance, U256::ZERO);
    let order = OrderCreation {
        sell_token: *onchain.contracts().weth.address(),
        sell_amount: 2u64.eth(),
        buy_token: *token.address(),
        buy_amount: 1u64.eth(),
        valid_to: model::time::now_in_epoch_seconds() + 300,
        kind: OrderKind::Buy,
        ..Default::default()
    }
    .sign(
        EcdsaSigningScheme::Eip712,
        &onchain.contracts().domain_separator,
        SecretKeyRef::from(&SecretKey::from_slice(trader.private_key()).unwrap()),
    );
    services.create_order(&order).await.unwrap();
    onchain.mint_block().await;

    // Start tracking confirmed blocks so we can find the transaction later
    let stream = web3.alloy.watch_blocks().await.unwrap().into_stream();

    // Wait for settlement tx to appear in txpool
    wait_for_condition(TIMEOUT, || async {
        get_pending_tx(solver.address(), &web3).await.is_some()
    })
    .await
    .unwrap();

    // Restart mining, but with blocks that are too small to fit the settlement
    web3.alloy
        .raw_request::<(u64,), bool>("evm_setBlockGasLimit".into(), (100_000,))
        .await
        .expect("Must be able to set block gas limit");
    web3.alloy
        .raw_request::<(u64,), ()>("evm_setIntervalMining".into(), (1,))
        .await
        .expect("Must be able to set mining interval");

    // Wait for cancellation tx to appear
    wait_for_condition(TIMEOUT, || async { solver.nonce(&web3).await == nonce + 1 })
        .await
        .unwrap();

    // Check that it's actually a cancellation
    let tx = tokio::time::timeout(
        TIMEOUT,
        get_confirmed_transaction(solver.address(), &web3, stream),
    )
    .await
    .unwrap();
    assert_eq!(tx.to, Some(solver.address()))
}

<<<<<<< HEAD
async fn get_pending_tx(account: Address, web3: &Web3) -> Option<Transaction> {
=======
async fn test_submit_same_sell_and_buy_token_order_without_quote(web3: Web3) {
    let mut onchain = OnchainComponents::deploy(web3.clone()).await;

    let [solver] = onchain.make_solvers(10u64.eth()).await;
    let [trader] = onchain.make_accounts(10u64.eth()).await;
    let [token] = onchain
        .deploy_tokens_with_weth_uni_v2_pools(1_000u64.eth(), 1_000u64.eth())
        .await;

    token.mint(trader.address(), 10u64.eth()).await;

    token
        .approve(onchain.contracts().allowance.into_alloy(), 10u64.eth())
        .from(trader.address())
        .send_and_watch()
        .await
        .unwrap();

    tracing::info!("Starting services.");
    let services = Services::new(&onchain).await;
    services
        .start_protocol_with_args(
            ExtraServiceArgs {
                api: vec!["--same-tokens-policy=allow-sell".to_string()],
                ..Default::default()
            },
            solver.clone(),
        )
        .await;

    // Disable auto-mine so we don't accidentally mine a settlement
    web3.api::<TestNodeApi<_>>()
        .set_automine_enabled(false)
        .await
        .expect("Must be able to disable automine");

    let initial_balance = token.balanceOf(trader.address()).call().await.unwrap();
    assert_eq!(initial_balance, 10u64.eth());

    let sell_amount = 1u64.eth(); // Sell 1 eth
    let buy_amount = 1u64.eth() - U256::from(10).pow(U256::from(16)); // For 0.99 wei, for order to execute

    tracing::info!("Placing order");
    let order = OrderCreation {
        sell_token: *token.address(),
        sell_amount,
        buy_token: *token.address(),
        buy_amount,
        valid_to: model::time::now_in_epoch_seconds() + 300,
        kind: OrderKind::Sell,
        ..Default::default()
    }
    .sign(
        EcdsaSigningScheme::Eip712,
        &onchain.contracts().domain_separator,
        SecretKeyRef::from(&SecretKey::from_slice(trader.private_key()).unwrap()),
    );
    services.create_order(&order).await.unwrap();
    // Start tracking confirmed blocks so we can find the transaction later
    let block_stream = web3
        .eth_filter()
        .create_blocks_filter()
        .await
        .expect("must be able to create blocks filter")
        .stream(Duration::from_millis(50));

    tracing::info!("Waiting for trade.");
    onchain.mint_block().await;

    // Wait for settlement tx to appear in txpool
    wait_for_condition(TIMEOUT, || async {
        get_pending_tx(solver.account().address(), &web3)
            .await
            .is_some()
    })
    .await
    .unwrap();

    // Continue mining to confirm the settlement
    web3.api::<TestNodeApi<_>>()
        .set_automine_enabled(true)
        .await
        .expect("Must be able to enable automine");

    // Wait for the settlement to be confirmed on chain
    let tx = tokio::time::timeout(
        Duration::from_secs(5),
        get_confirmed_transaction(solver.account().address(), &web3, block_stream),
    )
    .await
    .unwrap();

    // Verify the transaction is to the settlement contract (not a cancellation)
    assert_eq!(
        tx.to,
        Some(onchain.contracts().gp_settlement.address().into_legacy())
    );

    // Verify that the balance changed (settlement happened on chain)
    let trade_happened = || async {
        let balance = token.balanceOf(trader.address()).call().await.unwrap();
        // Balance should change due to fees even if sell token == buy token
        balance != initial_balance
    };
    wait_for_condition(TIMEOUT, trade_happened).await.unwrap();

    let final_balance = token.balanceOf(trader.address()).call().await.unwrap();
    tracing::info!(?initial_balance, ?final_balance, "Trade completed");

    // Verify that the balance changed (settlement happened on chain)
    assert!(
        final_balance < initial_balance,
        "Final balance should be smaller than initial balance due to fees"
    );
}

async fn test_execute_same_sell_and_buy_token(web3: Web3) {
    let mut onchain = OnchainComponents::deploy(web3.clone()).await;

    let [solver] = onchain.make_solvers(10u64.eth()).await;
    let [trader] = onchain.make_accounts(10u64.eth()).await;
    let [token] = onchain
        .deploy_tokens_with_weth_uni_v2_pools(1_000u64.eth(), 1_000u64.eth())
        .await;

    token.mint(trader.address(), 10u64.eth()).await;

    token
        .approve(onchain.contracts().allowance.into_alloy(), 10u64.eth())
        .from(trader.address())
        .send_and_watch()
        .await
        .unwrap();

    tracing::info!("Starting services.");
    let services = Services::new(&onchain).await;
    services
        .start_protocol_with_args(
            ExtraServiceArgs {
                api: vec!["--same-tokens-policy=allow-sell".to_string()],
                ..Default::default()
            },
            solver.clone(),
        )
        .await;

    // Disable auto-mine so we don't accidentally mine a settlement
    web3.api::<TestNodeApi<_>>()
        .set_automine_enabled(false)
        .await
        .expect("Must be able to disable automine");

    tracing::info!("Quoting");
    let quote_sell_amount = 1u64.eth();
    let quote_request = OrderQuoteRequest {
        from: trader.address(),
        sell_token: *token.address(),
        buy_token: *token.address(),
        side: OrderQuoteSide::Sell {
            sell_amount: SellAmount::BeforeFee {
                value: NonZeroU256::try_from(quote_sell_amount).unwrap(),
            },
        },
        ..Default::default()
    };
    let quote_response = services.submit_quote(&quote_request).await.unwrap();
    tracing::info!(?quote_response);
    assert!(quote_response.id.is_some());
    assert!(quote_response.verified);
    assert!(quote_response.quote.buy_amount < quote_sell_amount);

    let quote_metadata =
        crate::database::quote_metadata(services.db(), quote_response.id.unwrap()).await;
    assert!(quote_metadata.is_some());
    tracing::debug!(?quote_metadata);

    tracing::info!("Placing order");
    let initial_balance = token.balanceOf(trader.address()).call().await.unwrap();
    assert_eq!(initial_balance, 10u64.eth());

    let order = OrderCreation {
        kind: OrderKind::Sell,
        sell_token: *token.address(),
        buy_token: *token.address(),
        quote_id: quote_response.id,
        sell_amount: quote_sell_amount,
        buy_amount: quote_response.quote.buy_amount,
        valid_to: model::time::now_in_epoch_seconds() + 300,
        ..Default::default()
    }
    .sign(
        EcdsaSigningScheme::Eip712,
        &onchain.contracts().domain_separator,
        SecretKeyRef::from(&SecretKey::from_slice(trader.private_key()).unwrap()),
    );
    assert!(services.create_order(&order).await.is_ok());

    // Start tracking confirmed blocks so we can find the transaction later
    let block_stream = web3
        .eth_filter()
        .create_blocks_filter()
        .await
        .expect("must be able to create blocks filter")
        .stream(Duration::from_millis(50));

    tracing::info!("Waiting for trade.");
    onchain.mint_block().await;

    // Wait for settlement tx to appear in txpool
    wait_for_condition(TIMEOUT, || async {
        get_pending_tx(solver.account().address(), &web3)
            .await
            .is_some()
    })
    .await
    .unwrap();

    // Continue mining to confirm the settlement
    web3.api::<TestNodeApi<_>>()
        .set_automine_enabled(true)
        .await
        .expect("Must be able to enable automine");

    // Wait for the settlement to be confirmed on chain
    let tx = tokio::time::timeout(
        Duration::from_secs(5),
        get_confirmed_transaction(solver.account().address(), &web3, block_stream),
    )
    .await
    .unwrap();

    // Verify the transaction is to the settlement contract (not a cancellation)
    assert_eq!(
        tx.to,
        Some(onchain.contracts().gp_settlement.address().into_legacy())
    );

    // Verify that the balance changed (settlement happened on chain)
    let trade_happened = || async {
        let balance = token.balanceOf(trader.address()).call().await.unwrap();
        // Balance should change due to fees even if sell token == buy token
        balance != initial_balance
    };
    wait_for_condition(TIMEOUT, trade_happened).await.unwrap();

    let final_balance = token.balanceOf(trader.address()).call().await.unwrap();
    tracing::info!(?initial_balance, ?final_balance, "Trade completed");

    // Verify that the balance changed (settlement happened on chain)
    assert!(
        final_balance < initial_balance,
        "Final balance should be smaller than initial balance due to fees"
    );
}

async fn get_pending_tx(account: H160, web3: &Web3) -> Option<web3::types::Transaction> {
>>>>>>> a1f6c2e0
    let txpool = web3
        .alloy
        .txpool_content()
        .await
        .expect("must be able to inspect mempool");
    txpool.pending.get(&account)?.values().next().cloned()
}

async fn get_confirmed_transaction(
    account: Address,
    web3: &Web3,
    block_hash_stream: PollerStream<Vec<B256>>,
) -> TransactionReceipt {
    let mut block_hash_stream = Box::pin(block_hash_stream);
    loop {
        let block_hashes = block_hash_stream.next().await.unwrap();
        for block_hash in block_hashes {
            let transaction_senders = web3
                .alloy
                .get_block_receipts(block_hash.into())
                .await
                .unwrap()
                .into_iter()
                .flatten();

            for tx in transaction_senders {
                if tx.from == account {
                    return tx;
                }
            }
        }
    }
}<|MERGE_RESOLUTION|>--- conflicted
+++ resolved
@@ -8,17 +8,8 @@
         },
     },
     e2e::{nodes::local_node::TestNodeApi, setup::*},
-<<<<<<< HEAD
     ethrpc::alloy::{CallBuilderExt, conversions::IntoAlloy},
     futures::StreamExt,
-=======
-    ethcontract::{BlockId, H160, H256},
-    ethrpc::alloy::{
-        CallBuilderExt,
-        conversions::{IntoAlloy, IntoLegacy},
-    },
-    futures::{Stream, StreamExt},
->>>>>>> a1f6c2e0
     model::{
         order::{OrderCreation, OrderKind},
         quote::{OrderQuoteRequest, OrderQuoteSide, SellAmount},
@@ -27,6 +18,7 @@
     number::{nonzero::NonZeroU256, units::EthUnit},
     secp256k1::SecretKey,
     shared::ethrpc::Web3,
+    std::time::Duration,
     web3::signing::SecretKeyRef,
 };
 
@@ -107,7 +99,12 @@
     onchain.mint_block().await;
 
     // Start tracking confirmed blocks so we can find the transaction later
-    let stream = web3.alloy.watch_blocks().await.unwrap().into_stream();
+    let block_stream = web3
+        .alloy
+        .watch_blocks()
+        .await
+        .expect("must be able to create blocks filter")
+        .into_stream();
 
     // Wait for settlement tx to appear in txpool
     wait_for_condition(TIMEOUT, || async {
@@ -134,16 +131,13 @@
     // Check that it's actually a cancellation
     let tx = tokio::time::timeout(
         TIMEOUT,
-        get_confirmed_transaction(solver.address(), &web3, stream),
+        get_confirmed_transaction(solver.address(), &web3, block_stream),
     )
     .await
     .unwrap();
     assert_eq!(tx.to, Some(solver.address()))
 }
 
-<<<<<<< HEAD
-async fn get_pending_tx(account: Address, web3: &Web3) -> Option<Transaction> {
-=======
 async fn test_submit_same_sell_and_buy_token_order_without_quote(web3: Web3) {
     let mut onchain = OnchainComponents::deploy(web3.clone()).await;
 
@@ -204,20 +198,18 @@
     services.create_order(&order).await.unwrap();
     // Start tracking confirmed blocks so we can find the transaction later
     let block_stream = web3
-        .eth_filter()
-        .create_blocks_filter()
+        .alloy
+        .watch_blocks()
         .await
         .expect("must be able to create blocks filter")
-        .stream(Duration::from_millis(50));
+        .into_stream();
 
     tracing::info!("Waiting for trade.");
     onchain.mint_block().await;
 
     // Wait for settlement tx to appear in txpool
     wait_for_condition(TIMEOUT, || async {
-        get_pending_tx(solver.account().address(), &web3)
-            .await
-            .is_some()
+        get_pending_tx(solver.address(), &web3).await.is_some()
     })
     .await
     .unwrap();
@@ -231,16 +223,13 @@
     // Wait for the settlement to be confirmed on chain
     let tx = tokio::time::timeout(
         Duration::from_secs(5),
-        get_confirmed_transaction(solver.account().address(), &web3, block_stream),
+        get_confirmed_transaction(solver.address(), &web3, block_stream),
     )
     .await
     .unwrap();
 
     // Verify the transaction is to the settlement contract (not a cancellation)
-    assert_eq!(
-        tx.to,
-        Some(onchain.contracts().gp_settlement.address().into_legacy())
-    );
+    assert_eq!(tx.to, Some(*onchain.contracts().gp_settlement.address()));
 
     // Verify that the balance changed (settlement happened on chain)
     let trade_happened = || async {
@@ -343,20 +332,18 @@
 
     // Start tracking confirmed blocks so we can find the transaction later
     let block_stream = web3
-        .eth_filter()
-        .create_blocks_filter()
+        .alloy
+        .watch_blocks()
         .await
         .expect("must be able to create blocks filter")
-        .stream(Duration::from_millis(50));
+        .into_stream();
 
     tracing::info!("Waiting for trade.");
     onchain.mint_block().await;
 
     // Wait for settlement tx to appear in txpool
     wait_for_condition(TIMEOUT, || async {
-        get_pending_tx(solver.account().address(), &web3)
-            .await
-            .is_some()
+        get_pending_tx(solver.address(), &web3).await.is_some()
     })
     .await
     .unwrap();
@@ -370,16 +357,13 @@
     // Wait for the settlement to be confirmed on chain
     let tx = tokio::time::timeout(
         Duration::from_secs(5),
-        get_confirmed_transaction(solver.account().address(), &web3, block_stream),
+        get_confirmed_transaction(solver.address(), &web3, block_stream),
     )
     .await
     .unwrap();
 
     // Verify the transaction is to the settlement contract (not a cancellation)
-    assert_eq!(
-        tx.to,
-        Some(onchain.contracts().gp_settlement.address().into_legacy())
-    );
+    assert_eq!(tx.to, Some(*onchain.contracts().gp_settlement.address()));
 
     // Verify that the balance changed (settlement happened on chain)
     let trade_happened = || async {
@@ -399,8 +383,7 @@
     );
 }
 
-async fn get_pending_tx(account: H160, web3: &Web3) -> Option<web3::types::Transaction> {
->>>>>>> a1f6c2e0
+async fn get_pending_tx(account: Address, web3: &Web3) -> Option<Transaction> {
     let txpool = web3
         .alloy
         .txpool_content()
