use {
    ::alloy::{
        primitives::{Address, B256, U256},
        providers::{Provider, ext::TxPoolApi},
        rpc::{
            client::PollerStream,
            types::{Transaction, TransactionReceipt},
        },
<<<<<<< HEAD
        signers::local::PrivateKeySigner,
=======
>>>>>>> a19d78f5
    },
    e2e::{nodes::local_node::TestNodeApi, setup::*},
    ethrpc::alloy::{CallBuilderExt, conversions::IntoAlloy},
    futures::StreamExt,
    model::{
        order::{OrderCreation, OrderKind},
        quote::{OrderQuoteRequest, OrderQuoteSide, SellAmount},
        signature::EcdsaSigningScheme,
    },
    number::{nonzero::NonZeroU256, units::EthUnit},
    shared::ethrpc::Web3,
    std::time::Duration,
};

#[tokio::test]
#[ignore]
async fn local_node_on_expiry() {
    run_test(test_cancel_on_expiry).await;
}

#[tokio::test]
#[ignore]
async fn local_node_execute_same_sell_and_buy_token() {
    run_test(test_execute_same_sell_and_buy_token).await;
}

#[tokio::test]
#[ignore]
async fn local_node_submit_same_sell_and_buy_token_order_without_quote() {
    run_test(test_submit_same_sell_and_buy_token_order_without_quote).await;
}

async fn test_cancel_on_expiry(web3: Web3) {
    let mut onchain = OnchainComponents::deploy(web3.clone()).await;

    let [solver] = onchain.make_solvers(10u64.eth()).await;
    let nonce = solver.nonce(&web3).await;
    let [trader] = onchain.make_accounts(10u64.eth()).await;
    let [token] = onchain
        .deploy_tokens_with_weth_uni_v2_pools(1_000u64.eth(), 1_000u64.eth())
        .await;

    onchain
        .contracts()
        .weth
        .approve(onchain.contracts().allowance.into_alloy(), 3u64.eth())
        .from(trader.address())
        .send_and_watch()
        .await
        .unwrap();
    onchain
        .contracts()
        .weth
        .deposit()
        .from(trader.address())
        .value(3u64.eth())
        .send_and_watch()
        .await
        .unwrap();

    tracing::info!("Starting services.");
    let services = Services::new(&onchain).await;
    services.start_protocol(solver.clone()).await;

    // Disable auto-mine so we don't accidentally mine a settlement
    web3.api::<TestNodeApi<_>>()
        .set_automine_enabled(false)
        .await
        .expect("Must be able to disable automine");

    tracing::info!("Placing order");
    let balance = token.balanceOf(trader.address()).call().await.unwrap();
    assert_eq!(balance, U256::ZERO);
    let order = OrderCreation {
        sell_token: *onchain.contracts().weth.address(),
        sell_amount: 2u64.eth(),
        buy_token: *token.address(),
        buy_amount: 1u64.eth(),
        valid_to: model::time::now_in_epoch_seconds() + 300,
        kind: OrderKind::Buy,
        ..Default::default()
    }
    .sign(
        EcdsaSigningScheme::Eip712,
        &onchain.contracts().domain_separator,
        &PrivateKeySigner::from_slice(trader.private_key()).unwrap(),
    );
    services.create_order(&order).await.unwrap();
    onchain.mint_block().await;

    // Start tracking confirmed blocks so we can find the transaction later
<<<<<<< HEAD
    let stream = web3
=======
    let block_stream = web3
>>>>>>> a19d78f5
        .alloy
        .watch_blocks()
        .await
        .expect("must be able to create blocks filter")
        .into_stream();

    // Wait for settlement tx to appear in txpool
    wait_for_condition(TIMEOUT, || async {
        get_pending_tx(solver.address(), &web3).await.is_some()
    })
    .await
    .unwrap();

    // Restart mining, but with blocks that are too small to fit the settlement
    web3.alloy
        .raw_request::<(u64,), bool>("evm_setBlockGasLimit".into(), (100_000,))
        .await
        .expect("Must be able to set block gas limit");
    web3.alloy
        .raw_request::<(u64,), ()>("evm_setIntervalMining".into(), (1,))
        .await
        .expect("Must be able to set mining interval");

    // Wait for cancellation tx to appear
    wait_for_condition(TIMEOUT, || async { solver.nonce(&web3).await == nonce + 1 })
        .await
        .unwrap();

    // Check that it's actually a cancellation
    let tx = tokio::time::timeout(
        TIMEOUT,
<<<<<<< HEAD
        get_confirmed_transaction(solver.address(), &web3, stream),
=======
        get_confirmed_transaction(solver.address(), &web3, block_stream),
>>>>>>> a19d78f5
    )
    .await
    .unwrap();
    assert_eq!(tx.to, Some(solver.address()))
}

async fn test_submit_same_sell_and_buy_token_order_without_quote(web3: Web3) {
    let mut onchain = OnchainComponents::deploy(web3.clone()).await;

    let [solver] = onchain.make_solvers(10u64.eth()).await;
    let [trader] = onchain.make_accounts(10u64.eth()).await;
    let [token] = onchain
        .deploy_tokens_with_weth_uni_v2_pools(1_000u64.eth(), 1_000u64.eth())
        .await;

    token.mint(trader.address(), 10u64.eth()).await;

    token
        .approve(onchain.contracts().allowance.into_alloy(), 10u64.eth())
        .from(trader.address())
        .send_and_watch()
        .await
        .unwrap();

    tracing::info!("Starting services.");
    let services = Services::new(&onchain).await;
    services
        .start_protocol_with_args(
            ExtraServiceArgs {
                api: vec!["--same-tokens-policy=allow-sell".to_string()],
                ..Default::default()
            },
            solver.clone(),
        )
        .await;

    // Disable auto-mine so we don't accidentally mine a settlement
    web3.api::<TestNodeApi<_>>()
        .set_automine_enabled(false)
        .await
        .expect("Must be able to disable automine");

    let initial_balance = token.balanceOf(trader.address()).call().await.unwrap();
    assert_eq!(initial_balance, 10u64.eth());

    let sell_amount = 1u64.eth(); // Sell 1 eth
    let buy_amount = 1u64.eth() - U256::from(10).pow(U256::from(16)); // For 0.99 wei, for order to execute

    tracing::info!("Placing order");
    let order = OrderCreation {
        sell_token: *token.address(),
        sell_amount,
        buy_token: *token.address(),
        buy_amount,
        valid_to: model::time::now_in_epoch_seconds() + 300,
        kind: OrderKind::Sell,
        ..Default::default()
    }
    .sign(
        EcdsaSigningScheme::Eip712,
        &onchain.contracts().domain_separator,
        &PrivateKeySigner::from_bytes(trader.private_key().into()).unwrap(),
    );
    services.create_order(&order).await.unwrap();
    // Start tracking confirmed blocks so we can find the transaction later
<<<<<<< HEAD
    let stream = web3
=======
    let block_stream = web3
>>>>>>> a19d78f5
        .alloy
        .watch_blocks()
        .await
        .expect("must be able to create blocks filter")
        .into_stream();

    tracing::info!("Waiting for trade.");
    onchain.mint_block().await;

    // Wait for settlement tx to appear in txpool
    wait_for_condition(TIMEOUT, || async {
        get_pending_tx(solver.address(), &web3).await.is_some()
    })
    .await
    .unwrap();

    // Continue mining to confirm the settlement
    web3.api::<TestNodeApi<_>>()
        .set_automine_enabled(true)
        .await
        .expect("Must be able to enable automine");

    // Wait for the settlement to be confirmed on chain
    let tx = tokio::time::timeout(
        Duration::from_secs(5),
<<<<<<< HEAD
        get_confirmed_transaction(solver.address(), &web3, stream),
=======
        get_confirmed_transaction(solver.address(), &web3, block_stream),
>>>>>>> a19d78f5
    )
    .await
    .unwrap();

    // Verify the transaction is to the settlement contract (not a cancellation)
    assert_eq!(tx.to, Some(*onchain.contracts().gp_settlement.address()));

    // Verify that the balance changed (settlement happened on chain)
    let trade_happened = || async {
        let balance = token.balanceOf(trader.address()).call().await.unwrap();
        // Balance should change due to fees even if sell token == buy token
        balance != initial_balance
    };
    wait_for_condition(TIMEOUT, trade_happened).await.unwrap();

    let final_balance = token.balanceOf(trader.address()).call().await.unwrap();
    tracing::info!(?initial_balance, ?final_balance, "Trade completed");

    // Verify that the balance changed (settlement happened on chain)
    assert!(
        final_balance < initial_balance,
        "Final balance should be smaller than initial balance due to fees"
    );
}

async fn test_execute_same_sell_and_buy_token(web3: Web3) {
    let mut onchain = OnchainComponents::deploy(web3.clone()).await;

    let [solver] = onchain.make_solvers(10u64.eth()).await;
    let [trader] = onchain.make_accounts(10u64.eth()).await;
    let [token] = onchain
        .deploy_tokens_with_weth_uni_v2_pools(1_000u64.eth(), 1_000u64.eth())
        .await;

    token.mint(trader.address(), 10u64.eth()).await;

    token
        .approve(onchain.contracts().allowance.into_alloy(), 10u64.eth())
        .from(trader.address())
        .send_and_watch()
        .await
        .unwrap();

    tracing::info!("Starting services.");
    let services = Services::new(&onchain).await;
    services
        .start_protocol_with_args(
            ExtraServiceArgs {
                api: vec!["--same-tokens-policy=allow-sell".to_string()],
                ..Default::default()
            },
            solver.clone(),
        )
        .await;

    // Disable auto-mine so we don't accidentally mine a settlement
    web3.api::<TestNodeApi<_>>()
        .set_automine_enabled(false)
        .await
        .expect("Must be able to disable automine");

    tracing::info!("Quoting");
    let quote_sell_amount = 1u64.eth();
    let quote_request = OrderQuoteRequest {
        from: trader.address(),
        sell_token: *token.address(),
        buy_token: *token.address(),
        side: OrderQuoteSide::Sell {
            sell_amount: SellAmount::BeforeFee {
                value: NonZeroU256::try_from(quote_sell_amount).unwrap(),
            },
        },
        ..Default::default()
    };
    let quote_response = services.submit_quote(&quote_request).await.unwrap();
    tracing::info!(?quote_response);
    assert!(quote_response.id.is_some());
    assert!(quote_response.verified);
    assert!(quote_response.quote.buy_amount < quote_sell_amount);

    let quote_metadata =
        crate::database::quote_metadata(services.db(), quote_response.id.unwrap()).await;
    assert!(quote_metadata.is_some());
    tracing::debug!(?quote_metadata);

    tracing::info!("Placing order");
    let initial_balance = token.balanceOf(trader.address()).call().await.unwrap();
    assert_eq!(initial_balance, 10u64.eth());

    let order = OrderCreation {
        kind: OrderKind::Sell,
        sell_token: *token.address(),
        buy_token: *token.address(),
        quote_id: quote_response.id,
        sell_amount: quote_sell_amount,
        buy_amount: quote_response.quote.buy_amount,
        valid_to: model::time::now_in_epoch_seconds() + 300,
        ..Default::default()
    }
    .sign(
        EcdsaSigningScheme::Eip712,
        &onchain.contracts().domain_separator,
        &PrivateKeySigner::from_bytes(trader.private_key().into()).unwrap(),
    );
    assert!(services.create_order(&order).await.is_ok());

    // Start tracking confirmed blocks so we can find the transaction later
<<<<<<< HEAD
    let stream = web3
=======
    let block_stream = web3
>>>>>>> a19d78f5
        .alloy
        .watch_blocks()
        .await
        .expect("must be able to create blocks filter")
        .into_stream();

    tracing::info!("Waiting for trade.");
    onchain.mint_block().await;

    // Wait for settlement tx to appear in txpool
    wait_for_condition(TIMEOUT, || async {
        get_pending_tx(solver.address(), &web3).await.is_some()
    })
    .await
    .unwrap();

    // Continue mining to confirm the settlement
    web3.api::<TestNodeApi<_>>()
        .set_automine_enabled(true)
        .await
        .expect("Must be able to enable automine");

    // Wait for the settlement to be confirmed on chain
    let tx = tokio::time::timeout(
        Duration::from_secs(5),
<<<<<<< HEAD
        get_confirmed_transaction(solver.address(), &web3, stream),
=======
        get_confirmed_transaction(solver.address(), &web3, block_stream),
>>>>>>> a19d78f5
    )
    .await
    .unwrap();

    // Verify the transaction is to the settlement contract (not a cancellation)
    assert_eq!(tx.to, Some(*onchain.contracts().gp_settlement.address()));

    // Verify that the balance changed (settlement happened on chain)
    let trade_happened = || async {
        let balance = token.balanceOf(trader.address()).call().await.unwrap();
        // Balance should change due to fees even if sell token == buy token
        balance != initial_balance
    };
    wait_for_condition(TIMEOUT, trade_happened).await.unwrap();

    let final_balance = token.balanceOf(trader.address()).call().await.unwrap();
    tracing::info!(?initial_balance, ?final_balance, "Trade completed");

    // Verify that the balance changed (settlement happened on chain)
    assert!(
        final_balance < initial_balance,
        "Final balance should be smaller than initial balance due to fees"
    );
}

async fn get_pending_tx(account: Address, web3: &Web3) -> Option<Transaction> {
    let txpool = web3
        .alloy
        .txpool_content()
        .await
        .expect("must be able to inspect mempool");
    txpool.pending.get(&account)?.values().next().cloned()
}

async fn get_confirmed_transaction(
    account: Address,
    web3: &Web3,
    block_hash_stream: PollerStream<Vec<B256>>,
) -> TransactionReceipt {
    let mut block_hash_stream = Box::pin(block_hash_stream);
    loop {
        let block_hashes = block_hash_stream.next().await.unwrap();
        for block_hash in block_hashes {
            let transaction_senders = web3
                .alloy
                .get_block_receipts(block_hash.into())
                .await
                .unwrap()
                .into_iter()
                .flatten();

            for tx in transaction_senders {
                if tx.from == account {
                    return tx;
                }
            }
        }
    }
}<|MERGE_RESOLUTION|>--- conflicted
+++ resolved
@@ -6,10 +6,7 @@
             client::PollerStream,
             types::{Transaction, TransactionReceipt},
         },
-<<<<<<< HEAD
         signers::local::PrivateKeySigner,
-=======
->>>>>>> a19d78f5
     },
     e2e::{nodes::local_node::TestNodeApi, setup::*},
     ethrpc::alloy::{CallBuilderExt, conversions::IntoAlloy},
@@ -101,11 +98,7 @@
     onchain.mint_block().await;
 
     // Start tracking confirmed blocks so we can find the transaction later
-<<<<<<< HEAD
-    let stream = web3
-=======
     let block_stream = web3
->>>>>>> a19d78f5
         .alloy
         .watch_blocks()
         .await
@@ -137,11 +130,7 @@
     // Check that it's actually a cancellation
     let tx = tokio::time::timeout(
         TIMEOUT,
-<<<<<<< HEAD
-        get_confirmed_transaction(solver.address(), &web3, stream),
-=======
         get_confirmed_transaction(solver.address(), &web3, block_stream),
->>>>>>> a19d78f5
     )
     .await
     .unwrap();
@@ -207,11 +196,7 @@
     );
     services.create_order(&order).await.unwrap();
     // Start tracking confirmed blocks so we can find the transaction later
-<<<<<<< HEAD
-    let stream = web3
-=======
     let block_stream = web3
->>>>>>> a19d78f5
         .alloy
         .watch_blocks()
         .await
@@ -237,11 +222,7 @@
     // Wait for the settlement to be confirmed on chain
     let tx = tokio::time::timeout(
         Duration::from_secs(5),
-<<<<<<< HEAD
-        get_confirmed_transaction(solver.address(), &web3, stream),
-=======
         get_confirmed_transaction(solver.address(), &web3, block_stream),
->>>>>>> a19d78f5
     )
     .await
     .unwrap();
@@ -349,11 +330,7 @@
     assert!(services.create_order(&order).await.is_ok());
 
     // Start tracking confirmed blocks so we can find the transaction later
-<<<<<<< HEAD
-    let stream = web3
-=======
     let block_stream = web3
->>>>>>> a19d78f5
         .alloy
         .watch_blocks()
         .await
@@ -379,11 +356,7 @@
     // Wait for the settlement to be confirmed on chain
     let tx = tokio::time::timeout(
         Duration::from_secs(5),
-<<<<<<< HEAD
-        get_confirmed_transaction(solver.address(), &web3, stream),
-=======
         get_confirmed_transaction(solver.address(), &web3, block_stream),
->>>>>>> a19d78f5
     )
     .await
     .unwrap();
