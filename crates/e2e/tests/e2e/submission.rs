--- conflicted
+++ resolved
@@ -8,17 +8,12 @@
         },
     },
     e2e::{nodes::local_node::TestNodeApi, setup::*},
-<<<<<<< HEAD
+    ethcontract::{BlockId, H160, H256},
     ethrpc::alloy::{
         CallBuilderExt,
         conversions::{IntoAlloy, IntoLegacy},
     },
-    futures::StreamExt,
-=======
-    ethcontract::{BlockId, H160, H256},
-    ethrpc::alloy::{CallBuilderExt, conversions::IntoAlloy},
     futures::{Stream, StreamExt},
->>>>>>> 0e07e7b7
     model::{
         order::{OrderCreation, OrderKind},
         signature::EcdsaSigningScheme,
