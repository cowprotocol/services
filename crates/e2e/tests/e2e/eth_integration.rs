--- conflicted
+++ resolved
@@ -1,14 +1,7 @@
 use {
-<<<<<<< HEAD
-    ::alloy::providers::Provider,
+    ::alloy::{primitives::Address, providers::Provider},
     e2e::setup::*,
-    ethcontract::prelude::Address,
-    ethrpc::alloy::{CallBuilderExt, conversions::IntoAlloy},
-=======
-    ::alloy::primitives::Address,
-    e2e::setup::*,
-    ethrpc::alloy::{CallBuilderExt, conversions::IntoLegacy},
->>>>>>> 869d3ea1
+    ethrpc::alloy::CallBuilderExt,
     model::{
         order::{BUY_ETH_ADDRESS, OrderCreation, OrderKind},
         quote::{OrderQuoteRequest, OrderQuoteSide, SellAmount},
