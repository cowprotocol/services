--- conflicted
+++ resolved
@@ -1,9 +1,5 @@
 use {
-<<<<<<< HEAD
-    ::alloy::{providers::Provider, signers::local::PrivateKeySigner},
-=======
-    ::alloy::{primitives::Address, providers::Provider},
->>>>>>> 106e1f7d
+    ::alloy::{primitives::Address, providers::Provider, signers::local::PrivateKeySigner},
     e2e::setup::*,
     ethrpc::alloy::CallBuilderExt,
     model::{
