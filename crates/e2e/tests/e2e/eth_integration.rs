use {
<<<<<<< HEAD
    ::alloy::providers::Provider,
=======
    ::alloy::{primitives::Address, providers::Provider, signers::local::PrivateKeySigner},
>>>>>>> 8e3d7fae
    e2e::setup::*,
    ethrpc::alloy::CallBuilderExt,
    model::{
        order::{BUY_ETH_ADDRESS, OrderCreation, OrderKind},
        quote::{OrderQuoteRequest, OrderQuoteSide, SellAmount},
        signature::EcdsaSigningScheme,
    },
    number::{nonzero::NonZeroU256, units::EthUnit},
    shared::ethrpc::Web3,
};

#[tokio::test]
#[ignore]
async fn local_node_eth_integration() {
    run_test(eth_integration).await;
}

async fn eth_integration(web3: Web3) {
    let mut onchain = OnchainComponents::deploy(web3.clone()).await;

    let [solver] = onchain.make_solvers(1u64.eth()).await;
    let [trader_a, trader_b] = onchain.make_accounts(1u64.eth()).await;

    // Create & mint tokens to trade, pools for fee connections
    let [token] = onchain
        .deploy_tokens_with_weth_uni_v2_pools(100_000u64.eth(), 100_000u64.eth())
        .await;
    token.mint(trader_a.address(), 51u64.eth()).await;
    token.mint(trader_b.address(), 51u64.eth()).await;

    // Approve GPv2 for trading

    token
        .approve(onchain.contracts().allowance, 51u64.eth())
        .from(trader_a.address())
        .send_and_watch()
        .await
        .unwrap();

    token
        .approve(onchain.contracts().allowance, 51u64.eth())
        .from(trader_b.address())
        .send_and_watch()
        .await
        .unwrap();

    let trader_a_eth_balance_before = web3.alloy.get_balance(trader_a.address()).await.unwrap();

    let services = Services::new(&onchain).await;
    services.start_protocol(solver).await;

    let quote = |sell_token, buy_token| {
        let services = &services;
        async move {
            let request = OrderQuoteRequest {
                sell_token,
                buy_token,
                from: Address::default(),
                side: OrderQuoteSide::Sell {
                    sell_amount: SellAmount::AfterFee {
                        value: NonZeroU256::try_from(43u64.eth()).unwrap(),
                    },
                },
                ..Default::default()
            };
            services.submit_quote(&request).await
        }
    };
    quote(*token.address(), BUY_ETH_ADDRESS).await.unwrap();
    // Eth is only supported as the buy token
    let (status, body) = quote(BUY_ETH_ADDRESS, *token.address()).await.unwrap_err();
    assert_eq!(status, 400, "{body}");

    // Place Orders
    assert_ne!(*onchain.contracts().weth.address(), BUY_ETH_ADDRESS);
    let order_buy_eth_a = OrderCreation {
        kind: OrderKind::Buy,
        sell_token: *token.address(),
        sell_amount: 50u64.eth(),
        buy_token: BUY_ETH_ADDRESS,
        buy_amount: 49u64.eth(),
        valid_to: model::time::now_in_epoch_seconds() + 300,
        ..Default::default()
    }
    .sign(
        EcdsaSigningScheme::Eip712,
        &onchain.contracts().domain_separator,
        &trader_a.signer,
    );
    services.create_order(&order_buy_eth_a).await.unwrap();
    let order_buy_eth_b = OrderCreation {
        kind: OrderKind::Sell,
        sell_token: *token.address(),
        sell_amount: 50u64.eth(),
        buy_token: BUY_ETH_ADDRESS,
        buy_amount: 49u64.eth(),
        valid_to: model::time::now_in_epoch_seconds() + 300,
        ..Default::default()
    }
    .sign(
        EcdsaSigningScheme::Eip712,
        &onchain.contracts().domain_separator,
        &trader_b.signer,
    );
    services.create_order(&order_buy_eth_b).await.unwrap();

    tracing::info!("Waiting for trade.");
    onchain.mint_block().await;
    let trade_happened = || async {
        let balance_a = web3.alloy.get_balance(trader_a.address()).await.unwrap();
        let balance_b = web3.alloy.get_balance(trader_b.address()).await.unwrap();

        let trader_a_eth_decreased = (balance_a - trader_a_eth_balance_before) == 49u64.eth();
        let trader_b_eth_increased = balance_b >= 49u64.eth();
        trader_a_eth_decreased && trader_b_eth_increased
    };
    wait_for_condition(TIMEOUT, trade_happened).await.unwrap();
}<|MERGE_RESOLUTION|>--- conflicted
+++ resolved
@@ -1,9 +1,5 @@
 use {
-<<<<<<< HEAD
-    ::alloy::providers::Provider,
-=======
-    ::alloy::{primitives::Address, providers::Provider, signers::local::PrivateKeySigner},
->>>>>>> 8e3d7fae
+    ::alloy::{primitives::Address, providers::Provider},
     e2e::setup::*,
     ethrpc::alloy::CallBuilderExt,
     model::{
