--- conflicted
+++ resolved
@@ -1,15 +1,10 @@
 use {
-<<<<<<< HEAD
     database::order_events::{OrderEvent, OrderEventLabel},
-    e2e::{setup::*, tx, tx_value},
-=======
-    database::order_events::OrderEventLabel,
     e2e::{
         setup::{colocation::SolverEngine, *},
         tx,
         tx_value,
     },
->>>>>>> 23148dda
     ethcontract::U256,
     model::{
         order::{OrderCreation, OrderKind},
