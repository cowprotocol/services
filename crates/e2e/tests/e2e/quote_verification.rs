--- conflicted
+++ resolved
@@ -5,8 +5,6 @@
     },
     bigdecimal::{BigDecimal, Zero},
     e2e::setup::*,
-<<<<<<< HEAD
-    ethcontract::H160,
     ethrpc::{
         Web3,
         alloy::{
@@ -14,9 +12,6 @@
             conversions::{IntoAlloy, IntoLegacy},
         },
     },
-=======
-    ethrpc::{Web3, alloy::CallBuilderExt},
->>>>>>> 869d3ea1
     model::{
         interaction::InteractionData,
         order::{BuyTokenDestination, OrderKind, SellTokenSource},
