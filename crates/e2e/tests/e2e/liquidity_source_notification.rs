use {
    alloy::{
<<<<<<< HEAD
        primitives::{Bytes, address},
        providers::ext::{AnvilApi, ImpersonateConfig},
    },
    chrono::Utc,
    contracts::alloy::{ERC20, ILiquoriceSettlement, InstanceExt},
=======
        primitives::{Address, Bytes, U256, address},
        signers::{SignerSync, local::PrivateKeySigner},
    },
    chrono::Utc,
    contracts::{
        ERC20,
        alloy::{InstanceExt, LiquoriceSettlement},
    },
>>>>>>> bdf84407
    driver::infra,
    e2e::{
        api,
        setup::{
            OnchainComponents,
            Services,
            TIMEOUT,
            colocation::{self, SolverEngine},
            mock::Mock,
            run_forked_test_with_block_number,
            to_wei,
            to_wei_with_exp,
            wait_for_condition,
        },
    },
    ethrpc::{
        Web3,
        alloy::{
            CallBuilderExt,
            conversions::{IntoAlloy, IntoLegacy},
        },
    },
    model::{
        order::{OrderCreation, OrderKind},
        signature::EcdsaSigningScheme,
    },
    secp256k1::SecretKey,
    solvers_dto::solution::Solution,
    std::collections::HashMap,
    web3::signing::SecretKeyRef,
};

/// The block number from which we will fetch state for the forked tests.
pub const FORK_BLOCK: u64 = 23326100;
<<<<<<< HEAD
pub const USDT_WHALE: alloy::primitives::Address =
    address!("6AC38D1b2f0c0c3b9E816342b1CA14d91D5Ff60B");
pub const USDC_WHALE: alloy::primitives::Address =
    address!("01b8697695eab322a339c4bf75740db75dc9375e");
=======
pub const USDT_WHALE: Address = address!("6AC38D1b2f0c0c3b9E816342b1CA14d91D5Ff60B");
pub const USDC_WHALE: Address = address!("01b8697695eab322a339c4bf75740db75dc9375e");
>>>>>>> bdf84407

#[tokio::test]
#[ignore]
async fn forked_node_liquidity_source_notification_mainnet() {
    run_forked_test_with_block_number(
        liquidity_source_notification,
        std::env::var("FORK_URL_MAINNET")
            .expect("FORK_URL_MAINNET must be set to run forked tests"),
        FORK_BLOCK,
    )
    .await
}

async fn liquidity_source_notification(web3: Web3) {
    // Start onchain components
    let mut onchain = OnchainComponents::deployed(web3.clone()).await;

    // Define trade params
    let trade_amount = to_wei_with_exp(5, 8);

    // Create parties accounts
    // solver - represents both baseline solver engine for quoting and liquorice
    // solver engine for solving
    let [solver] = onchain.make_solvers_forked(to_wei(1)).await;
    // trader - the account that will place CoW order
    // liquorice_maker - the account that will place Liquorice order to fill CoW
    // order with
    let [trader, liquorice_maker] = onchain.make_accounts(to_wei(1)).await;

    // Access trade tokens contracts
    let token_usdc = ERC20::Instance::new(
        address!("a0b86991c6218b36c1d19d4a2e9eb0ce3606eb48"),
        web3.alloy.clone(),
    );

    let token_usdt = ERC20::Instance::new(
        address!("dac17f958d2ee523a2206206994597c13d831ec7"),
        web3.alloy.clone(),
    );

    // CoW onchain setup
<<<<<<< HEAD
    // Fund trader
    web3.alloy
        .anvil_send_impersonated_transaction_with_config(
            token_usdc
                .transfer(trader.address().into_alloy(), trade_amount.into_alloy())
                .from(USDC_WHALE)
                .into_transaction_request(),
            ImpersonateConfig {
                fund_amount: None,
                stop_impersonate: true,
            },
        )
        .await
        .unwrap()
        .watch()
        .await
        .unwrap();
=======
    {
        // Fund trader
        let usdc_whale = forked_node_api
            .impersonate(&USDC_WHALE.into_legacy())
            .await
            .unwrap();
        tx!(
            usdc_whale,
            token_usdc.transfer(trader.address(), trade_amount)
        );
>>>>>>> bdf84407

    // Fund solver
    web3.alloy
        .anvil_send_impersonated_transaction_with_config(
            token_usdc
                .transfer(solver.address().into_alloy(), trade_amount.into_alloy())
                .from(USDC_WHALE)
                .into_transaction_request(),
            ImpersonateConfig {
                fund_amount: None,
                stop_impersonate: true,
            },
        )
        .await
        .unwrap()
        .watch()
        .await
        .unwrap();

<<<<<<< HEAD
    // Trader gives approval to the CoW allowance contract
    token_usdc
        .approve(
            onchain.contracts().allowance.into_alloy(),
            alloy::primitives::U256::MAX,
        )
        .from(trader.address().into_alloy())
        .send_and_watch()
        .await
        .unwrap();
=======
        // Trader gives approval to the CoW allowance contract
        tx!(
            trader.account(),
            token_usdc.approve(onchain.contracts().allowance, ethcontract::U256::MAX)
        );
    }
>>>>>>> bdf84407

    // Liquorice onchain setup

    // Liquorice settlement contract through which we will trade with the
    // `liquorice_maker`
    let liquorice_settlement = LiquoriceSettlement::Instance::deployed(&web3.alloy)
        .await
        .unwrap();

    let liquorice_balance_manager_address = liquorice_settlement
        .BALANCE_MANAGER()
        .call()
        .await
        .expect("no balance manager found")
        .into_legacy();

    // Fund `liquorice_maker`
<<<<<<< HEAD
    web3.alloy
        .anvil_send_impersonated_transaction_with_config(
            token_usdt
                .transfer(
                    liquorice_maker.address().into_alloy(),
                    trade_amount.into_alloy(),
                )
                .from(USDT_WHALE)
                .into_transaction_request(),
            ImpersonateConfig {
                fund_amount: None,
                stop_impersonate: true,
            },
        )
        .await
        .unwrap()
        .watch()
        .await
        .unwrap();

    // Maker gives approval to the Liquorice balance manager contract
    token_usdt
        .approve(
            liquorice_balance_manager_address.into_alloy(),
            alloy::primitives::U256::MAX,
        )
        .from(liquorice_maker.address().into_alloy())
        .send_and_watch()
        .await
        .unwrap();
=======
    {
        let usdt_whale = forked_node_api
            .impersonate(&USDT_WHALE.into_legacy())
            .await
            .unwrap();
        tx!(
            usdt_whale,
            token_usdt.transfer(liquorice_maker.address(), trade_amount)
        );
    }

    // Maker gives approval to the Liquorice balance manager contract
    tx!(
        liquorice_maker.account(),
        token_usdt.approve(liquorice_balance_manager_address, ethcontract::U256::MAX)
    );
>>>>>>> bdf84407

    // Liquorice API setup
    let liquorice_api = api::liquorice::server::LiquoriceApi::start().await;

    // CoW services setup
    let liquorice_solver_api_mock = Mock::default();
    let services = Services::new(&onchain).await;

    colocation::start_driver_with_config_override(
        onchain.contracts(),
        vec![
            colocation::start_baseline_solver(
                "test_solver".into(),
                solver.clone(),
                *onchain.contracts().weth.address(),
                vec![],
                1,
                true,
            )
            .await,
            SolverEngine {
                name: "liquorice_solver".into(),
                account: solver.clone(),
                endpoint: liquorice_solver_api_mock.url.clone(),
                base_tokens: vec![],
                merge_solutions: true,
            },
        ],
        colocation::LiquidityProvider::UniswapV2,
        false,
        Some(&format!(
            r#"
[liquidity-sources-notifier]
[liquidity-sources-notifier.liquorice]
base-url = "http://0.0.0.0:{}"
api-key = ""
http-timeout = "10s"
        "#,
            liquorice_api.port
        )),
    );
    services
        .start_autopilot(
            None,
            vec![
                "--price-estimation-drivers=test_quoter|http://localhost:11088/test_solver"
                    .to_string(),
                format!(
                    "--drivers=liquorice_solver|http://localhost:11088/liquorice_solver|{}",
                    const_hex::encode(solver.address())
                ),
            ],
        )
        .await;
    services
        .start_api(vec![
            "--price-estimation-drivers=test_quoter|http://localhost:11088/test_solver".to_string(),
        ])
        .await;

    // Create CoW order
    let order_id = {
        let order = OrderCreation {
            sell_token: token_usdc.address().into_legacy(),
            sell_amount: trade_amount,
            buy_token: token_usdt.address().into_legacy(),
            buy_amount: trade_amount,
            valid_to: model::time::now_in_epoch_seconds() + 300,
            kind: OrderKind::Sell,
            ..Default::default()
        }
        .sign(
            EcdsaSigningScheme::Eip712,
            &onchain.contracts().domain_separator,
            SecretKeyRef::from(&SecretKey::from_slice(trader.private_key()).unwrap()),
        );
        services.create_order(&order).await.unwrap()
    };

    // Prepare Liquorice solution

    // Create Liquorice order
    let liquorice_order = LiquoriceSettlement::ILiquoriceSettlement::Single {
        rfqId: "c99d2e3f-702b-49c9-8bb8-43775770f2f3".to_string(),
        nonce: U256::from(0),
<<<<<<< HEAD
        trader: onchain.contracts().gp_settlement.address().into_legacy(),
        effective_trader: onchain.contracts().gp_settlement.address().into_legacy(),
        base_token: token_usdc.address().into_legacy(),
        quote_token: token_usdt.address().into_legacy(),
        base_token_amount: trade_amount,
        quote_token_amount: trade_amount,
        min_fill_amount: U256::from(1),
        quote_expiry: U256::from(Utc::now().timestamp() as u64 + 10),
        recipient: liquorice_maker.address(),
=======
        trader: *onchain.contracts().gp_settlement.address(),
        effectiveTrader: *onchain.contracts().gp_settlement.address(),
        baseToken: token_usdc.address().into_alloy(),
        quoteToken: token_usdt.address().into_alloy(),
        baseTokenAmount: trade_amount.into_alloy(),
        quoteTokenAmount: trade_amount.into_alloy(),
        minFillAmount: U256::from(1),
        quoteExpiry: U256::from(Utc::now().timestamp() as u64 + 10),
        recipient: liquorice_maker.address().into_alloy(),
>>>>>>> bdf84407
    };

    // Create calldata
    let liquorice_solution_calldata = {
        let liquorice_order_hash = liquorice_settlement
            .hashSingleOrder(liquorice_order.clone())
            .call()
            .await
            .unwrap();

        // Create Liquorice order signature
        let signer = PrivateKeySigner::from_slice(liquorice_maker.private_key()).unwrap();
        let liquorice_order_signature = signer.sign_hash_sync(&liquorice_order_hash).unwrap();

        // Create Liquorice settlement calldata
        liquorice_settlement
            .settleSingle(
                liquorice_maker.address().into_alloy(),
                liquorice_order.clone(),
                LiquoriceSettlement::Signature::TypedSignature {
                    signatureType: 3,   // EIP712
                    transferCommand: 1, // SIMPLE_TRANSFER
                    signatureBytes: liquorice_order_signature.as_bytes().into(),
                },
                liquorice_order.quoteTokenAmount,
                // Taker signature is not used in this use case
                LiquoriceSettlement::Signature::TypedSignature {
                    signatureType: 0,
                    transferCommand: 0,
                    signatureBytes: Bytes::from(vec![0u8; 65]),
                },
            )
            .calldata()
            .to_vec()
    };

    // Submit solution to CoW
    liquorice_solver_api_mock.configure_solution(Some(Solution {
        id: 1,
        prices: HashMap::from([
            (token_usdc.address().into_legacy(), to_wei(11)),
            (token_usdt.address().into_legacy(), to_wei(10)),
        ]),
        trades: vec![solvers_dto::solution::Trade::Fulfillment(
            solvers_dto::solution::Fulfillment {
                executed_amount: trade_amount,
                fee: Some(0.into()),
                order: solvers_dto::solution::OrderUid(order_id.0),
            },
        )],
        pre_interactions: vec![],
        interactions: vec![solvers_dto::solution::Interaction::Custom(
            solvers_dto::solution::CustomInteraction {
                target: liquorice_settlement.address().into_legacy(),
                calldata: liquorice_solution_calldata,
                value: 0.into(),
                allowances: vec![solvers_dto::solution::Allowance {
                    token: token_usdc.address().into_legacy(),
                    spender: liquorice_balance_manager_address,
                    amount: trade_amount,
                }],
                inputs: vec![],
                outputs: vec![],
                internalize: false,
            },
        )],
        post_interactions: vec![],
        gas: None,
        flashloans: None,
        wrappers: vec![],
    }));

    // Wait for trade
    onchain.mint_block().await;
    wait_for_condition(TIMEOUT, || async {
        let trade = services.get_trades(&order_id).await.unwrap().pop()?;
        Some(
            services
                .get_solver_competition(trade.tx_hash?)
                .await
                .is_ok(),
        )
    })
    .await
    .unwrap();

    let trade = services.get_trades(&order_id).await.unwrap().pop();
    assert!(trade.is_some());

    // Ensure that notification was delivered to Liquorice API
    wait_for_condition(TIMEOUT, || async {
        let state = liquorice_api.get_state().await;
        !state.notification_requests.is_empty()
    })
    .await
    .unwrap();

    let notification = liquorice_api
        .get_state()
        .await
        .notification_requests
        .first()
        .cloned()
        .unwrap();

    use infra::notify::liquidity_sources::liquorice::client::request::v1::intent_origin::notification::post::{Content, Settle};
    assert!(matches!(notification.content, Content::Settle(Settle {
        rfq_ids,
        ..
    }) if rfq_ids.contains(&liquorice_order.rfqId)));
}<|MERGE_RESOLUTION|>--- conflicted
+++ resolved
@@ -1,21 +1,11 @@
 use {
     alloy::{
-<<<<<<< HEAD
-        primitives::{Bytes, address},
+        primitives::{Address, Bytes, U256, address},
         providers::ext::{AnvilApi, ImpersonateConfig},
-    },
-    chrono::Utc,
-    contracts::alloy::{ERC20, ILiquoriceSettlement, InstanceExt},
-=======
-        primitives::{Address, Bytes, U256, address},
         signers::{SignerSync, local::PrivateKeySigner},
     },
     chrono::Utc,
-    contracts::{
-        ERC20,
-        alloy::{InstanceExt, LiquoriceSettlement},
-    },
->>>>>>> bdf84407
+    contracts::alloy::{ERC20, InstanceExt, LiquoriceSettlement},
     driver::infra,
     e2e::{
         api,
@@ -50,15 +40,8 @@
 
 /// The block number from which we will fetch state for the forked tests.
 pub const FORK_BLOCK: u64 = 23326100;
-<<<<<<< HEAD
-pub const USDT_WHALE: alloy::primitives::Address =
-    address!("6AC38D1b2f0c0c3b9E816342b1CA14d91D5Ff60B");
-pub const USDC_WHALE: alloy::primitives::Address =
-    address!("01b8697695eab322a339c4bf75740db75dc9375e");
-=======
 pub const USDT_WHALE: Address = address!("6AC38D1b2f0c0c3b9E816342b1CA14d91D5Ff60B");
 pub const USDC_WHALE: Address = address!("01b8697695eab322a339c4bf75740db75dc9375e");
->>>>>>> bdf84407
 
 #[tokio::test]
 #[ignore]
@@ -100,7 +83,6 @@
     );
 
     // CoW onchain setup
-<<<<<<< HEAD
     // Fund trader
     web3.alloy
         .anvil_send_impersonated_transaction_with_config(
@@ -118,18 +100,6 @@
         .watch()
         .await
         .unwrap();
-=======
-    {
-        // Fund trader
-        let usdc_whale = forked_node_api
-            .impersonate(&USDC_WHALE.into_legacy())
-            .await
-            .unwrap();
-        tx!(
-            usdc_whale,
-            token_usdc.transfer(trader.address(), trade_amount)
-        );
->>>>>>> bdf84407
 
     // Fund solver
     web3.alloy
@@ -149,7 +119,6 @@
         .await
         .unwrap();
 
-<<<<<<< HEAD
     // Trader gives approval to the CoW allowance contract
     token_usdc
         .approve(
@@ -160,14 +129,6 @@
         .send_and_watch()
         .await
         .unwrap();
-=======
-        // Trader gives approval to the CoW allowance contract
-        tx!(
-            trader.account(),
-            token_usdc.approve(onchain.contracts().allowance, ethcontract::U256::MAX)
-        );
-    }
->>>>>>> bdf84407
 
     // Liquorice onchain setup
 
@@ -185,7 +146,6 @@
         .into_legacy();
 
     // Fund `liquorice_maker`
-<<<<<<< HEAD
     web3.alloy
         .anvil_send_impersonated_transaction_with_config(
             token_usdt
@@ -216,24 +176,6 @@
         .send_and_watch()
         .await
         .unwrap();
-=======
-    {
-        let usdt_whale = forked_node_api
-            .impersonate(&USDT_WHALE.into_legacy())
-            .await
-            .unwrap();
-        tx!(
-            usdt_whale,
-            token_usdt.transfer(liquorice_maker.address(), trade_amount)
-        );
-    }
-
-    // Maker gives approval to the Liquorice balance manager contract
-    tx!(
-        liquorice_maker.account(),
-        token_usdt.approve(liquorice_balance_manager_address, ethcontract::U256::MAX)
-    );
->>>>>>> bdf84407
 
     // Liquorice API setup
     let liquorice_api = api::liquorice::server::LiquoriceApi::start().await;
@@ -319,27 +261,15 @@
     let liquorice_order = LiquoriceSettlement::ILiquoriceSettlement::Single {
         rfqId: "c99d2e3f-702b-49c9-8bb8-43775770f2f3".to_string(),
         nonce: U256::from(0),
-<<<<<<< HEAD
-        trader: onchain.contracts().gp_settlement.address().into_legacy(),
-        effective_trader: onchain.contracts().gp_settlement.address().into_legacy(),
-        base_token: token_usdc.address().into_legacy(),
-        quote_token: token_usdt.address().into_legacy(),
-        base_token_amount: trade_amount,
-        quote_token_amount: trade_amount,
-        min_fill_amount: U256::from(1),
-        quote_expiry: U256::from(Utc::now().timestamp() as u64 + 10),
-        recipient: liquorice_maker.address(),
-=======
         trader: *onchain.contracts().gp_settlement.address(),
         effectiveTrader: *onchain.contracts().gp_settlement.address(),
-        baseToken: token_usdc.address().into_alloy(),
-        quoteToken: token_usdt.address().into_alloy(),
+        baseToken: *token_usdc.address(),
+        quoteToken: *token_usdt.address(),
         baseTokenAmount: trade_amount.into_alloy(),
         quoteTokenAmount: trade_amount.into_alloy(),
         minFillAmount: U256::from(1),
         quoteExpiry: U256::from(Utc::now().timestamp() as u64 + 10),
         recipient: liquorice_maker.address().into_alloy(),
->>>>>>> bdf84407
     };
 
     // Create calldata
