--- conflicted
+++ resolved
@@ -230,7 +230,6 @@
     let liquorice_order = LiquoriceSettlement::ILiquoriceSettlement::Single {
         rfqId: "c99d2e3f-702b-49c9-8bb8-43775770f2f3".to_string(),
         nonce: U256::from(0),
-<<<<<<< HEAD
         trader: onchain.contracts().gp_settlement.address().into_alloy(),
         effectiveTrader: onchain.contracts().gp_settlement.address().into_alloy(),
         baseToken: token_usdc.address().into_alloy(),
@@ -240,7 +239,6 @@
         minFillAmount: U256::from(1),
         quoteExpiry: U256::from(Utc::now().timestamp() as u64 + 10),
         recipient: liquorice_maker.address().into_alloy(),
-=======
         trader: onchain.contracts().gp_settlement.address().into_legacy(),
         effective_trader: onchain.contracts().gp_settlement.address().into_legacy(),
         base_token: token_usdc.address(),
@@ -250,7 +248,6 @@
         min_fill_amount: U256::from(1),
         quote_expiry: U256::from(Utc::now().timestamp() as u64 + 10),
         recipient: liquorice_maker.address(),
->>>>>>> e442efcc
     };
 
     // Create calldata
