--- conflicted
+++ resolved
@@ -464,11 +464,7 @@
     // Give trader some USDC
     web3.alloy
         .anvil_send_impersonated_transaction_with_config(
-<<<<<<< HEAD
-            usdc.transfer(trader.address(), 1000u64.mwei())
-=======
             usdc.transfer(trader.address(), 1000u64.matom())
->>>>>>> 42048ea8
                 .from(USDC_WHALE_MAINNET)
                 .into_transaction_request(),
             ImpersonateConfig {
@@ -483,11 +479,7 @@
         .unwrap();
 
     // Approve GPv2 for trading
-<<<<<<< HEAD
-    usdc.approve(onchain.contracts().allowance.into_alloy(), 1000u64.mwei())
-=======
     usdc.approve(onchain.contracts().allowance.into_alloy(), 1000u64.matom())
->>>>>>> 42048ea8
         .from(trader.address())
         .send_and_watch()
         .await
@@ -590,15 +582,9 @@
     // Place Orders
     let order = OrderCreation {
         sell_token: *usdc.address(),
-<<<<<<< HEAD
-        sell_amount: 1000u64.mwei(),
-        buy_token: *usdt.address(),
-        buy_amount: 2000u64.mwei(),
-=======
         sell_amount: 1000u64.matom(),
         buy_token: *usdt.address(),
         buy_amount: 2000u64.matom(),
->>>>>>> 42048ea8
         valid_to: model::time::now_in_epoch_seconds() + 300,
         kind: OrderKind::Sell,
         ..Default::default()
@@ -617,11 +603,7 @@
             buy_token: *usdt.address(),
             side: OrderQuoteSide::Sell {
                 sell_amount: SellAmount::BeforeFee {
-<<<<<<< HEAD
-                    value: (1000u64.mwei()).try_into().unwrap(),
-=======
                     value: (1000u64.matom()).try_into().unwrap(),
->>>>>>> 42048ea8
                 },
             },
             ..Default::default()
