--- conflicted
+++ resolved
@@ -1,10 +1,6 @@
 use {
-<<<<<<< HEAD
     alloy::primitives::{Bytes, FixedBytes, U256},
     autopilot::util::conv::U256Ext,
-=======
-    app_data::AppDataHash,
->>>>>>> d8945946
     contracts::{
         ERC20,
         alloy::support::{Balances, Signatures},
@@ -99,20 +95,6 @@
         .await
         .unwrap();
     // Fund cow amm owner with 1 WETH and allow factory take them
-<<<<<<< HEAD
-    tx_value!(
-        cow_amm_owner.account(),
-        to_wei(1),
-        onchain.contracts().weth.deposit()
-    );
-    tx!(
-        cow_amm_owner.account(),
-        onchain
-            .contracts()
-            .weth
-            .approve(cow_amm_factory.address().into_legacy(), to_wei(1))
-    );
-=======
     onchain
         .contracts()
         .weth
@@ -130,7 +112,6 @@
         .send_and_watch()
         .await
         .unwrap();
->>>>>>> d8945946
 
     let pair = onchain
         .contracts()
@@ -141,17 +122,10 @@
         .expect("failed to get Uniswap V2 pair");
 
     let cow_amm = cow_amm_factory
-<<<<<<< HEAD
         .ammDeterministicAddress(
             cow_amm_owner.address().into_alloy(),
             *dai.address(),
             onchain.contracts().weth.address().into_alloy(),
-=======
-        .amm_deterministic_address(
-            cow_amm_owner.address(),
-            dai.address().into_legacy(),
-            onchain.contracts().weth.address().into_legacy(),
->>>>>>> d8945946
         )
         .call()
         .await
@@ -163,25 +137,14 @@
 
     cow_amm_factory
         .create(
-<<<<<<< HEAD
             *dai.address(),
             to_wei(2_000).into_alloy(),
-            onchain.contracts().weth.address().into_alloy(),
+            onchain.contracts().weth.address(),
             to_wei(1).into_alloy(),
             U256::ZERO, // min traded token
             *oracle.address(),
             Bytes::copy_from_slice(&oracle_data),
             FixedBytes(APP_DATA),
-=======
-            dai.address().into_legacy(),
-            to_wei(2_000),
-            onchain.contracts().weth.address().into_legacy(),
-            to_wei(1),
-            0.into(), // min traded token
-            oracle.address(),
-            ethcontract::Bytes(oracle_data.clone()),
-            ethcontract::Bytes(APP_DATA),
->>>>>>> d8945946
         )
         .from(cow_amm_owner.account().address().into_alloy())
         .send_and_watch()
@@ -254,9 +217,8 @@
     // oracle price => 100 WETH == 300000 DAI => 1 WETH == 3000 DAI
     // If this order gets settled around the oracle price it will receive plenty of
     // surplus.
-<<<<<<< HEAD
     let cow_amm_order = contracts::alloy::cow_amm::CowAmm::GPv2Order::Data {
-        sellToken: onchain.contracts().weth.address().into_alloy(),
+        sellToken: onchain.contracts().weth.address(),
         buyToken: *dai.address(),
         receiver: Default::default(),
         sellAmount: U256::from(10).pow(U256::from(17)),
@@ -266,41 +228,6 @@
         feeAmount: U256::ZERO,
         kind: FixedBytes::from_slice(
             &const_hex::decode("f3b277728b3fee749481eb3e0b3b48980dbbab78658fc419025cb16eee346775")
-=======
-    let cow_amm_order = OrderData {
-        sell_token: onchain.contracts().weth.address().into_legacy(),
-        buy_token: dai.address().into_legacy(),
-        receiver: None,
-        sell_amount: U256::exp10(17),
-        buy_amount: to_wei(230),
-        valid_to,
-        app_data: AppDataHash(APP_DATA),
-        fee_amount: 0.into(),
-        kind: OrderKind::Sell,
-        partially_fillable: false,
-        sell_token_balance: Default::default(),
-        buy_token_balance: Default::default(),
-    };
-
-    // structure of signature copied from
-    // <https://github.com/cowprotocol/cow-amm/blob/main/test/e2e/ConstantProduct.t.sol#L179>
-    let signature_data = ethcontract::web3::ethabi::encode(&[
-        Token::Tuple(vec![
-            Token::Address(cow_amm_order.sell_token),
-            Token::Address(cow_amm_order.buy_token),
-            Token::Address(cow_amm_order.receiver.unwrap_or_default()),
-            Token::Uint(cow_amm_order.sell_amount),
-            Token::Uint(cow_amm_order.buy_amount),
-            Token::Uint(cow_amm_order.valid_to.into()),
-            Token::FixedBytes(cow_amm_order.app_data.0.to_vec()),
-            Token::Uint(cow_amm_order.fee_amount),
-            // enum hashes taken from
-            // <https://github.com/cowprotocol/contracts/blob/main/src/contracts/libraries/GPv2Order.sol#L50-L79>
-            Token::FixedBytes(
-                const_hex::decode(
-                    "f3b277728b3fee749481eb3e0b3b48980dbbab78658fc419025cb16eee346775",
-                )
->>>>>>> d8945946
                 .unwrap(),
         ), // sell order
         partiallyFillable: false,
@@ -340,25 +267,6 @@
     };
 
     // fund trader "bob" and approve vault relayer
-<<<<<<< HEAD
-    tx_value!(
-        bob.account(),
-        ethcontract::U256::exp10(17),
-        onchain.contracts().weth.deposit()
-    );
-    tx!(
-        bob.account(),
-        onchain
-            .contracts()
-            .weth
-            .approve(onchain.contracts().allowance, ethcontract::U256::MAX)
-    );
-
-    // place user order with the same limit price as the CoW AMM order
-    let user_order = OrderCreation {
-        sell_token: onchain.contracts().weth.address(),
-        sell_amount: ethcontract::U256::exp10(17), // 0.1 WETH
-=======
     onchain
         .contracts()
         .weth
@@ -383,8 +291,7 @@
     // place user order with the same limit price as the CoW AMM order
     let user_order = OrderCreation {
         sell_token: onchain.contracts().weth.address().into_legacy(),
-        sell_amount: U256::exp10(17), // 0.1 WETH
->>>>>>> d8945946
+        sell_amount: ethcontract::U256::exp10(17), // 0.1 WETH
         buy_token: dai.address().into_legacy(),
         buy_amount: to_wei(230), // 230 DAI
         valid_to: model::time::now_in_epoch_seconds() + 300,
@@ -809,20 +716,6 @@
         .await
         .unwrap();
 
-<<<<<<< HEAD
-    tx_value!(
-        cow_amm_owner.account(),
-        to_wei(1),
-        onchain.contracts().weth.deposit()
-    );
-    tx!(
-        cow_amm_owner.account(),
-        onchain
-            .contracts()
-            .weth
-            .approve(cow_amm_factory.address().into_legacy(), to_wei(1))
-    );
-=======
     onchain
         .contracts()
         .weth
@@ -840,7 +733,6 @@
         .send_and_watch()
         .await
         .unwrap();
->>>>>>> d8945946
 
     onchain
         .contracts()
@@ -861,17 +753,10 @@
         .expect("failed to get Uniswap V2 pair");
 
     let cow_amm_address = cow_amm_factory
-<<<<<<< HEAD
         .ammDeterministicAddress(
             cow_amm_owner.address().into_alloy(),
             *dai.address(),
             onchain.contracts().weth.address().into_alloy(),
-=======
-        .amm_deterministic_address(
-            cow_amm_owner.address(),
-            dai.address().into_legacy(),
-            onchain.contracts().weth.address().into_legacy(),
->>>>>>> d8945946
         )
         .call()
         .await
@@ -884,25 +769,14 @@
     // Create the CoW AMM
     cow_amm_factory
         .create(
-<<<<<<< HEAD
             *dai.address(),
             to_wei(2_000).into_alloy(),
-            onchain.contracts().weth.address().into_alloy(),
+            onchain.contracts().weth.address(),
             to_wei(1).into_alloy(),
             U256::ZERO, // min traded token
             *oracle.address(),
             Bytes::copy_from_slice(&oracle_data),
             FixedBytes(APP_DATA),
-=======
-            dai.address().into_legacy(),
-            to_wei(2_000),
-            onchain.contracts().weth.address().into_legacy(),
-            to_wei(1),
-            0.into(), // min traded token
-            oracle.address(),
-            ethcontract::Bytes(oracle_data.clone()),
-            ethcontract::Bytes(APP_DATA),
->>>>>>> d8945946
         )
         .from(cow_amm_owner.account().address().into_alloy())
         .send_and_watch()
@@ -968,9 +842,8 @@
     let executed_amount = to_wei(230);
 
     // CoW AMM order remains the same (selling WETH for DAI)
-<<<<<<< HEAD
     let cow_amm_order = contracts::alloy::cow_amm::CowAmm::GPv2Order::Data {
-        sellToken: onchain.contracts().weth.address().into_alloy(),
+        sellToken: onchain.contracts().weth.address(),
         buyToken: *dai.address(),
         receiver: Default::default(),
         sellAmount: U256::from(10).pow(U256::from(17)),
@@ -980,38 +853,6 @@
         feeAmount: U256::ZERO,
         kind: FixedBytes::from_slice(
             &const_hex::decode("f3b277728b3fee749481eb3e0b3b48980dbbab78658fc419025cb16eee346775")
-=======
-    let cow_amm_order = OrderData {
-        sell_token: onchain.contracts().weth.address().into_legacy(),
-        buy_token: dai.address().into_legacy(),
-        receiver: None,
-        sell_amount: U256::exp10(17), // 0.1 WETH
-        buy_amount: executed_amount,  // 230 DAI
-        valid_to,
-        app_data: AppDataHash(APP_DATA),
-        fee_amount: 0.into(),
-        kind: OrderKind::Sell,
-        partially_fillable: false,
-        sell_token_balance: Default::default(),
-        buy_token_balance: Default::default(),
-    };
-
-    // Create the signature for the CoW AMM order
-    let signature_data = ethcontract::web3::ethabi::encode(&[
-        Token::Tuple(vec![
-            Token::Address(cow_amm_order.sell_token),
-            Token::Address(cow_amm_order.buy_token),
-            Token::Address(cow_amm_order.receiver.unwrap_or_default()),
-            Token::Uint(cow_amm_order.sell_amount),
-            Token::Uint(cow_amm_order.buy_amount),
-            Token::Uint(cow_amm_order.valid_to.into()),
-            Token::FixedBytes(cow_amm_order.app_data.0.to_vec()),
-            Token::Uint(cow_amm_order.fee_amount),
-            Token::FixedBytes(
-                const_hex::decode(
-                    "f3b277728b3fee749481eb3e0b3b48980dbbab78658fc419025cb16eee346775",
-                )
->>>>>>> d8945946
                 .unwrap(),
         ), // sell order
         partiallyFillable: false,
@@ -1065,11 +906,7 @@
     let amm_weth_balance_before = onchain
         .contracts()
         .weth
-<<<<<<< HEAD
-        .balance_of(cow_amm.address().into_legacy())
-=======
-        .balanceOf(cow_amm.address().into_alloy())
->>>>>>> d8945946
+        .balanceOf(cow_amm.address())
         .call()
         .await
         .unwrap();
@@ -1168,14 +1005,8 @@
     let user_order = OrderCreation {
         sell_token: dai.address().into_legacy(),
         sell_amount: executed_amount, // 230 DAI
-<<<<<<< HEAD
-        buy_token: onchain.contracts().weth.address(),
-        buy_amount: ethcontract::U256::from(90000000000000000u64), /* 0.09 WETH to generate some
-                                                                    * surplus */
-=======
         buy_token: onchain.contracts().weth.address().into_legacy(),
-        buy_amount: U256::from(90000000000000000u64), // 0.09 WETH to generate some surplus
->>>>>>> d8945946
+        buy_amount: ethcontract::U256::from(90000000000000000u64), // 0.09 WETH to generate some surplus
         valid_to: model::time::now_in_epoch_seconds() + 300,
         kind: OrderKind::Sell,
         ..Default::default()
@@ -1198,11 +1029,7 @@
         let amm_weth_balance_after = onchain
             .contracts()
             .weth
-<<<<<<< HEAD
-            .balance_of(cow_amm.address().into_legacy())
-=======
-            .balanceOf(cow_amm.address().into_alloy())
->>>>>>> d8945946
+            .balanceOf(cow_amm.address())
             .call()
             .await
             .unwrap();
@@ -1218,13 +1045,8 @@
         let bob_weth_received = bob_weth_balance_after - bob_weth_balance_before;
 
         // Bob should receive WETH, CoW AMM's WETH balance decreases
-<<<<<<< HEAD
-        bob_weth_received >= user_order.buy_amount
-            && amm_weth_sent == cow_amm_order.sellAmount.into_legacy()
-=======
         bob_weth_received >= user_order.buy_amount.into_alloy()
             && amm_weth_sent == cow_amm_order.sell_amount.into_alloy()
->>>>>>> d8945946
     })
     .await
     .unwrap();
