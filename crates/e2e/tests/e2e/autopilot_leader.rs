--- conflicted
+++ resolved
@@ -1,6 +1,5 @@
 use {
     autopilot::shutdown_controller::ShutdownController,
-<<<<<<< HEAD
     e2e::setup::{
         OnchainComponents,
         Services,
@@ -14,13 +13,8 @@
         Web3,
         alloy::{
             CallBuilderExt,
-            conversions::{IntoAlloy, IntoLegacy},
         },
     },
-=======
-    e2e::setup::{OnchainComponents, Services, TIMEOUT, colocation, run_test, wait_for_condition},
-    ethrpc::{Web3, alloy::CallBuilderExt},
->>>>>>> 869d3ea1
     model::order::{OrderCreation, OrderKind},
     number::units::EthUnit,
     secp256k1::SecretKey,
