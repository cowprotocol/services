--- conflicted
+++ resolved
@@ -275,15 +275,9 @@
     assert!(trader_usdc > to_wei_with_exp(47_000, 6));
     tracing::info!("trader got majority of collateral back");
 
-<<<<<<< HEAD
-    let settlement_weth = balance(&web3, settlement.address(), weth.address()).await;
-    assert!(settlement_weth < 300_000_000u128.into());
-    tracing::info!("settlement contract only has dust amounts of WETH");
-=======
     let trader_weth = balance(&web3, trader.address(), weth.address()).await;
     assert_eq!(trader_weth, flashloan_amount);
     tracing::info!("the trader still has the originally borrowed amount of WETH");
->>>>>>> 0a61550b
 
     assert!(balance(&web3, trader.address(), ausdc).await < 10_000.into());
     tracing::info!("trader only has dust of aUSDC");
