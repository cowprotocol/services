use {
    contracts::{ERC20, IAavePool},
    database::Address,
    e2e::{
        nodes::forked_node::ForkedNodeApi,
        setup::{
            Db,
            OnchainComponents,
            Services,
            TIMEOUT,
            run_forked_test_with_block_number,
            safe::Safe,
            to_wei,
            to_wei_with_exp,
            wait_for_condition,
        },
        tx,
    },
    ethcontract::{H160, U256},
    ethrpc::Web3,
    model::{
        order::{OrderCreation, OrderCreationAppData, OrderKind},
        signature::{Signature, hashed_eip712_message},
    },
    shared::{addr, conversions::U256Ext},
    sqlx::Row,
    tracing::log::info,
};

#[tokio::test]
#[ignore]
async fn forked_node_mainnet_repay_debt_with_collateral_of_safe() {
    run_forked_test_with_block_number(
        forked_mainnet_repay_debt_with_collateral_of_safe,
        std::env::var("FORK_URL_MAINNET")
            .expect("FORK_URL_MAINNET must be set to run forked tests"),
        23112197,
    )
    .await;
}

// Tests the rough flow of how a safe that took out a loan on AAVE
// could repay it using its own collateral fronted by a flashloan.
// Example: you put up some collateral (here 50k USDC) and you take out a
// loan (1 weth) against it. If you spend whatever you borrowed you are still
// solvent, but can't use the collateral anymore, because the contract requires
// you pay back the loan first (but you spent the 1 weth already). The use-case
// for flash loans here is to take out a flash loan, pay back the original loan
// with it, which unlocks your 50k USDC collateral, swap (some) of your
// the collateral for the loan amount (1 weth + e.g. 0.05% fee) and pay back the
// flash loan. Voila, for a small fee you got to use your collateral pay back
// your loan and unlock the rest.
async fn forked_mainnet_repay_debt_with_collateral_of_safe(web3: Web3) {
    let mut onchain = OnchainComponents::deployed(web3.clone()).await;
    let forked_node_api = web3.api::<ForkedNodeApi<_>>();

    let [solver] = onchain.make_solvers_forked(to_wei(1)).await;
    let [trader] = onchain.make_accounts(to_wei(1)).await;
    let trader = Safe::deploy(trader.clone(), &web3).await;

    let aave_adapter_contract = addr!("7d9c4dee56933151bc5c909cfe09def0d315cb4a");

    // AAVE token tracking how much USDC is deposited by a user
    let ausdc = addr!("98c23e9d8f34fefb1b7bd6a91b7ff122f4e16f5c");
    let weth = &onchain.contracts().weth;
    let tracker_address = onchain
        .contracts()
        .flashloan_tracker
        .as_ref()
        .expect("tracker")
        .address();

    // transfer some USDC from a whale to our trader
    let usdc = ERC20::at(&web3, addr!("a0b86991c6218b36c1d19d4a2e9eb0ce3606eb48"));
    let usdc_whale_mainnet = addr!("28c6c06298d514db089934071355e5743bf21d60");
    let usdc_whale = forked_node_api
        .impersonate(&usdc_whale_mainnet)
        .await
        .unwrap();

    // transfer $50K to the safe for setting up the debt position
    let collateral_amount = to_wei_with_exp(50_000, 6);
    tx!(
        usdc_whale,
        usdc.transfer(trader.address(), collateral_amount)
    );
    // approve vault relayer to take safe's sell tokens
    trader
        .exec_call(usdc.approve(onchain.contracts().allowance, collateral_amount))
        .await;

    // Approve AAVE to take the collateral
    let aave_pool = IAavePool::at(&web3, addr!("87870Bca3F3fD6335C3F4ce8392D69350B4fA4E2"));
    trader
        .exec_call(usdc.approve(aave_pool.address(), collateral_amount))
        .await;

    // Deposit collateral
    trader
        .exec_call(aave_pool.supply(
            usdc.address(),    // token
            collateral_amount, // amount
            trader.address(),  // on_behalf
            0,                 // referral code
        ))
        .await;
<<<<<<< HEAD

    // Exchange rate between USDC and aUSDC can differ from block to block.
    let slippage = 2;
    assert!(balance(&web3, trader.address(), ausdc).await >= collateral_amount - slippage);
=======
>>>>>>> 55e58b20

    tracing::info!("wait a bit to make `borrow()` call work");
    wait_for_condition(TIMEOUT, || async {
        balance(&web3, trader.address(), ausdc).await >= collateral_amount
    })
    .await
    .unwrap();

    // Borrow 1 WETH against the collateral - not a flash loan
    let debt_amount = to_wei(1);
    trader
        .exec_call(aave_pool.borrow(
            onchain.contracts().weth.address(), // borrowed token
            debt_amount,                        // borrowed amount
            2.into(),                           // variable interest rate mode
            0,                                  // referral code
            trader.address(),                   // on_behalf
        ))
        .await;

    // Transfer the borrowed WETH to /dev/null to make it clear this is not used for
    // repayment. Let's imagine the trader used this to pay their rent or something.
    trader
<<<<<<< HEAD
        .exec_call(weth.approve(aave_pool.address(), to_wei(1)))
        .await;

    // pay some extra for the flashloan fee
    let fee_bps = aave_pool.flashloan_premium_total().call().await.unwrap();
    let flashloan_fee = (flashloan_amount * U256::from(fee_bps)).ceil_div(&10_000.into());
=======
        .exec_call(
            onchain
                .contracts()
                .weth
                .transfer(H160([1; 20]), debt_amount),
        )
        .await;

    // allow aave pool to take back borrowed WETH on `repay()`
    // could be replaced with `permit` pre-hook or `repayWithPermit()` for
    // borrowed tokens that support `permit`
    trader
        .exec_call(weth.approve(aave_pool.address(), to_wei(1)))
        .await;

    info!("tracker contract address: {:?}", tracker_address);
    // allow flashloan tracker to take back flash loan WETH on `payBack()`
    trader
        .exec_call(weth.approve(tracker_address, to_wei(1)))
        .await;

    // pay some extra for the flashloan fee
    let fee_bps = aave_pool.flashloan_premium_total().call().await.unwrap();
    let flashloan_fee = (debt_amount * U256::from(fee_bps)).ceil_div(&10_000.into());
>>>>>>> 55e58b20

    let current_safe_nonce = trader.nonce().await;

    // Build appdata that does:
    // 1. take out a 1 WETH flashloan for the trader (flashloan hint)
    // 2. repay the 1 WETH debt to unlock trader's collateral (1st pre-hook)
    // 3. withdraw the collateral it can be sold for WETH (2nd pre-hook)
    // 4. repay the flashloan with the proceeds (1st post-hook)
    let app_data = {
<<<<<<< HEAD
        let repay_collateral_tx = trader.sign_transaction(
=======
        let repay_debt_tx = trader.sign_transaction(
>>>>>>> 55e58b20
            aave_pool.address(),
            aave_pool
                .repay(weth.address(), to_wei(1), 2.into(), trader.address())
                .tx
                .data
                .unwrap()
                .0
                .clone(),
            current_safe_nonce,
        );
        let withdraw_tx = trader.sign_transaction(
            aave_pool.address(),
            aave_pool
                .withdraw(usdc.address(), collateral_amount, trader.address())
                .tx
                .data
                .unwrap()
                .0
                .clone(),
            current_safe_nonce + U256::from(1),
        );
<<<<<<< HEAD
        let repay_flashloan_tx = trader.sign_transaction(
            weth.address(),
            weth.transfer(aave_adapter_contract, flashloan_amount + flashloan_fee)
=======

        let repay_flashloan_fee = trader.sign_transaction(
            weth.address(),
            weth.transfer(aave_adapter_contract, flashloan_fee)
>>>>>>> 55e58b20
                .tx
                .data
                .unwrap()
                .0
                .clone(),
            current_safe_nonce + U256::from(2),
        );
<<<<<<< HEAD
=======

>>>>>>> 55e58b20
        let app_data = format!(
            r#"{{
                "metadata": {{
                    "flashloan": {{
                        "lender": "0x87870Bca3F3fD6335C3F4ce8392D69350B4fA4E2",
                        "borrower": "{:?}",
                        "token": "{:?}",
                        "amount": "{:?}"
                    }},
                    "hooks": {{
                        "pre": [
                            {{
                                "target": "{:?}",
                                "callData": "0x{}",
                                "gasLimit": "1000000"
                            }},
                            {{
                                "target": "{:?}",
                                "callData": "0x{}",
                                "gasLimit": "1000000"
                            }}
                        ],
                        "post": [
                            {{
                                "target": "{:?}",
                                "callData": "0x{}",
                                "gasLimit": "1000000"
                            }}
                        ]
                    }},
                    "signer": "{:?}"
                }}
            }}"#,
<<<<<<< HEAD
            // flashloan token
            weth.address(),
            // take out a loan that's bigger than we originally borrowed
            flashloan_amount,
            // 1st pre-hook
            trader.address(),
            hex::encode(&repay_collateral_tx.tx.data.unwrap().0),
            // 2nd pre-hook
=======
            // borrower
            trader.address(),
            // flashloan token
            weth.address(),
            // take out a flash loan to pay back what was borrowed against collateral
            debt_amount,
            // 1st pre-hook to pay back borrowed 1 weth
            trader.address(),
            hex::encode(&repay_debt_tx.tx.data.unwrap().0),
            // 2nd pre-hook to get collateral out
>>>>>>> 55e58b20
            // ~200K gas
            trader.address(),
            hex::encode(&withdraw_tx.tx.data.unwrap().0),
            // 1st post-hook
            trader.address(),
<<<<<<< HEAD
            hex::encode(&repay_flashloan_tx.tx.data.unwrap().0),
=======
            hex::encode(&repay_flashloan_fee.tx.data.unwrap().0),
>>>>>>> 55e58b20
            // signer
            trader.address(),
        );

        OrderCreationAppData::Full {
            full: app_data.to_string(),
        }
    };

    let mut order = OrderCreation {
        sell_token: usdc.address(),
        sell_amount: collateral_amount,
        buy_token: weth.address(),
<<<<<<< HEAD
        // we want to get exactly enough WETH to repay the flashloan
        buy_amount: flashloan_amount + flashloan_fee,
=======
        // we want to get exactly enough WETH to repay the flashloan w/e fee
        buy_amount: debt_amount + flashloan_fee,
>>>>>>> 55e58b20
        valid_to: model::time::now_in_epoch_seconds() + 300,
        kind: OrderKind::Buy,
        app_data,
        partially_fillable: false,
        ..Default::default()
    };
    order.signature = Signature::Eip1271(trader.sign_message(&hashed_eip712_message(
        &onchain.contracts().domain_separator,
        &order.data().hash_struct(),
    )));

    let services = Services::new(&onchain).await;
    services.start_protocol(solver.clone()).await;

    let uid = services.create_order(&order).await.unwrap();
    tracing::info!(?uid, "placed order");

    // Drive solution
    tracing::info!("Waiting for trade to get indexed.");
    wait_for_condition(TIMEOUT, || async {
        onchain.mint_block().await;
        let executed_fee = services
            .get_order(&uid)
            .await
            .unwrap()
            .metadata
            .executed_fee;
        executed_fee > 0.into()
    })
    .await
    .unwrap();

    // Because the trader sold some of their collateral to repay their debt
    // (~4900 USDC for ~1 WETH) they have that much less `USDC` compared to
    // the original collateral.
    let trader_usdc = balance(&web3, trader.address(), usdc.address()).await;
<<<<<<< HEAD
    assert!(trader_usdc > to_wei_with_exp(45_000, 6));
    tracing::info!("trader got majority of collateral back");

    let trader_weth = balance(&web3, trader.address(), weth.address()).await;
    assert_eq!(trader_weth, flashloan_amount);
    tracing::info!("the trader still has the originally borrowed amount of WETH");

    let settlement_weth = balance(&web3, settlement.address(), weth.address()).await;
    assert!(settlement_weth < 300_000_000u128.into());
    tracing::info!("settlement contract only has dust amounts of WETH");
=======
    assert!(trader_usdc > to_wei_with_exp(46_000, 6));
    tracing::info!("trader got majority of collateral back");

    let trader_weth = balance(&web3, trader.address(), weth.address()).await;
    assert_eq!(trader_weth, 0.into());
    tracing::info!("the trader spent all their weth");
>>>>>>> 55e58b20

    assert!(balance(&web3, trader.address(), ausdc).await < 10_000.into());
    tracing::info!("trader only has dust of aUSDC");

    // Check that the solver address is stored in the settlement table
    let pool = services.db();
    let settler_is_solver = || async {
        let last_solver = fetch_last_settled_auction_solver(pool).await;
        last_solver.is_some_and(|address| address.0 == solver.address().0)
    };
    wait_for_condition(TIMEOUT, settler_is_solver)
        .await
        .unwrap();
}

async fn balance(web3: &Web3, owner: H160, token: H160) -> U256 {
    let token = ERC20::at(web3, token);
    token.balance_of(owner).call().await.unwrap()
}

async fn fetch_last_settled_auction_solver(pool: &Db) -> Option<Address> {
    sqlx::query("SELECT solver FROM settlements ORDER BY auction_id DESC")
        .fetch_all(pool)
        .await
        .unwrap()
        .first()
        .map(|row| row.try_get(0).unwrap())
}<|MERGE_RESOLUTION|>--- conflicted
+++ resolved
@@ -24,7 +24,7 @@
     },
     shared::{addr, conversions::U256Ext},
     sqlx::Row,
-    tracing::log::info,
+    std::time::Duration,
 };
 
 #[tokio::test]
@@ -104,20 +104,13 @@
             0,                 // referral code
         ))
         .await;
-<<<<<<< HEAD
 
     // Exchange rate between USDC and aUSDC can differ from block to block.
     let slippage = 2;
     assert!(balance(&web3, trader.address(), ausdc).await >= collateral_amount - slippage);
-=======
->>>>>>> 55e58b20
 
     tracing::info!("wait a bit to make `borrow()` call work");
-    wait_for_condition(TIMEOUT, || async {
-        balance(&web3, trader.address(), ausdc).await >= collateral_amount
-    })
-    .await
-    .unwrap();
+    tokio::time::sleep(Duration::from_secs(1)).await;
 
     // Borrow 1 WETH against the collateral - not a flash loan
     let debt_amount = to_wei(1);
@@ -134,14 +127,6 @@
     // Transfer the borrowed WETH to /dev/null to make it clear this is not used for
     // repayment. Let's imagine the trader used this to pay their rent or something.
     trader
-<<<<<<< HEAD
-        .exec_call(weth.approve(aave_pool.address(), to_wei(1)))
-        .await;
-
-    // pay some extra for the flashloan fee
-    let fee_bps = aave_pool.flashloan_premium_total().call().await.unwrap();
-    let flashloan_fee = (flashloan_amount * U256::from(fee_bps)).ceil_div(&10_000.into());
-=======
         .exec_call(
             onchain
                 .contracts()
@@ -157,7 +142,7 @@
         .exec_call(weth.approve(aave_pool.address(), to_wei(1)))
         .await;
 
-    info!("tracker contract address: {:?}", tracker_address);
+    tracing::info!("tracker contract address: {:?}", tracker_address);
     // allow flashloan tracker to take back flash loan WETH on `payBack()`
     trader
         .exec_call(weth.approve(tracker_address, to_wei(1)))
@@ -166,7 +151,6 @@
     // pay some extra for the flashloan fee
     let fee_bps = aave_pool.flashloan_premium_total().call().await.unwrap();
     let flashloan_fee = (debt_amount * U256::from(fee_bps)).ceil_div(&10_000.into());
->>>>>>> 55e58b20
 
     let current_safe_nonce = trader.nonce().await;
 
@@ -176,11 +160,7 @@
     // 3. withdraw the collateral it can be sold for WETH (2nd pre-hook)
     // 4. repay the flashloan with the proceeds (1st post-hook)
     let app_data = {
-<<<<<<< HEAD
-        let repay_collateral_tx = trader.sign_transaction(
-=======
         let repay_debt_tx = trader.sign_transaction(
->>>>>>> 55e58b20
             aave_pool.address(),
             aave_pool
                 .repay(weth.address(), to_wei(1), 2.into(), trader.address())
@@ -202,16 +182,10 @@
                 .clone(),
             current_safe_nonce + U256::from(1),
         );
-<<<<<<< HEAD
-        let repay_flashloan_tx = trader.sign_transaction(
-            weth.address(),
-            weth.transfer(aave_adapter_contract, flashloan_amount + flashloan_fee)
-=======
 
         let repay_flashloan_fee = trader.sign_transaction(
             weth.address(),
             weth.transfer(aave_adapter_contract, flashloan_fee)
->>>>>>> 55e58b20
                 .tx
                 .data
                 .unwrap()
@@ -219,10 +193,7 @@
                 .clone(),
             current_safe_nonce + U256::from(2),
         );
-<<<<<<< HEAD
-=======
-
->>>>>>> 55e58b20
+
         let app_data = format!(
             r#"{{
                 "metadata": {{
@@ -256,16 +227,6 @@
                     "signer": "{:?}"
                 }}
             }}"#,
-<<<<<<< HEAD
-            // flashloan token
-            weth.address(),
-            // take out a loan that's bigger than we originally borrowed
-            flashloan_amount,
-            // 1st pre-hook
-            trader.address(),
-            hex::encode(&repay_collateral_tx.tx.data.unwrap().0),
-            // 2nd pre-hook
-=======
             // borrower
             trader.address(),
             // flashloan token
@@ -276,17 +237,12 @@
             trader.address(),
             hex::encode(&repay_debt_tx.tx.data.unwrap().0),
             // 2nd pre-hook to get collateral out
->>>>>>> 55e58b20
             // ~200K gas
             trader.address(),
             hex::encode(&withdraw_tx.tx.data.unwrap().0),
             // 1st post-hook
             trader.address(),
-<<<<<<< HEAD
-            hex::encode(&repay_flashloan_tx.tx.data.unwrap().0),
-=======
             hex::encode(&repay_flashloan_fee.tx.data.unwrap().0),
->>>>>>> 55e58b20
             // signer
             trader.address(),
         );
@@ -300,13 +256,8 @@
         sell_token: usdc.address(),
         sell_amount: collateral_amount,
         buy_token: weth.address(),
-<<<<<<< HEAD
-        // we want to get exactly enough WETH to repay the flashloan
-        buy_amount: flashloan_amount + flashloan_fee,
-=======
         // we want to get exactly enough WETH to repay the flashloan w/e fee
         buy_amount: debt_amount + flashloan_fee,
->>>>>>> 55e58b20
         valid_to: model::time::now_in_epoch_seconds() + 300,
         kind: OrderKind::Buy,
         app_data,
@@ -343,25 +294,12 @@
     // (~4900 USDC for ~1 WETH) they have that much less `USDC` compared to
     // the original collateral.
     let trader_usdc = balance(&web3, trader.address(), usdc.address()).await;
-<<<<<<< HEAD
     assert!(trader_usdc > to_wei_with_exp(45_000, 6));
-    tracing::info!("trader got majority of collateral back");
-
-    let trader_weth = balance(&web3, trader.address(), weth.address()).await;
-    assert_eq!(trader_weth, flashloan_amount);
-    tracing::info!("the trader still has the originally borrowed amount of WETH");
-
-    let settlement_weth = balance(&web3, settlement.address(), weth.address()).await;
-    assert!(settlement_weth < 300_000_000u128.into());
-    tracing::info!("settlement contract only has dust amounts of WETH");
-=======
-    assert!(trader_usdc > to_wei_with_exp(46_000, 6));
     tracing::info!("trader got majority of collateral back");
 
     let trader_weth = balance(&web3, trader.address(), weth.address()).await;
     assert_eq!(trader_weth, 0.into());
     tracing::info!("the trader spent all their weth");
->>>>>>> 55e58b20
 
     assert!(balance(&web3, trader.address(), ausdc).await < 10_000.into());
     tracing::info!("trader only has dust of aUSDC");
