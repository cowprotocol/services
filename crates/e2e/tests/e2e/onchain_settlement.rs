--- conflicted
+++ resolved
@@ -132,18 +132,10 @@
 
     // Only start the autopilot now to ensure that these orders are settled in a
     // batch which seems to be expected in this test.
-<<<<<<< HEAD
-    // However, this currently does not work because the driver will not merge the
-    // individual solutions because the token prices don't match after scaling.
     services.start_autopilot(
         None,
         vec!["--drivers=test_solver|http://localhost:11088/test_solver".to_string()],
     );
-=======
-    services.start_autopilot(vec![
-        "--drivers=test_solver|http://localhost:11088/test_solver".to_string(),
-    ]);
->>>>>>> 69a9683d
 
     let balance = token_b.balance_of(trader_a.address()).call().await.unwrap();
     assert_eq!(balance, 0.into());
