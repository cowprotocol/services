[package]
name = "shared"
version = "0.1.0"
authors = ["Gnosis Developers <developers@gnosis.io>", "Cow Protocol Developers <dev@cow.fi>"]
edition = "2021"
license = "MIT OR Apache-2.0"

[lib]
doctest = false

[dependencies]
anyhow = "1.0"
assert_approx_eq = "1.1"
async-stream = "0.3"
async-trait = "0.1"
atty = "0.2"
cached = { version = "0.34", default-features = false }
chrono = { version = "0.4", default-features = false, features = ["clock"] }
clap = { version = "3.1", features = ["derive", "env"] }
contracts = { path = "../contracts" }
database = { path = "../database" }
derivative = "2.2"
<<<<<<< HEAD
ethcontract = { version = "0.21.0", default-features = false }
ethcontract-mock = { version = "0.21.0", default-features = false }
=======
ethcontract = { version = "0.20.0", default-features = false }
ethcontract-mock = { version = "0.20.0", default-features = false }
>>>>>>> 84b2a083
futures = "0.3"
gas-estimation = { git = "https://github.com/cowprotocol/gas-estimation", tag = "v0.7.1", features = ["web3_", "tokio_"] }
global-metrics = { path = "../global-metrics" }
hex = { version = "0.4", default-features = false }
hex-literal = "0.3"
http = "0.2.6"
itertools = "0.10"
lazy_static = "1.4.0"
lru = "0.7"
maplit = "1.0"
mockall = "0.11"
model = { path = "../model" }
num = { version = "0.4", features = ["serde"] }
number-conversions = { path = "../number-conversions" }
primitive-types = "0.10"
prometheus = "0.13"
prometheus-metric-storage = { git = "https://github.com/cowprotocol/prometheus-metric-storage" , tag = "v0.4.0" }
reqwest = { version = "0.11", features = ["cookies", "gzip", "json"] }
scopeguard = "1.1.0"
serde = "1.0"
serde_json = "1.0"
serde_with = { version = "1.11", default-features = false }
secp256k1 = "0.21"
thiserror = "1.0"
time = { version = "0.3", features = ["macros"] }
tokio = { version = "1.15", features = ["macros", "time"] }
tokio-stream = { version = "0.1", features = ["sync"] }
tracing = "0.1"
tracing-subscriber = { version = "0.3", features = ["env-filter", "fmt", "time"] }
url = "2.2"
warp = { version = "0.3", default-features = false }
web3 = { version = "0.18", default-features = false }

[dev-dependencies]
flate2 = "1.0"
regex = "1.5"
sqlx = { version = "0.6", default-features = false, features = ["runtime-tokio-native-tls"] }
testlib = { path = "../testlib" }<|MERGE_RESOLUTION|>--- conflicted
+++ resolved
@@ -20,13 +20,8 @@
 contracts = { path = "../contracts" }
 database = { path = "../database" }
 derivative = "2.2"
-<<<<<<< HEAD
 ethcontract = { version = "0.21.0", default-features = false }
 ethcontract-mock = { version = "0.21.0", default-features = false }
-=======
-ethcontract = { version = "0.20.0", default-features = false }
-ethcontract-mock = { version = "0.20.0", default-features = false }
->>>>>>> 84b2a083
 futures = "0.3"
 gas-estimation = { git = "https://github.com/cowprotocol/gas-estimation", tag = "v0.7.1", features = ["web3_", "tokio_"] }
 global-metrics = { path = "../global-metrics" }
