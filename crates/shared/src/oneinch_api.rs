//! 1Inch HTTP API client implementation.
//!
//! For more information on the HTTP API, consult:
//! <https://docs.1inch.io/docs/aggregation-protocol/api/swagger>
//! Although there is no documentation about API v4.1, it exists and is
//! identical to v4.0 except it uses EIP 1559 gas prices.

use {
    crate::interaction::{EncodedInteraction, Interaction},
    anyhow::{ensure, Result},
    derivative::Derivative,
    ethcontract::{Bytes, H160, U256},
<<<<<<< HEAD
    number::serialization::HexOrDecimalU256,
=======
    ethrpc::current_block::CurrentBlockStream,
    number::u256_decimal,
>>>>>>> 5be8e8f8
    reqwest::{Client, IntoUrl, Url},
    serde::{de::DeserializeOwned, Deserialize},
    serde_with::serde_as,
    std::{
        fmt::{self, Display, Formatter},
        future::Future,
        sync::Arc,
        time::{Duration, Instant},
    },
    thiserror::Error,
    tokio::sync::Mutex,
};

/// Parts to split a swap.
///
/// This type is generic on the maximum number of splits allowed.
#[derive(Clone, Copy, Debug, Eq, PartialEq, PartialOrd)]
pub struct Amount<const MIN: usize, const MAX: usize>(usize);

impl<const MIN: usize, const MAX: usize> Amount<MIN, MAX> {
    /// Creates a parts amount from the specified count.
    pub fn new(amount: usize) -> Result<Self> {
        // 1Inch API only accepts a slippage from 0 to 50.
        ensure!(
            (MIN..=MAX).contains(&amount),
            "parts outside of [{}, {}] range",
            MIN,
            MAX,
        );
        Ok(Amount(amount))
    }
}

impl<const MIN: usize, const MAX: usize> Display for Amount<MIN, MAX> {
    fn fmt(&self, f: &mut Formatter) -> fmt::Result {
        write!(f, "{}", self.0)
    }
}

#[derive(Debug, Clone)]
pub struct SellOrderQuoteQuery {
    /// Contract address of a token to sell.
    pub from_token_address: H160,
    /// Contract address of a token to buy.
    pub to_token_address: H160,
    /// Amount of a token to sell, set in atoms.
    pub amount: U256,
    /// Maximum number of token-connectors to be used in a transaction.
    pub complexity_level: Option<Amount<0, 3>>,
    /// List of protocols to use for the swap.
    pub protocols: Option<Vec<String>>,
    /// Maximum amount of gas for a swap. Default: 11500000
    pub gas_limit: Option<Amount<0, 11500000>>,
    /// Limit maximum number of main route parts.
    pub main_route_parts: Option<Amount<1, 50>>,
    /// Limit maximum number of parts each main route part can be split into.
    pub parts: Option<Amount<1, 100>>,
    /// This percentage of from_token_address token amount will be sent
    /// to referrer_address. The rest will be used as input for the swap.
    /// min: 0, max: 3, default: 0
    pub fee: Option<f64>,
    /// Limit the number of virtual split parts. default: 50
    pub virtual_parts: Option<Amount<1, 500>>,
    /// Which tokens should be used for intermediate trading hops.
    pub connector_tokens: Option<Vec<H160>>,
    /// Adress referring this trade which will receive a portion of the swap
    /// fees as a reward.
    pub referrer_address: Option<H160>,
    // It's possible to set the `gas_price` in the requests but it doesn't seem to have any
    // influence on the swap or quote response so I only documented the option for completeness
    // sake here but made it unusable.
    // Gas price in smallest divisible unit. default: "fast" from network
    // pub gas_price: Option<U256>,
}

// The `Display` implementation for `H160` unfortunately does not print
// the full address and instead uses ellipsis (e.g. "0xeeee…eeee"). This
// helper just works around that.
fn addr2str(addr: H160) -> String {
    format!("{addr:?}")
}

impl SellOrderQuoteQuery {
    fn into_url(self, base_url: &Url, chain_id: u64) -> Url {
        let endpoint = format!("v5.0/{chain_id}/quote");
        let mut url = crate::url::join(base_url, &endpoint);

        url.query_pairs_mut()
            .append_pair("fromTokenAddress", &addr2str(self.from_token_address))
            .append_pair("toTokenAddress", &addr2str(self.to_token_address))
            .append_pair("amount", &self.amount.to_string());

        if let Some(protocols) = self.protocols {
            url.query_pairs_mut()
                .append_pair("protocols", &protocols.join(","));
        }
        if let Some(fee) = self.fee {
            url.query_pairs_mut().append_pair("fee", &fee.to_string());
        }
        if let Some(gas_limit) = self.gas_limit {
            url.query_pairs_mut()
                .append_pair("gasLimit", &gas_limit.to_string());
        }
        if let Some(connector_tokens) = self.connector_tokens {
            url.query_pairs_mut().append_pair(
                "connectorTokens",
                &connector_tokens
                    .into_iter()
                    .map(addr2str)
                    .collect::<Vec<_>>()
                    .join(","),
            );
        }
        if let Some(complexity_level) = self.complexity_level {
            url.query_pairs_mut()
                .append_pair("complexityLevel", &complexity_level.to_string());
        }
        if let Some(main_route_parts) = self.main_route_parts {
            url.query_pairs_mut()
                .append_pair("mainRouteParts", &main_route_parts.to_string());
        }
        if let Some(virtual_parts) = self.virtual_parts {
            url.query_pairs_mut()
                .append_pair("virtualParts", &virtual_parts.to_string());
        }
        if let Some(parts) = self.parts {
            url.query_pairs_mut()
                .append_pair("parts", &parts.to_string());
        }
        if let Some(referrer_address) = self.referrer_address {
            url.query_pairs_mut()
                .append_pair("referrerAddress", &addr2str(referrer_address));
        }

        url
    }

    pub fn with_default_options(
        sell_token: H160,
        buy_token: H160,
        protocols: Option<Vec<String>>,
        amount: U256,
        referrer_address: Option<H160>,
    ) -> Self {
        Self {
            from_token_address: sell_token,
            to_token_address: buy_token,
            amount,
            protocols,
            complexity_level: None,
            gas_limit: None,
            main_route_parts: None,
            parts: None,
            fee: None,
            virtual_parts: None,
            connector_tokens: None,
            referrer_address,
        }
    }
}

/// A sell order quote from 1Inch.
#[serde_as]
#[derive(Clone, Debug, Deserialize, PartialEq, Default)]
#[serde(rename_all = "camelCase")]
pub struct SellOrderQuote {
    pub from_token: Token,
    pub to_token: Token,
    #[serde_as(as = "HexOrDecimalU256")]
    pub from_token_amount: U256,
    #[serde_as(as = "HexOrDecimalU256")]
    pub to_token_amount: U256,
    pub protocols: Vec<Vec<Vec<ProtocolRouteSegment>>>,
    pub estimated_gas: u64,
}

/// A 1Inch API quote query parameters.
///
/// These parameters are currently incomplete, and missing parameters can be
/// added incrementally as needed.
#[derive(Clone, Debug)]
pub struct SwapQuery {
    /// Address of a seller.
    ///
    /// Make sure that this address has approved to spend `from_token_address`
    /// in needed amount.
    pub from_address: H160,
    /// Limit of price slippage you are willing to accept.
    pub slippage: Slippage,
    /// Flag to disable checks of the required quantities.
    pub disable_estimate: Option<bool>,
    /// Receiver of destination currency. default: from_address
    pub dest_receiver: Option<H160>,
    /// Should Chi of from_token_address be burnt to compensate for gas.
    /// default: false
    pub burn_chi: Option<bool>,
    /// If true, the algorithm can cancel part of the route, if the rate has
    /// become less attractive. Unswapped tokens will return to the
    /// from_address default: true
    pub allow_partial_fill: Option<bool>,
    pub quote: SellOrderQuoteQuery,
}

/// A slippage amount.
#[derive(Clone, Copy, Debug, PartialEq, PartialOrd, Default)]
pub struct Slippage(f64);

impl Slippage {
    pub const ONE_PERCENT: Self = Self(1.);

    /// Creates a slippage amount from the specified percentage.
    pub fn percentage(amount: f64) -> Result<Self> {
        // 1Inch API only accepts a slippage from 0 to 50.
        ensure!(
            (0. ..=50.).contains(&amount),
            "slippage outside of [0%, 50%] range"
        );

        Ok(Slippage(amount))
    }
}

impl Display for Slippage {
    fn fmt(&self, f: &mut Formatter) -> fmt::Result {
        // Note that we use a rounded slippage percentage. This is because the
        // 1Inch API will repsond with server errors if the slippage paramter
        // has too much precision.
        write!(f, "{:.4}", self.0)
    }
}

impl SwapQuery {
    /// Encodes the swap query as
    fn into_url(self, base_url: &Url, chain_id: u64) -> Url {
        let endpoint = format!("v5.0/{chain_id}/swap");
        let mut url = crate::url::join(base_url, &endpoint);
        url.query_pairs_mut()
            .append_pair("fromTokenAddress", &addr2str(self.quote.from_token_address))
            .append_pair("toTokenAddress", &addr2str(self.quote.to_token_address))
            .append_pair("amount", &self.quote.amount.to_string())
            .append_pair("fromAddress", &addr2str(self.from_address))
            .append_pair("slippage", &self.slippage.to_string());

        if let Some(protocols) = self.quote.protocols {
            url.query_pairs_mut()
                .append_pair("protocols", &protocols.join(","));
        }
        if let Some(disable_estimate) = self.disable_estimate {
            url.query_pairs_mut()
                .append_pair("disableEstimate", &disable_estimate.to_string());
        }
        if let Some(complexity_level) = self.quote.complexity_level {
            url.query_pairs_mut()
                .append_pair("complexityLevel", &complexity_level.to_string());
        }
        if let Some(gas_limit) = self.quote.gas_limit {
            url.query_pairs_mut()
                .append_pair("gasLimit", &gas_limit.to_string());
        }
        if let Some(main_route_parts) = self.quote.main_route_parts {
            url.query_pairs_mut()
                .append_pair("mainRouteParts", &main_route_parts.to_string());
        }
        if let Some(parts) = self.quote.parts {
            url.query_pairs_mut()
                .append_pair("parts", &parts.to_string());
        }
        if let Some(dest_receiver) = self.dest_receiver {
            url.query_pairs_mut()
                .append_pair("destReceiver", &addr2str(dest_receiver));
        }
        if let Some(referrer_address) = self.quote.referrer_address {
            url.query_pairs_mut()
                .append_pair("referrerAddress", &addr2str(referrer_address));
        }
        if let Some(fee) = self.quote.fee {
            url.query_pairs_mut().append_pair("fee", &fee.to_string());
        }
        if let Some(burn_chi) = self.burn_chi {
            url.query_pairs_mut()
                .append_pair("burnChi", &burn_chi.to_string());
        }
        if let Some(allow_partial_fill) = self.allow_partial_fill {
            url.query_pairs_mut()
                .append_pair("allowPartialFill", &allow_partial_fill.to_string());
        }
        if let Some(virtual_parts) = self.quote.virtual_parts {
            url.query_pairs_mut()
                .append_pair("virtualParts", &virtual_parts.to_string());
        }
        if let Some(connector_tokens) = self.quote.connector_tokens {
            url.query_pairs_mut().append_pair(
                "connectorTokens",
                &connector_tokens
                    .into_iter()
                    .map(addr2str)
                    .collect::<Vec<_>>()
                    .join(","),
            );
        }

        url
    }

    pub fn with_default_options(
        sell_token: H160,
        buy_token: H160,
        in_amount: U256,
        from_address: H160,
        protocols: Option<Vec<String>>,
        slippage: Slippage,
        referrer_address: Option<H160>,
    ) -> Self {
        Self {
            from_address,
            slippage,
            // Disable balance/allowance checks, as the settlement contract
            // does not hold balances to traded tokens.
            disable_estimate: Some(true),
            quote: SellOrderQuoteQuery::with_default_options(
                sell_token,
                buy_token,
                protocols,
                in_amount,
                referrer_address,
            ),
            dest_receiver: None,
            burn_chi: None,
            allow_partial_fill: Some(false),
        }
    }
}

/// A 1Inch API response.
#[derive(Clone, Debug, Deserialize, Eq, PartialEq)]
#[serde(untagged)]
pub enum RestResponse<T> {
    Ok(T),
    Err(RestError),
}

#[derive(Debug, Error)]
pub enum OneInchError {
    #[error("1Inch API error: {0}")]
    Api(#[from] RestError),
    #[error(transparent)]
    Other(#[from] anyhow::Error),
}

impl OneInchError {
    pub fn is_insuffucient_liquidity(&self) -> bool {
        matches!(self, Self::Api(err) if err.description == "insufficient liquidity")
    }
}

impl From<reqwest::Error> for OneInchError {
    fn from(err: reqwest::Error) -> Self {
        Self::Other(err.into())
    }
}

impl From<serde_json::Error> for OneInchError {
    fn from(err: serde_json::Error) -> Self {
        Self::Other(err.into())
    }
}

#[derive(Clone, Debug, Deserialize, Eq, PartialEq, Default, Error)]
#[error("1Inch API error ({status_code}): {description}")]
#[serde(rename_all = "camelCase")]
pub struct RestError {
    pub status_code: u32,
    pub description: String,
}

#[serde_as]
#[derive(Clone, Debug, Deserialize, PartialEq, Default)]
#[serde(rename_all = "camelCase")]
pub struct Swap {
    pub from_token: Token,
    pub to_token: Token,
    #[serde_as(as = "HexOrDecimalU256")]
    pub from_token_amount: U256,
    #[serde_as(as = "HexOrDecimalU256")]
    pub to_token_amount: U256,
    pub protocols: Vec<Vec<Vec<ProtocolRouteSegment>>>,
    pub tx: Transaction,
}

impl Interaction for Swap {
    fn encode(&self) -> Vec<EncodedInteraction> {
        vec![(self.tx.to, self.tx.value, Bytes(self.tx.data.clone()))]
    }
}

/// Metadata associated with a token.
///
/// The response data is currently incomplete, and missing fields can be added
/// incrementally as needed.
#[derive(Clone, Debug, Deserialize, Eq, PartialEq, Default)]
pub struct Token {
    pub address: H160,
}

/// Metadata associated with a protocol used for part of a 1Inch swap.
#[derive(Clone, Debug, Deserialize, PartialEq)]
#[serde(rename_all = "camelCase")]
pub struct ProtocolRouteSegment {
    pub name: String,
    pub part: f64,
    pub from_token_address: H160,
    pub to_token_address: H160,
}

/// Swap transaction generated by the 1Inch API.
#[serde_as]
#[derive(Clone, Deserialize, Eq, PartialEq, Default, Derivative)]
#[derivative(Debug)]
#[serde(rename_all = "camelCase")]
pub struct Transaction {
    pub from: H160,
    pub to: H160,
    #[derivative(Debug(format_with = "crate::debug_bytes"))]
    #[serde(with = "model::bytes_hex")]
    pub data: Vec<u8>,
    #[serde_as(as = "HexOrDecimalU256")]
    pub value: U256,
    #[serde_as(as = "HexOrDecimalU256")]
    pub gas_price: U256,
    pub gas: u64,
}

/// Approve spender response.
#[derive(Clone, Debug, Default, Deserialize, Eq, PartialEq)]
pub struct Spender {
    pub address: H160,
}

#[derive(Clone, Debug, Deserialize, Eq, PartialEq)]
pub struct ProtocolInfo {
    pub id: String,
}

impl From<&str> for ProtocolInfo {
    fn from(id: &str) -> Self {
        Self { id: id.to_string() }
    }
}

/// Protocols query response.
#[derive(Clone, Debug, Deserialize, Eq, PartialEq)]
pub struct Protocols {
    pub protocols: Vec<ProtocolInfo>,
}

// Mockable version of API Client
#[async_trait::async_trait]
#[mockall::automock]
pub trait OneInchClient: Send + Sync + 'static {
    /// Retrieves a swap for the specified parameters from the 1Inch API.
    async fn get_swap(
        &self,
        query: SwapQuery,
        set_current_block_header: bool,
    ) -> Result<Swap, OneInchError>;

    /// Quotes a sell order with the 1Inch API.
    async fn get_sell_order_quote(
        &self,
        query: SellOrderQuoteQuery,
        set_current_block_header: bool,
    ) -> Result<SellOrderQuote, OneInchError>;

    /// Retrieves the address of the spender to use for token approvals.
    async fn get_spender(&self) -> Result<Spender, OneInchError>;

    /// Retrieves a list of the on-chain protocols supported by 1Inch.
    async fn get_liquidity_sources(&self) -> Result<Protocols, OneInchError>;
}

/// 1Inch API Client implementation.
#[derive(Debug)]
pub struct OneInchClientImpl {
    client: Client,
    base_url: Url,
    chain_id: u64,
    block_stream: CurrentBlockStream,
}

impl OneInchClientImpl {
    pub const DEFAULT_URL: &'static str = "https://api.1inch.io/";
    // 1: mainnet, 100: gnosis chain
    pub const SUPPORTED_CHAINS: &'static [u64] = &[1, 100];

    /// Create a new 1Inch HTTP API client with the specified base URL.
    pub fn new(
        base_url: impl IntoUrl,
        client: Client,
        chain_id: u64,
        block_stream: CurrentBlockStream,
    ) -> Result<Self> {
        ensure!(
            Self::SUPPORTED_CHAINS.contains(&chain_id),
            "1Inch is not supported on this chain"
        );

        Ok(Self {
            client,
            base_url: base_url.into_url()?,
            chain_id,
            block_stream,
        })
    }

    #[cfg(test)]
    pub fn test() -> Self {
        use {ethrpc::current_block::BlockInfo, tokio::sync::watch};

        let (_, block_stream) = watch::channel(BlockInfo::default());
        OneInchClientImpl::new(
            OneInchClientImpl::DEFAULT_URL,
            Client::new(),
            1,
            block_stream,
        )
        .unwrap()
    }
}

#[async_trait::async_trait]
impl OneInchClient for OneInchClientImpl {
    async fn get_swap(
        &self,
        query: SwapQuery,
        set_current_block_header: bool,
    ) -> Result<Swap, OneInchError> {
        logged_query(
            &self.client,
            query.into_url(&self.base_url, self.chain_id),
            set_current_block_header.then(|| self.block_stream.clone()),
        )
        .await
    }

    async fn get_sell_order_quote(
        &self,
        query: SellOrderQuoteQuery,
        set_current_block_header: bool,
    ) -> Result<SellOrderQuote, OneInchError> {
        logged_query(
            &self.client,
            query.into_url(&self.base_url, self.chain_id),
            set_current_block_header.then(|| self.block_stream.clone()),
        )
        .await
    }

    async fn get_spender(&self) -> Result<Spender, OneInchError> {
        let endpoint = format!("v5.0/{}/approve/spender", self.chain_id);
        let url = crate::url::join(&self.base_url, &endpoint);
        logged_query(&self.client, url, None).await
    }

    async fn get_liquidity_sources(&self) -> Result<Protocols, OneInchError> {
        let endpoint = format!("v5.0/{}/liquidity-sources", self.chain_id);
        let url = crate::url::join(&self.base_url, &endpoint);
        logged_query(&self.client, url, None).await
    }
}

async fn logged_query<D>(
    client: &Client,
    url: Url,
    block_stream: Option<CurrentBlockStream>,
) -> Result<D, OneInchError>
where
    D: DeserializeOwned,
{
    tracing::trace!(%url, "Query 1inch API");
    let mut request = client.get(url);
    if let Some(block_stream) = block_stream {
        request = request.header(
            "X-Current-Block-Hash",
            block_stream.borrow().hash.to_string(),
        );
    };

    let response = request.send().await?;
    let status_code = response.status();
    let response = response.text().await?;
    tracing::trace!(%response, ?status_code, "Received 1Inch API response");

    match serde_json::from_str::<RestResponse<D>>(&response) {
        Ok(RestResponse::Ok(result)) => Ok(result),
        Ok(RestResponse::Err(err)) => {
            tracing::warn!(?err, "1inch API error");
            Err(err.into())
        }
        Err(err) => {
            tracing::warn!(?err, "failed to parse response");
            Err(OneInchError::Api(RestError {
                status_code: status_code.as_u16().into(),
                description: "failed to parse response".to_owned(),
            }))
        }
    }
}

/// A cache for 1Inch API auxiliary data.
#[derive(Debug, Clone)]
pub struct Cache(Arc<CacheInner>);

#[derive(Debug)]
pub struct CacheInner {
    protocols: CacheEntry<Protocols>,
    spender: CacheEntry<Spender>,
}

#[derive(Debug)]
struct CacheEntry<T> {
    store: Mutex<Option<(T, Instant)>>,
    max_age: Duration,
}

impl Cache {
    pub fn new(max_age: Duration) -> Self {
        Self(Arc::new(CacheInner {
            protocols: CacheEntry::new(max_age),
            spender: CacheEntry::new(max_age),
        }))
    }

    pub async fn allowed_protocols(
        &self,
        disabled_protocols: &[String],
        api: &dyn OneInchClient,
    ) -> Result<Option<Vec<String>>, OneInchError> {
        if disabled_protocols.is_empty() {
            return Ok(None);
        }

        let protocols = self
            .0
            .protocols
            .get_or_update(move || {
                tracing::debug!("updating cached liquidity sources");
                api.get_liquidity_sources()
            })
            .await?;

        let allowed_protocols = protocols
            .protocols
            .into_iter()
            // linear search through the slice is okay because it's very small
            .filter(|protocol| !disabled_protocols.contains(&protocol.id))
            .map(|protocol| protocol.id)
            .collect();

        Ok(Some(allowed_protocols))
    }

    pub async fn spender(&self, api: &dyn OneInchClient) -> Result<Spender, OneInchError> {
        self.0
            .spender
            .get_or_update(move || {
                tracing::debug!("updating cached spender address");
                api.get_spender()
            })
            .await
    }
}

impl Default for Cache {
    fn default() -> Self {
        Self::new(Duration::from_secs(60))
    }
}

impl<T> CacheEntry<T> {
    fn new(max_age: Duration) -> Self {
        Self {
            store: Mutex::new(None),
            max_age,
        }
    }

    async fn get_or_update<F, Fut>(&self, f: F) -> Result<T, OneInchError>
    where
        T: Clone,
        F: FnOnce() -> Fut,
        Fut: Future<Output = Result<T, OneInchError>>,
    {
        let mut store = self.store.lock().await;

        if let Some((cached, at)) = store.as_ref() {
            if at.elapsed() < self.max_age {
                return Ok(cached.clone());
            }
        }

        let fresh = f().await?;
        *store = Some((fresh.clone(), Instant::now()));

        Ok(fresh)
    }
}

#[cfg(test)]
mod tests {
    use {
        super::*,
        crate::addr,
        ethrpc::current_block::BlockInfo,
        futures::FutureExt as _,
        tokio::sync::watch,
    };

    #[test]
    fn slippage_rounds_percentage() {
        assert_eq!(Slippage(1.2345678).to_string(), "1.2346");
    }

    #[test]
    fn slippage_out_of_range() {
        assert!(Slippage::percentage(-1.).is_err());
        assert!(Slippage::percentage(1337.).is_err());
    }

    #[test]
    fn amounts_valid_range() {
        assert!(Amount::<42, 1337>::new(41).is_err());
        assert!(Amount::<42, 1337>::new(42).is_ok());
        assert!(Amount::<42, 1337>::new(1337).is_ok());
        assert!(Amount::<42, 1337>::new(1338).is_err());
    }

    #[test]
    fn swap_query_serialization() {
        let base_url = Url::parse("https://api.1inch.io/").unwrap();
        let url = SwapQuery {
            from_address: addr!("00000000219ab540356cBB839Cbe05303d7705Fa"),
            slippage: Slippage::percentage(0.5).unwrap(),
            disable_estimate: None,
            quote: SellOrderQuoteQuery {
                from_token_address: addr!("EeeeeEeeeEeEeeEeEeEeeEEEeeeeEeeeeeeeEEeE"),
                to_token_address: addr!("111111111117dc0aa78b770fa6a738034120c302"),
                amount: 1_000_000_000_000_000_000u128.into(),
                protocols: None,
                complexity_level: None,
                gas_limit: None,
                main_route_parts: None,
                parts: None,
                fee: None,
                virtual_parts: None,
                connector_tokens: None,
                referrer_address: None,
            },
            dest_receiver: None,
            burn_chi: None,
            allow_partial_fill: None,
        }
        .into_url(&base_url, 1);

        assert_eq!(
            url.as_str(),
            "https://api.1inch.io/v5.0/1/swap\
                ?fromTokenAddress=0xeeeeeeeeeeeeeeeeeeeeeeeeeeeeeeeeeeeeeeee\
                &toTokenAddress=0x111111111117dc0aa78b770fa6a738034120c302\
                &amount=1000000000000000000\
                &fromAddress=0x00000000219ab540356cbb839cbe05303d7705fa\
                &slippage=0.5000",
        );
    }

    #[test]
    fn swap_query_serialization_options_parameters() {
        let base_url = Url::parse("https://api.1inch.io/").unwrap();
        let url = SwapQuery {
            from_address: addr!("00000000219ab540356cBB839Cbe05303d7705Fa"),
            slippage: Slippage::percentage(0.5).unwrap(),
            disable_estimate: Some(true),
            quote: SellOrderQuoteQuery {
                from_token_address: addr!("EeeeeEeeeEeEeeEeEeEeeEEEeeeeEeeeeeeeEEeE"),
                to_token_address: addr!("111111111117dc0aa78b770fa6a738034120c302"),
                protocols: Some(vec!["WETH".to_string(), "UNISWAP_V3".to_string()]),
                amount: 1_000_000_000_000_000_000u128.into(),
                complexity_level: Some(Amount::new(2).unwrap()),
                gas_limit: Some(Amount::new(133700).unwrap()),
                main_route_parts: Some(Amount::new(28).unwrap()),
                parts: Some(Amount::new(42).unwrap()),
                fee: Some(1.5),
                virtual_parts: Some(Amount::new(10).unwrap()),
                connector_tokens: Some(vec![
                    addr!("c02aaa39b223fe8d0a0e5c4f27ead9083c756cc2"),
                    addr!("6810e776880c02933d47db1b9fc05908e5386b96"),
                ]),
                referrer_address: Some(addr!("41111a111217dc0aa78b774fa6a738024120c302")),
            },
            burn_chi: Some(false),
            allow_partial_fill: Some(false),
            dest_receiver: Some(addr!("41111a111217dc0aa78b774fa6a738024120c302")),
        }
        .into_url(&base_url, 1);

        assert_eq!(
            url.as_str(),
            "https://api.1inch.io/v5.0/1/swap\
                ?fromTokenAddress=0xeeeeeeeeeeeeeeeeeeeeeeeeeeeeeeeeeeeeeeee\
                &toTokenAddress=0x111111111117dc0aa78b770fa6a738034120c302\
                &amount=1000000000000000000\
                &fromAddress=0x00000000219ab540356cbb839cbe05303d7705fa\
                &slippage=0.5000\
                &protocols=WETH%2CUNISWAP_V3\
                &disableEstimate=true\
                &complexityLevel=2\
                &gasLimit=133700\
                &mainRouteParts=28\
                &parts=42\
                &destReceiver=0x41111a111217dc0aa78b774fa6a738024120c302\
                &referrerAddress=0x41111a111217dc0aa78b774fa6a738024120c302\
                &fee=1.5\
                &burnChi=false\
                &allowPartialFill=false\
                &virtualParts=10\
                &connectorTokens=0xc02aaa39b223fe8d0a0e5c4f27ead9083c756cc2%2C\
                    0x6810e776880c02933d47db1b9fc05908e5386b96"
        );
    }

    #[test]
    fn deserialize_swap_response() {
        let swap = serde_json::from_str::<RestResponse<Swap>>(
            r#"{
              "fromToken": {
                "symbol": "ETH",
                "name": "Ethereum",
                "decimals": 18,
                "address": "0xeeeeeeeeeeeeeeeeeeeeeeeeeeeeeeeeeeeeeeee",
                "logoURI": "https://tokens.1inch.io/0xeeeeeeeeeeeeeeeeeeeeeeeeeeeeeeeeeeeeeeee.png"
              },
              "toToken": {
                "symbol": "1INCH",
                "name": "1INCH Token",
                "decimals": 18,
                "address": "0x111111111117dc0aa78b770fa6a738034120c302",
                "logoURI": "https://tokens.1inch.io/0x111111111117dc0aa78b770fa6a738034120c302.png"
              },
              "toTokenAmount": "501739725821378713485",
              "fromTokenAmount": "1000000000000000000",
              "protocols": [
                [
                  [
                    {
                      "name": "WETH",
                      "part": 100,
                      "fromTokenAddress": "0xeeeeeeeeeeeeeeeeeeeeeeeeeeeeeeeeeeeeeeee",
                      "toTokenAddress": "0xc02aaa39b223fe8d0a0e5c4f27ead9083c756cc2"
                    }
                  ],
                  [
                    {
                      "name": "UNISWAP_V2",
                      "part": 100,
                      "fromTokenAddress": "0xc02aaa39b223fe8d0a0e5c4f27ead9083c756cc2",
                      "toTokenAddress": "0x111111111117dc0aa78b770fa6a738034120c302"
                    }
                  ]
                ]
              ],
              "tx": {
                "from": "0x00000000219ab540356cBB839Cbe05303d7705Fa",
                "to": "0x11111112542d85b3ef69ae05771c2dccff4faa26",
                "data": "0x2e95b6c800000000000000000000000000000000000000000000000000000000000000000000000000000000000000000000000000000000000000000de0b6b3a764000000000000000000000000000000000000000000000000001b1038e63128bd548d0000000000000000000000000000000000000000000000000000000000000080000000000000000000000000000000000000000000000000000000000000000180000000000000003b6d034026aad2da94c59524ac0d93f6d6cbf9071d7086f2",
                "value": "1000000000000000000",
                "gasPrice": "123865303708",
                "gas": 143297
              }
            }"#,
        )
        .unwrap();

        assert_eq!(
            swap,
            RestResponse::Ok(Swap {
                from_token: Token {
                    address: addr!("eeeeeeeeeeeeeeeeeeeeeeeeeeeeeeeeeeeeeeee"),
                },
                to_token: Token {
                    address: addr!("111111111117dc0aa78b770fa6a738034120c302"),
                },
                from_token_amount: 1_000_000_000_000_000_000u128.into(),
                to_token_amount: 501_739_725_821_378_713_485u128.into(),
                protocols: vec![vec![
                    vec![ProtocolRouteSegment {
                        name: "WETH".to_owned(),
                        part: 100.,
                        from_token_address: addr!("eeeeeeeeeeeeeeeeeeeeeeeeeeeeeeeeeeeeeeee"),
                        to_token_address: testlib::tokens::WETH,
                    }],
                    vec![ProtocolRouteSegment {
                        name: "UNISWAP_V2".to_owned(),
                        part: 100.,
                        from_token_address: addr!("c02aaa39b223fe8d0a0e5c4f27ead9083c756cc2"),
                        to_token_address: addr!("111111111117dc0aa78b770fa6a738034120c302"),
                    }],
                ]],
                tx: Transaction {
                    from: addr!("00000000219ab540356cBB839Cbe05303d7705Fa"),
                    to: addr!("11111112542d85b3ef69ae05771c2dccff4faa26"),
                    data: hex::decode(
                        "2e95b6c8\
                         0000000000000000000000000000000000000000000000000000000000000000\
                         0000000000000000000000000000000000000000000000000de0b6b3a7640000\
                         00000000000000000000000000000000000000000000001b1038e63128bd548d\
                         0000000000000000000000000000000000000000000000000000000000000080\
                         0000000000000000000000000000000000000000000000000000000000000001\
                         80000000000000003b6d034026aad2da94c59524ac0d93f6d6cbf9071d7086f2"
                    )
                    .unwrap(),
                    value: 1_000_000_000_000_000_000u128.into(),
                    gas_price: 123_865_303_708u128.into(),
                    gas: 143297,
                },
            })
        );

        let swap_error = serde_json::from_str::<RestResponse<Swap>>(
            r#"{
            "statusCode":500,
            "description":"Internal server error"
        }"#,
        )
        .unwrap();

        assert_eq!(
            swap_error,
            RestResponse::Err(RestError {
                status_code: 500,
                description: "Internal server error".into()
            })
        );
    }

    #[test]
    fn deserialize_spender_response() {
        let spender = serde_json::from_str::<Spender>(
            r#"{
              "address": "0x11111112542d85b3ef69ae05771c2dccff4faa26"
            }"#,
        )
        .unwrap();

        assert_eq!(
            spender,
            Spender {
                address: addr!("11111112542d85b3ef69ae05771c2dccff4faa26"),
            }
        )
    }

    #[tokio::test]
    #[ignore]
    async fn oneinch_swap() {
        let swap = OneInchClientImpl::test()
            .get_swap(
                SwapQuery {
                    from_address: addr!("00000000219ab540356cBB839Cbe05303d7705Fa"),
                    slippage: Slippage::ONE_PERCENT,
                    disable_estimate: None,
                    quote: SellOrderQuoteQuery::with_default_options(
                        addr!("EeeeeEeeeEeEeeEeEeEeeEEEeeeeEeeeeeeeEEeE"),
                        addr!("111111111117dc0aa78b770fa6a738034120c302"),
                        None,
                        1_000_000_000_000_000_000u128.into(),
                        None,
                    ),
                    burn_chi: None,
                    allow_partial_fill: None,
                    dest_receiver: None,
                },
                false,
            )
            .await
            .unwrap();
        println!("{swap:#?}");
    }

    #[tokio::test]
    #[ignore]
    async fn oneinch_swap_fully_parameterized() {
        let swap = OneInchClientImpl::test()
            .get_swap(
                SwapQuery {
                    from_address: addr!("4e608b7da83f8e9213f554bdaa77c72e125529d0"),
                    slippage: Slippage::percentage(1.2345678).unwrap(),
                    disable_estimate: Some(true),
                    quote: SellOrderQuoteQuery {
                        from_token_address: addr!("EeeeeEeeeEeEeeEeEeEeeEEEeeeeEeeeeeeeEEeE"),
                        to_token_address: addr!("a3BeD4E1c75D00fa6f4E5E6922DB7261B5E9AcD2"),
                        protocols: Some(vec!["WETH".to_string(), "UNISWAP_V2".to_string()]),
                        amount: 100_000_000_000_000_000_000u128.into(),
                        complexity_level: Some(Amount::new(2).unwrap()),
                        gas_limit: Some(Amount::new(750_000).unwrap()),
                        main_route_parts: Some(Amount::new(3).unwrap()),
                        parts: Some(Amount::new(3).unwrap()),
                        fee: Some(1.5),
                        connector_tokens: Some(vec![
                            addr!("c02aaa39b223fe8d0a0e5c4f27ead9083c756cc2"),
                            addr!("6810e776880c02933d47db1b9fc05908e5386b96"),
                        ]),
                        virtual_parts: Some(Amount::new(10).unwrap()),
                        referrer_address: Some(addr!("9008D19f58AAbD9eD0D60971565AA8510560ab41")),
                    },
                    dest_receiver: Some(addr!("9008D19f58AAbD9eD0D60971565AA8510560ab41")),
                    burn_chi: Some(false),
                    allow_partial_fill: Some(false),
                },
                false,
            )
            .await
            .unwrap();
        println!("{swap:#?}");
    }

    #[tokio::test]
    #[ignore]
    async fn oneinch_liquidity_sources() {
        let protocols = OneInchClientImpl::test()
            .get_liquidity_sources()
            .await
            .unwrap();
        println!("{protocols:#?}");
    }

    #[tokio::test]
    #[ignore]
    async fn oneinch_spender_address() {
        let spender = OneInchClientImpl::test().get_spender().await.unwrap();
        println!("{spender:#?}");
    }

    #[test]
    fn sell_order_quote_query_serialization() {
        let base_url = Url::parse("https://api.1inch.io/").unwrap();
        let url = SellOrderQuoteQuery {
            from_token_address: addr!("EeeeeEeeeEeEeeEeEeEeeEEEeeeeEeeeeeeeEEeE"),
            to_token_address: addr!("111111111117dc0aa78b770fa6a738034120c302"),
            amount: 1_000_000_000_000_000_000u128.into(),
            protocols: None,
            complexity_level: None,
            gas_limit: None,
            main_route_parts: None,
            parts: None,
            fee: None,
            virtual_parts: None,
            connector_tokens: None,
            referrer_address: None,
        }
        .into_url(&base_url, 1);

        assert_eq!(
            url.as_str(),
            "https://api.1inch.io/v5.0/1/quote\
                ?fromTokenAddress=0xeeeeeeeeeeeeeeeeeeeeeeeeeeeeeeeeeeeeeeee\
                &toTokenAddress=0x111111111117dc0aa78b770fa6a738034120c302\
                &amount=1000000000000000000"
        );
    }

    #[test]
    fn sell_order_quote_query_serialization_optional_parameters() {
        let base_url = Url::parse("https://api.1inch.io/").unwrap();
        let url = SellOrderQuoteQuery {
            from_token_address: addr!("EeeeeEeeeEeEeeEeEeEeeEEEeeeeEeeeeeeeEEeE"),
            to_token_address: addr!("111111111117dc0aa78b770fa6a738034120c302"),
            protocols: Some(vec!["WETH".to_string(), "UNISWAP_V3".to_string()]),
            amount: 1_000_000_000_000_000_000u128.into(),
            fee: Some(0.5),
            connector_tokens: Some(vec![
                addr!("c02aaa39b223fe8d0a0e5c4f27ead9083c756cc2"),
                addr!("6810e776880c02933d47db1b9fc05908e5386b96"),
            ]),
            virtual_parts: Some(Amount::new(42).unwrap()),
            complexity_level: Some(Amount::new(2).unwrap()),
            gas_limit: Some(Amount::new(750_000).unwrap()),
            main_route_parts: Some(Amount::new(3).unwrap()),
            parts: Some(Amount::new(3).unwrap()),
            referrer_address: Some(addr!("9008D19f58AAbD9eD0D60971565AA8510560ab41")),
        }
        .into_url(&base_url, 1);

        assert_eq!(
            url.as_str(),
            "https://api.1inch.io/v5.0/1/quote\
                ?fromTokenAddress=0xeeeeeeeeeeeeeeeeeeeeeeeeeeeeeeeeeeeeeeee\
                &toTokenAddress=0x111111111117dc0aa78b770fa6a738034120c302\
                &amount=1000000000000000000\
                &protocols=WETH%2CUNISWAP_V3\
                &fee=0.5\
                &gasLimit=750000\
                &connectorTokens=0xc02aaa39b223fe8d0a0e5c4f27ead9083c756cc2%2C0x6810e776880c02933d47db1b9fc05908e5386b96\
                &complexityLevel=2\
                &mainRouteParts=3\
                &virtualParts=42\
                &parts=3\
                &referrerAddress=0x9008d19f58aabd9ed0d60971565aa8510560ab41"
        );
    }

    #[test]
    fn deserialize_sell_order_quote_response() {
        let swap = serde_json::from_str::<RestResponse<SellOrderQuote>>(
            r#"{
                "fromToken": {
                    "symbol": "USDC",
                    "name": "USD Coin",
                    "address": "0xa0b86991c6218b36c1d19d4a2e9eb0ce3606eb48",
                    "decimals": 6,
                    "logoURI": "https://tokens.1inch.io/0xa0b86991c6218b36c1d19d4a2e9eb0ce3606eb48.png"
                },
                "toToken": {
                    "symbol": "USDT",
                    "name": "Tether USD",
                    "address": "0xdac17f958d2ee523a2206206994597c13d831ec7",
                    "decimals": 6,
                    "logoURI": "https://tokens.1inch.io/0xdac17f958d2ee523a2206206994597c13d831ec7.png"
                },
                "toTokenAmount": "8387323826205172",
                "fromTokenAmount": "10000000000000000",
                "protocols": [
                    [
                        [
                            {
                                "name": "CURVE_V2_EURT_2_ASSET",
                                "part": 20,
                                "fromTokenAddress": "0xa0b86991c6218b36c1d19d4a2e9eb0ce3606eb48",
                                "toTokenAddress": "0xdac17f958d2ee523a2206206994597c13d831ec7"
                            },
                            {
                                "name": "CURVE_V2_XAUT_2_ASSET",
                                "part": 20,
                                "fromTokenAddress": "0xa0b86991c6218b36c1d19d4a2e9eb0ce3606eb48",
                                "toTokenAddress": "0xdac17f958d2ee523a2206206994597c13d831ec7"
                            },
                            {
                                "name": "CURVE",
                                "part": 20,
                                "fromTokenAddress": "0xa0b86991c6218b36c1d19d4a2e9eb0ce3606eb48",
                                "toTokenAddress": "0xdac17f958d2ee523a2206206994597c13d831ec7"
                            },
                            {
                                "name": "SHELL",
                                "part": 40,
                                "fromTokenAddress": "0xa0b86991c6218b36c1d19d4a2e9eb0ce3606eb48",
                                "toTokenAddress": "0xdac17f958d2ee523a2206206994597c13d831ec7"
                            }
                        ]
                    ]
                ],
                "estimatedGas": 1456155
            }"#,
        )
        .unwrap();

        assert_eq!(
            swap,
            RestResponse::Ok(SellOrderQuote {
                from_token: Token {
                    address: addr!("a0b86991c6218b36c1d19d4a2e9eb0ce3606eb48"),
                },
                to_token: Token {
                    address: addr!("dac17f958d2ee523a2206206994597c13d831ec7"),
                },
                from_token_amount: 10_000_000_000_000_000u128.into(),
                to_token_amount: 8_387_323_826_205_172u128.into(),
                protocols: vec![vec![vec![
                    ProtocolRouteSegment {
                        name: "CURVE_V2_EURT_2_ASSET".to_owned(),
                        part: 20.,
                        from_token_address: addr!("a0b86991c6218b36c1d19d4a2e9eb0ce3606eb48"),
                        to_token_address: addr!("dac17f958d2ee523a2206206994597c13d831ec7"),
                    },
                    ProtocolRouteSegment {
                        name: "CURVE_V2_XAUT_2_ASSET".to_owned(),
                        part: 20.,
                        from_token_address: addr!("a0b86991c6218b36c1d19d4a2e9eb0ce3606eb48"),
                        to_token_address: addr!("dac17f958d2ee523a2206206994597c13d831ec7"),
                    },
                    ProtocolRouteSegment {
                        name: "CURVE".to_owned(),
                        part: 20.,
                        from_token_address: addr!("a0b86991c6218b36c1d19d4a2e9eb0ce3606eb48"),
                        to_token_address: addr!("dac17f958d2ee523a2206206994597c13d831ec7"),
                    },
                    ProtocolRouteSegment {
                        name: "SHELL".to_owned(),
                        part: 40.,
                        from_token_address: addr!("a0b86991c6218b36c1d19d4a2e9eb0ce3606eb48"),
                        to_token_address: addr!("dac17f958d2ee523a2206206994597c13d831ec7"),
                    }
                ]]],
                estimated_gas: 1_456_155
            })
        );

        let swap_error = serde_json::from_str::<RestResponse<SellOrderQuote>>(
            r#"{
                "statusCode":500,
                "description":"Internal server error"
            }"#,
        )
        .unwrap();

        assert_eq!(
            swap_error,
            RestResponse::Err(RestError {
                status_code: 500,
                description: "Internal server error".into()
            })
        );
    }

    #[tokio::test]
    #[ignore]
    async fn oneinch_sell_order_quote() {
        let swap = OneInchClientImpl::test()
            .get_sell_order_quote(
                SellOrderQuoteQuery::with_default_options(
                    addr!("EeeeeEeeeEeEeeEeEeEeeEEEeeeeEeeeeeeeEEeE"),
                    addr!("111111111117dc0aa78b770fa6a738034120c302"),
                    None,
                    1_000_000_000_000_000_000u128.into(),
                    None,
                ),
                false,
            )
            .await
            .unwrap();
        println!("{swap:#?}");
    }

    #[tokio::test]
    #[ignore]
    async fn oneinch_sell_order_quote_fully_parameterized() {
        let swap = OneInchClientImpl::test()
            .get_sell_order_quote(
                SellOrderQuoteQuery {
                    from_token_address: addr!("EeeeeEeeeEeEeeEeEeEeeEEEeeeeEeeeeeeeEEeE"),
                    to_token_address: addr!("111111111117dc0aa78b770fa6a738034120c302"),
                    protocols: Some(vec!["WETH".to_string(), "UNISWAP_V3".to_string()]),
                    amount: 1_000_000_000_000_000_000u128.into(),
                    fee: Some(0.5),
                    connector_tokens: Some(vec![
                        addr!("c02aaa39b223fe8d0a0e5c4f27ead9083c756cc2"),
                        addr!("6810e776880c02933d47db1b9fc05908e5386b96"),
                    ]),
                    virtual_parts: Some(Amount::new(42).unwrap()),
                    complexity_level: Some(Amount::new(3).unwrap()),
                    gas_limit: Some(Amount::new(750_000).unwrap()),
                    main_route_parts: Some(Amount::new(2).unwrap()),
                    parts: Some(Amount::new(2).unwrap()),
                    referrer_address: Some(addr!("6C642caFCbd9d8383250bb25F67aE409147f78b2")),
                },
                false,
            )
            .await
            .unwrap();
        println!("{swap:#?}");
    }

    #[tokio::test]
    async fn allowing_all_protocols_will_not_use_api() {
        let mut api = MockOneInchClient::new();
        api.expect_get_liquidity_sources().times(0);
        let allowed_protocols = Cache::default().allowed_protocols(&[], &api).await;
        matches!(allowed_protocols, Ok(None));
    }

    #[tokio::test]
    async fn allowed_protocols_get_cached() {
        let mut api = MockOneInchClient::new();
        // only 1 API call when calling get_allowed_protocols 2 times
        api.expect_get_liquidity_sources().times(1).returning(|| {
            async {
                Ok(Protocols {
                    protocols: vec!["PMM1".into(), "UNISWAP_V3".into()],
                })
            }
            .boxed()
        });

        let cache = Cache::default();
        let disabled_protocols = vec!["PMM1".to_string()];

        for _ in 0..10 {
            let allowed_protocols = cache
                .allowed_protocols(&disabled_protocols, &api)
                .await
                .unwrap()
                .unwrap();
            assert_eq!(1, allowed_protocols.len());
            assert_eq!("UNISWAP_V3", allowed_protocols[0]);
        }
    }

    #[test]
    fn creation_fails_on_unsupported_chain() {
        let (_, block_stream) = watch::channel(BlockInfo::default());
        let api = OneInchClientImpl::new(
            OneInchClientImpl::DEFAULT_URL,
            Client::new(),
            2,
            block_stream,
        );
        assert!(api.is_err());
    }

    #[test]
    fn deserialize_liquidity_sources_response() {
        let swap = serde_json::from_str::<Protocols>(
            r#"{
                "protocols": [
                    {
                      "id": "PMMX",
                      "title": "LiqPool X",
                      "img": "https://api.1inch.io/pmm.png"
                    },
                    {
                      "id": "UNIFI",
                      "title": "Unifi",
                      "img": "https://api.1inch.io/unifi.png"
                    }
                ]
            }"#,
        )
        .unwrap();

        assert_eq!(
            swap,
            Protocols {
                protocols: vec!["PMMX".into(), "UNIFI".into()]
            }
        );

        let swap_error = serde_json::from_str::<Protocols>(
            r#"{
                "statusCode":500,
                "description":"Internal server error"
            }"#,
        );

        assert!(swap_error.is_err());
    }
}<|MERGE_RESOLUTION|>--- conflicted
+++ resolved
@@ -10,12 +10,8 @@
     anyhow::{ensure, Result},
     derivative::Derivative,
     ethcontract::{Bytes, H160, U256},
-<<<<<<< HEAD
+    ethrpc::current_block::CurrentBlockStream,
     number::serialization::HexOrDecimalU256,
-=======
-    ethrpc::current_block::CurrentBlockStream,
-    number::u256_decimal,
->>>>>>> 5be8e8f8
     reqwest::{Client, IntoUrl, Url},
     serde::{de::DeserializeOwned, Deserialize},
     serde_with::serde_as,
