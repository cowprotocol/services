--- conflicted
+++ resolved
@@ -262,61 +262,18 @@
     }
 }
 
-#[derive(Clone, Debug, Default, Deserialize, PartialEq, Eq, Serialize)]
+#[derive(Clone, Debug, Default, Deserialize, PartialEq, Eq, PartialOrd, Ord, Serialize)]
 pub struct ExecutionPlan {
+    #[serde(flatten)]
     pub coordinates: ExecutionPlanCoordinatesModel,
+    #[serde(default)]
     pub internal: bool,
 }
 
-<<<<<<< HEAD
-=======
-impl ExecutionPlan {
-    /// TODO: remove function when ExecutionPlan is refactored to a struct
-    pub fn internalizable(&self) -> bool {
-        match self {
-            ExecutionPlan::Coordinates(coords) => coords.internal,
-            ExecutionPlan::Internal => true,
-        }
-    }
-}
-
-/// A module for implementing `serde` (de)serialization for the execution plan
-/// enum.
-///
-/// This is a work-around for untagged enum serialization not supporting empty
-/// variants <https://github.com/serde-rs/serde/issues/1560>.
-mod execution_plan_internal {
-    use super::*;
-
-    #[derive(Deserialize, Serialize)]
-    enum Kind {
-        #[serde(rename = "internal")]
-        Internal,
-    }
-
-    pub fn deserialize<'de, D>(deserializer: D) -> Result<(), D::Error>
-    where
-        D: serde::Deserializer<'de>,
-    {
-        Kind::deserialize(deserializer)?;
-        Ok(())
-    }
-
-    pub fn serialize<S>(serializer: S) -> Result<S::Ok, S::Error>
-    where
-        S: serde::Serializer,
-    {
-        Kind::Internal.serialize(serializer)
-    }
-}
-
->>>>>>> 22ebd7ab
 #[derive(Clone, Debug, Default, Deserialize, PartialEq, Eq, PartialOrd, Ord, Serialize)]
 pub struct ExecutionPlanCoordinatesModel {
     pub sequence: u32,
     pub position: u32,
-    #[serde(default)]
-    pub internal: bool,
 }
 
 /// The result a given solver achieved in the auction
@@ -416,23 +373,7 @@
         }
         .is_non_trivial());
 
-<<<<<<< HEAD
         let trivial_execution = ExecutedAmmModel::default();
-=======
-        let trivial_execution_without_plan = ExecutedAmmModel {
-            exec_plan: None,
-            ..Default::default()
-        };
-
-        let trivial_execution_with_plan = ExecutedAmmModel {
-            exec_plan: Some(ExecutionPlan::Coordinates(ExecutionPlanCoordinatesModel {
-                sequence: 0,
-                position: 0,
-                internal: false,
-            })),
-            ..Default::default()
-        };
->>>>>>> 22ebd7ab
 
         assert!(!UpdatedAmmModel {
             execution: vec![trivial_execution.clone()],
@@ -822,10 +763,8 @@
             serde_json::from_str::<ExecutionPlan>(
                 r#"
                     {
-                        "coordinates": {
-                            "sequence": 42,
-                            "position": 1337
-                        },
+                        "sequence": 42,
+                        "position": 1337,
                         "internal": true
                     }
                 "#,
@@ -834,32 +773,11 @@
             ExecutionPlan {
                 coordinates: ExecutionPlanCoordinatesModel {
                     sequence: 42,
-<<<<<<< HEAD
-                    position: 1337
+                    position: 1337,
                 },
                 internal: true
             }
         );
-=======
-                    position: 1337,
-                    internal: false,
-                }),
-            ),
-            (
-                r#"{ "sequence": 42, "position": 1337, "internal": false }"#,
-                ExecutionPlan::Coordinates(ExecutionPlanCoordinatesModel {
-                    sequence: 42,
-                    position: 1337,
-                    internal: false,
-                }),
-            ),
-        ] {
-            assert_eq!(
-                serde_json::from_str::<ExecutionPlan>(json).unwrap(),
-                expected,
-            );
-        }
->>>>>>> 22ebd7ab
     }
 
     #[test]
@@ -888,15 +806,8 @@
                             }
                         ],
                         "exec_plan": {
-<<<<<<< HEAD
-                            "coordinates": {
-                                "sequence": 42,
-                                "position": 1337
-                            },
-=======
-                            "sequence": 0,
-                            "position": 0,
->>>>>>> 22ebd7ab
+                            "sequence": 42,
+                            "position": 1337,
                             "internal": true
                         },
                         "cost": {
@@ -925,21 +836,13 @@
                         amount: 3000.into(),
                     }
                 ],
-<<<<<<< HEAD
                 exec_plan: ExecutionPlan {
                     coordinates: ExecutionPlanCoordinatesModel {
                         sequence: 42,
-                        position: 1337
+                        position: 1337,
                     },
                     internal: true,
                 },
-=======
-                exec_plan: Some(ExecutionPlan::Coordinates(ExecutionPlanCoordinatesModel {
-                    sequence: 0,
-                    position: 0,
-                    internal: true,
-                })),
->>>>>>> 22ebd7ab
                 cost: Some(TokenAmount {
                     amount: 1.into(),
                     token: addr!("eeeeeeeeeeeeeeeeeeeeeeeeeeeeeeeeeeeeeeee")
