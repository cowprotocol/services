use {
    crate::{debug_bytes, interaction::Interaction, trade_finding::EncodedInteraction},
    anyhow::Result,
    derivative::Derivative,
    ethcontract::{Bytes, H160, U256},
<<<<<<< HEAD
    number::serialization::HexOrDecimalU256,
=======
    ethrpc::current_block::CurrentBlockStream,
    number::u256_decimal,
>>>>>>> 5be8e8f8
    reqwest::{Client, RequestBuilder, StatusCode, Url},
    serde::{
        de::{DeserializeOwned, Error},
        Deserialize,
        Deserializer,
        Serialize,
    },
    serde_json::Value,
    serde_with::{serde_as, DisplayFromStr},
    thiserror::Error,
};

pub const DEFAULT_URL: &str = "https://apiv5.paraswap.io";

/// Mockable implementation of the API for unit test
#[async_trait::async_trait]
#[mockall::automock]
pub trait ParaswapApi: Send + Sync + 'static {
    async fn price(
        &self,
        query: PriceQuery,
        set_current_block_header: bool,
    ) -> Result<PriceResponse, ParaswapResponseError>;
    async fn transaction(
        &self,
        query: TransactionBuilderQuery,
        set_current_block_header: bool,
    ) -> Result<TransactionBuilderResponse, ParaswapResponseError>;
}

pub struct DefaultParaswapApi {
    pub client: Client,
    pub base_url: String,
    pub partner: String,
    pub block_stream: CurrentBlockStream,
}

#[async_trait::async_trait]
impl ParaswapApi for DefaultParaswapApi {
    async fn price(
        &self,
        query: PriceQuery,
        set_current_block_header: bool,
    ) -> Result<PriceResponse, ParaswapResponseError> {
        let url = query.into_url(&self.base_url, &self.partner);
        tracing::trace!("Querying Paraswap price API: {}", url);

        let mut request = self.client.get(url);
        if set_current_block_header {
            request = request.header(
                "X-Current-Block-Hash",
                self.block_stream.borrow().hash.to_string(),
            );
        };

        let response = request.send().await?;
        let status = response.status();
        let text = response.text().await?;
        tracing::trace!(%status, %text, "Response from Paraswap price API");
        parse_paraswap_response(status, &text)
    }

    async fn transaction(
        &self,
        query: TransactionBuilderQuery,
        set_current_block_header: bool,
    ) -> Result<TransactionBuilderResponse, ParaswapResponseError> {
        let query = TransactionBuilderQueryWithPartner {
            query,
            partner: &self.partner,
        };

        let mut request = query.into_request(&self.client, &self.base_url);
        if set_current_block_header {
            request = request.header(
                "X-Current-Block-Hash",
                self.block_stream.borrow().hash.to_string(),
            );
        };
        let response = request.send().await?;
        let status = response.status();
        let response_text = response.text().await?;
        tracing::trace!(%status, %response_text, "Response from Paraswap transaction API");
        parse_paraswap_response(status, &response_text)
    }
}

#[derive(Deserialize)]
#[serde(untagged)]
// Some Paraswap errors may contain both an error and an Ok response.
// In those cases we should treat the response as an error which is why the
// error variant is declared first (serde will encodes a mixed response as the
// first matching variant).
pub enum RawResponse<Ok> {
    ResponseErr { error: String },
    ResponseOk(Ok),
}

#[derive(Error, Debug)]
pub enum ParaswapResponseError {
    #[error(transparent)]
    Request(#[from] reqwest::Error),

    #[error(transparent)]
    Json(#[from] serde_json::Error),

    #[error("insufficient liquidity")]
    InsufficientLiquidity(String),

    #[error("retryable ParaSwap error: {0}")]
    Retryable(String),

    #[error("other ParaSwap error: {0}")]
    Other(#[from] anyhow::Error),

    #[error("rate limited")]
    RateLimited,
}

fn parse_paraswap_response<T>(
    status: StatusCode,
    response_text: &str,
) -> Result<T, ParaswapResponseError>
where
    T: DeserializeOwned,
{
    if status == StatusCode::TOO_MANY_REQUESTS {
        // This custom treatment is required as the text field is empty for these
        // responses
        return Err(ParaswapResponseError::RateLimited);
    }
    match serde_json::from_str::<RawResponse<T>>(response_text)? {
        RawResponse::ResponseOk(response) => Ok(response),
        RawResponse::ResponseErr { error: message } => match message.as_str() {
            "ERROR_BUILDING_TRANSACTION"
            | "Error getParaSwapPool"
            | "Server too busy"
            | "Unable to process the transaction"
            | "It seems like the rate has changed, please re-query the latest Price" => {
                Err(ParaswapResponseError::Retryable(message))
            }
            "ESTIMATED_LOSS_GREATER_THAN_MAX_IMPACT"
            | "No routes found with enough liquidity"
            | "Too much slippage on quote, please try again"
            | "Bad USD price" => Err(ParaswapResponseError::InsufficientLiquidity(message)),
            _ => Err(ParaswapResponseError::Other(anyhow::anyhow!(message))),
        },
    }
}

#[derive(Clone, Debug)]
pub enum Side {
    Buy,
    Sell,
}

/// Paraswap price quote query parameters.
#[derive(Clone, Debug)]
pub struct PriceQuery {
    /// source token address
    pub src_token: H160,
    /// destination token address
    pub dest_token: H160,
    /// decimals of from token (according to API needed  to trade any token)
    pub src_decimals: u8,
    /// decimals of to token (according to API needed to trade any token)
    pub dest_decimals: u8,
    /// amount of source token (in the smallest denomination, e.g. for ETH -
    /// 10**18)
    pub amount: U256,
    /// Type of order
    pub side: Side,
    /// The list of DEXs to exclude from the computed price route.
    pub exclude_dexs: Option<Vec<String>>,
}

impl PriceQuery {
    pub fn into_url(self, base_url: &str, partner: &str) -> Url {
        let mut url = crate::url::join(&Url::parse(base_url).expect("invalid base url"), "/prices");

        let side = match self.side {
            Side::Buy => "BUY",
            Side::Sell => "SELL",
        };

        url.query_pairs_mut()
            .append_pair("partner", partner)
            .append_pair("srcToken", &format!("{:#x}", self.src_token))
            .append_pair("destToken", &format!("{:#x}", self.dest_token))
            .append_pair("srcDecimals", &self.src_decimals.to_string())
            .append_pair("destDecimals", &self.dest_decimals.to_string())
            .append_pair("amount", &self.amount.to_string())
            .append_pair("side", side)
            .append_pair("network", "1");

        if let Some(dexs) = &self.exclude_dexs {
            url.query_pairs_mut()
                .append_pair("excludeDEXS", &dexs.join(","));
        }

        url
    }
}

/// A Paraswap API price response.
#[derive(Clone, Debug, Eq, PartialEq, Default)]
pub struct PriceResponse {
    /// Opaque type, which the API expects to get echoed back in the exact form
    /// when requesting settlement transaction data
    pub price_route_raw: Value,
    /// The estimated in amount (part of price_route but extracted for type
    /// safety & convenience)
    pub src_amount: U256,
    /// The estimated out amount (part of price_route but extracted for type
    /// safety & convenience)
    pub dest_amount: U256,
    /// The token transfer proxy address to set an allowance for.
    pub token_transfer_proxy: H160,
    pub gas_cost: u64,
}

impl<'de> Deserialize<'de> for PriceResponse {
    fn deserialize<D>(deserializer: D) -> Result<Self, D::Error>
    where
        D: Deserializer<'de>,
    {
        #[derive(Deserialize)]
        #[serde(rename_all = "camelCase")]
        struct ParsedRaw {
            price_route: Value,
        }

        #[serde_as]
        #[derive(Deserialize)]
        #[serde(rename_all = "camelCase")]
        struct PriceRoute {
            #[serde_as(as = "HexOrDecimalU256")]
            src_amount: U256,
            #[serde_as(as = "HexOrDecimalU256")]
            dest_amount: U256,
            token_transfer_proxy: H160,
            #[serde_as(as = "DisplayFromStr")]
            gas_cost: u64,
        }

        let parsed = ParsedRaw::deserialize(deserializer)?;
        let PriceRoute {
            src_amount,
            dest_amount,
            token_transfer_proxy,
            gas_cost,
        } = serde_json::from_value::<PriceRoute>(parsed.price_route.clone())
            .map_err(D::Error::custom)?;
        Ok(PriceResponse {
            price_route_raw: parsed.price_route,
            src_amount,
            dest_amount,
            token_transfer_proxy,
            gas_cost,
        })
    }
}

/// Paraswap transaction builder query parameters.
#[derive(Clone, Debug, Serialize)]
#[serde(rename_all = "camelCase")]
pub struct TransactionBuilderQuery {
    /// The sold token
    pub src_token: H160,
    /// The received token
    pub dest_token: H160,
    /// The trade amount amount
    #[serde(flatten)]
    pub trade_amount: TradeAmount,
    /// The decimals of the source token
    pub src_decimals: u8,
    /// The decimals of the destination token
    pub dest_decimals: u8,
    /// priceRoute part from /prices endpoint response (without any change)
    pub price_route: Value,
    /// The address of the signer
    pub user_address: H160,
}

/// The amounts for buying and selling.
#[serde_as]
#[derive(Clone, Debug, Eq, PartialEq, Serialize)]
#[serde(untagged)]
pub enum TradeAmount {
    /// For a sell order, specify the sell amount and slippage used for
    /// determining the minimum buy amount.
    #[serde(rename_all = "camelCase")]
    Sell {
        /// The source amount
        #[serde_as(as = "HexOrDecimalU256")]
        src_amount: U256,
        /// The maximum slippage in BPS.
        slippage: u32,
    },
    /// For a buy order, specify the buy amount and slippage used for
    /// determining the maximum sell amount.
    #[serde(rename_all = "camelCase")]
    Buy {
        /// The destination amount
        #[serde_as(as = "HexOrDecimalU256")]
        dest_amount: U256,
        /// The maximum slippage in BPS.
        slippage: u32,
    },
    /// For a any order (buy or sell), specify the limit amounts for building
    /// the transaction. The order "side" (i.e. buy or sell) is determined based
    /// on the initial `/price` query and the included `price_route`.
    #[serde(rename_all = "camelCase")]
    Exact {
        #[serde_as(as = "HexOrDecimalU256")]
        src_amount: U256,
        #[serde_as(as = "HexOrDecimalU256")]
        dest_amount: U256,
    },
}

/// A helper struct to wrap a `TransactionBuilderQuery` that we get as input
/// from the `ParaswapApi` trait.
///
/// This is done because the `partner` is longer specified in the headersd but
/// instead in the POST body, but we want the API to stay mostly compatible and
/// not require passing it in every time we build a transaction given that the
/// API instance already knows what the `partner` value is.
#[derive(Clone, Debug, Serialize)]
#[serde(rename_all = "camelCase")]
struct TransactionBuilderQueryWithPartner<'a> {
    #[serde(flatten)]
    query: TransactionBuilderQuery,
    partner: &'a str,
}

impl TransactionBuilderQueryWithPartner<'_> {
    pub fn into_request(self, client: &Client, base_url: &str) -> RequestBuilder {
        let mut url = crate::url::join(
            &Url::parse(base_url).expect("invalid base url"),
            "/transactions/1",
        );
        url.query_pairs_mut().append_pair("ignoreChecks", "true");

        tracing::trace!("Paraswap API (transaction) query url: {}", url);
        client.post(url).json(&self)
    }
}

/// Paraswap transaction builder response.
#[serde_as]
#[derive(Clone, Derivative, Deserialize, Default)]
#[derivative(Debug)]
#[serde(rename_all = "camelCase")]
pub struct TransactionBuilderResponse {
    /// the sender of the built transaction
    pub from: H160,
    /// the target of the built transaction (usually paraswap router)
    pub to: H160,
    /// the chain for which this transaction is valid
    pub chain_id: u64,
    /// the native token value to be set on the transaction
    #[serde_as(as = "HexOrDecimalU256")]
    pub value: U256,
    /// the calldata for the transaction
    #[derivative(Debug(format_with = "debug_bytes"))]
    #[serde(with = "model::bytes_hex")]
    pub data: Vec<u8>,
    /// the suggested gas price
    #[serde_as(as = "HexOrDecimalU256")]
    pub gas_price: U256,
}

impl Interaction for TransactionBuilderResponse {
    fn encode(&self) -> Vec<EncodedInteraction> {
        vec![(self.to, self.value, Bytes(self.data.clone()))]
    }
}

#[cfg(test)]
mod tests {
    use {
        super::*,
        ethrpc::current_block::BlockInfo,
        reqwest::StatusCode,
        serde_json::json,
        tokio::sync::watch,
    };

    #[tokio::test]
    #[ignore]
    async fn test_api_e2e_sell() {
        let src_token = crate::addr!("eeeeeeeeeeeeeeeeeeeeeeeeeeeeeeeeeeeeeeee");
        let dest_token = testlib::tokens::GNO;
        let price_query = PriceQuery {
            src_token,
            dest_token,
            src_decimals: 18,
            dest_decimals: 18,
            amount: 135_000_000_000_000_000_000u128.into(),
            side: Side::Sell,
            exclude_dexs: None,
        };

        let url = price_query.into_url(DEFAULT_URL, "cowswap");
        println!("{url}");
        let price_response: PriceResponse = reqwest::get(url)
            .await
            .expect("price query failed")
            .json()
            .await
            .expect("Response is not json");

        println!(
            "Price Response: {}",
            serde_json::to_string_pretty(&price_response.price_route_raw).unwrap()
        );

        let transaction_query = TransactionBuilderQueryWithPartner {
            query: TransactionBuilderQuery {
                src_token,
                dest_token,
                trade_amount: TradeAmount::Sell {
                    src_amount: price_response.src_amount,
                    slippage: 1000,
                },
                src_decimals: 18,
                dest_decimals: 18,
                price_route: price_response.price_route_raw,
                user_address: crate::addr!("E0B3700e0aadcb18ed8d4BFF648Bc99896a18ad1"),
            },
            partner: "Test",
        };

        println!(
            "Transaction Query: {}",
            serde_json::to_string_pretty(&transaction_query).unwrap()
        );

        let client = Client::new();
        let transaction_response = transaction_query
            .into_request(&client, DEFAULT_URL)
            .send()
            .await
            .unwrap();

        let response_status = transaction_response.status();
        let response_text = transaction_response.text().await.unwrap();
        println!("Transaction Response: {}", &response_text);

        assert_eq!(response_status, StatusCode::OK);
        assert!(serde_json::from_str::<TransactionBuilderResponse>(&response_text).is_ok());
    }

    #[tokio::test]
    #[ignore]
    async fn test_api_e2e_buy() {
        let src_token = crate::addr!("eeeeeeeeeeeeeeeeeeeeeeeeeeeeeeeeeeeeeeee");
        let dest_token = testlib::tokens::GNO;
        let price_query = PriceQuery {
            src_token,
            dest_token,
            src_decimals: 18,
            dest_decimals: 18,
            amount: 1_800_000_000_000_000_000_000u128.into(),
            side: Side::Buy,
            exclude_dexs: Some(vec!["ParaSwapPool4".to_string()]),
        };

        let price_response: PriceResponse = reqwest::get(price_query.into_url(DEFAULT_URL, "Test"))
            .await
            .expect("price query failed")
            .json()
            .await
            .expect("Response is not json");

        println!(
            "Price Response: {}",
            serde_json::to_string_pretty(&price_response.price_route_raw).unwrap(),
        );

        let transaction_query = TransactionBuilderQueryWithPartner {
            query: TransactionBuilderQuery {
                src_token,
                dest_token,
                trade_amount: TradeAmount::Buy {
                    dest_amount: price_response.dest_amount,
                    slippage: 1000,
                },
                src_decimals: 18,
                dest_decimals: 18,
                price_route: price_response.price_route_raw,
                user_address: crate::addr!("E0B3700e0aadcb18ed8d4BFF648Bc99896a18ad1"),
            },
            partner: "Test",
        };

        let client = Client::new();
        let transaction_response = transaction_query
            .into_request(&client, DEFAULT_URL)
            .send()
            .await
            .unwrap();

        let response_status = transaction_response.status();
        let response_text = transaction_response.text().await.unwrap();
        println!("Transaction Response: {}", &response_text);

        assert_eq!(response_status, StatusCode::OK);
        assert!(serde_json::from_str::<TransactionBuilderResponse>(&response_text).is_ok());
    }

    #[test]
    fn test_price_query_serialization() {
        let query = PriceQuery {
            src_token: crate::addr!("EeeeeEeeeEeEeeEeEeEeeEEEeeeeEeeeeeeeEEeE"),
            dest_token: testlib::tokens::GNO,
            src_decimals: 18,
            dest_decimals: 8,
            amount: 1_000_000_000_000_000_000u128.into(),
            side: Side::Sell,
            exclude_dexs: Some(vec!["Foo".to_string(), "Bar".to_string()]),
        };

        assert_eq!(&query.into_url(DEFAULT_URL, "Test").to_string(), "https://apiv5.paraswap.io/prices?partner=Test&srcToken=0xeeeeeeeeeeeeeeeeeeeeeeeeeeeeeeeeeeeeeeee&destToken=0x6810e776880c02933d47db1b9fc05908e5386b96&srcDecimals=18&destDecimals=8&amount=1000000000000000000&side=SELL&network=1&excludeDEXS=Foo%2CBar");
    }

    #[test]
    fn test_price_query_response_deserialization() {
        let result: PriceResponse = serde_json::from_str::<PriceResponse>(
            r#"{
              "priceRoute": {
                "blockNumber": 13036269,
                "network": 1,
                "src": "0xEeeeeEeeeEeEeeEeEeEeeEEEeeeeEeeeeeeeEEeE",
                "srcDecimals": 18,
                "srcAmount": "10000000000000000",
                "dest": "0xA0b86991c6218b36c1d19D4a2e9Eb0cE3606eB48",
                "destDecimals": 6,
                "destAmount": "32704734",
                "bestRoute": [
                  {
                    "percent": 100,
                    "swaps": [
                      {
                        "src": "0xEeeeeEeeeEeEeeEeEeEeeEEEeeeeEeeeeeeeEEeE",
                        "srcDecimals": 18,
                        "dest": "0xA0b86991c6218b36c1d19D4a2e9Eb0cE3606eB48",
                        "destDecimals": 6,
                        "swapExchanges": [
                          {
                            "exchange": "UniswapV2",
                            "srcAmount": "10000000000000000",
                            "destAmount": "32704734",
                            "percent": 100,
                            "data": {
                              "router": "0x0000000000000000000000000000000000000000",
                              "path": [
                                "0xc02aaa39b223fe8d0a0e5c4f27ead9083c756cc2",
                                "0xa0b86991c6218b36c1d19d4a2e9eb0ce3606eb48"
                              ],
                              "factory": "0x5C69bEe701ef814a2B6a3EDD4B1652CB9cc5aA6f",
                              "initCode": "0x96e8ac4277198ff8b6f785478aa9a39f403cb768dd02cbee326c3e7da348845f",
                              "feeFactor": 10000,
                              "pools": [
                                {
                                  "address": "0xB4e16d0168e52d35CaCD2c6185b44281Ec28C9Dc",
                                  "fee": 30,
                                  "direction": false
                                }
                              ],
                              "gasUSD": "9.835332"
                            }
                          }
                        ]
                      }
                    ]
                  }
                ],
                "gasCostUSD": "13.700002",
                "gasCost": "111435",
                "side": "SELL",
                "tokenTransferProxy": "0x0000000000000000000000000000000000000000",
                "contractAddress": "0x0000000000000000000000000000000000000000",
                "contractMethod": "swapOnUniswap",
                "partnerFee": 0,
                "srcUSD": "32.7332000000",
                "destUSD": "32.5799000303",
                "partner": "paraswap",
                "maxImpactReached": false,
                "hmac": "cf2ac4b20f83b6656eb9dd28e26414658430e1d5"
              }
            }"#).unwrap();

        assert_eq!(result.src_amount, 10_000_000_000_000_000_u128.into());
        assert_eq!(result.dest_amount, 32_704_734_u128.into());
    }

    #[test]
    fn test_price_query_response_deserialization_with_error() {
        let result = serde_json::from_str::<RawResponse<PriceResponse>>(
            r#"{
                "error": "ESTIMATED_LOSS_GREATER_THAN_MAX_IMPACT",
                "value": "28.13%",
                "priceRoute": {
                  "bestRoute": [
                    {
                      "exchange": "UniswapV2",
                      "srcAmount": "34020118741679034368",
                      "destAmount": "132586194058791470",
                      "percent": "100.00",
                      "data": {
                        "router": "0x86d3579b043585A97532514016dCF0C2d6C4b6a1",
                        "path": [
                          "0x960b236a07cf122663c4303350609a66a7b288c0",
                          "0xc02aaa39b223fe8d0a0e5c4f27ead9083c756cc2"
                        ],
                        "factory": "0x5C69bEe701ef814a2B6a3EDD4B1652CB9cc5aA6f",
                        "initCode": "0x96e8ac4277198ff8b6f785478aa9a39f403cb768dd02cbee326c3e7da348845f",
                        "tokenFrom": "0x960b236a07cf122663c4303350609a66a7b288c0",
                        "tokenTo": "0xc02aaa39b223fe8d0a0e5c4f27ead9083c756cc2",
                        "gasUSD": "16.343060"
                      },
                      "destAmountFeeDeducted": "132586194058791470"
                    }
                  ],
                  "blockNumber": 13115088,
                  "destAmount": "132586194058791470",
                  "srcAmount": "34020118741679034368",
                  "adapterVersion": "4.0.0",
                  "others": [
                    {
                      "exchange": "UniswapV2",
                      "rate": "132586194058791470",
                      "unit": "3925118665550511",
                      "data": {
                        "router": "0x86d3579b043585A97532514016dCF0C2d6C4b6a1",
                        "path": [
                          "0x960b236a07cf122663c4303350609a66a7b288c0",
                          "0xc02aaa39b223fe8d0a0e5c4f27ead9083c756cc2"
                        ],
                        "factory": "0x5C69bEe701ef814a2B6a3EDD4B1652CB9cc5aA6f",
                        "initCode": "0x96e8ac4277198ff8b6f785478aa9a39f403cb768dd02cbee326c3e7da348845f",
                        "tokenFrom": "0x960b236a07cf122663c4303350609a66a7b288c0",
                        "tokenTo": "0xc02aaa39b223fe8d0a0e5c4f27ead9083c756cc2",
                        "gasUSD": "16.343060"
                      },
                      "rateFeeDeducted": "132586194058791470",
                      "unitFeeDeducted": "3925118665550511"
                    },
                    {
                      "exchange": "Balancer",
                      "rate": "123444215277050183",
                      "unit": "4186233534292740",
                      "data": {
                        "pool": "0x2cf9106faf2c5c8713035d40df655fb1b9b0f9b9",
                        "exchangeProxy": "0x6317c5e82a06e1d8bf200d21f4510ac2c038ac81",
                        "tokenFrom": "0x960b236a07cf122663c4303350609a66a7b288c0",
                        "tokenTo": "0xc02aaa39b223fe8d0a0e5c4f27ead9083c756cc2",
                        "gasUSD": "24.514591"
                      },
                      "rateFeeDeducted": "123444215277050183",
                      "unitFeeDeducted": "4186233534292740"
                    },
                    {
                      "exchange": "SushiSwap",
                      "rate": "2750123947578310",
                      "unit": "1787208779577095",
                      "data": {
                        "router": "0xBc1315CD2671BC498fDAb42aE1214068003DC51e",
                        "path": [
                          "0x960b236a07cf122663c4303350609a66a7b288c0",
                          "0xc02aaa39b223fe8d0a0e5c4f27ead9083c756cc2"
                        ],
                        "factory": "0xC0AEe478e3658e2610c5F7A4A2E1777cE9e4f2Ac",
                        "initCode": "0xe18a34eb0e04b04f7a0ac29a6e80748dca96319b42c54d679cb821dca90c6303",
                        "tokenFrom": "0x960b236a07cf122663c4303350609a66a7b288c0",
                        "tokenTo": "0xc02aaa39b223fe8d0a0e5c4f27ead9083c756cc2",
                        "gasUSD": "18.385943"
                      },
                      "rateFeeDeducted": "2750123947578310",
                      "unitFeeDeducted": "1787208779577095"
                    },
                    {
                      "exchange": "Kyber",
                      "rate": "137840846740713684",
                      "unit": "4052387741876373",
                      "data": {
                        "exchange": "0x9AAb3f75489902f3a48495025729a0AF77d4b11e",
                        "tokenFrom": "0x960b236a07cf122663c4303350609a66a7b288c0",
                        "tokenTo": "0xc02aaa39b223fe8d0a0e5c4f27ead9083c756cc2",
                        "gasUSD": "57.200711"
                      },
                      "rateFeeDeducted": "137840846740713684",
                      "unitFeeDeducted": "4052387741876373"
                    }
                  ],
                  "side": "SELL",
                  "details": {
                    "tokenFrom": "0x960b236a07cf122663c4303350609a66a7b288c0",
                    "tokenTo": "0xc02aaa39b223fe8d0a0e5c4f27ead9083c756cc2",
                    "srcAmount": "34020118741679034368",
                    "destAmount": "132586194058791470"
                  },
                  "bestRouteGas": "189300",
                  "bestRouteGasCostUSD": "38.671767",
                  "contractMethod": "swapOnUniswap",
                  "fromUSD": "599.5691475494",
                  "toUSD": "430.8894557824",
                  "priceWithSlippage": "131260332118203555",
                  "spender": "0xb70Bc06D2c9Bf03b3373799606dc7d39346c06B3",
                  "destAmountFeeDeducted": "132586194058791470",
                  "toUSDFeeDeducted": "430.8894557824",
                  "multiRoute": [],
                  "maxImpactReached": true,
                  "priceID": "385c3f7a-f57b-4295-b5f6-b210c0c7ec1d",
                  "hmac": "59baa2597b5aeebd13eca67fdbe2d6765decc328"
                }
              }"#).unwrap();

        assert!(matches!(result, RawResponse::ResponseErr { error: _ }));
    }

    #[test]
    fn paraswap_response_handling() {
        let parse = |status: StatusCode, s: &str| parse_paraswap_response::<bool>(status, s);
        assert!(matches!(
            parse(StatusCode::NOT_FOUND, "invalid JSON"),
            Err(ParaswapResponseError::Json(_))
        ));

        assert!(matches!(
            parse(
                StatusCode::NOT_FOUND,
                "{\"error\": \"Never seen this before\"}"
            ),
            Err(ParaswapResponseError::Other(_))
        ));

        for liquidity_error in &[
            "ESTIMATED_LOSS_GREATER_THAN_MAX_IMPACT",
            "No routes found with enough liquidity",
            "Too much slippage on quote, please try again",
        ] {
            assert!(matches!(
                parse(StatusCode::NOT_FOUND,&format!("{{\"error\": \"{liquidity_error}\"}}")),
                Err(ParaswapResponseError::InsufficientLiquidity(message)) if &message == liquidity_error,
            ));
        }

        for retryable_error in &[
            "ERROR_BUILDING_TRANSACTION",
            "Error getParaSwapPool",
            "Server too busy",
            "Unable to process the transaction",
            "It seems like the rate has changed, please re-query the latest Price",
        ] {
            assert!(matches!(
                parse(StatusCode::NOT_FOUND,&format!("{{\"error\": \"{retryable_error}\"}}")),
                Err(ParaswapResponseError::Retryable(message)) if &message == retryable_error,
            ));
        }

        assert!(matches!(
            parse(StatusCode::TOO_MANY_REQUESTS, ""),
            Err(ParaswapResponseError::RateLimited)
        ));
    }

    #[tokio::test]
    #[ignore]
    async fn transaction_response_error() {
        let src_token = crate::addr!("eeeeeeeeeeeeeeeeeeeeeeeeeeeeeeeeeeeeeeee");
        let dest_token = testlib::tokens::GNO;
        let price_query = PriceQuery {
            src_token,
            dest_token,
            src_decimals: 18,
            dest_decimals: 18,
            amount: 135_000_000_000_000_000_000u128.into(),
            side: Side::Sell,
            exclude_dexs: None,
        };

        let price_response: PriceResponse = reqwest::get(price_query.into_url(DEFAULT_URL, "Test"))
            .await
            .expect("price query failed")
            .json()
            .await
            .expect("Response is not json");

        let (_, block_stream) = watch::channel(BlockInfo::default());
        let api = DefaultParaswapApi {
            client: Client::new(),
            base_url: DEFAULT_URL.into(),
            partner: "Test".into(),
            block_stream,
        };

        let good_query = TransactionBuilderQuery {
            src_token,
            dest_token,
            trade_amount: TradeAmount::Sell {
                src_amount: price_response.src_amount,
                slippage: 1000, // 10%
            },
            src_decimals: 18,
            dest_decimals: 18,
            price_route: price_response.price_route_raw,
            user_address: crate::addr!("E0B3700e0aadcb18ed8d4BFF648Bc99896a18ad1"),
        };

        assert!(api.transaction(good_query, false).await.is_ok());
    }

    #[test]
    fn transaction_query_serialization() {
        assert_eq!(
            serde_json::to_value(TransactionBuilderQuery {
                src_token: H160([1; 20]),
                dest_token: H160([2; 20]),
                trade_amount: TradeAmount::Sell {
                    src_amount: 1337.into(),
                    slippage: 250,
                },
                src_decimals: 18,
                dest_decimals: 18,
                price_route: Value::Null,
                user_address: H160([3; 20]),
            })
            .unwrap(),
            json!({
                "srcToken": H160([1; 20]),
                "destToken": H160([2; 20]),
                "srcAmount": "1337",
                "slippage": 250,
                "srcDecimals": 18,
                "destDecimals": 18,
                "priceRoute": Value::Null,
                "userAddress": H160([3; 20]),
            }),
        );
    }
}<|MERGE_RESOLUTION|>--- conflicted
+++ resolved
@@ -3,12 +3,8 @@
     anyhow::Result,
     derivative::Derivative,
     ethcontract::{Bytes, H160, U256},
-<<<<<<< HEAD
+    ethrpc::current_block::CurrentBlockStream,
     number::serialization::HexOrDecimalU256,
-=======
-    ethrpc::current_block::CurrentBlockStream,
-    number::u256_decimal,
->>>>>>> 5be8e8f8
     reqwest::{Client, RequestBuilder, StatusCode, Url},
     serde::{
         de::{DeserializeOwned, Error},
