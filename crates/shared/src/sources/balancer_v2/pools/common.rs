//! Module with data types and logic common to multiple Balancer pool types

use {
    super::{FactoryIndexing, Pool, PoolIndexing as _, PoolStatus},
    crate::{
        sources::balancer_v2::{
            graph_api::{PoolData, PoolType},
            swap::fixed_point::Bfp,
        },
        token_info::TokenInfoFetching,
    },
    anyhow::{anyhow, ensure, Context, Result},
    contracts::{BalancerV2BasePool, BalancerV2Vault},
    ethcontract::{BlockId, Bytes, H160, H256, U256},
    futures::{future::BoxFuture, FutureExt as _, TryFutureExt},
<<<<<<< HEAD
    std::{collections::BTreeMap, future::Future, sync::Arc},
=======
    std::{
        collections::{BTreeMap, HashMap},
        future::Future,
        sync::{Arc, RwLock},
    },
>>>>>>> 98267db1
    tokio::sync::oneshot,
};

/// Trait for fetching pool data that is generic on a factory type.
#[mockall::automock]
#[async_trait::async_trait]
pub trait PoolInfoFetching<Factory>: Send + Sync
where
    Factory: FactoryIndexing,
{
    async fn fetch_pool_info(
        &self,
        pool_address: H160,
        block_created: u64,
    ) -> Result<Factory::PoolInfo>;

    fn fetch_pool(
        &self,
        pool: &Factory::PoolInfo,
        block: BlockId,
    ) -> BoxFuture<'static, Result<PoolStatus>>;
}

/// Generic pool info fetcher for fetching pool info and state that is generic
/// on a pool factory type and its inner pool type.
pub struct PoolInfoFetcher<Factory> {
    vault: BalancerV2Vault,
    factory: Factory,
    token_infos: Arc<dyn TokenInfoFetching>,
}

lazy_static::lazy_static! {
    static ref POOLS: RwLock<HashMap<H160, Arc<BalancerV2BasePool>>> = RwLock::new(Default::default());
}

impl<Factory> PoolInfoFetcher<Factory> {
    pub fn new(
        vault: BalancerV2Vault,
        factory: Factory,
        token_infos: Arc<dyn TokenInfoFetching>,
    ) -> Self {
        Self {
            vault,
            factory,
            token_infos,
        }
    }

    /// Returns a Balancer base pool contract instance at the specified address.
    fn base_pool_at(&self, pool_address: &H160) -> Arc<BalancerV2BasePool> {
        let web3 = self.vault.raw_instance().web3();
        crate::get_or_init!(BalancerV2BasePool, POOLS, pool_address, &web3)
    }

    /// Retrieves the scaling exponents for the specified tokens.
    async fn scaling_factors(&self, tokens: &[H160]) -> Result<Vec<Bfp>> {
        let token_infos = self.token_infos.get_token_infos(tokens).await;
        tokens
            .iter()
            .map(|token| {
                let decimals = token_infos
                    .get(token)
                    .ok_or_else(|| anyhow!("missing token info for {:?}", token))?
                    .decimals
                    .ok_or_else(|| anyhow!("missing decimals for token {:?}", token))?;
                scaling_factor_from_decimals(decimals)
            })
            .collect()
    }

    async fn fetch_common_pool_info(
        &self,
        pool_address: H160,
        block_created: u64,
    ) -> Result<PoolInfo> {
        let pool = self.base_pool_at(&pool_address);

        let pool_id = H256(pool.methods().get_pool_id().call().await?.0);
        let (tokens, _, _) = self
            .vault
            .methods()
            .get_pool_tokens(Bytes(pool_id.0))
            .call()
            .await?;
        let scaling_factors = self.scaling_factors(&tokens).await?;

        Ok(PoolInfo {
            id: pool_id,
            address: pool_address,
            tokens,
            scaling_factors,
            block_created,
        })
    }

    fn fetch_common_pool_state(
        &self,
        pool: &PoolInfo,
        block: BlockId,
    ) -> BoxFuture<'static, Result<PoolState>> {
<<<<<<< HEAD
        let pool_contract = self.base_pool_at(pool.address);
=======
        let pool_contract = self.base_pool_at(&pool.address);
>>>>>>> 98267db1
        let fetch_paused = pool_contract
            .get_paused_state()
            .block(block)
            .call()
            .map_ok(|result| result.0);
        let fetch_swap_fee = pool_contract.get_swap_fee_percentage().block(block).call();
        let fetch_balances = self
            .vault
            .get_pool_tokens(Bytes(pool.id.0))
            .block(block)
            .call();

        // Because of a `mockall` limitation, we **need** the future returned
        // here to be `'static`. This requires us to clone and move `pool` into
        // the async closure - otherwise it would only live for as long as
        // `pool`, i.e. `'_`.
        let pool = pool.clone();
        async move {
            let (paused, swap_fee, balances) =
                futures::try_join!(fetch_paused, fetch_swap_fee, fetch_balances)?;
            let swap_fee = Bfp::from_wei(swap_fee);

            let (token_addresses, balances, _) = balances;
            ensure!(pool.tokens == token_addresses, "pool token mismatch");
            let tokens = itertools::izip!(&pool.tokens, balances, &pool.scaling_factors)
                .map(|(&address, balance, &scaling_factor)| {
                    (
                        address,
                        TokenState {
                            balance,
                            scaling_factor,
                        },
                    )
                })
                .collect();

            Ok(PoolState {
                paused,
                swap_fee,
                tokens,
            })
        }
        .boxed()
    }
}

#[async_trait::async_trait]
impl<Factory> PoolInfoFetching<Factory> for PoolInfoFetcher<Factory>
where
    Factory: FactoryIndexing,
{
    async fn fetch_pool_info(
        &self,
        pool_address: H160,
        block_created: u64,
    ) -> Result<Factory::PoolInfo> {
        let common_pool_info = self
            .fetch_common_pool_info(pool_address, block_created)
            .await?;
        self.factory.specialize_pool_info(common_pool_info).await
    }

    fn fetch_pool(
        &self,
        pool_info: &Factory::PoolInfo,
        block: BlockId,
    ) -> BoxFuture<'static, Result<PoolStatus>> {
        let pool_id = pool_info.common().id;
        let (common_pool_state, common_pool_state_ok) =
            share_common_pool_state(self.fetch_common_pool_state(pool_info.common(), block));
        let pool_state =
            self.factory
                .fetch_pool_state(pool_info, common_pool_state_ok.boxed(), block);

        async move {
            let common_pool_state = common_pool_state.await?;
            if common_pool_state.paused {
                return Ok(PoolStatus::Paused);
            }
            let pool_state = match pool_state.await? {
                Some(state) => state,
                None => return Ok(PoolStatus::Disabled),
            };

            Ok(PoolStatus::Active(Pool {
                id: pool_id,
                kind: pool_state.into(),
            }))
        }
        .boxed()
    }
}

/// Common pool data shared across all Balancer pools.
#[derive(Clone, Debug, Default, Eq, PartialEq)]
pub struct PoolInfo {
    pub id: H256,
    pub address: H160,
    pub tokens: Vec<H160>,
    pub scaling_factors: Vec<Bfp>,
    pub block_created: u64,
}

impl PoolInfo {
    /// Loads a pool info from Graph pool data.
    pub fn from_graph_data(pool: &PoolData, block_created: u64) -> Result<Self> {
        ensure!(pool.tokens.len() > 1, "insufficient tokens in pool");

        Ok(PoolInfo {
            id: pool.id,
            address: pool.address,
            tokens: pool.tokens.iter().map(|token| token.address).collect(),
            scaling_factors: pool
                .tokens
                .iter()
                .map(|token| scaling_factor_from_decimals(token.decimals))
                .collect::<Result<_>>()?,
            block_created,
        })
    }

    /// Loads a common pool info from Graph pool data, requiring the pool type
    /// to be the specified value.
    pub fn for_type(pool_type: PoolType, pool: &PoolData, block_created: u64) -> Result<Self> {
        ensure!(
            pool.pool_type == pool_type,
            "cannot convert {:?} pool to {:?} pool",
            pool.pool_type,
            pool_type,
        );
        Self::from_graph_data(pool, block_created)
    }
}

/// Common pool state information shared across all pool types.
#[derive(Clone, Debug, Default, Eq, PartialEq)]
pub struct PoolState {
    pub paused: bool,
    pub swap_fee: Bfp,
    pub tokens: BTreeMap<H160, TokenState>,
}

/// Common pool token state information that is shared among all pool types.
#[derive(Clone, Copy, Debug, Eq, PartialEq)]
pub struct TokenState {
    pub balance: U256,
    pub scaling_factor: Bfp,
}

/// Compute the scaling rate from a Balancer pool's scaling factor.
///
/// A "scaling rate" is what the optimisation solvers (a.k.a. Quasimodo) expects
/// for token scaling, specifically, it expects a `double` that, when dividing
/// a token amount, would return its amount in base units:
///
/// ```text
///     auto in = in_unscaled / m_scaling_rates.at(t_in).convert_to<double>();
/// ```
///
/// In other words, this is the **inverse** of the scaling factor, as it is
/// defined in the Balancer V2 math.
pub fn compute_scaling_rate(scaling_factor: Bfp) -> Result<U256> {
    Bfp::exp10(18)
        .as_uint256()
        .checked_div(scaling_factor.as_uint256())
        .context("unsupported scaling factor of 0")
}

/// Converts a token decimal count to its corresponding scaling factor.
pub fn scaling_factor_from_decimals(decimals: u8) -> Result<Bfp> {
    Ok(Bfp::exp10(scaling_exponent_from_decimals(decimals)? as _))
}

/// Converts a token decimal count to its corresponding scaling exponent.
pub fn scaling_exponent_from_decimals(decimals: u8) -> Result<u8> {
    // Technically this should never fail for Balancer Pools since tokens
    // with more than 18 decimals (not supported by balancer contracts)
    // https://github.com/balancer-labs/balancer-v2-monorepo/blob/deployments-latest/pkg/pool-utils/contracts/BasePool.sol#L476-L487
    18u8.checked_sub(decimals)
        .context("unsupported token with more than 18 decimals")
}

/// An internal utility method for sharing the success value for an
/// `anyhow::Result`.
///
/// Typically, this is pretty trivial using `FutureExt::shared`. However, since
/// `anyhow::Error: !Clone` we need to use a different approach.
///
/// # Panics
///
/// Polling the future with the shared success value will panic if the result
/// future has not already resolved to a `Ok` value. This method is only ever
/// meant to be used internally, so we don't have to worry that these
/// assumptions leak out of this module.
fn share_common_pool_state(
    fut: impl Future<Output = Result<PoolState>>,
) -> (
    impl Future<Output = Result<PoolState>>,
    impl Future<Output = PoolState>,
) {
    let (pool_sender, mut pool_receiver) = oneshot::channel();

    let result = fut.inspect(|pool_result| {
        // We can't clone `anyhow::Error` so just clone the pool data and use
        // an empty `()` error.
        let pool_result = pool_result.as_ref().map(Clone::clone).map_err(|_| ());
        // Ignore error if the shared future was dropped.
        let _ = pool_sender.send(pool_result);
    });
    let shared = async move {
        pool_receiver
            .try_recv()
            .expect("result future is still pending or has been dropped")
            .expect("result future resolved to an error")
    };

    (result, shared)
}

#[cfg(test)]
mod tests {
    use {
        super::*,
        crate::{
            sources::balancer_v2::{
                graph_api::{PoolType, Token},
                pools::{weighted, MockFactoryIndexing, PoolKind},
            },
            token_info::{MockTokenInfoFetching, TokenInfo},
        },
        anyhow::bail,
        contracts::{dummy_contract, BalancerV2WeightedPool},
        ethcontract::U256,
        ethcontract_mock::Mock,
        futures::future,
        maplit::{btreemap, hashmap},
        mockall::predicate,
    };

    #[tokio::test]
    async fn fetch_common_pool_info() {
        let pool_id = H256([0x90; 32]);
        let tokens = [H160([1; 20]), H160([2; 20]), H160([3; 20])];

        let mock = Mock::new(42);
        let web3 = mock.web3();

        let pool = mock.deploy(BalancerV2BasePool::raw_contract().abi.clone());
        pool.expect_call(BalancerV2BasePool::signatures().get_pool_id())
            .returns(Bytes(pool_id.0));

        let vault = mock.deploy(BalancerV2Vault::raw_contract().abi.clone());
        vault
            .expect_call(BalancerV2Vault::signatures().get_pool_tokens())
            .predicate((predicate::eq(Bytes(pool_id.0)),))
            .returns((tokens.to_vec(), vec![], U256::zero()));

        let mut token_infos = MockTokenInfoFetching::new();
        token_infos
            .expect_get_token_infos()
            .withf(move |t| t == tokens)
            .returning(move |_| {
                hashmap! {
                    tokens[0] => TokenInfo { decimals: Some(18), symbol: None },
                    tokens[1] => TokenInfo { decimals: Some(18), symbol: None },
                    tokens[2] => TokenInfo { decimals: Some(6), symbol: None },
                }
            });

        let pool_info_fetcher = PoolInfoFetcher {
            vault: BalancerV2Vault::at(&web3, vault.address()),
            factory: MockFactoryIndexing::new(),
            token_infos: Arc::new(token_infos),
        };
        let pool_info = pool_info_fetcher
            .fetch_common_pool_info(pool.address(), 1337)
            .await
            .unwrap();

        assert_eq!(
            pool_info,
            PoolInfo {
                id: pool_id,
                address: pool.address(),
                tokens: tokens.to_vec(),
                scaling_factors: vec![Bfp::exp10(0), Bfp::exp10(0), Bfp::exp10(12)],
                block_created: 1337,
            }
        );
    }

    #[tokio::test]
    async fn fetch_common_pool_state() {
        let pool_id = H256([0x90; 32]);
        let tokens = [H160([1; 20]), H160([2; 20]), H160([3; 20])];
        let balances = [bfp!("1000.0"), bfp!("10.0"), bfp!("15.0")];
        let scaling_factors = [Bfp::exp10(0), Bfp::exp10(0), Bfp::exp10(12)];

        let mock = Mock::new(42);
        let web3 = mock.web3();

        let pool = mock.deploy(BalancerV2BasePool::raw_contract().abi.clone());
        pool.expect_call(BalancerV2BasePool::signatures().get_paused_state())
            .returns((false, 0.into(), 0.into()));
        pool.expect_call(BalancerV2BasePool::signatures().get_swap_fee_percentage())
            .returns(bfp!("0.003").as_uint256());

        let vault = mock.deploy(BalancerV2Vault::raw_contract().abi.clone());
        vault
            .expect_call(BalancerV2Vault::signatures().get_pool_tokens())
            .predicate((predicate::eq(Bytes(pool_id.0)),))
            .returns((
                tokens.to_vec(),
                balances.into_iter().map(Bfp::as_uint256).collect(),
                0.into(),
            ));

        let token_infos = MockTokenInfoFetching::new();

        let pool_info_fetcher = PoolInfoFetcher {
            vault: BalancerV2Vault::at(&web3, vault.address()),
            factory: MockFactoryIndexing::new(),
            token_infos: Arc::new(token_infos),
        };
        let pool_info = PoolInfo {
            id: pool_id,
            address: pool.address(),
            tokens: tokens.to_vec(),
            scaling_factors: scaling_factors.to_vec(),
            block_created: 1337,
        };

        let pool_state = {
            let block = web3.eth().block_number().await.unwrap();

            let pool_state = pool_info_fetcher.fetch_common_pool_state(&pool_info, block.into());

            pool_state.await.unwrap()
        };

        assert_eq!(
            pool_state,
            PoolState {
                paused: false,
                swap_fee: bfp!("0.003"),
                tokens: btreemap! {
                    tokens[0] => TokenState {
                        balance: balances[0].as_uint256(),
                        scaling_factor: scaling_factors[0],
                    },
                    tokens[1] => TokenState {
                        balance: balances[1].as_uint256(),
                        scaling_factor: scaling_factors[1],
                    },
                    tokens[2] => TokenState {
                        balance: balances[2].as_uint256(),
                        scaling_factor: scaling_factors[2],
                    },
                },
            }
        );
    }

    #[tokio::test]
    async fn fetch_state_errors_on_token_mismatch() {
        let tokens = [H160([1; 20]), H160([2; 20]), H160([3; 20])];

        let mock = Mock::new(42);
        let web3 = mock.web3();

        let pool = mock.deploy(BalancerV2BasePool::raw_contract().abi.clone());
        pool.expect_call(BalancerV2BasePool::signatures().get_paused_state())
            .returns((false, 0.into(), 0.into()));
        pool.expect_call(BalancerV2BasePool::signatures().get_swap_fee_percentage())
            .returns(0.into());

        let vault = mock.deploy(BalancerV2Vault::raw_contract().abi.clone());
        vault
            .expect_call(BalancerV2Vault::signatures().get_pool_tokens())
            .predicate((predicate::eq(Bytes(Default::default())),))
            .returns((
                vec![H160([1; 20]), H160([4; 20])],
                vec![0.into(), 0.into()],
                0.into(),
            ));

        let token_infos = MockTokenInfoFetching::new();

        let pool_info_fetcher = PoolInfoFetcher {
            vault: BalancerV2Vault::at(&web3, vault.address()),
            factory: MockFactoryIndexing::new(),
            token_infos: Arc::new(token_infos),
        };
        let pool_info = PoolInfo {
            id: Default::default(),
            address: pool.address(),
            tokens: tokens.to_vec(),
            scaling_factors: vec![Bfp::exp10(0), Bfp::exp10(0), Bfp::exp10(0)],
            block_created: 1337,
        };

        let pool_state = {
            let block = web3.eth().block_number().await.unwrap();

            let pool_state = pool_info_fetcher.fetch_common_pool_state(&pool_info, block.into());

            pool_state.await
        };

        assert!(pool_state.is_err());
    }

    #[tokio::test]
    async fn fetch_specialized_pool_state() {
        let swap_fee = bfp!("0.003");

        let mock = Mock::new(42);
        let web3 = mock.web3();

        let pool = mock.deploy(BalancerV2WeightedPool::raw_contract().abi.clone());
        pool.expect_call(BalancerV2WeightedPool::signatures().get_paused_state())
            .returns((false, 0.into(), 0.into()));
        pool.expect_call(BalancerV2WeightedPool::signatures().get_swap_fee_percentage())
            .returns(swap_fee.as_uint256());

        let pool_info = weighted::PoolInfo {
            common: PoolInfo {
                id: H256([0x90; 32]),
                address: pool.address(),
                tokens: vec![H160([1; 20]), H160([2; 20]), H160([3; 20])],
                scaling_factors: vec![Bfp::exp10(0), Bfp::exp10(0), Bfp::exp10(12)],
                block_created: 1337,
            },
            weights: vec![bfp!("0.5"), bfp!("0.25"), bfp!("0.25")],
        };
        let pool_state = weighted::PoolState {
            swap_fee,
            tokens: btreemap! {
                pool_info.common.tokens[0] => weighted::TokenState {
                    common: TokenState {
                        balance: bfp!("1000.0").as_uint256(),
                        scaling_factor: pool_info.common.scaling_factors[0],
                    },
                    weight: pool_info.weights[0],
                },
                pool_info.common.tokens[1] => weighted::TokenState {
                    common: TokenState {
                        balance: bfp!("10.0").as_uint256(),
                        scaling_factor: pool_info.common.scaling_factors[1],
                    },
                    weight: pool_info.weights[1],
                },
                pool_info.common.tokens[2] => weighted::TokenState {
                    common: TokenState {
                        balance: bfp!("15.0").as_uint256(),
                        scaling_factor: pool_info.common.scaling_factors[2],
                    },
                    weight: pool_info.weights[2],
                },
            },
            version: Default::default(),
        };

        let vault = mock.deploy(BalancerV2Vault::raw_contract().abi.clone());
        vault
            .expect_call(BalancerV2Vault::signatures().get_pool_tokens())
            .predicate((predicate::eq(Bytes(pool_info.common.id.0)),))
            .returns((
                pool_info.common.tokens.clone(),
                pool_state
                    .tokens
                    .values()
                    .map(|token| token.common.balance)
                    .collect(),
                0.into(),
            ));

        let block = web3.eth().block_number().await.unwrap();

        let mut factory = MockFactoryIndexing::new();
        factory
            .expect_fetch_pool_state()
            .with(
                predicate::eq(pool_info.clone()),
                predicate::always(),
                predicate::eq(BlockId::from(block)),
            )
            .returning({
                let pool_state = pool_state.clone();
                move |_, _, _| future::ready(Ok(Some(pool_state.clone()))).boxed()
            });

        let pool_info_fetcher = PoolInfoFetcher {
            vault: BalancerV2Vault::at(&web3, vault.address()),
            factory,
            token_infos: Arc::new(MockTokenInfoFetching::new()),
        };

        let pool_status = pool_info_fetcher
            .fetch_pool(&pool_info, block.into())
            .await
            .unwrap();

        assert_eq!(
            pool_status,
            PoolStatus::Active(Pool {
                id: pool_info.common.id,
                kind: PoolKind::Weighted(pool_state),
            })
        );
    }

    #[tokio::test]
    async fn fetch_specialized_pool_state_for_paused_pool() {
        let mock = Mock::new(42);
        let web3 = mock.web3();

        let pool = mock.deploy(BalancerV2WeightedPool::raw_contract().abi.clone());
        pool.expect_call(BalancerV2WeightedPool::signatures().get_paused_state())
            .returns((true, 0.into(), 0.into()));
        pool.expect_call(BalancerV2WeightedPool::signatures().get_swap_fee_percentage())
            .returns(Default::default());

        let vault = mock.deploy(BalancerV2Vault::raw_contract().abi.clone());
        vault
            .expect_call(BalancerV2Vault::signatures().get_pool_tokens())
            .returns(Default::default());

        let mut factory = MockFactoryIndexing::new();
        factory
            .expect_fetch_pool_state()
            .with(
                predicate::always(),
                predicate::always(),
                predicate::always(),
            )
            .returning(|_, _, _| {
                future::ready(Ok(Some(weighted::PoolState {
                    swap_fee: Bfp::zero(),
                    tokens: Default::default(),
                    version: Default::default(),
                })))
                .boxed()
            });

        let pool_info_fetcher = PoolInfoFetcher {
            vault: BalancerV2Vault::at(&web3, vault.address()),
            factory,
            token_infos: Arc::new(MockTokenInfoFetching::new()),
        };
        let pool_info = weighted::PoolInfo {
            common: PoolInfo {
                id: Default::default(),
                address: pool.address(),
                tokens: Default::default(),
                scaling_factors: Default::default(),
                block_created: Default::default(),
            },
            weights: Default::default(),
        };

        let pool_status = {
            let block = web3.eth().block_number().await.unwrap();
            pool_info_fetcher
                .fetch_pool(&pool_info, block.into())
                .await
                .unwrap()
        };

        assert_eq!(pool_status, PoolStatus::Paused);
    }

    #[tokio::test]
    async fn fetch_specialized_pool_state_for_disabled_pool() {
        let mock = Mock::new(42);
        let web3 = mock.web3();

        let pool = mock.deploy(BalancerV2WeightedPool::raw_contract().abi.clone());
        pool.expect_call(BalancerV2WeightedPool::signatures().get_paused_state())
            .returns((false, 0.into(), 0.into()));
        pool.expect_call(BalancerV2WeightedPool::signatures().get_swap_fee_percentage())
            .returns(Default::default());

        let vault = mock.deploy(BalancerV2Vault::raw_contract().abi.clone());
        vault
            .expect_call(BalancerV2Vault::signatures().get_pool_tokens())
            .returns(Default::default());

        let mut factory = MockFactoryIndexing::new();
        factory
            .expect_fetch_pool_state()
            .with(
                predicate::always(),
                predicate::always(),
                predicate::always(),
            )
            .returning(|_, _, _| future::ready(Ok(None)).boxed());

        let pool_info_fetcher = PoolInfoFetcher {
            vault: BalancerV2Vault::at(&web3, vault.address()),
            factory,
            token_infos: Arc::new(MockTokenInfoFetching::new()),
        };
        let pool_info = weighted::PoolInfo {
            common: PoolInfo {
                id: Default::default(),
                address: pool.address(),
                tokens: Default::default(),
                scaling_factors: Default::default(),
                block_created: Default::default(),
            },
            weights: Default::default(),
        };

        let pool_status = {
            let block = web3.eth().block_number().await.unwrap();
            pool_info_fetcher
                .fetch_pool(&pool_info, block.into())
                .await
                .unwrap()
        };

        assert_eq!(pool_status, PoolStatus::Disabled);
    }

    #[tokio::test]
    async fn scaling_factor_error_on_missing_info() {
        let mut token_infos = MockTokenInfoFetching::new();
        token_infos
            .expect_get_token_infos()
            .returning(|_| hashmap! {});

        let pool_info_fetcher = PoolInfoFetcher {
            vault: dummy_contract!(BalancerV2Vault, H160([0xba; 20])),
            factory: MockFactoryIndexing::new(),
            token_infos: Arc::new(token_infos),
        };
        assert!(pool_info_fetcher
            .scaling_factors(&[H160([0xff; 20])])
            .await
            .is_err());
    }

    #[tokio::test]
    async fn scaling_factor_error_on_missing_decimals() {
        let token = H160([0xff; 20]);
        let mut token_infos = MockTokenInfoFetching::new();
        token_infos.expect_get_token_infos().returning(move |_| {
            hashmap! {
                token => TokenInfo { decimals: None, symbol: None },
            }
        });

        let pool_info_fetcher = PoolInfoFetcher {
            vault: dummy_contract!(BalancerV2Vault, H160([0xba; 20])),
            factory: MockFactoryIndexing::new(),
            token_infos: Arc::new(token_infos),
        };
        assert!(pool_info_fetcher.scaling_factors(&[token]).await.is_err());
    }

    #[test]
    fn convert_graph_pool_to_common_pool_info() {
        let pool = PoolData {
            pool_type: PoolType::Stable,
            id: H256([4; 32]),
            address: H160([3; 20]),
            factory: H160([0xfb; 20]),
            swap_enabled: true,
            tokens: vec![
                Token {
                    address: H160([0x33; 20]),
                    decimals: 3,
                    weight: None,
                },
                Token {
                    address: H160([0x44; 20]),
                    decimals: 18,
                    weight: None,
                },
            ],
        };

        assert_eq!(
            PoolInfo::from_graph_data(&pool, 42).unwrap(),
            PoolInfo {
                id: H256([4; 32]),
                address: H160([3; 20]),
                tokens: vec![H160([0x33; 20]), H160([0x44; 20])],
                scaling_factors: vec![Bfp::exp10(15), Bfp::exp10(0)],
                block_created: 42,
            }
        );
    }

    #[test]
    fn pool_conversion_insufficient_tokens() {
        let pool = PoolData {
            pool_type: PoolType::Weighted,
            id: H256([2; 32]),
            address: H160([1; 20]),
            factory: H160([0; 20]),
            swap_enabled: true,
            tokens: vec![Token {
                address: H160([2; 20]),
                decimals: 18,
                weight: Some("1.337".parse().unwrap()),
            }],
        };
        assert!(PoolInfo::from_graph_data(&pool, 42).is_err());
    }

    #[test]
    fn pool_conversion_invalid_decimals() {
        let pool = PoolData {
            pool_type: PoolType::Weighted,
            id: H256([2; 32]),
            address: H160([1; 20]),
            factory: H160([0; 20]),
            swap_enabled: true,
            tokens: vec![
                Token {
                    address: H160([2; 20]),
                    decimals: 19,
                    weight: Some("1.337".parse().unwrap()),
                },
                Token {
                    address: H160([3; 20]),
                    decimals: 18,
                    weight: Some("1.337".parse().unwrap()),
                },
            ],
        };
        assert!(PoolInfo::from_graph_data(&pool, 42).is_err());
    }

    #[test]
    fn scaling_factor_from_decimals_ok_and_err() {
        for i in 0_u8..=18 {
            assert_eq!(
                scaling_factor_from_decimals(i).unwrap(),
                Bfp::exp10(18 - i as i32)
            );
        }
        assert_eq!(
            scaling_factor_from_decimals(19).unwrap_err().to_string(),
            "unsupported token with more than 18 decimals"
        )
    }

    #[tokio::test]
    async fn share_pool_state_future() {
        let (pool_state, pool_state_ok) = share_common_pool_state(async { Ok(Default::default()) });
        assert_eq!({ pool_state.await.unwrap() }, pool_state_ok.await);
    }

    #[tokio::test]
    #[should_panic]
    async fn shared_pool_state_future_panics_if_pending() {
        let (_pool_state, pool_state_ok) = share_common_pool_state(async {
            futures::pending!();
            Ok(Default::default())
        });
        pool_state_ok.await;
    }

    #[tokio::test]
    #[should_panic]
    async fn share_pool_state_future_if_dropped() {
        let (pool_state, pool_state_ok) = share_common_pool_state(async { Ok(Default::default()) });
        drop(pool_state);
        pool_state_ok.await;
    }

    #[tokio::test]
    #[should_panic]
    async fn share_pool_state_future_if_errored() {
        let (pool_state, pool_state_ok) = share_common_pool_state(async { bail!("error") });
        let _ = pool_state.await;
        pool_state_ok.await;
    }

    #[test]
    fn compute_scaling_rates() {
        assert_eq!(
            compute_scaling_rate(scaling_factor_from_decimals(18).unwrap()).unwrap(),
            U256::from(1_000_000_000_000_000_000_u128),
        );
        assert_eq!(
            compute_scaling_rate(scaling_factor_from_decimals(6).unwrap()).unwrap(),
            U256::from(1_000_000)
        );
        assert_eq!(
            compute_scaling_rate(scaling_factor_from_decimals(0).unwrap()).unwrap(),
            U256::from(1)
        );
    }
}<|MERGE_RESOLUTION|>--- conflicted
+++ resolved
@@ -13,15 +13,11 @@
     contracts::{BalancerV2BasePool, BalancerV2Vault},
     ethcontract::{BlockId, Bytes, H160, H256, U256},
     futures::{future::BoxFuture, FutureExt as _, TryFutureExt},
-<<<<<<< HEAD
-    std::{collections::BTreeMap, future::Future, sync::Arc},
-=======
     std::{
         collections::{BTreeMap, HashMap},
         future::Future,
         sync::{Arc, RwLock},
     },
->>>>>>> 98267db1
     tokio::sync::oneshot,
 };
 
@@ -122,11 +118,7 @@
         pool: &PoolInfo,
         block: BlockId,
     ) -> BoxFuture<'static, Result<PoolState>> {
-<<<<<<< HEAD
-        let pool_contract = self.base_pool_at(pool.address);
-=======
         let pool_contract = self.base_pool_at(&pool.address);
->>>>>>> 98267db1
         let fetch_paused = pool_contract
             .get_paused_state()
             .block(block)
