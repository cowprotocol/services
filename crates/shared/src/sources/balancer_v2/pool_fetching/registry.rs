//! A pool registry for a single pool factory that is generic on its type of
//! pool.

use {
    super::{internal::InternalPoolFetching, pool_storage::PoolStorage},
    crate::{
        event_handling::{AlloyEventRetriever, AlloyEventRetrieving, EventHandler},
        maintenance::Maintaining,
        recent_block_cache::Block,
        sources::balancer_v2::{
            pool_fetching::BalancerFactoryInstance,
            pools::{FactoryIndexing, Pool, PoolStatus, common::PoolInfoFetching},
        },
    },
<<<<<<< HEAD
    BalancerV2BasePoolFactory::BalancerV2BasePoolFactory::BalancerV2BasePoolFactoryEvents,
    alloy::{
        providers::DynProvider,
        rpc::types::{Filter, Log},
        sol_types::SolEvent,
    },
=======
    alloy::{contract::Event, providers::DynProvider, rpc::types::Log},
>>>>>>> 83a7ec1d
    anyhow::Result,
    contracts::{
        alloy::{
            BalancerV2BasePoolFactory,
            BalancerV2BasePoolFactory::BalancerV2BasePoolFactory::PoolCreated,
        },
        errors::EthcontractErrorType,
    },
    ethcontract::{BlockId, H256, errors::MethodError},
    ethrpc::block_stream::{BlockNumberHash, BlockRetrieving},
    futures::future,
<<<<<<< HEAD
    maplit::hashset,
=======
>>>>>>> 83a7ec1d
    model::TokenPair,
    std::{collections::HashSet, sync::Arc},
    tokio::sync::Mutex,
};

pub struct BasePoolFactoryContract(BalancerV2BasePoolFactory::Instance);

#[async_trait::async_trait]
impl AlloyEventRetrieving for BasePoolFactoryContract {
<<<<<<< HEAD
    type Event = BalancerV2BasePoolFactoryEvents;

    fn provider(&self) -> &DynProvider {
        self.0.provider()
    }

    fn filter(&self) -> Filter {
        Filter::new()
            .event_signature(hashset![PoolCreated::SIGNATURE_HASH])
            .address(*self.0.address())
=======
    type Event = PoolCreated;

    fn get_events(&self) -> Event<&DynProvider, Self::Event> {
        self.0.PoolCreated_filter()
>>>>>>> 83a7ec1d
    }
}

/// Type alias for the internal event updater type.
type PoolUpdater<Factory> = Mutex<
    EventHandler<
        AlloyEventRetriever<BasePoolFactoryContract>,
        PoolStorage<Factory>,
<<<<<<< HEAD
        (BalancerV2BasePoolFactoryEvents, Log),
=======
        (PoolCreated, Log),
>>>>>>> 83a7ec1d
    >,
>;

/// The Pool Registry maintains an event handler for each of the Balancer Pool
/// Factory contracts and maintains a `PoolStorage` for each.
/// Pools are read from this registry, via the public method
/// `pool_ids_for_token_pairs` which takes a collection of `TokenPair`, gets the
/// relevant pools from each `PoolStorage` and returns a merged de-duplicated
/// version of the results.
pub struct Registry<Factory>
where
    Factory: FactoryIndexing,
{
    fetcher: Arc<dyn PoolInfoFetching<Factory>>,
    updater: PoolUpdater<Factory>,
}

impl<Factory> Registry<Factory>
where
    Factory: FactoryIndexing,
{
    /// Returns a new pool registry for the specified factory.
    pub fn new(
        block_retreiver: Arc<dyn BlockRetrieving>,
        fetcher: Arc<dyn PoolInfoFetching<Factory>>,
        factory_instance: &BalancerFactoryInstance,
        initial_pools: Vec<Factory::PoolInfo>,
        start_sync_at_block: Option<BlockNumberHash>,
    ) -> Self {
        let updater = Mutex::new(EventHandler::new(
            block_retreiver,
            AlloyEventRetriever(BasePoolFactoryContract(base_pool_factory(factory_instance))),
            PoolStorage::new(initial_pools, fetcher.clone()),
            start_sync_at_block,
        ));
        Self { fetcher, updater }
    }
}

#[async_trait::async_trait]
impl<Factory> InternalPoolFetching for Registry<Factory>
where
    Factory: FactoryIndexing,
{
    async fn pool_ids_for_token_pairs(&self, token_pairs: HashSet<TokenPair>) -> HashSet<H256> {
        self.updater
            .lock()
            .await
            .store()
            .pool_ids_for_token_pairs(&token_pairs)
    }

    async fn pools_by_id(&self, pool_ids: HashSet<H256>, block: Block) -> Result<Vec<Pool>> {
        let block = BlockId::Number(block.into());

        let pool_infos = self.updater.lock().await.store().pools_by_id(&pool_ids);
        let pool_futures = pool_infos
            .into_iter()
            .map(|pool_info| self.fetcher.fetch_pool(&pool_info, block))
            .collect::<Vec<_>>();

        let pools = future::join_all(pool_futures).await;
        collect_pool_results(pools)
    }
}

#[async_trait::async_trait]
impl<Factory> Maintaining for Registry<Factory>
where
    Factory: FactoryIndexing,
{
    async fn run_maintenance(&self) -> Result<()> {
        self.updater.run_maintenance().await
    }

    fn name(&self) -> &str {
        "BalancerPoolFetcher"
    }
}

fn base_pool_factory(
    contract_instance: &BalancerFactoryInstance,
) -> BalancerV2BasePoolFactory::Instance {
    BalancerV2BasePoolFactory::Instance::new(
        *contract_instance.address(),
        contract_instance.provider().clone(),
    )
}

fn collect_pool_results(pools: Vec<Result<PoolStatus>>) -> Result<Vec<Pool>> {
    pools
        .into_iter()
        .filter_map(|pool| match pool {
            Ok(pool) => Some(Ok(pool.active()?)),
            Err(err) if is_contract_error(&err) => None,
            Err(err) => Some(Err(err)),
        })
        .collect()
}

fn is_contract_error(err: &anyhow::Error) -> bool {
    matches!(
        err.downcast_ref::<MethodError>()
            .map(EthcontractErrorType::classify),
        Some(EthcontractErrorType::Contract),
    )
}

#[cfg(test)]
mod tests {
    use {
        super::*,
        crate::sources::balancer_v2::{
            pools::{PoolKind, weighted},
            swap::fixed_point::Bfp,
        },
        contracts::errors::{testing_contract_error, testing_node_error},
    };

    #[tokio::test]
    async fn collecting_results_filters_paused_pools_and_contract_errors() {
        let results = vec![
            Ok(PoolStatus::Active(Pool {
                id: Default::default(),
                kind: PoolKind::Weighted(weighted::PoolState {
                    tokens: Default::default(),
                    swap_fee: Bfp::zero(),
                    version: Default::default(),
                }),
            })),
            Ok(PoolStatus::Paused),
            Err(testing_contract_error().into()),
        ];
        assert_eq!(collect_pool_results(results).unwrap().len(), 1);
    }

    #[tokio::test]
    async fn collecting_results_forwards_node_error() {
        let node_err = Err(testing_node_error().into());
        assert!(collect_pool_results(vec![node_err]).is_err());
    }
}<|MERGE_RESOLUTION|>--- conflicted
+++ resolved
@@ -12,16 +12,13 @@
             pools::{FactoryIndexing, Pool, PoolStatus, common::PoolInfoFetching},
         },
     },
-<<<<<<< HEAD
     BalancerV2BasePoolFactory::BalancerV2BasePoolFactory::BalancerV2BasePoolFactoryEvents,
     alloy::{
         providers::DynProvider,
         rpc::types::{Filter, Log},
         sol_types::SolEvent,
     },
-=======
     alloy::{contract::Event, providers::DynProvider, rpc::types::Log},
->>>>>>> 83a7ec1d
     anyhow::Result,
     contracts::{
         alloy::{
@@ -33,10 +30,7 @@
     ethcontract::{BlockId, H256, errors::MethodError},
     ethrpc::block_stream::{BlockNumberHash, BlockRetrieving},
     futures::future,
-<<<<<<< HEAD
     maplit::hashset,
-=======
->>>>>>> 83a7ec1d
     model::TokenPair,
     std::{collections::HashSet, sync::Arc},
     tokio::sync::Mutex,
@@ -46,7 +40,6 @@
 
 #[async_trait::async_trait]
 impl AlloyEventRetrieving for BasePoolFactoryContract {
-<<<<<<< HEAD
     type Event = BalancerV2BasePoolFactoryEvents;
 
     fn provider(&self) -> &DynProvider {
@@ -57,12 +50,6 @@
         Filter::new()
             .event_signature(hashset![PoolCreated::SIGNATURE_HASH])
             .address(*self.0.address())
-=======
-    type Event = PoolCreated;
-
-    fn get_events(&self) -> Event<&DynProvider, Self::Event> {
-        self.0.PoolCreated_filter()
->>>>>>> 83a7ec1d
     }
 }
 
@@ -71,11 +58,7 @@
     EventHandler<
         AlloyEventRetriever<BasePoolFactoryContract>,
         PoolStorage<Factory>,
-<<<<<<< HEAD
         (BalancerV2BasePoolFactoryEvents, Log),
-=======
-        (PoolCreated, Log),
->>>>>>> 83a7ec1d
     >,
 >;
 
