--- conflicted
+++ resolved
@@ -12,7 +12,6 @@
             common::PoolInfoFetching,
             FactoryIndexing,
             Pool,
-            PoolIndexing,
             PoolStatus,
         },
     },
@@ -23,13 +22,10 @@
         current_block::{BlockNumberHash, BlockRetrieving},
         Web3Transport,
     },
-    futures::{future, FutureExt},
+    futures::future,
     hex_literal::hex,
     model::TokenPair,
-    std::{
-        collections::HashSet,
-        sync::{Arc, RwLock},
-    },
+    std::{collections::HashSet, sync::Arc},
     tokio::sync::Mutex,
 };
 
@@ -64,7 +60,6 @@
 {
     fetcher: Arc<dyn PoolInfoFetching<Factory>>,
     updater: PoolUpdater<Factory>,
-    non_existent_pools: RwLock<HashSet<H256>>,
 }
 
 impl<Factory> Registry<Factory>
@@ -85,15 +80,7 @@
             PoolStorage::new(initial_pools, fetcher.clone()),
             start_sync_at_block,
         ));
-<<<<<<< HEAD
-        Self {
-            fetcher,
-            updater,
-            non_existent_pools: Default::default(),
-        }
-=======
         Self { fetcher, updater }
->>>>>>> d31e240a
     }
 }
 
@@ -110,42 +97,17 @@
             .pool_ids_for_token_pairs(&token_pairs)
     }
 
-<<<<<<< HEAD
-    async fn pools_by_id(&self, mut pool_ids: HashSet<H256>, block: Block) -> Result<Vec<Pool>> {
-        {
-            let non_existent_pools = self.non_existent_pools.read().unwrap();
-            pool_ids.retain(|id| !non_existent_pools.contains(id));
-        }
-=======
     async fn pools_by_id(&self, pool_ids: HashSet<H256>, block: Block) -> Result<Vec<Pool>> {
->>>>>>> d31e240a
         let block = BlockId::Number(block.into());
 
         let pool_infos = self.updater.lock().await.store().pools_by_id(&pool_ids);
         let pool_futures = pool_infos
             .into_iter()
-<<<<<<< HEAD
-            .map(|pool_info| {
-                let id = pool_info.common().id;
-                self.fetcher
-                    .fetch_pool(&pool_info, block)
-                    .map(move |result| (id, result))
-            })
-            .collect::<Vec<_>>();
-
-        let results = future::join_all(pool_futures).await;
-        let (pools, missing_ids) = collect_pool_results(results)?;
-        if !missing_ids.is_empty() {
-            self.non_existent_pools.write().unwrap().extend(missing_ids);
-        }
-        Ok(pools)
-=======
             .map(|pool_info| self.fetcher.fetch_pool(&pool_info, block))
             .collect::<Vec<_>>();
 
         let pools = future::join_all(pool_futures).await;
         collect_pool_results(pools)
->>>>>>> d31e240a
     }
 }
 
@@ -171,23 +133,15 @@
     )
 }
 
-/// Returns the list of found pools and a list of pool ids that could not be
-/// found.
-fn collect_pool_results(
-    results: Vec<(H256, Result<PoolStatus>)>,
-) -> Result<(Vec<Pool>, Vec<H256>)> {
-    let mut fetched_pools = Vec::with_capacity(results.len());
-    let mut missing_ids = vec![];
-    for (id, result) in results {
-        match result {
-            Ok(PoolStatus::Active(pool)) => fetched_pools.push(pool),
-            Ok(PoolStatus::Disabled) => missing_ids.push(id),
-            Ok(PoolStatus::Paused) => {}
-            Err(err) if is_contract_error(&err) => missing_ids.push(id),
-            Err(err) => return Err(err),
-        }
-    }
-    Ok((fetched_pools, missing_ids))
+fn collect_pool_results(pools: Vec<Result<PoolStatus>>) -> Result<Vec<Pool>> {
+    pools
+        .into_iter()
+        .filter_map(|pool| match pool {
+            Ok(pool) => Some(Ok(pool.active()?)),
+            Err(err) if is_contract_error(&err) => None,
+            Err(err) => Some(Err(err)),
+        })
+        .collect()
 }
 
 fn is_contract_error(err: &anyhow::Error) -> bool {
@@ -209,44 +163,28 @@
                 swap::fixed_point::Bfp,
             },
         },
-        std::str::FromStr,
     };
 
     #[tokio::test]
     async fn collecting_results_filters_paused_pools_and_contract_errors() {
-        let bad_pool =
-            H256::from_str("e337fcd52afd6b98847baab279cda6c3980fcb185da9e959fd489ffd210eac60")
-                .unwrap();
         let results = vec![
-            (
-                Default::default(),
-                Ok(PoolStatus::Active(Pool {
-                    id: Default::default(),
-                    kind: PoolKind::Weighted(weighted::PoolState {
-                        tokens: Default::default(),
-                        swap_fee: Bfp::zero(),
-                        version: Default::default(),
-                    }),
-                })),
-            ),
-            (Default::default(), Ok(PoolStatus::Paused)),
-            (
-                bad_pool,
-                Err(ethcontract_error::testing_contract_error().into()),
-            ),
+            Ok(PoolStatus::Active(Pool {
+                id: Default::default(),
+                kind: PoolKind::Weighted(weighted::PoolState {
+                    tokens: Default::default(),
+                    swap_fee: Bfp::zero(),
+                    version: Default::default(),
+                }),
+            })),
+            Ok(PoolStatus::Paused),
+            Err(ethcontract_error::testing_contract_error().into()),
         ];
-        let (fetched, missing) = collect_pool_results(results).unwrap();
-        assert_eq!(fetched.len(), 1);
-        assert_eq!(missing, vec![bad_pool]);
+        assert_eq!(collect_pool_results(results).unwrap().len(), 1);
     }
 
     #[tokio::test]
     async fn collecting_results_forwards_node_error() {
-        let node_err = (
-            Default::default(),
-            Err(ethcontract_error::testing_node_error().into()),
-        );
-        let result = collect_pool_results(vec![node_err]);
-        assert!(result.is_err());
+        let node_err = Err(ethcontract_error::testing_node_error().into());
+        assert!(collect_pool_results(vec![node_err]).is_err());
     }
 }