use crate::event_handling::EventHandler;
use crate::maintenance::Maintaining;
use crate::recent_block_cache::Block;
use crate::Web3;

use super::event_fetching::{RecentEventsCache, UniswapV3Event, UniswapV3PoolEventFetcher};
use super::graph_api::{PoolData, TickData, Token, UniV3SubgraphClient};
use anyhow::{Context, Result};
use ethcontract::{Event, H160, U256};
use itertools::{Either, Itertools};
use model::{u256_decimal, TokenPair};
use num::{rational::Ratio, BigInt, Zero};
use reqwest::Client;
use serde::{Deserialize, Serialize};
use serde_with::{serde_as, DisplayFromStr};
use std::{
    collections::{HashMap, HashSet},
    sync::Mutex,
};

#[async_trait::async_trait]
pub trait PoolFetching: Send + Sync {
    async fn fetch(
        &self,
        token_pairs: &HashSet<TokenPair>,
        at_block: Block,
    ) -> Result<Vec<PoolInfo>>;
}

/// Pool data in a format prepared for solvers.
#[derive(Clone, Debug, Default, Eq, PartialEq, Serialize, Deserialize)]
pub struct PoolInfo {
    pub address: H160,
    pub tokens: Vec<Token>,
    pub state: PoolState,
    pub gas_stats: PoolStats,
}

/// Pool state in a format prepared for solvers.
#[serde_as]
#[derive(Clone, Debug, Default, Eq, PartialEq, Serialize, Deserialize)]
pub struct PoolState {
    #[serde(with = "u256_decimal")]
    pub sqrt_price: U256,
    #[serde(with = "u256_decimal")]
    pub liquidity: U256,
    #[serde_as(as = "DisplayFromStr")]
    pub tick: BigInt,
    // (tick_idx, liquidity_net)
<<<<<<< HEAD
    #[serde_as(as = "HashMap<DisplayFromStr, DisplayFromStr>")]
    pub liquidity_net: HashMap<BigInt, BigInt>,
    #[serde(with = "serde_with::rust::display_fromstr")]
=======
    #[serde_as(as = "BTreeMap<DisplayFromStr, DisplayFromStr>")]
    pub liquidity_net: Vec<(BigInt, BigInt)>,
    #[serde_as(as = "DisplayFromStr")]
>>>>>>> c13d32e7
    pub fee: Ratio<u32>,
}

/// Pool stats in a format prepared for solvers
#[derive(Clone, Debug, Default, Eq, PartialEq, Serialize, Deserialize)]
pub struct PoolStats {
    #[serde(with = "u256_decimal")]
    #[serde(rename = "mean")]
    pub mean_gas: U256,
}

impl TryFrom<PoolData> for PoolInfo {
    type Error = anyhow::Error;

    fn try_from(pool: PoolData) -> Result<Self> {
        Ok(Self {
            address: pool.id,
            tokens: vec![pool.token0, pool.token1],
            state: PoolState {
                sqrt_price: pool.sqrt_price,
                liquidity: pool.liquidity,
                tick: pool.tick,
                liquidity_net: pool
                    .ticks
                    .context("no ticks")?
                    .into_iter()
                    .filter_map(|tick| {
                        if tick.liquidity_net.is_zero() {
                            None
                        } else {
                            Some((tick.tick_idx, tick.liquidity_net))
                        }
                    })
                    .collect(),
                fee: Ratio::new(pool.fee_tier.as_u32(), 1_000_000u32),
            },
            gas_stats: PoolStats {
                mean_gas: U256::from(300_000), // todo: hardcoded for testing purposes
            },
        })
    }
}

#[derive(Default)]
struct PoolsCheckpoint {
    /// Pools state checkpoint on the `last_checkpoint_block` number.
    data: HashMap<H160, PoolData>,
    /// Last block considered reorg safe.
    last_checkpoint_block: Option<u64>,
}

pub struct UniswapV3PoolFetcher {
    web3: Web3,
    /// Graph api is used in two different situations:
    /// 1. once in constructor, to get the initial list of existing pools without their state.
    /// 2. once per each pool, to get the state, right at the moment when that pool state is requested by the user.
    /// This is done in order to avoid fetching all pools state at the same time for performance issues.
    graph_api: UniV3SubgraphClient,
    /// H160 is pool id while TokenPair is a pair or tokens for each pool.
    pools_by_token_pair: HashMap<TokenPair, HashSet<H160>>,
    /// Pools state on a specific block number in history considered reorg safe
    pools_checkpoint: Mutex<PoolsCheckpoint>,
    /// Recent events used on top of pools_checkpoint to get the `latest_block` pools state.
    events: tokio::sync::Mutex<EventHandler<Web3, UniswapV3PoolEventFetcher, RecentEventsCache>>,
}

impl UniswapV3PoolFetcher {
    /// Retrieves all registered pools on Uniswap V3 subgraph, but without `ticks`.
    /// Pools checkpoint is initially empty, but is supposed to be updated
    /// either on fetch or on periodic maintenance update.
    pub async fn new(chain_id: u64, client: Client, web3: Web3) -> Result<Self> {
        let graph_api = UniV3SubgraphClient::for_chain(chain_id, client)?;
        let registered_pools = graph_api.get_registered_pools().await?;
        tracing::debug!(
            block = %registered_pools.fetched_block_number, pools = %registered_pools.pools.len(),
            "initialized registered pools",
        );

        let mut pools_by_token_pair: HashMap<TokenPair, HashSet<H160>> = HashMap::new();
        for pool in &registered_pools.pools {
            let pair =
                TokenPair::new(pool.token0.id, pool.token1.id).context("cant create pair")?;
            pools_by_token_pair.entry(pair).or_default().insert(pool.id);
        }

        Ok(Self {
            web3: web3.clone(),
            graph_api,
            pools_by_token_pair,
            pools_checkpoint: Default::default(),
            events: tokio::sync::Mutex::new(EventHandler::new(
                web3.clone(),
                UniswapV3PoolEventFetcher {
                    web3: web3.clone(),
                    contracts: registered_pools.pools.iter().map(|pool| pool.id).collect(),
                },
                RecentEventsCache::default(),
                Some(registered_pools.fetched_block_number),
            )),
        })
    }

    /// Fetches pool states of existing pools (in the pools checkpoint) and a list of missing pools.
    fn get_pools_checkpoint_state(
        &self,
        token_pairs: &HashSet<TokenPair>,
    ) -> (HashMap<H160, PoolData>, Vec<H160>) {
        tracing::debug!("UniswapV3PoolFetcher::get_cached_pools");
        let mut pool_ids = token_pairs
            .iter()
            .filter_map(|pair| self.pools_by_token_pair.get(pair))
            .flatten()
            .peekable();

        tracing::debug!("pool_ids: {:?}", pool_ids);

        match pool_ids.peek() {
            Some(_) => {
                let pools_checkpoint = self.pools_checkpoint.lock().unwrap();
                pool_ids.partition_map(|pool_id| match pools_checkpoint.data.get(pool_id) {
                    Some(entry) => {
                        tracing::debug!("returning pool: {:?}", pool_id);
                        Either::Left((entry.id, entry.clone()))
                    }
                    _ => {
                        tracing::debug!("missing pool: {:?}", pool_id);
                        Either::Right(pool_id)
                    }
                })
            }
            None => Default::default(),
        }
    }

    /// For the pools not found in the state checkpoint, get initial state of them via graph
    /// and store that initial state into checkpoint
    async fn get_initial_state_of_missing_pools_and_store_into_checkpoint(
        &self,
        pool_ids: &[H160],
    ) -> Result<Vec<PoolData>> {
        tracing::debug!("get_missing_pools");
        // release the lock as we dont want to hold it accross get_pools_with_ticks_by_ids await
        let last_checkpoint_block = self.pools_checkpoint.lock().unwrap().last_checkpoint_block;
        let block_number = match last_checkpoint_block {
            Some(number) => number,
            None => self.graph_api.get_safe_block().await?,
        };

        let pools = self
            .graph_api
            .get_pools_with_ticks_by_ids(pool_ids, block_number)
            .await?;

        tracing::debug!("pools len: {}", pools.len());
        let mut pools_checkpoint = self.pools_checkpoint.lock().unwrap();
        if pools_checkpoint.last_checkpoint_block.unwrap_or_default() > block_number {
            // here, it is possible that the pools_checkpoint changed after previously releasing the lock,
            // therefore, we should skip to update the checkpoint with obsolete values.
            // no particular harm is done, just no liquidity will be provided for the subset of the token pairs this time
            // we also have an option to try again until success, but don't want to further stall the fetch function
            return Ok(vec![]);
        }

        for pool in &pools {
            pools_checkpoint.data.insert(pool.id, pool.clone());
        }
        // no harm is done if pools_checkpoint.last_checkpoint_block is Some before assignment, just overwrite
        pools_checkpoint.last_checkpoint_block = Some(block_number);
        Ok(pools)
    }
}

#[async_trait::async_trait]
impl PoolFetching for UniswapV3PoolFetcher {
    async fn fetch(
        &self,
        token_pairs: &HashSet<TokenPair>,
        at_block: Block,
    ) -> Result<Vec<PoolInfo>> {
        tracing::debug!("token_pairs {:?}", token_pairs);

        let block_number = match at_block {
            Block::Recent => self
                .web3
                .eth()
                .block_number()
                .await
                .expect("block_number")
                .as_u64(),
            Block::Number(number) => number,
        };

        let (mut existing_pools_checkpoint, missing_pools) =
            self.get_pools_checkpoint_state(token_pairs);
        tracing::debug!(
            "existing pools: {:?}, missing pools: {:?}",
            existing_pools_checkpoint,
            missing_pools
        );

        if !missing_pools.is_empty() {
            let missing_pools_checkpoint = self
                .get_initial_state_of_missing_pools_and_store_into_checkpoint(&missing_pools)
                .await?;
            tracing::debug!("missing pools checkpoint: {:?}", missing_pools_checkpoint);
            existing_pools_checkpoint.extend(
                missing_pools_checkpoint
                    .into_iter()
                    .map(|pool| (pool.id, pool)),
            );
        }

        let events_since_checkpoint = self
            .events
            .lock()
            .await
            .store()
            .get_events(block_number)
            .await?;

        append_events(&mut existing_pools_checkpoint, events_since_checkpoint);

        Ok(existing_pools_checkpoint
            .into_values()
            .flat_map(TryInto::try_into)
            .collect())
    }
}

/// For a given checkpoint, append events to get a new checkpoint
fn append_events(pools: &mut HashMap<H160, PoolData>, events: Vec<Event<UniswapV3Event>>) {
    for event in &events {
        let address = event.meta.as_ref().expect("metadata must exist for mined blocks").address;
        if let Some(pool) = pools.get_mut(&address) {
            match &event.data {
                UniswapV3Event::Burn(burn) => {
                    let tick_lower = BigInt::from(burn.tick_lower);
                    let tick_upper = BigInt::from(burn.tick_upper);

                    //liquidity tracks the liquidity on recent tick,
                    // only need to update it if the new position includes the recent tick.
                    if pool.tick <= tick_lower && pool.tick > tick_upper {
                        pool.liquidity -= burn.amount.into();
                    }

                    if let Some(ticks) = &mut pool.ticks {
                        //todo optimize to map
                        if ticks.iter().all(|tick| tick.tick_idx != tick_lower) {
                            ticks.push(TickData {
                                id: address.to_string() + "#" + &tick_lower.to_string(),
                                tick_idx: tick_lower.clone(),
                                liquidity_net: 0.into(),
                                pool_address: address,
                            });
                        }

                        if ticks.iter().all(|tick| tick.tick_idx != tick_upper) {
                            ticks.push(TickData {
                                id: address.to_string() + "#" + &tick_upper.to_string(),
                                tick_idx: tick_upper.clone(),
                                liquidity_net: 0.into(),
                                pool_address: address,
                            });
                        }

                        for tick in ticks {
                            if tick.tick_idx == tick_lower {
                                tick.liquidity_net -= BigInt::from(burn.amount);
                            }
                            if tick.tick_idx == tick_upper {
                                tick.liquidity_net += BigInt::from(burn.amount);
                            }
                        }
                    }
                }
                UniswapV3Event::Mint(mint) => {
                    let tick_lower = BigInt::from(mint.tick_lower);
                    let tick_upper = BigInt::from(mint.tick_upper);

                    //liquidity tracks the liquidity on recent tick,
                    // only need to update it if the new position includes the recent tick.
                    if pool.tick <= tick_lower && pool.tick > tick_upper {
                        pool.liquidity += mint.amount.into();
                    }

                    if let Some(ticks) = &mut pool.ticks {
                        //todo optimize to map
                        if ticks.iter().all(|tick| tick.tick_idx != tick_lower) {
                            ticks.push(TickData {
                                id: address.to_string() + "#" + &tick_lower.to_string(),
                                tick_idx: tick_lower.clone(),
                                liquidity_net: 0.into(),
                                pool_address: address,
                            });
                        }

                        if ticks.iter().all(|tick| tick.tick_idx != tick_upper) {
                            ticks.push(TickData {
                                id: address.to_string() + "#" + &tick_upper.to_string(),
                                tick_idx: tick_upper.clone(),
                                liquidity_net: 0.into(),
                                pool_address: address,
                            });
                        }

                        for tick in ticks {
                            if tick.tick_idx == tick_lower {
                                tick.liquidity_net += BigInt::from(mint.amount);
                            }
                            if tick.tick_idx == tick_upper {
                                tick.liquidity_net -= BigInt::from(mint.amount);
                            }
                        }
                    }
                }
                UniswapV3Event::Swap(swap) => {
                    pool.tick = BigInt::from(swap.tick);
                    pool.liquidity = swap.liquidity.into();
                    pool.sqrt_price = swap.sqrt_price_x96;
                }
            }
        }
    }
}

#[async_trait::async_trait]
impl Maintaining for UniswapV3PoolFetcher {
    async fn run_maintenance(&self) -> Result<()> {
        // self.events.run_maintenance().await.and_then(|()| {
        //     //update pools
        // })

        Ok(())
    }
}

#[cfg(test)]
mod tests {
    use crate::transport;

    use super::*;
    use serde_json::json;
    use std::str::FromStr;

    #[test]
    fn encode_decode_pool_info() {
        let json = json!({
            "address": "0x0001fcbba8eb491c3ccfeddc5a5caba1a98c4c28",
            "tokens": [
                {
                    "id": "0xbef81556ef066ec840a540595c8d12f516b6378f",
                    "symbol": "BCZ",
                    "decimals": "18",
                },
                {
                    "id": "0xc02aaa39b223fe8d0a0e5c4f27ead9083c756cc2",
                    "symbol": "WETH",
                    "decimals": "18",
                }
            ],
            "state": {
                "sqrt_price": "792216481398733702759960397",
                "liquidity": "303015134493562686441",
                "tick": "-92110",
                "liquidity_net":
                    {
                        "-122070": "104713649338178916454" ,
                        "-77030": "1182024318125220460617" ,
                        "67260": "5812623076452005012674" ,
                    }
                ,
                "fee": "1/100",
            },
            "gas_stats": {
                "mean": "300000",
            }
        });

        let pool = PoolInfo {
            address: H160::from_str("0x0001fcbba8eb491c3ccfeddc5a5caba1a98c4c28").unwrap(),
            tokens: vec![
                Token {
                    id: H160::from_str("0xbef81556ef066ec840a540595c8d12f516b6378f").unwrap(),
                    symbol: "BCZ".to_string(),
                    decimals: 18,
                },
                Token {
                    id: H160::from_str("0xc02aaa39b223fe8d0a0e5c4f27ead9083c756cc2").unwrap(),
                    symbol: "WETH".to_string(),
                    decimals: 18,
                },
            ],
            state: PoolState {
                sqrt_price: U256::from_dec_str("792216481398733702759960397").unwrap(),
                liquidity: U256::from_dec_str("303015134493562686441").unwrap(),
                tick: BigInt::from_str("-92110").unwrap(),
                liquidity_net: HashMap::from([
                    (
                        BigInt::from_str("-122070").unwrap(),
                        BigInt::from_str("104713649338178916454").unwrap(),
                    ),
                    (
                        BigInt::from_str("-77030").unwrap(),
                        BigInt::from_str("1182024318125220460617").unwrap(),
                    ),
                    (
                        BigInt::from_str("67260").unwrap(),
                        BigInt::from_str("5812623076452005012674").unwrap(),
                    ),
                ]),
                fee: Ratio::new(10_000u32, 1_000_000u32),
            },
            gas_stats: PoolStats {
                mean_gas: U256::from(300000),
            },
        };

        let serialized = serde_json::to_value(pool.clone()).unwrap();
        let deserialized = serde_json::from_value::<PoolInfo>(json.clone()).unwrap();

        assert_eq!(json, serialized);
        assert_eq!(pool, deserialized);
    }

    #[tokio::test]
    #[ignore]
    async fn uniswap_v3_pool_fetcher_constructor_test() {
        let transport = transport::create_env_test_transport();
        let web3 = Web3::new(transport);
        let fetcher = UniswapV3PoolFetcher::new(1, Client::new(), web3)
            .await
            .unwrap();

        assert!(!fetcher.pools_by_token_pair.is_empty());
        assert!(fetcher.pools_checkpoint.lock().unwrap().data.is_empty());
        assert!(fetcher
            .pools_checkpoint
            .lock()
            .unwrap()
            .last_checkpoint_block
            .is_none());
    }

    #[tokio::test]
    #[ignore]
    async fn fetch_test() {
        let transport = transport::create_env_test_transport();
        let web3 = Web3::new(transport);
        let fetcher = UniswapV3PoolFetcher::new(1, Client::new(), web3.clone())
            .await
            .unwrap();
        let token_pairs = HashSet::from([TokenPair::new(
            H160::from_str("0xC02aaA39b223FE8D0A0e5C4F27eAD9083C756Cc2").unwrap(),
            H160::from_str("0xA0b86991c6218b36c1d19D4a2e9Eb0cE3606eB48").unwrap(),
        )
        .unwrap()]);
        let block_number = Block::Number(web3.eth().block_number().await.unwrap().as_u64());
        let pools = fetcher.fetch(&token_pairs, block_number).await.unwrap();
        assert!(!pools.is_empty());
    }
}<|MERGE_RESOLUTION|>--- conflicted
+++ resolved
@@ -6,7 +6,7 @@
 use super::event_fetching::{RecentEventsCache, UniswapV3Event, UniswapV3PoolEventFetcher};
 use super::graph_api::{PoolData, TickData, Token, UniV3SubgraphClient};
 use anyhow::{Context, Result};
-use ethcontract::{Event, H160, U256};
+use ethcontract::{BlockNumber, Event, H160, U256};
 use itertools::{Either, Itertools};
 use model::{u256_decimal, TokenPair};
 use num::{rational::Ratio, BigInt, Zero};
@@ -47,15 +47,9 @@
     #[serde_as(as = "DisplayFromStr")]
     pub tick: BigInt,
     // (tick_idx, liquidity_net)
-<<<<<<< HEAD
     #[serde_as(as = "HashMap<DisplayFromStr, DisplayFromStr>")]
     pub liquidity_net: HashMap<BigInt, BigInt>,
-    #[serde(with = "serde_with::rust::display_fromstr")]
-=======
-    #[serde_as(as = "BTreeMap<DisplayFromStr, DisplayFromStr>")]
-    pub liquidity_net: Vec<(BigInt, BigInt)>,
     #[serde_as(as = "DisplayFromStr")]
->>>>>>> c13d32e7
     pub fee: Ratio<u32>,
 }
 
@@ -129,6 +123,18 @@
     pub async fn new(chain_id: u64, client: Client, web3: Web3) -> Result<Self> {
         let graph_api = UniV3SubgraphClient::for_chain(chain_id, client)?;
         let registered_pools = graph_api.get_registered_pools().await?;
+        let fetched_block = web3
+            .eth()
+            .block(BlockNumber::Number(registered_pools.fetched_block_number.into()).into())
+            .await?
+            .context("missing block for fetched block number")?;
+        let fetched_block = (
+            fetched_block
+                .number
+                .context("missing fetched block number")?
+                .as_u64(),
+            fetched_block.hash.context("missing fetched block hash")?,
+        );
         tracing::debug!(
             block = %registered_pools.fetched_block_number, pools = %registered_pools.pools.len(),
             "initialized registered pools",
@@ -153,7 +159,7 @@
                     contracts: registered_pools.pools.iter().map(|pool| pool.id).collect(),
                 },
                 RecentEventsCache::default(),
-                Some(registered_pools.fetched_block_number),
+                Some(fetched_block),
             )),
         })
     }
@@ -288,7 +294,11 @@
 /// For a given checkpoint, append events to get a new checkpoint
 fn append_events(pools: &mut HashMap<H160, PoolData>, events: Vec<Event<UniswapV3Event>>) {
     for event in &events {
-        let address = event.meta.as_ref().expect("metadata must exist for mined blocks").address;
+        let address = event
+            .meta
+            .as_ref()
+            .expect("metadata must exist for mined blocks")
+            .address;
         if let Some(pool) = pools.get_mut(&address) {
             match &event.data {
                 UniswapV3Event::Burn(burn) => {
