use {
    super::pair_provider::PairProvider,
    crate::{
        baseline_solver::BaselineSolvable,
        ethcontract_error::EthcontractErrorType,
        ethrpc::Web3,
        recent_block_cache::Block,
    },
    anyhow::Result,
    contracts::{IUniswapLikePair, ERC20},
    delay_map::HashSetDelay,
    ethcontract::{errors::MethodError, BlockId, H160, U256},
    futures::{
        future::{self, BoxFuture},
        FutureExt as _,
    },
    model::TokenPair,
    num::rational::Ratio,
<<<<<<< HEAD
    std::{collections::HashSet, sync::RwLock, time::Duration},
=======
    std::{
        collections::{HashMap, HashSet},
        sync::{Arc, RwLock},
    },
>>>>>>> 98267db1
};

const POOL_SWAP_GAS_COST: usize = 60_000;

lazy_static::lazy_static! {
    static ref POOL_MAX_RESERVES: U256 = U256::from((1u128 << 112) - 1);
}

/// This type denotes `(reserve_a, reserve_b, token_b)` where
/// `reserve_a` refers to the reserve of the excluded token.
type RelativeReserves = (U256, U256, H160);

#[async_trait::async_trait]
pub trait PoolFetching: Send + Sync {
    async fn fetch(&self, token_pairs: HashSet<TokenPair>, at_block: Block) -> Result<Vec<Pool>>;
}

/// Trait for abstracting the on-chain reading logic for pool state.
pub trait PoolReading: Send + Sync {
    /// Read the pool state for the specified token pair.
    fn read_state(&self, pair: TokenPair, block: BlockId) -> BoxFuture<'_, Result<Option<Pool>>>;
}

impl PoolReading for Box<dyn PoolReading> {
    fn read_state(&self, pair: TokenPair, block: BlockId) -> BoxFuture<'_, Result<Option<Pool>>> {
        (**self).read_state(pair, block)
    }
}

#[derive(Clone, Copy, Eq, Hash, PartialEq, Debug)]
pub struct Pool {
    pub address: H160,
    pub tokens: TokenPair,
    pub reserves: (u128, u128),
    pub fee: Ratio<u32>,
}

impl Pool {
    pub fn uniswap(address: H160, tokens: TokenPair, reserves: (u128, u128)) -> Self {
        Self {
            address,
            tokens,
            reserves,
            fee: Ratio::new(3, 1000),
        }
    }

    /// Given an input amount and token, returns the maximum output amount and
    /// address of the other asset. Returns None if operation not possible
    /// due to arithmetic issues (e.g. over or underflow)
    fn get_amount_out(&self, token_in: H160, amount_in: U256) -> Option<(U256, H160)> {
        let (reserve_in, reserve_out, token_out) = self.get_relative_reserves(token_in);
        Some((
            self.amount_out(amount_in, reserve_in, reserve_out)?,
            token_out,
        ))
    }

    /// Given an output amount and token, returns a required input amount and
    /// address of the other asset. Returns None if operation not possible
    /// due to arithmetic issues (e.g. over or underflow, reserve too small)
    fn get_amount_in(&self, token_out: H160, amount_out: U256) -> Option<(U256, H160)> {
        let (reserve_out, reserve_in, token_in) = self.get_relative_reserves(token_out);
        Some((
            self.amount_in(amount_out, reserve_in, reserve_out)?,
            token_in,
        ))
    }

    /// Given one of the pool's two tokens, returns a tuple containing the
    /// `RelativeReserves` along with the opposite token. That is, the
    /// elements returned are (respectively)
    /// - the pool's reserve of token provided
    /// - the reserve of the other token
    /// - the pool's other token
    /// This is essentially a helper method for shuffling values in
    /// `get_amount_in` and `get_amount_out`
    fn get_relative_reserves(&self, token: H160) -> RelativeReserves {
        // https://github.com/Uniswap/uniswap-v2-periphery/blob/master/contracts/libraries/UniswapV2Library.sol#L53
        if token == self.tokens.get().0 {
            (
                U256::from(self.reserves.0),
                U256::from(self.reserves.1),
                self.tokens.get().1,
            )
        } else {
            assert_eq!(token, self.tokens.get().1, "Token not part of pool");
            (
                U256::from(self.reserves.1),
                U256::from(self.reserves.0),
                self.tokens.get().0,
            )
        }
    }

    fn amount_out(&self, amount_in: U256, reserve_in: U256, reserve_out: U256) -> Option<U256> {
        if amount_in.is_zero() || reserve_in.is_zero() || reserve_out.is_zero() {
            return None;
        }

        let amount_in_with_fee =
            amount_in.checked_mul(U256::from(self.fee.denom().checked_sub(*self.fee.numer())?))?;
        let numerator = amount_in_with_fee.checked_mul(reserve_out)?;
        let denominator = reserve_in
            .checked_mul(U256::from(*self.fee.denom()))?
            .checked_add(amount_in_with_fee)?;
        let amount_out = numerator.checked_div(denominator)?;

        check_final_reserves(amount_in, amount_out, reserve_in, reserve_out)?;
        Some(amount_out)
    }

    fn amount_in(&self, amount_out: U256, reserve_in: U256, reserve_out: U256) -> Option<U256> {
        if amount_out.is_zero() || reserve_in.is_zero() || reserve_out.is_zero() {
            return None;
        }

        let numerator = reserve_in
            .checked_mul(amount_out)?
            .checked_mul(U256::from(*self.fee.denom()))?;
        let denominator = reserve_out
            .checked_sub(amount_out)?
            .checked_mul(U256::from(self.fee.denom().checked_sub(*self.fee.numer())?))?;
        let amount_in = numerator.checked_div(denominator)?.checked_add(1.into())?;

        check_final_reserves(amount_in, amount_out, reserve_in, reserve_out)?;
        Some(amount_in)
    }
}

fn check_final_reserves(
    amount_in: U256,
    amount_out: U256,
    reserve_in: U256,
    reserve_out: U256,
) -> Option<(U256, U256)> {
    let final_reserve_in = reserve_in.checked_add(amount_in)?;
    let final_reserve_out = reserve_out.checked_sub(amount_out)?;

    if final_reserve_in > *POOL_MAX_RESERVES {
        None
    } else {
        Some((final_reserve_in, final_reserve_out))
    }
}

impl BaselineSolvable for Pool {
    fn get_amount_out(&self, out_token: H160, (in_amount, in_token): (U256, H160)) -> Option<U256> {
        self.get_amount_out(in_token, in_amount)
            .map(|(out_amount, token)| {
                assert_eq!(token, out_token);
                out_amount
            })
    }

    fn get_amount_in(&self, in_token: H160, (out_amount, out_token): (U256, H160)) -> Option<U256> {
        self.get_amount_in(out_token, out_amount)
            .map(|(in_amount, token)| {
                assert_eq!(token, in_token);
                in_amount
            })
    }

    fn gas_cost(&self) -> usize {
        POOL_SWAP_GAS_COST
    }
}

pub struct PoolFetcher<Reader> {
    pub pool_reader: Reader,
    pub web3: Web3,
<<<<<<< HEAD
    pub non_existent_pools: RwLock<HashSetDelay<TokenPair>>,
=======
    pub non_existent_pools: RwLock<HashSet<TokenPair>>,
>>>>>>> 98267db1
}

impl<Reader> PoolFetcher<Reader> {
    pub fn new(reader: Reader, web3: Web3, cache_time: Duration) -> Self {
        Self {
            pool_reader: reader,
            web3,
<<<<<<< HEAD
            non_existent_pools: RwLock::new(HashSetDelay::new(cache_time)),
=======
            non_existent_pools: Default::default(),
>>>>>>> 98267db1
        }
    }
}

#[async_trait::async_trait]
impl<Reader> PoolFetching for PoolFetcher<Reader>
where
    Reader: PoolReading,
{
    async fn fetch(&self, token_pairs: HashSet<TokenPair>, at_block: Block) -> Result<Vec<Pool>> {
        let mut token_pairs: Vec<_> = token_pairs.into_iter().collect();
        {
            let non_existent_pools = self.non_existent_pools.read().unwrap();
<<<<<<< HEAD
            token_pairs.retain(|pair| !non_existent_pools.contains_key(pair));
=======
            token_pairs.retain(|pair| !non_existent_pools.contains(pair));
>>>>>>> 98267db1
        }
        let block = BlockId::Number(at_block.into());
        let futures = token_pairs
            .iter()
            .map(|pair| self.pool_reader.read_state(*pair, block))
            .collect::<Vec<_>>();

        let results = future::try_join_all(futures).await?;

        let mut new_missing_pairs = vec![];
        let mut pools = vec![];
        for (result, key) in results.into_iter().zip(token_pairs) {
            match result {
                Some(pool) => pools.push(pool),
                None => new_missing_pairs.push(key),
            }
        }
        if !new_missing_pairs.is_empty() {
<<<<<<< HEAD
            let mut non_existent_pools = self.non_existent_pools.write().unwrap();
            for pair in new_missing_pairs {
                non_existent_pools.insert(pair);
            }
=======
            self.non_existent_pools
                .write()
                .unwrap()
                .extend(new_missing_pairs);
>>>>>>> 98267db1
        }
        Ok(pools)
    }
}

/// The default pool reader implementation.
///
/// This fetches on-chain pool state for Uniswap-like pools assuming a constant
/// fee of 0.3%.
pub struct DefaultPoolReader {
    pub pair_provider: PairProvider,
    pub web3: Web3,
}

lazy_static::lazy_static! {
    static ref AMMS: RwLock<HashMap<H160, Arc<IUniswapLikePair>>> = RwLock::new(Default::default());
    static ref TOKENS: RwLock<HashMap<H160, Arc<ERC20>>> = RwLock::new(Default::default());
}

macro_rules! get_or_init {
    ($contract:ident, $cache:expr, $address:expr, $web3:expr) => {{
        let contract = $cache.read().unwrap().get($address).cloned();
        match contract {
            Some(contract) => contract,
            None => {
                let mut cache = $cache.write().unwrap();
                let entry = cache
                    .entry($address.clone())
                    .or_insert_with(|| Arc::new($contract::at($web3, $address.clone())));
                Arc::clone(entry)
            }
        }
    }};
}

impl PoolReading for DefaultPoolReader {
    fn read_state(&self, pair: TokenPair, block: BlockId) -> BoxFuture<'_, Result<Option<Pool>>> {
        let pair_address = self.pair_provider.pair_address(&pair);

        let pair_contract = get_or_init!(IUniswapLikePair, AMMS, &pair_address, &self.web3);
        let fetch_reserves = pair_contract.get_reserves().block(block).call();

        // Fetch ERC20 token balances of the pools to sanity check with reserves
<<<<<<< HEAD
        let token0 = ERC20::at(&self.web3, pair.get().0);
        let token1 = ERC20::at(&self.web3, pair.get().1);

        let fetch_reserves = pair_contract.get_reserves().block(block).call();
=======
        let token0 = get_or_init!(ERC20, TOKENS, &pair.get().0, &self.web3);
        let token1 = get_or_init!(ERC20, TOKENS, &pair.get().1, &self.web3);
>>>>>>> 98267db1
        let fetch_token0_balance = token0.balance_of(pair_address).block(block).call();
        let fetch_token1_balance = token1.balance_of(pair_address).block(block).call();

        async move {
            let (reserves, token0_balance, token1_balance) =
                futures::join!(fetch_reserves, fetch_token0_balance, fetch_token1_balance);
            handle_results(
                FetchedPool {
                    pair,
                    reserves,
                    token0_balance,
                    token1_balance,
                },
                pair_address,
            )
        }
        .boxed()
    }
}

struct FetchedPool {
    pair: TokenPair,
    reserves: Result<(u128, u128, u32), MethodError>,
    token0_balance: Result<U256, MethodError>,
    token1_balance: Result<U256, MethodError>,
}

// Node errors should be bubbled up but contract errors should lead to the pool
// being skipped.
pub fn handle_contract_error<T>(result: Result<T, MethodError>) -> Result<Option<T>> {
    match result {
        Ok(t) => Ok(Some(t)),
        Err(err) => match EthcontractErrorType::classify(&err) {
            EthcontractErrorType::Node => Err(err.into()),
            EthcontractErrorType::Contract => Ok(None),
        },
    }
}

fn handle_results(fetched_pool: FetchedPool, address: H160) -> Result<Option<Pool>> {
    let reserves = handle_contract_error(fetched_pool.reserves)?;
    let token0_balance = handle_contract_error(fetched_pool.token0_balance)?;
    let token1_balance = handle_contract_error(fetched_pool.token1_balance)?;

    let pool = reserves.and_then(|reserves| {
        // Some ERC20s (e.g. AMPL) have an elastic supply and can thus reduce the
        // balance of their owners without any transfer or other interaction ("rebase").
        // Such behavior can implicitly change the *k* in the pool's constant product
        // formula. E.g. a pool with 10 USDC and 10 AMPL has k = 100. After a negative
        // rebase the pool's AMPL balance may reduce to 9, thus k should be implicitly
        // updated to 90 (figuratively speaking the pool is undercollateralized).
        // Uniswap pools however only update their reserves upon swaps. Such an "out of
        // sync" pool has numerical issues when computing the right clearing price.
        // Note, that a positive rebase is not problematic as k would increase in this
        // case giving the pool excess in the elastic token (an arbitrageur could
        // benefit by withdrawing the excess from the pool without selling anything).
        // We therefore exclude all pools where the pool's token balance of either token
        // in the pair is less than the cached reserve.
        if U256::from(reserves.0) > token0_balance? || U256::from(reserves.1) > token1_balance? {
            return None;
        }
        Some(Pool::uniswap(
            address,
            fetched_pool.pair,
            (reserves.0, reserves.1),
        ))
    });

    Ok(pool)
}

pub mod test_util {
    use {
        super::{Pool, PoolFetching},
        crate::recent_block_cache::Block,
        anyhow::Result,
        model::TokenPair,
        std::collections::HashSet,
    };

    #[derive(Default)]
    pub struct FakePoolFetcher(pub Vec<Pool>);
    #[async_trait::async_trait]
    impl PoolFetching for FakePoolFetcher {
        async fn fetch(&self, token_pairs: HashSet<TokenPair>, _: Block) -> Result<Vec<Pool>> {
            Ok(self
                .0
                .clone()
                .into_iter()
                .filter(|pool| token_pairs.contains(&pool.tokens))
                .collect())
        }
    }
}

#[cfg(test)]
mod tests {
    use {super::*, crate::ethcontract_error};

    #[test]
    fn test_get_amounts_out() {
        let sell_token = H160::from_low_u64_be(1);
        let buy_token = H160::from_low_u64_be(2);

        // Even Pool
        let pool = Pool::uniswap(
            H160::from_low_u64_be(1),
            TokenPair::new(sell_token, buy_token).unwrap(),
            (100, 100),
        );
        assert_eq!(
            pool.get_amount_out(sell_token, 10.into()),
            Some((9.into(), buy_token))
        );
        assert_eq!(
            pool.get_amount_out(sell_token, 100.into()),
            Some((49.into(), buy_token))
        );
        assert_eq!(
            pool.get_amount_out(sell_token, 1000.into()),
            Some((90.into(), buy_token))
        );

        //Uneven Pool
        let pool = Pool::uniswap(
            H160::from_low_u64_be(2),
            TokenPair::new(sell_token, buy_token).unwrap(),
            (200, 50),
        );
        assert_eq!(
            pool.get_amount_out(sell_token, 10.into()),
            Some((2.into(), buy_token))
        );
        assert_eq!(
            pool.get_amount_out(sell_token, 100.into()),
            Some((16.into(), buy_token))
        );
        assert_eq!(
            pool.get_amount_out(sell_token, 1000.into()),
            Some((41.into(), buy_token))
        );

        // Large Numbers
        let pool = Pool::uniswap(
            H160::from_low_u64_be(3),
            TokenPair::new(sell_token, buy_token).unwrap(),
            (1u128 << 90, 1u128 << 90),
        );
        assert_eq!(
            pool.get_amount_out(sell_token, 10u128.pow(20).into()),
            Some((99_699_991_970_459_889_807u128.into(), buy_token))
        );

        // Overflow
        assert_eq!(pool.get_amount_out(sell_token, U256::max_value()), None);
    }

    #[test]
    fn test_get_amounts_in() {
        let sell_token = H160::from_low_u64_be(1);
        let buy_token = H160::from_low_u64_be(2);

        // Even Pool
        let pool = Pool::uniswap(
            H160::from_low_u64_be(1),
            TokenPair::new(sell_token, buy_token).unwrap(),
            (100, 100),
        );
        assert_eq!(
            pool.get_amount_in(buy_token, 10.into()),
            Some((12.into(), sell_token))
        );
        assert_eq!(
            pool.get_amount_in(buy_token, 99.into()),
            Some((9930.into(), sell_token))
        );

        // Buying more than possible
        assert_eq!(pool.get_amount_in(buy_token, 100.into()), None);
        assert_eq!(pool.get_amount_in(buy_token, 1000.into()), None);

        //Uneven Pool
        let pool = Pool::uniswap(
            H160::from_low_u64_be(2),
            TokenPair::new(sell_token, buy_token).unwrap(),
            (200, 50),
        );
        assert_eq!(
            pool.get_amount_in(buy_token, 10.into()),
            Some((51.into(), sell_token))
        );
        assert_eq!(
            pool.get_amount_in(buy_token, 49.into()),
            Some((9830.into(), sell_token))
        );

        // Large Numbers
        let pool = Pool::uniswap(
            H160::from_low_u64_be(3),
            TokenPair::new(sell_token, buy_token).unwrap(),
            (1u128 << 90, 1u128 << 90),
        );
        assert_eq!(
            pool.get_amount_in(buy_token, 10u128.pow(20).into()),
            Some((100_300_910_810_367_424_267u128.into(), sell_token)),
        );
    }

    #[test]
    fn computes_final_reserves() {
        assert_eq!(
            check_final_reserves(1.into(), 2.into(), 1_000_000.into(), 2_000_000.into(),).unwrap(),
            (1_000_001.into(), 1_999_998.into()),
        );
    }

    #[test]
    fn check_final_reserve_limits() {
        // final out reserve too low
        assert!(check_final_reserves(0.into(), 1.into(), 1_000_000.into(), 0.into()).is_none());
        // final in reserve too high
        assert!(
            check_final_reserves(1.into(), 0.into(), *POOL_MAX_RESERVES, 1_000_000.into())
                .is_none()
        );
    }

    #[test]
    fn pool_fetcher_forwards_node_error() {
        let fetched_pool = FetchedPool {
            reserves: Err(ethcontract_error::testing_node_error()),
            pair: Default::default(),
            token0_balance: Ok(1.into()),
            token1_balance: Ok(1.into()),
        };
        let pool_address = Default::default();
        assert!(handle_results(fetched_pool, pool_address).is_err());
    }

    #[test]
    fn pool_fetcher_skips_contract_error() {
        let fetched_pool = FetchedPool {
            reserves: Err(ethcontract_error::testing_contract_error()),
            pair: Default::default(),
            token0_balance: Ok(1.into()),
            token1_balance: Ok(1.into()),
        };
        let pool_address = Default::default();
        assert!(handle_results(fetched_pool, pool_address)
            .unwrap()
            .is_none())
    }
}<|MERGE_RESOLUTION|>--- conflicted
+++ resolved
@@ -8,7 +8,6 @@
     },
     anyhow::Result,
     contracts::{IUniswapLikePair, ERC20},
-    delay_map::HashSetDelay,
     ethcontract::{errors::MethodError, BlockId, H160, U256},
     futures::{
         future::{self, BoxFuture},
@@ -16,14 +15,10 @@
     },
     model::TokenPair,
     num::rational::Ratio,
-<<<<<<< HEAD
-    std::{collections::HashSet, sync::RwLock, time::Duration},
-=======
     std::{
         collections::{HashMap, HashSet},
         sync::{Arc, RwLock},
     },
->>>>>>> 98267db1
 };
 
 const POOL_SWAP_GAS_COST: usize = 60_000;
@@ -195,23 +190,15 @@
 pub struct PoolFetcher<Reader> {
     pub pool_reader: Reader,
     pub web3: Web3,
-<<<<<<< HEAD
-    pub non_existent_pools: RwLock<HashSetDelay<TokenPair>>,
-=======
     pub non_existent_pools: RwLock<HashSet<TokenPair>>,
->>>>>>> 98267db1
 }
 
 impl<Reader> PoolFetcher<Reader> {
-    pub fn new(reader: Reader, web3: Web3, cache_time: Duration) -> Self {
+    pub fn new(reader: Reader, web3: Web3) -> Self {
         Self {
             pool_reader: reader,
             web3,
-<<<<<<< HEAD
-            non_existent_pools: RwLock::new(HashSetDelay::new(cache_time)),
-=======
             non_existent_pools: Default::default(),
->>>>>>> 98267db1
         }
     }
 }
@@ -225,11 +212,7 @@
         let mut token_pairs: Vec<_> = token_pairs.into_iter().collect();
         {
             let non_existent_pools = self.non_existent_pools.read().unwrap();
-<<<<<<< HEAD
-            token_pairs.retain(|pair| !non_existent_pools.contains_key(pair));
-=======
             token_pairs.retain(|pair| !non_existent_pools.contains(pair));
->>>>>>> 98267db1
         }
         let block = BlockId::Number(at_block.into());
         let futures = token_pairs
@@ -248,17 +231,10 @@
             }
         }
         if !new_missing_pairs.is_empty() {
-<<<<<<< HEAD
-            let mut non_existent_pools = self.non_existent_pools.write().unwrap();
-            for pair in new_missing_pairs {
-                non_existent_pools.insert(pair);
-            }
-=======
             self.non_existent_pools
                 .write()
                 .unwrap()
                 .extend(new_missing_pairs);
->>>>>>> 98267db1
         }
         Ok(pools)
     }
@@ -302,15 +278,8 @@
         let fetch_reserves = pair_contract.get_reserves().block(block).call();
 
         // Fetch ERC20 token balances of the pools to sanity check with reserves
-<<<<<<< HEAD
-        let token0 = ERC20::at(&self.web3, pair.get().0);
-        let token1 = ERC20::at(&self.web3, pair.get().1);
-
-        let fetch_reserves = pair_contract.get_reserves().block(block).call();
-=======
         let token0 = get_or_init!(ERC20, TOKENS, &pair.get().0, &self.web3);
         let token1 = get_or_init!(ERC20, TOKENS, &pair.get().1, &self.web3);
->>>>>>> 98267db1
         let fetch_token0_balance = token0.balance_of(pair_address).block(block).call();
         let fetch_token1_balance = token1.balance_of(pair_address).block(block).call();
 
