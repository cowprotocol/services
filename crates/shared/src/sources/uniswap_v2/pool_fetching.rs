--- conflicted
+++ resolved
@@ -11,16 +11,11 @@
     },
     model::TokenPair,
     num::rational::Ratio,
-<<<<<<< HEAD
-    std::{collections::HashSet, sync::RwLock, time::Duration},
-=======
     std::{
         collections::HashSet,
         sync::{LazyLock, RwLock},
         time::Duration,
     },
-    ttl_cache::TtlCache,
->>>>>>> c971b675
 };
 
 const POOL_SWAP_GAS_COST: usize = 60_000;
