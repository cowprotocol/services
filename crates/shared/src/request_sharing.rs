use {
    crate::garbage_collector::{GarbageCollecting, GarbageCollector},
    futures::{
        future::{BoxFuture, Shared, WeakShared},
        FutureExt,
    },
    prometheus::{
        core::{AtomicU64, GenericGauge},
        IntCounterVec,
    },
    std::{
        collections::HashMap,
        future::Future,
        hash::Hash,
        sync::{Arc, Mutex},
    },
};

/// Share an expensive to compute response with multiple requests that occur
/// while one of them is already in flight.
pub struct RequestSharing<Request, Fut: Future> {
    in_flight: Arc<Cache<Request, Fut>>,
    request_label: String,
}

/// Request sharing for boxed futures.
pub type BoxRequestSharing<Request, Response> =
    RequestSharing<Request, BoxFuture<'static, Response>>;

/// A boxed shared future.
pub type BoxShared<T> = Shared<BoxFuture<'static, T>>;

/// Cache mapping a request type to a shared future that returns the respective
/// response.
#[derive(Debug)]
struct Cache<Request, Response: Future>(Mutex<HashMap<Request, WeakShared<Response>>>);

impl<Request, Response: Future> Default for Cache<Request, Response> {
    fn default() -> Self {
        Self(Mutex::new(HashMap::default()))
    }
}

impl<Request, Response: Future + Send> GarbageCollecting for Cache<Request, Response>
where
    <Response as Future>::Output: Send + Sync,
    Request: Send,
{
    fn collect_garbage(&self) {
        let mut cache = self.0.lock().unwrap();
        cache.retain(|_request, weak| weak.upgrade().is_some());
    }
}

impl<Request: Send + 'static, Fut: Future + Send + 'static> RequestSharing<Request, Fut>
where
    Fut::Output: Send + Sync,
{
    pub fn labelled(request_label: String, gc: &GarbageCollector) -> Self {
        let cache: Arc<Cache<Request, Fut>> = Arc::new(Default::default());
        gc.trace_memory(&cache);
        Self {
            in_flight: cache,
            request_label,
        }
    }
<<<<<<< HEAD
=======

    fn collect_garbage(cache: &Cache<Request, Fut>) {
        let mut cache = cache.lock().unwrap();
        let len_before = cache.len() as u64;
        cache.retain(|_request, weak| weak.upgrade().is_some());
        Metrics::get()
            .request_sharing_cached_items
            .sub(len_before - cache.len() as u64);
    }

    fn spawn_gc(cache: Cache<Request, Fut>) {
        tokio::task::spawn(async move {
            loop {
                Self::collect_garbage(&cache);
                tokio::time::sleep(Duration::from_millis(500)).await;
            }
        });
    }
>>>>>>> 48de0ca3
}

/// Returns a shallow copy (without any pending requests)
impl<Request, Fut: Future> Clone for RequestSharing<Request, Fut> {
    fn clone(&self) -> Self {
        Self {
            in_flight: Default::default(),
            request_label: self.request_label.clone(),
        }
    }
}

impl<Request, Fut> RequestSharing<Request, Fut>
where
    Request: Eq + Hash,
    Fut: Future,
    Fut::Output: Clone,
{
    /// Returns an existing in flight future or creates and uses a new future
    /// from the specified closure.
    pub fn shared_or_else<F>(&self, request: Request, future: F) -> Shared<Fut>
    where
        F: FnOnce(&Request) -> Fut,
    {
        let mut in_flight = self.in_flight.0.lock().unwrap();

        let existing = in_flight.get(&request).and_then(WeakShared::upgrade);

        if let Some(existing) = existing {
            Metrics::get()
                .request_sharing_access
                .with_label_values(&[&self.request_label, "hits"])
                .inc();
            return existing;
        }

        Metrics::get()
            .request_sharing_access
            .with_label_values(&[&self.request_label, "misses"])
            .inc();

        let shared = future(&request).shared();
        // unwrap because downgrade only returns None if the Shared has already
        // completed which cannot be the case because we haven't polled it yet.
        in_flight.insert(request, shared.downgrade().unwrap());
        Metrics::get().request_sharing_cached_items.inc();
        shared
    }
}

#[derive(prometheus_metric_storage::MetricStorage)]
struct Metrics {
    /// Request sharing hits & misses
    #[metric(labels("request_label", "result"))]
    request_sharing_access: IntCounterVec,

    /// Number of all currently cached requests
    request_sharing_cached_items: GenericGauge<AtomicU64>,
}

impl Metrics {
    fn get() -> &'static Self {
        Metrics::instance(observe::metrics::get_storage_registry()).unwrap()
    }
}

#[cfg(test)]
mod tests {
    use super::*;

    #[tokio::test]
    async fn shares_request() {
        // Manually create [`RequestSharing`] so we can have fine grained control
        // over the garbage collection.
        let cache: Arc<Cache<u64, BoxFuture<u64>>> = Default::default();
        let sharing = RequestSharing {
            in_flight: cache.clone(),
            request_label: Default::default(),
        };

        let shared0 = sharing.shared_or_else(0, |_| futures::future::ready(0).boxed());
        let shared1 = sharing.shared_or_else(0, |_| async { panic!() }.boxed());

        assert!(shared0.ptr_eq(&shared1));
        assert_eq!(shared0.strong_count().unwrap(), 2);
        assert_eq!(shared1.strong_count().unwrap(), 2);
        assert_eq!(shared0.weak_count().unwrap(), 1);

        // complete first shared
        assert_eq!(shared0.now_or_never().unwrap(), 0);
        assert_eq!(shared1.strong_count().unwrap(), 1);
        assert_eq!(shared1.weak_count().unwrap(), 1);

        // GC does not delete any keys because some tasks still use the future
        cache.collect_garbage();
        assert_eq!(sharing.in_flight.0.lock().unwrap().len(), 1);
        assert!(sharing.in_flight.0.lock().unwrap().get(&0).is_some());

        // complete second shared
        assert_eq!(shared1.now_or_never().unwrap(), 0);

        sharing.in_flight.collect_garbage();

        // GC deleted all now unused futures
        assert!(sharing.in_flight.0.lock().unwrap().is_empty());
    }
}<|MERGE_RESOLUTION|>--- conflicted
+++ resolved
@@ -64,27 +64,6 @@
             request_label,
         }
     }
-<<<<<<< HEAD
-=======
-
-    fn collect_garbage(cache: &Cache<Request, Fut>) {
-        let mut cache = cache.lock().unwrap();
-        let len_before = cache.len() as u64;
-        cache.retain(|_request, weak| weak.upgrade().is_some());
-        Metrics::get()
-            .request_sharing_cached_items
-            .sub(len_before - cache.len() as u64);
-    }
-
-    fn spawn_gc(cache: Cache<Request, Fut>) {
-        tokio::task::spawn(async move {
-            loop {
-                Self::collect_garbage(&cache);
-                tokio::time::sleep(Duration::from_millis(500)).await;
-            }
-        });
-    }
->>>>>>> 48de0ca3
 }
 
 /// Returns a shallow copy (without any pending requests)
