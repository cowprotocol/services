--- conflicted
+++ resolved
@@ -1,9 +1,7 @@
 use crate::{event_handling::BlockNumberHash, Web3};
 use anyhow::{anyhow, ensure, Context as _, Result};
 use primitive_types::H256;
-<<<<<<< HEAD
-use std::{ops::RangeInclusive, time::Duration};
-=======
+use std::ops::RangeInclusive;
 use std::{
     sync::{
         atomic::{AtomicU64, Ordering},
@@ -11,7 +9,6 @@
     },
     time::Duration,
 };
->>>>>>> 84b2a083
 use tokio::sync::watch;
 use tokio_stream::wrappers::WatchStream;
 use web3::{
@@ -231,7 +228,6 @@
         }
     }
 
-<<<<<<< HEAD
     #[tokio::test]
     #[ignore]
     async fn current_blocks_test() {
@@ -267,7 +263,8 @@
         assert_eq!(blocks.len(), 6);
         assert_eq!(blocks.last().unwrap().0, 5);
         assert_eq!(blocks.first().unwrap().0, 0);
-=======
+    }
+
     #[test]
     fn more_recent_block_gets_propagated() {
         let current_block = AtomicU64::new(100);
@@ -283,6 +280,5 @@
 
         assert!(!block_number_increased(&current_block, 99));
         assert_eq!(current_block.load(Ordering::SeqCst), 100);
->>>>>>> 84b2a083
     }
 }