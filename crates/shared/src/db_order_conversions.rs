use {
    anyhow::{Context, Result},
    database::{
        onchain_broadcasted_orders::OnchainOrderPlacementError as DbOnchainOrderPlacementError,
        orders::{
            BuyTokenDestination as DbBuyTokenDestination,
            ExecutionTime,
            FullOrder as FullOrderDb,
            OrderClass as DbOrderClass,
            OrderKind as DbOrderKind,
            SellTokenSource as DbSellTokenSource,
            SigningScheme as DbSigningScheme,
        },
    },
    ethcontract::{H160, H256},
    model::{
        app_data::AppDataHash,
        interaction::InteractionData,
        order::{
            BuyTokenDestination,
            EthflowData,
            Interactions,
            OnchainOrderData,
            OnchainOrderPlacementError,
            Order,
            OrderClass,
            OrderData,
            OrderKind,
            OrderMetadata,
            OrderStatus,
            OrderUid,
            SellTokenSource,
        },
        signature::{Signature, SigningScheme},
    },
    number::conversions::{big_decimal_to_big_uint, big_decimal_to_u256},
};

pub fn full_order_into_model_order(order: database::orders::FullOrder) -> Result<Order> {
    let status = if order.presignature_pending {
        OrderStatus::PresignaturePending
    } else {
        OrderStatus::Open
    };
    let pre_interactions = extract_interactions(&order, ExecutionTime::Pre)?;
    let post_interactions = extract_interactions(&order, ExecutionTime::Post)?;
    let ethflow_data = if let Some((refund_tx, user_valid_to)) = order.ethflow_data {
        Some(EthflowData {
            user_valid_to,
            refund_tx_hash: refund_tx.map(|hash| H256::from(hash.0)),
        })
    } else {
        None
    };
    let onchain_user = order.onchain_user.map(|onchain_user| H160(onchain_user.0));
    let class = order_class_from(&order);
    let onchain_placement_error = onchain_order_placement_error_from(&order);
    let onchain_order_data = onchain_user.map(|onchain_user| OnchainOrderData {
        sender: onchain_user,
        placement_error: onchain_placement_error,
    });
    let full_fee_amount =
        big_decimal_to_u256(&order.full_fee_amount).context("full_fee_amount is not U256")?;
    let fee_amount = big_decimal_to_u256(&order.fee_amount).context("fee_amount is not U256")?;
    let solver_fee = match &class {
        // Liquidity orders should never have a fee unless the owner bribes the protocol by setting
        // one themselves.
        OrderClass::Liquidity => fee_amount,
        // We can't use `surplus_fee` or `fee_amount` here because those values include subsidies.
        // All else being equal a solver would then prefer including an unsubsidized order over a
        // subsidized one which we don't want.
        OrderClass::Limit | OrderClass::Market => full_fee_amount,
    };

    let metadata = OrderMetadata {
        creation_date: order.creation_timestamp,
        owner: H160(order.owner.0),
        uid: OrderUid(order.uid.0),
        available_balance: Default::default(),
        executed_buy_amount: big_decimal_to_big_uint(&order.sum_buy)
            .context("executed buy amount is not an unsigned integer")?,
        executed_sell_amount: big_decimal_to_big_uint(&order.sum_sell)
            .context("executed sell amount is not an unsigned integer")?,
        // Executed fee amounts and sell amounts before fees are capped by
        // order's fee and sell amounts, and thus can always fit in a `U256`
        // - as it is limited by the order format.
        executed_sell_amount_before_fees: big_decimal_to_u256(&(order.sum_sell - &order.sum_fee))
            .context(
            "executed sell amount before fees does not fit in a u256",
        )?,
        executed_fee_amount: big_decimal_to_u256(&order.sum_fee)
            .context("executed fee amount is not a valid u256")?,
        executed_surplus_fee: big_decimal_to_u256(&order.executed_surplus_fee)
            .context("executed surplus fee is not a valid u256")?,
        invalidated: order.invalidated,
        status,
        is_liquidity_order: class == OrderClass::Liquidity,
        class,
        settlement_contract: H160(order.settlement_contract.0),
        full_fee_amount,
        solver_fee,
        ethflow_data,
        onchain_user,
        onchain_order_data,
        full_app_data: order
            .full_app_data
            .map(String::from_utf8)
            .transpose()
            .context("full app data isn't utf-8")?,
    };
    let data = OrderData {
        sell_token: H160(order.sell_token.0),
        buy_token: H160(order.buy_token.0),
        receiver: order.receiver.map(|address| H160(address.0)),
        sell_amount: big_decimal_to_u256(&order.sell_amount).context("sell_amount is not U256")?,
        buy_amount: big_decimal_to_u256(&order.buy_amount).context("buy_amount is not U256")?,
        valid_to: order.valid_to.try_into().context("valid_to is not u32")?,
        app_data: AppDataHash(order.app_data.0),
        fee_amount,
        kind: order_kind_from(order.kind),
        partially_fillable: order.partially_fillable,
        sell_token_balance: sell_token_source_from(order.sell_token_balance),
        buy_token_balance: buy_token_destination_from(order.buy_token_balance),
    };
    let signing_scheme = signing_scheme_from(order.signing_scheme);
    let signature = Signature::from_bytes(signing_scheme, &order.signature)?;
    Ok(Order {
        metadata,
        data,
        signature,
        interactions: Interactions {
            pre: pre_interactions,
            post: post_interactions,
        },
    })
}

pub fn extract_interactions(
    order: &FullOrderDb,
    execution: ExecutionTime,
) -> Result<Vec<InteractionData>> {
    let interactions = match execution {
        ExecutionTime::Pre => &order.pre_interactions,
        ExecutionTime::Post => &order.post_interactions,
    };
    interactions
        .iter()
        .map(|interaction| {
            Ok(InteractionData {
                target: H160(interaction.0 .0),
                value: big_decimal_to_u256(&interaction.1)
                    .context("interaction value is not U256")?,
                call_data: interaction.2.to_vec(),
            })
        })
        .collect()
}

pub fn order_kind_into(kind: OrderKind) -> DbOrderKind {
    match kind {
        OrderKind::Buy => DbOrderKind::Buy,
        OrderKind::Sell => DbOrderKind::Sell,
    }
}

pub fn order_kind_from(kind: DbOrderKind) -> OrderKind {
    match kind {
        DbOrderKind::Buy => OrderKind::Buy,
        DbOrderKind::Sell => OrderKind::Sell,
    }
}

pub fn order_class_into(class: &OrderClass) -> DbOrderClass {
    match class {
        OrderClass::Market => DbOrderClass::Market,
        OrderClass::Liquidity => DbOrderClass::Liquidity,
        OrderClass::Limit => DbOrderClass::Limit,
    }
}

pub fn onchain_order_placement_error_from(
    order: &FullOrderDb,
) -> Option<OnchainOrderPlacementError> {
    match order.onchain_placement_error {
        Some(DbOnchainOrderPlacementError::InvalidOrderData) => {
            Some(OnchainOrderPlacementError::InvalidOrderData)
        }
        Some(DbOnchainOrderPlacementError::QuoteNotFound) => {
            Some(OnchainOrderPlacementError::QuoteNotFound)
        }
        Some(DbOnchainOrderPlacementError::PreValidationError) => {
            Some(OnchainOrderPlacementError::PreValidationError)
        }
        Some(DbOnchainOrderPlacementError::DisabledOrderClass) => {
            Some(OnchainOrderPlacementError::DisabledOrderClass)
        }
        Some(DbOnchainOrderPlacementError::ValidToTooFarInFuture) => {
            Some(OnchainOrderPlacementError::ValidToTooFarInTheFuture)
        }
        Some(DbOnchainOrderPlacementError::InvalidQuote) => {
            Some(OnchainOrderPlacementError::InvalidQuote)
        }
<<<<<<< HEAD
=======
        Some(DbOnchainOrderPlacementError::InsufficientFee) => {
            Some(OnchainOrderPlacementError::InsufficientFee)
        }
        Some(DbOnchainOrderPlacementError::NonZeroFee) => {
            Some(OnchainOrderPlacementError::NonZeroFee)
        }
>>>>>>> 7bababdb
        Some(DbOnchainOrderPlacementError::Other) => Some(OnchainOrderPlacementError::Other),
        None => None,
    }
}

pub fn order_class_from(order: &FullOrderDb) -> OrderClass {
    match order.class {
        DbOrderClass::Market => OrderClass::Market,
        DbOrderClass::Liquidity => OrderClass::Liquidity,
        DbOrderClass::Limit => OrderClass::Limit,
    }
}

pub fn sell_token_source_into(source: SellTokenSource) -> DbSellTokenSource {
    match source {
        SellTokenSource::Erc20 => DbSellTokenSource::Erc20,
        SellTokenSource::Internal => DbSellTokenSource::Internal,
        SellTokenSource::External => DbSellTokenSource::External,
    }
}

pub fn sell_token_source_from(source: DbSellTokenSource) -> SellTokenSource {
    match source {
        DbSellTokenSource::Erc20 => SellTokenSource::Erc20,
        DbSellTokenSource::Internal => SellTokenSource::Internal,
        DbSellTokenSource::External => SellTokenSource::External,
    }
}

pub fn buy_token_destination_into(destination: BuyTokenDestination) -> DbBuyTokenDestination {
    match destination {
        BuyTokenDestination::Erc20 => DbBuyTokenDestination::Erc20,
        BuyTokenDestination::Internal => DbBuyTokenDestination::Internal,
    }
}

pub fn buy_token_destination_from(destination: DbBuyTokenDestination) -> BuyTokenDestination {
    match destination {
        DbBuyTokenDestination::Erc20 => BuyTokenDestination::Erc20,
        DbBuyTokenDestination::Internal => BuyTokenDestination::Internal,
    }
}

pub fn signing_scheme_into(scheme: SigningScheme) -> DbSigningScheme {
    match scheme {
        SigningScheme::Eip712 => DbSigningScheme::Eip712,
        SigningScheme::EthSign => DbSigningScheme::EthSign,
        SigningScheme::Eip1271 => DbSigningScheme::Eip1271,
        SigningScheme::PreSign => DbSigningScheme::PreSign,
    }
}

pub fn signing_scheme_from(scheme: DbSigningScheme) -> SigningScheme {
    match scheme {
        DbSigningScheme::Eip712 => SigningScheme::Eip712,
        DbSigningScheme::EthSign => SigningScheme::EthSign,
        DbSigningScheme::Eip1271 => SigningScheme::Eip1271,
        DbSigningScheme::PreSign => SigningScheme::PreSign,
    }
}<|MERGE_RESOLUTION|>--- conflicted
+++ resolved
@@ -200,15 +200,9 @@
         Some(DbOnchainOrderPlacementError::InvalidQuote) => {
             Some(OnchainOrderPlacementError::InvalidQuote)
         }
-<<<<<<< HEAD
-=======
-        Some(DbOnchainOrderPlacementError::InsufficientFee) => {
-            Some(OnchainOrderPlacementError::InsufficientFee)
-        }
         Some(DbOnchainOrderPlacementError::NonZeroFee) => {
             Some(OnchainOrderPlacementError::NonZeroFee)
         }
->>>>>>> 7bababdb
         Some(DbOnchainOrderPlacementError::Other) => Some(OnchainOrderPlacementError::Other),
         None => None,
     }
