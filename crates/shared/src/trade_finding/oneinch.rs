//! A 1Inch-based trade finder.

use {
    super::{Interaction, Query, Quote, Trade, TradeError, TradeFinding},
    crate::{
        oneinch_api::{
            Cache,
            OneInchClient,
            OneInchError,
            SellOrderQuoteQuery,
            Slippage,
            Swap,
            SwapQuery,
        },
        price_estimation::gas,
        request_sharing::{BoxRequestSharing, BoxShared},
    },
    futures::FutureExt as _,
    model::order::OrderKind,
    primitive_types::H160,
    std::sync::Arc,
};

pub struct OneInchTradeFinder {
    inner: Arc<Inner>,
    sharing: BoxRequestSharing<InternalQuery, Result<Quote, TradeError>>,
}

struct Inner {
    api: Arc<dyn OneInchClient>,
    disabled_protocols: Vec<String>,
    cache: Cache,
    referrer_address: Option<H160>,
<<<<<<< HEAD
    spender_cache: Mutex<(H160, Instant)>,
    spender_max_age: Duration,
    solver: H160,
=======
>>>>>>> cf421172
}

#[derive(Clone, Eq, PartialEq)]
struct InternalQuery {
    data: Query,
    allowed_protocols: Option<Vec<String>>,
}

impl OneInchTradeFinder {
    pub fn new(
        api: Arc<dyn OneInchClient>,
        disabled_protocols: Vec<String>,
        referrer_address: Option<H160>,
        solver: H160,
    ) -> Self {
        Self {
<<<<<<< HEAD
            inner: Arc::new(Inner::new(
                api,
                disabled_protocols,
                referrer_address,
                SPENDER_MAX_AGE,
                solver,
            )),
=======
            inner: Arc::new(Inner::new(api, disabled_protocols, referrer_address)),
>>>>>>> cf421172
            sharing: Default::default(),
        }
    }

    fn shared_quote(
        &self,
        query: &Query,
        allowed_protocols: Option<Vec<String>>,
    ) -> BoxShared<Result<Quote, TradeError>> {
        let query = InternalQuery {
            data: query.clone(),
            allowed_protocols,
        };

        self.sharing.shared_or_else(query, move |query| {
            let inner = self.inner.clone();
            let query = query.clone();
            async move { inner.perform_quote(query).await }.boxed()
        })
    }

    async fn quote(&self, query: &Query) -> Result<Quote, TradeError> {
        let allowed_protocols = self.inner.verify_query_and_get_protocols(query).await?;
        self.shared_quote(query, allowed_protocols).await
    }

    async fn swap(&self, query: &Query) -> Result<Trade, TradeError> {
        let allowed_protocols = self.inner.verify_query_and_get_protocols(query).await?;
        let (quote, spender, swap) = futures::try_join!(
            self.shared_quote(query, allowed_protocols.clone()),
            self.inner.spender(),
            self.inner.swap(query, allowed_protocols),
        )?;

        Ok(Trade::swap(
            query.sell_token,
            quote.out_amount,
            quote.gas_estimate,
            Some(spender),
            Interaction {
                target: swap.tx.to,
                value: swap.tx.value,
                data: swap.tx.data,
            },
            self.inner.solver,
        ))
    }
}

impl Inner {
    fn new(
        api: Arc<dyn OneInchClient>,
        disabled_protocols: Vec<String>,
        referrer_address: Option<H160>,
<<<<<<< HEAD
        spender_max_age: Duration,
        solver: H160,
=======
>>>>>>> cf421172
    ) -> Self {
        Self {
            api,
            disabled_protocols,
            referrer_address,
<<<<<<< HEAD
            protocol_cache: Default::default(),
            spender_cache: Mutex::new(outdated_cache_entry),
            spender_max_age,
            solver,
=======
            cache: Default::default(),
>>>>>>> cf421172
        }
    }

    async fn verify_query_and_get_protocols(
        &self,
        query: &Query,
    ) -> Result<Option<Vec<String>>, TradeError> {
        if query.kind == OrderKind::Buy {
            return Err(TradeError::UnsupportedOrderType);
        }

        let allowed_protocols = self
            .cache
            .allowed_protocols(&self.disabled_protocols, self.api.as_ref())
            .await?;

        Ok(allowed_protocols)
    }

    async fn perform_quote(&self, query: InternalQuery) -> Result<Quote, TradeError> {
        let quote = self
            .api
            .get_sell_order_quote(SellOrderQuoteQuery::with_default_options(
                query.data.sell_token,
                query.data.buy_token,
                query.allowed_protocols,
                query.data.in_amount,
                self.referrer_address,
            ))
            .await?;

        Ok(Quote {
            out_amount: quote.to_token_amount,
            gas_estimate: gas::SETTLEMENT_OVERHEAD + quote.estimated_gas,
            solver: self.solver,
        })
    }

    /// Returns the current 1Inch smart contract as the `spender`.
    async fn spender(&self) -> Result<H160, TradeError> {
        let spender = self.cache.spender(self.api.as_ref()).await?;
        Ok(spender.address)
    }

    async fn swap(
        &self,
        query: &Query,
        allowed_protocols: Option<Vec<String>>,
    ) -> Result<Swap, TradeError> {
        Ok(self
            .api
            .get_swap(SwapQuery::with_default_options(
                query.sell_token,
                query.buy_token,
                query.in_amount,
                query
                    .verification
                    .as_ref()
                    .map(|v| v.from)
                    .unwrap_or_default(),
                allowed_protocols,
                Slippage::ONE_PERCENT,
                self.referrer_address,
            ))
            .await?)
    }
}

impl From<OneInchError> for TradeError {
    fn from(err: OneInchError) -> Self {
        match err {
            OneInchError::Api(err) if err.status_code == 429 => Self::RateLimited,
            err if err.is_insuffucient_liquidity() => Self::NoLiquidity,
            err => Self::Other(err.into()),
        }
    }
}

#[async_trait::async_trait]
impl TradeFinding for OneInchTradeFinder {
    async fn get_quote(&self, query: &Query) -> Result<Quote, TradeError> {
        self.quote(query).await
    }

    async fn get_trade(&self, query: &Query) -> Result<Trade, TradeError> {
        self.swap(query).await
    }
}

#[cfg(test)]
mod tests {
    use {
        super::*,
        crate::oneinch_api::{
            MockOneInchClient,
            OneInchClientImpl,
            RestError,
            SellOrderQuote,
            Spender,
            Swap,
            Token,
            Transaction,
        },
        hex_literal::hex,
        reqwest::Client,
        std::time::Duration,
    };

    fn create_trade_finder<T: OneInchClient>(api: T) -> OneInchTradeFinder {
        OneInchTradeFinder::new(Arc::new(api), Vec::default(), None, H160([1; 20]))
    }

    #[tokio::test]
    async fn quote_sell_order_succeeds() {
        // How much GNO can you buy for 1 WETH
        let mut one_inch = MockOneInchClient::new();

        // Response was generated with:
        //
        // curl 'https://api.1inch.io/v4.0/1/quote?\
        //     fromTokenAddress=0xc02aaa39b223fe8d0a0e5c4f27ead9083c756cc2&\
        //     toTokenAddress=0x6810e776880c02933d47db1b9fc05908e5386b96&\
        //     amount=100000000000000000'
        one_inch.expect_get_sell_order_quote().return_once(|_| {
            async {
                Ok(SellOrderQuote {
                    from_token: Token {
                        address: testlib::tokens::WETH,
                    },
                    to_token: Token {
                        address: testlib::tokens::GNO,
                    },
                    to_token_amount: 808_069_760_400_778_577u128.into(),
                    from_token_amount: 100_000_000_000_000_000u128.into(),
                    protocols: Vec::default(),
                    estimated_gas: 189_386,
                })
            }
            .boxed()
        });

        let estimator = create_trade_finder(one_inch);

        let quote = estimator
            .get_quote(&Query {
                verification: None,
                sell_token: testlib::tokens::WETH,
                buy_token: testlib::tokens::GNO,
                in_amount: 1_000_000_000_000_000_000u128.into(),
                kind: OrderKind::Sell,
            })
            .await
            .unwrap();

        assert_eq!(quote.out_amount, 808_069_760_400_778_577u128.into());
        assert!(quote.gas_estimate > 189_386);
    }

    #[tokio::test]
    async fn estimate_sell_order_succeeds() {
        // How much GNO can you buy for 1 WETH
        let mut one_inch = MockOneInchClient::new();

        // Response was generated with:
        //
        // curl 'https://api.1inch.io/v4.0/1/quote?\
        //     fromTokenAddress=0xc02aaa39b223fe8d0a0e5c4f27ead9083c756cc2&\
        //     toTokenAddress=0x6810e776880c02933d47db1b9fc05908e5386b96&\
        //     amount=100000000000000000'
        //
        // curl 'https://api.1inch.io/v4.0/1/swap?\
        //     fromTokenAddress=0xc02aaa39b223fe8d0a0e5c4f27ead9083c756cc2&\
        //     toTokenAddress=0x6810e776880c02933d47db1b9fc05908e5386b96&\
        //     amount=100000000000000000&\
        //     fromAddress=0x0000000000000000000000000000000000000000&\
        //     slippage=1&\
        //     disableEstimate=true'
        one_inch.expect_get_sell_order_quote().return_once(|_| {
            async {
                Ok(SellOrderQuote {
                    from_token: Token {
                        address: testlib::tokens::WETH,
                    },
                    to_token: Token {
                        address: testlib::tokens::GNO,
                    },
                    to_token_amount: 808_069_760_400_778_577u128.into(),
                    from_token_amount: 100_000_000_000_000_000u128.into(),
                    protocols: Vec::default(),
                    estimated_gas: 189_386,
                })
            }
            .boxed()
        });
        one_inch.expect_get_spender().return_once(|| {
            async {
                Ok(Spender {
                    address: addr!("11111112542d85b3ef69ae05771c2dccff4faa26"),
                })
            }
            .boxed()
        });
        one_inch.expect_get_swap().return_once(|_| {
            async {
                Ok(Swap {
                    from_token: Token {
                        address: testlib::tokens::WETH,
                    },
                    to_token: Token {
                        address: testlib::tokens::GNO,
                    },
                    to_token_amount: 808_069_760_400_778_577u128.into(),
                    from_token_amount: 100_000_000_000_000_000u128.into(),
                    protocols: Default::default(),
                    tx: Transaction {
                        from: Default::default(),
                        to: addr!("1111111254fb6c44bac0bed2854e76f90643097d"),
                        data: vec![0xe4, 0x49, 0x02, 0x2e],
                        value: Default::default(),
                        gas_price: Default::default(),
                        gas: Default::default(),
                    },
                })
            }
            .boxed()
        });

        let estimator = create_trade_finder(one_inch);

        let trade = estimator
            .get_trade(&Query {
                verification: None,
                sell_token: testlib::tokens::WETH,
                buy_token: testlib::tokens::GNO,
                in_amount: 1_000_000_000_000_000_000u128.into(),
                kind: OrderKind::Sell,
            })
            .await
            .unwrap();

        assert_eq!(trade.out_amount, 808_069_760_400_778_577u128.into());
        assert!(trade.gas_estimate > 189_386);
        assert_eq!(
            trade.interactions,
            vec![
                Interaction {
                    target: testlib::tokens::WETH,
                    value: 0.into(),
                    data: hex!(
                        "095ea7b3
                         00000000000000000000000011111112542d85b3ef69ae05771c2dccff4faa26
                         0000000000000000000000000000000000000000000000000000000000000000"
                    )
                    .to_vec(),
                },
                Interaction {
                    target: testlib::tokens::WETH,
                    value: 0.into(),
                    data: hex!(
                        "095ea7b3
                         00000000000000000000000011111112542d85b3ef69ae05771c2dccff4faa26
                         ffffffffffffffffffffffffffffffffffffffffffffffffffffffffffffffff"
                    )
                    .to_vec(),
                },
                Interaction {
                    target: addr!("1111111254fb6c44bac0bed2854e76f90643097d"),
                    value: Default::default(),
                    data: vec![0xe4, 0x49, 0x02, 0x2e],
                },
            ]
        );
    }

    #[tokio::test]
    async fn estimating_buy_order_fails() {
        let mut one_inch = MockOneInchClient::new();

        one_inch.expect_get_sell_order_quote().times(0);

        let estimator = create_trade_finder(one_inch);

        let est = estimator
            .get_trade(&Query {
                verification: None,
                sell_token: testlib::tokens::WETH,
                buy_token: testlib::tokens::GNO,
                in_amount: 1_000_000_000_000_000_000u128.into(),
                kind: OrderKind::Buy,
            })
            .await;

        assert!(matches!(est, Err(TradeError::UnsupportedOrderType)));
    }

    #[tokio::test]
    async fn rest_api_errors_get_propagated() {
        let mut one_inch = MockOneInchClient::new();
        one_inch
            .expect_get_sell_order_quote()
            .times(1)
            .return_once(|_| {
                async {
                    Err(OneInchError::Api(RestError {
                        status_code: 500,
                        description: "Internal Server Error".to_string(),
                    }))
                }
                .boxed()
            });

        let estimator = create_trade_finder(one_inch);

        let est = estimator
            .get_trade(&Query {
                verification: None,
                sell_token: testlib::tokens::WETH,
                buy_token: testlib::tokens::GNO,
                in_amount: 1_000_000_000_000_000_000u128.into(),
                kind: OrderKind::Sell,
            })
            .await;

        assert!(matches!(
            est,
            Err(TradeError::Other(e)) if e.to_string().contains("Internal Server Error")
        ));
    }

    #[tokio::test]
    async fn request_errors_get_propagated() {
        let mut one_inch = MockOneInchClient::new();
        one_inch
            .expect_get_sell_order_quote()
            .times(1)
            .return_once(|_| {
                async { Err(OneInchError::Other(anyhow::anyhow!("malformed JSON"))) }.boxed()
            });

        let estimator = create_trade_finder(one_inch);

        let est = estimator
            .get_trade(&Query {
                verification: None,
                sell_token: testlib::tokens::WETH,
                buy_token: testlib::tokens::GNO,
                in_amount: 1_000_000_000_000_000_000u128.into(),
                kind: OrderKind::Sell,
            })
            .await;

        assert!(matches!(
            est,
            Err(TradeError::Other(e)) if e.to_string() == "malformed JSON"
        ));
    }

    #[tokio::test]
    async fn shares_quote_api_request() {
        let mut oneinch = MockOneInchClient::new();
        oneinch.expect_get_sell_order_quote().return_once(|_| {
            async move {
                tokio::time::sleep(Duration::from_millis(1)).await;
                Ok(Default::default())
            }
            .boxed()
        });
        oneinch
            .expect_get_spender()
            .return_once(|| async { Ok(Default::default()) }.boxed());
        oneinch
            .expect_get_swap()
            .return_once(|_| async { Ok(Default::default()) }.boxed());

        let trader = OneInchTradeFinder::new(Arc::new(oneinch), Vec::new(), None, H160([1; 20]));

        let query = Query {
            kind: OrderKind::Sell,
            ..Default::default()
        };
        let result = futures::try_join!(trader.get_quote(&query), trader.get_trade(&query));

        assert!(result.is_ok());
    }

    #[tokio::test]
    #[ignore]
    async fn real_estimate() {
        let weth = testlib::tokens::WETH;
        let gno = testlib::tokens::GNO;

        let one_inch =
            OneInchClientImpl::new(OneInchClientImpl::DEFAULT_URL, Client::new(), 1).unwrap();
        let estimator = create_trade_finder(one_inch);

        let result = estimator
            .get_trade(&Query {
                verification: None,
                sell_token: weth,
                buy_token: gno,
                in_amount: 10u128.pow(18).into(),
                kind: OrderKind::Sell,
            })
            .await;

        let trade = result.unwrap();
        println!(
            "1 WETH buys {} GNO, costing {} gas",
            trade.out_amount.to_f64_lossy() / 1e18,
            trade.gas_estimate,
        );
    }

    #[tokio::test]
    async fn spender_gets_cached() {
        const MAX_AGE: Duration = Duration::from_millis(10);
        let spender = |address: u64| Spender {
            address: H160::from_low_u64_be(address),
        };
        let mock_api = |address: u64| {
            let mut one_inch = MockOneInchClient::new();
            one_inch
                .expect_get_spender()
                .returning(move || async move { Ok(spender(address)) }.boxed())
                .times(1);
            one_inch
        };

<<<<<<< HEAD
        let mut inner = Inner::new(
            Arc::new(mock_api(1)),
            vec![],
            None,
            SPENDER_MAX_AGE,
            H160([1; 20]),
        );
=======
        let mut inner = Inner {
            cache: Cache::new(MAX_AGE),
            ..Inner::new(Arc::new(mock_api(1)), vec![], None)
        };
>>>>>>> cf421172

        // Calling `Inner::spender()` twice within `MAX_AGE` will return
        // the same result twice and only issue one call to `OneInchClient::spender()`.
        let result = inner.spender().await.unwrap();
        assert_eq!(result, spender(1).address);
        let result = inner.spender().await.unwrap();
        assert_eq!(result, spender(1).address);

        // Use a different mock instance to allow returning a new value from the
        // `spender()` function.
        inner.api = Arc::new(mock_api(2));

        // After `MAX_AGE` calling `Inner::spender()` again will result in
        // another call to `OneInchClient::spender()` because the cached value
        // expired.
        tokio::time::sleep(MAX_AGE).await;
        let result = inner.spender().await.unwrap();
        assert_eq!(result, spender(2).address);
    }
}<|MERGE_RESOLUTION|>--- conflicted
+++ resolved
@@ -31,12 +31,7 @@
     disabled_protocols: Vec<String>,
     cache: Cache,
     referrer_address: Option<H160>,
-<<<<<<< HEAD
-    spender_cache: Mutex<(H160, Instant)>,
-    spender_max_age: Duration,
     solver: H160,
-=======
->>>>>>> cf421172
 }
 
 #[derive(Clone, Eq, PartialEq)]
@@ -53,17 +48,12 @@
         solver: H160,
     ) -> Self {
         Self {
-<<<<<<< HEAD
             inner: Arc::new(Inner::new(
                 api,
                 disabled_protocols,
                 referrer_address,
-                SPENDER_MAX_AGE,
                 solver,
             )),
-=======
-            inner: Arc::new(Inner::new(api, disabled_protocols, referrer_address)),
->>>>>>> cf421172
             sharing: Default::default(),
         }
     }
@@ -118,24 +108,14 @@
         api: Arc<dyn OneInchClient>,
         disabled_protocols: Vec<String>,
         referrer_address: Option<H160>,
-<<<<<<< HEAD
-        spender_max_age: Duration,
         solver: H160,
-=======
->>>>>>> cf421172
     ) -> Self {
         Self {
             api,
             disabled_protocols,
             referrer_address,
-<<<<<<< HEAD
-            protocol_cache: Default::default(),
-            spender_cache: Mutex::new(outdated_cache_entry),
-            spender_max_age,
+            cache: Default::default(),
             solver,
-=======
-            cache: Default::default(),
->>>>>>> cf421172
         }
     }
 
@@ -564,20 +544,10 @@
             one_inch
         };
 
-<<<<<<< HEAD
-        let mut inner = Inner::new(
-            Arc::new(mock_api(1)),
-            vec![],
-            None,
-            SPENDER_MAX_AGE,
-            H160([1; 20]),
-        );
-=======
         let mut inner = Inner {
             cache: Cache::new(MAX_AGE),
-            ..Inner::new(Arc::new(mock_api(1)), vec![], None)
+            ..Inner::new(Arc::new(mock_api(1)), vec![], None, H160([1; 20]))
         };
->>>>>>> cf421172
 
         // Calling `Inner::spender()` twice within `MAX_AGE` will return
         // the same result twice and only issue one call to `OneInchClient::spender()`.
