--- conflicted
+++ resolved
@@ -276,14 +276,14 @@
     interactions.iter().cloned().map(Into::into).collect()
 }
 
-<<<<<<< HEAD
 pub fn map_interactions_data(interactions: &[Interaction]) -> Vec<InteractionData> {
     interactions
         .iter()
         .cloned()
         .map(|i| i.to_interaction_data())
         .collect()
-=======
+}
+
 #[cfg(test)]
 mod tests {
     use super::*;
@@ -302,7 +302,6 @@
             interaction_debug,
             "Interaction { target: 0x0000000000000000000000000000000000000000, value: 1, data: \
              0x010203040506 }"
-        );
-    }
->>>>>>> 1413398f
+        )
+    }
 }