//! A module for abstracting a component that can produce a quote with calldata
//! for a specified token pair and amount.

pub mod external;

use {
<<<<<<< HEAD
    crate::{
        conversions::U256Ext,
        price_estimation::{PriceEstimationError, Query},
        trade_finding::external::dto,
    },
    anyhow::{Context, Result},
    derivative::Derivative,
=======
    crate::price_estimation::{PriceEstimationError, Query},
    anyhow::Result,
    derive_more::Debug,
>>>>>>> 69a68bfd
    ethcontract::{contract::MethodBuilder, tokens::Tokenize, web3::Transport, Bytes, H160, U256},
    model::{interaction::InteractionData, order::OrderKind},
    num::CheckedDiv,
    number::conversions::big_rational_to_u256,
    serde::Serialize,
    std::{collections::HashMap, ops::Mul},
    thiserror::Error,
};

/// Find a trade for a token pair.
///
/// This is similar to the `PriceEstimating` interface, but it expects calldata
/// to also be produced.
#[mockall::automock]
#[async_trait::async_trait]
pub trait TradeFinding: Send + Sync + 'static {
    async fn get_quote(&self, query: &Query) -> Result<Quote, TradeError>;
    async fn get_trade(&self, query: &Query) -> Result<TradeKind, TradeError>;
}

/// A quote.
#[derive(Clone, Debug, Default, Eq, PartialEq)]
pub struct Quote {
    pub out_amount: U256,
    pub gas_estimate: u64,
    pub solver: H160,
}

#[derive(Clone, Debug, Eq, PartialEq)]
pub enum TradeKind {
    Legacy(LegacyTrade),
    Regular(Trade),
}

impl TradeKind {
    pub fn gas_estimate(&self) -> Option<u64> {
        match self {
            TradeKind::Legacy(trade) => trade.gas_estimate,
            TradeKind::Regular(trade) => trade.gas_estimate,
        }
    }

    pub fn solver(&self) -> H160 {
        match self {
            TradeKind::Legacy(trade) => trade.solver,
            TradeKind::Regular(trade) => trade.solver,
        }
    }

    pub fn tx_origin(&self) -> Option<H160> {
        match self {
            TradeKind::Legacy(trade) => trade.tx_origin,
            TradeKind::Regular(trade) => trade.tx_origin,
        }
    }

    pub fn out_amount(
        &self,
        buy_token: &H160,
        sell_token: &H160,
        in_amount: &U256,
        order_kind: &OrderKind,
    ) -> Result<U256> {
        match self {
            TradeKind::Legacy(trade) => Ok(trade.out_amount),
            TradeKind::Regular(trade) => {
                trade.out_amount(buy_token, sell_token, in_amount, order_kind)
            }
        }
    }

    pub fn interactions(&self) -> Vec<Interaction> {
        match self {
            TradeKind::Legacy(trade) => trade.interactions.clone(),
            TradeKind::Regular(trade) => trade.interactions.clone(),
        }
    }

    pub fn pre_interactions(&self) -> Vec<Interaction> {
        match self {
            TradeKind::Legacy(_) => Vec::new(),
            TradeKind::Regular(trade) => trade.pre_interactions.clone(),
        }
    }
}

impl Default for TradeKind {
    fn default() -> Self {
        TradeKind::Legacy(LegacyTrade::default())
    }
}

/// A legacy trade.
#[derive(Clone, Debug, Default, Eq, PartialEq)]
pub struct LegacyTrade {
    /// For sell orders: how many buy_tokens this trade will produce.
    /// For buy orders: how many sell_tokens this trade will cost.
    pub out_amount: U256,
    /// How many units of gas this trade will roughly cost.
    pub gas_estimate: Option<u64>,
    /// Interactions needed to produce the expected `out_amount`.
    pub interactions: Vec<Interaction>,
    /// Which solver provided this trade.
    pub solver: H160,
    /// If this is set the quote verification need to use this as the
    /// `tx.origin` to make the quote pass the simulation.
    pub tx_origin: Option<H160>,
}

/// A trade with JIT orders.
#[derive(Clone, Debug, Default, Eq, PartialEq)]
pub struct Trade {
    pub clearing_prices: HashMap<H160, U256>,
    /// How many units of gas this trade will roughly cost.
    pub gas_estimate: Option<u64>,
    /// The onchain calls to run before sending user funds to the settlement
    /// contract.
    pub pre_interactions: Vec<Interaction>,
    /// Interactions needed to produce the expected trade amount.
    pub interactions: Vec<Interaction>,
    /// Which solver provided this trade.
    pub solver: H160,
    /// If this is set the quote verification need to use this as the
    /// `tx.origin` to make the quote pass the simulation.
    pub tx_origin: Option<H160>,
    pub jit_orders: Vec<dto::JitOrder>,
}

impl Trade {
    pub fn out_amount(
        &self,
        buy_token: &H160,
        sell_token: &H160,
        in_amount: &U256,
        order_kind: &OrderKind,
    ) -> Result<U256> {
        let sell_price = self
            .clearing_prices
            .get(sell_token)
            .context("clearing sell price missing")?
            .to_big_rational();
        let buy_price = self
            .clearing_prices
            .get(buy_token)
            .context("clearing buy price missing")?
            .to_big_rational();
        let order_amount = in_amount.to_big_rational();

        let out_amount = match order_kind {
            OrderKind::Sell => order_amount
                .mul(&sell_price)
                .checked_div(&buy_price)
                .context("div by zero: buy price")?
                .ceil(), /* `ceil` is used to compute buy amount only: https://github.com/cowprotocol/contracts/blob/main/src/contracts/GPv2Settlement.sol#L389-L411 */
            OrderKind::Buy => order_amount
                .mul(&buy_price)
                .checked_div(&sell_price)
                .context("div by zero: sell price")?,
        };

        big_rational_to_u256(&out_amount).context("out amount is not a valid U256")
    }
}

/// Data for a raw GPv2 interaction.
#[derive(Clone, PartialEq, Eq, Hash, Default, Serialize, Debug)]
pub struct Interaction {
    pub target: H160,
    pub value: U256,
    #[debug("0x{}", hex::encode::<&[u8]>(data.as_ref()))]
    pub data: Vec<u8>,
}

impl Interaction {
    pub fn from_call<T, R>(method: MethodBuilder<T, R>) -> Interaction
    where
        T: Transport,
        R: Tokenize,
    {
        Interaction {
            target: method.tx.to.unwrap(),
            value: method.tx.value.unwrap_or_default(),
            data: method.tx.data.unwrap().0,
        }
    }

    pub fn encode(&self) -> EncodedInteraction {
        (self.target, self.value, Bytes(self.data.clone()))
    }
}

impl From<InteractionData> for Interaction {
    fn from(interaction: InteractionData) -> Self {
        Self {
            target: interaction.target,
            value: interaction.value,
            data: interaction.call_data,
        }
    }
}

pub type EncodedInteraction = (H160, U256, Bytes<Vec<u8>>);

#[derive(Debug, Error)]
pub enum TradeError {
    #[error("No liquidity")]
    NoLiquidity,

    #[error("Unsupported Order Type {0}")]
    UnsupportedOrderType(String),

    #[error("Deadline exceeded")]
    DeadlineExceeded,

    #[error("Rate limited")]
    RateLimited,

    #[error(transparent)]
    Other(#[from] anyhow::Error),
}

impl From<PriceEstimationError> for TradeError {
    fn from(err: PriceEstimationError) -> Self {
        match err {
            PriceEstimationError::NoLiquidity => Self::NoLiquidity,
            PriceEstimationError::UnsupportedOrderType(order_type) => {
                Self::UnsupportedOrderType(order_type)
            }
            PriceEstimationError::UnsupportedToken { token, .. } => {
                Self::UnsupportedOrderType(format!("{token:#x}"))
            }
            PriceEstimationError::RateLimited => Self::RateLimited,
            PriceEstimationError::EstimatorInternal(err)
            | PriceEstimationError::ProtocolInternal(err) => Self::Other(err),
        }
    }
}

impl Clone for TradeError {
    fn clone(&self) -> Self {
        match self {
            Self::NoLiquidity => Self::NoLiquidity,
            Self::UnsupportedOrderType(order_type) => {
                Self::UnsupportedOrderType(order_type.clone())
            }
            Self::DeadlineExceeded => Self::DeadlineExceeded,
            Self::RateLimited => Self::RateLimited,
            Self::Other(err) => Self::Other(crate::clone_anyhow_error(err)),
        }
    }
}

pub fn map_interactions(interactions: &[InteractionData]) -> Vec<Interaction> {
    interactions.iter().cloned().map(Into::into).collect()
}

#[cfg(test)]
mod tests {
    use super::*;

    #[test]
    fn test_debug_interaction() {
        let interaction = Interaction {
            target: H160::zero(),
            value: U256::one(),
            data: vec![0x01, 0x02, 0x03, 0x04, 0x05, 0x06],
        };

        let interaction_debug = format!("{:?}", interaction);

        assert_eq!(
            interaction_debug,
            "Interaction { target: 0x0000000000000000000000000000000000000000, value: 1, data: \
             0x010203040506 }"
        );
    }
}<|MERGE_RESOLUTION|>--- conflicted
+++ resolved
@@ -4,19 +4,13 @@
 pub mod external;
 
 use {
-<<<<<<< HEAD
     crate::{
         conversions::U256Ext,
         price_estimation::{PriceEstimationError, Query},
         trade_finding::external::dto,
     },
     anyhow::{Context, Result},
-    derivative::Derivative,
-=======
-    crate::price_estimation::{PriceEstimationError, Query},
-    anyhow::Result,
     derive_more::Debug,
->>>>>>> 69a68bfd
     ethcontract::{contract::MethodBuilder, tokens::Tokenize, web3::Transport, Bytes, H160, U256},
     model::{interaction::InteractionData, order::OrderKind},
     num::CheckedDiv,
