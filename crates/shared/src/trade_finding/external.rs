--- conflicted
+++ resolved
@@ -101,8 +101,7 @@
                     .text()
                     .await
                     .map_err(|err| PriceEstimationError::EstimatorInternal(anyhow!(err)))?;
-<<<<<<< HEAD
-                serde_json::from_str::<dto::Quote>(&text)
+                serde_json::from_str::<dto::QuoteKind>(&text)
                     .map(Trade::from)
                     .map_err(|err| {
                         if let Ok(err) = serde_json::from_str::<dto::Error>(&text) {
@@ -111,21 +110,6 @@
                             PriceEstimationError::EstimatorInternal(anyhow!(err))
                         }
                     })
-=======
-                let quote = serde_json::from_str::<dto::QuoteKind>(&text).map_err(|err| {
-                    if let Ok(err) = serde_json::from_str::<dto::Error>(&text) {
-                        PriceEstimationError::from(err)
-                    } else {
-                        PriceEstimationError::EstimatorInternal(anyhow!(err))
-                    }
-                })?;
-                match quote {
-                    dto::QuoteKind::Legacy(quote) => Ok(Trade::from(quote)),
-                    dto::QuoteKind::Regular(_) => Err(PriceEstimationError::EstimatorInternal(
-                        anyhow!("Quote with JIT orders is not currently supported"),
-                    )),
-                }
->>>>>>> f40fafbe
             }
             .boxed()
         };
@@ -137,8 +121,8 @@
     }
 }
 
-impl From<dto::Quote> for Trade {
-    fn from(quote: dto::Quote) -> Self {
+impl From<dto::QuoteKind> for Trade {
+    fn from(quote: dto::QuoteKind) -> Self {
         match quote {
             dto::Quote::LegacyQuote(quote) => Trade::Legacy(quote.into()),
             dto::Quote::QuoteWithJitOrders(quote) => Trade::WithJitOrders(quote.into()),
@@ -166,8 +150,8 @@
     }
 }
 
-impl From<dto::QuoteWithJITOrders> for TradeWithJitOrders {
-    fn from(quote: dto::QuoteWithJITOrders) -> Self {
+impl From<dto::Quote> for TradeWithJitOrders {
+    fn from(quote: dto::Quote) -> Self {
         Self {
             clearing_prices: quote.clearing_prices,
             gas_estimate: quote.gas,
