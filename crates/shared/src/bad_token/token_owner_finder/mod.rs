--- conflicted
+++ resolved
@@ -31,15 +31,11 @@
     },
     anyhow::{Context, Result},
     chain::Chain,
-<<<<<<< HEAD
     contracts::{
         ERC20,
-        bindings::{BalancerV2Vault, IUniswapV3Factory},
+        bindings::{BalancerV2Vault, ERC20, IUniswapV3Factory},
         errors::EthcontractErrorType,
     },
-=======
-    contracts::alloy::{BalancerV2Vault, ERC20, IUniswapV3Factory},
->>>>>>> bdf4a971
     ethcontract::U256,
     ethrpc::alloy::{
         conversions::{IntoAlloy, IntoLegacy},
