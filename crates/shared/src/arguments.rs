--- conflicted
+++ resolved
@@ -315,11 +315,10 @@
     #[clap(long, env, default_value = "100")]
     pub max_pools_to_initialize_cache: u64,
 
-<<<<<<< HEAD
     /// The time in seconds between new blocks on the network.
     #[clap(long, env, value_parser = duration_from_seconds)]
     pub network_block_interval: Option<Duration>,
-=======
+    
     /// Override address of the settlement contract.
     #[clap(long, env)]
     pub settlement_contract_address: Option<H160>,
@@ -331,7 +330,6 @@
     /// Override address of the balancer vault contract.
     #[clap(long, env)]
     pub balancer_v2_vault_address: Option<H160>,
->>>>>>> 06270c3c
 }
 
 pub fn display_secret_option<T>(
@@ -470,12 +468,13 @@
         display_secret_option(f, "solver_competition_auth", &self.solver_competition_auth)?;
         display_option(
             f,
-<<<<<<< HEAD
             "network_block_interval",
             &self
                 .network_block_interval
                 .map(|duration| duration.as_secs_f32()),
-=======
+        )?;
+        display_option(
+            f,
             "settlement_contract_address",
             &self.settlement_contract_address.map(|a| format!("{a:?}")),
         )?;
@@ -493,7 +492,6 @@
             f,
             "custom_univ2_baseline_sources",
             &self.custom_univ2_baseline_sources,
->>>>>>> 06270c3c
         )?;
 
         Ok(())
