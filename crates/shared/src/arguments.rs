--- conflicted
+++ resolved
@@ -23,11 +23,7 @@
 // The arguments are shared between the orderbook crate and the autopilot crate,
 // as both crates can create orders
 #[derive(clap::Parser)]
-<<<<<<< HEAD
-pub struct OrderCreationArguments {
-=======
 pub struct OrderQuotingArguments {
->>>>>>> 34e55149
     #[clap(
         long,
         env,
@@ -294,11 +290,7 @@
     Ok(())
 }
 
-<<<<<<< HEAD
-impl Display for OrderCreationArguments {
-=======
 impl Display for OrderQuotingArguments {
->>>>>>> 34e55149
     fn fmt(&self, f: &mut Formatter<'_>) -> std::fmt::Result {
         writeln!(
             f,
