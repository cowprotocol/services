--- conflicted
+++ resolved
@@ -242,8 +242,6 @@
     /// Value of the authorization header for the solver competition post api.
     #[clap(long, env)]
     pub solver_competition_auth: Option<String>,
-<<<<<<< HEAD
-=======
 
     /// If liquidity pool fetcher has caching mechanism, this argument defines how old pool data is allowed
     /// to be before updating
@@ -253,7 +251,6 @@
         value_parser = duration_from_seconds,
     )]
     pub liquidity_fetcher_max_age_update: Duration,
->>>>>>> c13d32e7
 }
 
 pub fn display_secret_option<T>(
