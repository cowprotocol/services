use {
    super::price_estimation::{
        self,
        PriceEstimating,
        PriceEstimationError,
        native::NativePriceEstimating,
    },
    crate::{
        account_balances::{BalanceFetching, Query},
        db_order_conversions::order_kind_from,
        fee::FeeParameters,
        order_validation::PreOrderData,
        price_estimation::{Estimate, QuoteVerificationMode, Verification},
        trade_finding::external::dto,
    },
    alloy::primitives::{Address, U512, ruint::UintTryFrom},
    anyhow::{Context, Result},
    chrono::{DateTime, Duration, Utc},
    database::quotes::{Quote as QuoteRow, QuoteKind},
    ethcontract::{H160, U256},
    ethrpc::alloy::conversions::{IntoAlloy, IntoLegacy},
    futures::TryFutureExt,
    gas_estimation::GasPriceEstimating,
    model::{
        interaction::InteractionData,
        order::{OrderClass, OrderKind},
        quote::{OrderQuoteRequest, OrderQuoteSide, QuoteId, QuoteSigningScheme, SellAmount},
    },
    num::FromPrimitive,
    number::conversions::big_decimal_to_u256,
    std::sync::Arc,
    thiserror::Error,
    tracing::instrument,
};

/// Order parameters for quoting.
#[derive(Clone, Debug, Default, Eq, PartialEq)]
pub struct QuoteParameters {
    pub sell_token: Address,
    pub buy_token: Address,
    pub side: OrderQuoteSide,
    pub verification: Verification,
    pub signing_scheme: QuoteSigningScheme,
    pub additional_gas: u64,
    pub timeout: Option<std::time::Duration>,
}

impl QuoteParameters {
    fn to_price_query(
        &self,
        default_quote_timeout: std::time::Duration,
    ) -> price_estimation::Query {
        let (kind, in_amount) = match self.side {
            OrderQuoteSide::Sell {
                sell_amount:
                    SellAmount::BeforeFee { value: sell_amount }
                    | SellAmount::AfterFee { value: sell_amount },
            } => (OrderKind::Sell, sell_amount),
            OrderQuoteSide::Buy {
                buy_amount_after_fee,
            } => (OrderKind::Buy, buy_amount_after_fee),
        };

        let timeout = self
            .timeout
            .unwrap_or(default_quote_timeout)
            .min(default_quote_timeout);

        price_estimation::Query {
            verification: self.verification.clone(),
            sell_token: self.sell_token,
            buy_token: self.buy_token,
            in_amount,
            kind,
            block_dependent: true,
            timeout,
        }
    }

    pub fn additional_cost(&self) -> u64 {
        self.signing_scheme
            .additional_gas_amount()
            .saturating_add(self.additional_gas)
    }
}

/// A calculated order quote.
#[derive(Clone, Debug, Default, PartialEq)]
pub struct Quote {
    pub id: Option<QuoteId>,
    pub data: QuoteData,
    /// The final computed sell amount for the quote.
    ///
    /// Note that this is different than the `QuoteData::quoted_sell_amount` for
    /// quotes computed with `SellAmount::BeforeFee` (specifically, it will be
    /// `quoted_sell_amount - fee_amount` in those cases).
    pub sell_amount: alloy::primitives::U256,
    /// The final computed buy amount for the quote.
    ///
    /// Note that this is different than the `QuoteData::quoted_buy_amount` for
    /// quotes computed with `SellAmount::BeforeFee` (specifically, it will be
    /// scaled down to account for the computed `fee_amount`).
    pub buy_amount: alloy::primitives::U256,
    /// The fee amount for any order created for this quote. The fee is
    /// denoted in the sell token.
    pub fee_amount: alloy::primitives::U256,
}

impl Quote {
    /// Creates a new `Quote`.
    pub fn new(id: Option<QuoteId>, data: QuoteData) -> Self {
        Self {
            id,
            sell_amount: data.quoted_sell_amount,
            buy_amount: data.quoted_buy_amount,
            fee_amount: data.fee_parameters.fee(),
            data,
        }
    }

    /// Adjusts the quote fee to include arbitrary additional costs.
    pub fn with_additional_cost(mut self, additional_cost: u64) -> Self {
        // Be careful not to modify `self.data` as this represents the actual
        // quote data that is stored in the database. Instead, update the
        // computed fee fields.
        self.fee_amount = self
            .data
            .fee_parameters
            .fee_with_additional_cost(additional_cost);

        self
    }

    /// Scales order buy amount to the specified sell amount.
    ///
    /// This allows scaling the quoted amounts to some lower sell amount
    /// accounting for fees (for quotes with sell amounts **before** fees for
    /// example).
    ///
    /// Since this method is indented for **scaling down** buy and sell amounts,
    /// it assumes that the final buy amount will never overflow a `U256` and
    /// _will saturate_ to `U256::MAX` if this is used to scale up past the
    /// maximum value.
    pub fn with_scaled_sell_amount(mut self, sell_amount: alloy::primitives::U256) -> Self {
        self.sell_amount = sell_amount;
        // Use `full_mul: (U256, U256) -> U512` to avoid any overflow
        // errors computing the initial product.
<<<<<<< HEAD
        let total_amount: U512 = self.data.quoted_buy_amount.widening_mul(sell_amount);
        self.buy_amount = alloy::primitives::U256::uint_try_from(
            total_amount / U512::from(self.data.quoted_sell_amount),
=======

        self.buy_amount = alloy::primitives::U256::uint_try_from(
            self.data
                .quoted_buy_amount
                .widening_mul::<_, _, 512, 8>(sell_amount)
                / U512::from(self.data.quoted_sell_amount),
>>>>>>> 5923b475
        )
        .unwrap_or(alloy::primitives::U256::MAX);

        self
    }

    /// Converts this Quote to model OrderQuote.
    pub fn try_to_model_order_quote(&self) -> Result<model::order::OrderQuote> {
        Ok(model::order::OrderQuote {
            gas_amount: bigdecimal::BigDecimal::from_f64(self.data.fee_parameters.gas_amount)
                .context("gas amount is not a valid BigDecimal")?,
            gas_price: bigdecimal::BigDecimal::from_f64(self.data.fee_parameters.gas_price)
                .context("gas price is not a valid BigDecimal")?,
            sell_token_price: bigdecimal::BigDecimal::from_f64(
                self.data.fee_parameters.sell_token_price,
            )
            .context("sell token price is not a valid BigDecimal")?,
            sell_amount: self.sell_amount.into_legacy(),
            buy_amount: self.buy_amount.into_legacy(),
            solver: self.data.solver.into_legacy(),
            verified: self.data.verified,
            metadata: serde_json::to_value(&self.data.metadata)?,
        })
    }
}

/// Detailed data for a computed order quote.
#[derive(Clone, Debug, Default, PartialEq)]
pub struct QuoteData {
    pub sell_token: Address,
    pub buy_token: Address,
    /// The sell amount used when computing the exchange rate for this quote.
    ///
    /// For buy orders, this will be the expected sell amount for some fixed
    /// buy amount. For sell order of the `SellAmount::BeforeFee` variant, this
    /// will be the total `sell_amount + fee_amount`. For sell orders of the
    /// `SellAmount::AfterFee` variant, this will be the fixed sell amount of
    /// the order used for price estimates.
    pub quoted_sell_amount: alloy::primitives::U256,
    /// The buy amount used when computing the exchange rate for this quote.
    ///
    /// For buy orders, this will be the fixed buy amount. For sell order of the
    /// `SellAmount::BeforeFee` variant, this will be the expected buy amount if
    /// `sell_amount + fee_amount` were traded. For sell orders of the
    /// `SellAmount::AfterFee` variant, this will be the expected sell amount if
    /// exactly `sell_amount` were traded.
    pub quoted_buy_amount: alloy::primitives::U256,
    pub fee_parameters: FeeParameters,
    pub kind: OrderKind,
    pub expiration: DateTime<Utc>,
    /// Since different quote kinds have different expirations,
    /// we need to store the quote kind to prevent missuse of quotes.
    pub quote_kind: QuoteKind,
    /// The address of the solver that provided the quote.
    pub solver: Address,
    /// Were we able to verify that this quote is accurate?
    pub verified: bool,
    /// Additional data associated with the quote.
    pub metadata: QuoteMetadata,
}

impl TryFrom<QuoteRow> for QuoteData {
    type Error = anyhow::Error;

    fn try_from(row: QuoteRow) -> Result<QuoteData> {
        Ok(QuoteData {
            sell_token: Address::from_slice(&row.sell_token.0),
            buy_token: Address::from_slice(&row.buy_token.0),
            quoted_sell_amount: big_decimal_to_u256(&row.sell_amount)
                .context("quoted sell amount is not a valid U256")?
                .into_alloy(),
            quoted_buy_amount: big_decimal_to_u256(&row.buy_amount)
                .context("quoted buy amount is not a valid U256")?
                .into_alloy(),
            fee_parameters: FeeParameters {
                gas_amount: row.gas_amount,
                gas_price: row.gas_price,
                sell_token_price: row.sell_token_price,
            },
            kind: order_kind_from(row.order_kind),
            expiration: row.expiration_timestamp,
            quote_kind: row.quote_kind,
            solver: Address::from_slice(&row.solver.0),
            verified: row.verified,
            metadata: row.metadata.try_into()?,
        })
    }
}

#[cfg_attr(any(test, feature = "test-util"), mockall::automock)]
#[async_trait::async_trait]
pub trait OrderQuoting: Send + Sync {
    /// Computes a quote for the specified order parameters. Doesn't store the
    /// quote.
    async fn calculate_quote(
        &self,
        parameters: QuoteParameters,
    ) -> Result<Quote, CalculateQuoteError>;

    /// Stores a quote.
    async fn store_quote(&self, quote: Quote) -> Result<Quote>;

    /// Finds an existing quote.
    async fn find_quote(
        &self,
        id: Option<QuoteId>,
        parameters: QuoteSearchParameters,
    ) -> Result<Quote, FindQuoteError>;
}

#[derive(Error, Debug)]
pub enum CalculateQuoteError {
    #[error("sell amount does not cover fee")]
    SellAmountDoesNotCoverFee { fee_amount: U256 },

    #[error("{estimator_kind:?} estimator failed: {source}")]
    Price {
        estimator_kind: EstimatorKind,
        source: PriceEstimationError,
    },

    #[error("failed to verify quote")]
    QuoteNotVerified,

    #[error(transparent)]
    Other(#[from] anyhow::Error),
}

impl From<(EstimatorKind, PriceEstimationError)> for CalculateQuoteError {
    fn from((estimator_kind, source): (EstimatorKind, PriceEstimationError)) -> Self {
        Self::Price {
            estimator_kind,
            source,
        }
    }
}

#[derive(Debug)]
pub enum EstimatorKind {
    /// The gas price estimator.
    Gas,
    /// Estimator for calculating the token pair price of an order.
    Regular,
    /// Estimator for calculating the native token price of order's sell token.
    NativeSell,
    /// Estimator for calculating the native token price of order's buy token.
    NativeBuy,
}

#[derive(Error, Debug)]
pub enum FindQuoteError {
    #[error("quote not found")]
    NotFound(Option<QuoteId>),

    #[error("quote does not match parameters")]
    ParameterMismatch(Box<QuoteData>),

    #[error("quote expired")]
    Expired(DateTime<Utc>),

    #[error(transparent)]
    Other(#[from] anyhow::Error),
}

/// Fields for searching stored quotes.
#[derive(Clone, Debug, Default, Eq, PartialEq)]
pub struct QuoteSearchParameters {
    pub sell_token: Address,
    pub buy_token: Address,
    pub sell_amount: alloy::primitives::U256,
    pub buy_amount: alloy::primitives::U256,
    pub fee_amount: alloy::primitives::U256,
    pub kind: OrderKind,
    pub signing_scheme: QuoteSigningScheme,
    pub additional_gas: u64,
    pub verification: Verification,
}

impl QuoteSearchParameters {
    /// Returns true if the search parameter instance matches the specified
    /// quote data.
    fn matches(&self, data: &QuoteData) -> bool {
        let amounts_match = match self.kind {
            OrderKind::Buy => self.buy_amount == data.quoted_buy_amount,
            OrderKind::Sell => {
                self.sell_amount == data.quoted_sell_amount
                    || self.sell_amount + self.fee_amount == data.quoted_sell_amount
            }
        };

        amounts_match
            && (self.sell_token, self.buy_token, self.kind)
                == (data.sell_token, data.buy_token, data.kind)
    }

    /// Returns additional gas costs incurred by the quote.
    pub fn additional_cost(&self) -> u64 {
        self.signing_scheme
            .additional_gas_amount()
            .saturating_add(self.additional_gas)
    }
}

#[cfg_attr(test, mockall::automock)]
#[async_trait::async_trait]
pub trait QuoteStoring: Send + Sync {
    /// Saves a quote and returns its ID.
    ///
    /// This storage implementation should return `None` to indicate that it
    /// will not store the quote.
    async fn save(&self, data: QuoteData) -> Result<QuoteId>;

    /// Retrieves an existing quote by ID.
    async fn get(&self, id: QuoteId) -> Result<Option<QuoteData>>;

    /// Retrieves an existing quote by ID.
    async fn find(
        &self,
        parameters: QuoteSearchParameters,
        expiration: DateTime<Utc>,
    ) -> Result<Option<(QuoteId, QuoteData)>>;
}

#[cfg_attr(test, mockall::automock)]
pub trait Now: Send + Sync {
    fn now(&self) -> DateTime<Utc>;
}

impl<F> Now for F
where
    F: Fn() -> DateTime<Utc> + Send + Sync,
{
    fn now(&self) -> DateTime<Utc> {
        (self)()
    }
}

impl Now for DateTime<Utc> {
    fn now(&self) -> DateTime<Utc> {
        *self
    }
}

pub struct Validity {
    pub eip1271_onchain_quote: Duration,
    pub presign_onchain_quote: Duration,
    pub standard_quote: Duration,
}

#[cfg(test)]
impl Default for Validity {
    fn default() -> Self {
        Self {
            eip1271_onchain_quote: Duration::seconds(600),
            presign_onchain_quote: Duration::seconds(600),
            standard_quote: Duration::seconds(60),
        }
    }
}

/// An order quoter implementation that relies
pub struct OrderQuoter {
    price_estimator: Arc<dyn PriceEstimating>,
    native_price_estimator: Arc<dyn NativePriceEstimating>,
    gas_estimator: Arc<dyn GasPriceEstimating>,
    storage: Arc<dyn QuoteStoring>,
    now: Arc<dyn Now>,
    validity: Validity,
    balance_fetcher: Arc<dyn BalanceFetching>,
    quote_verification: QuoteVerificationMode,
    default_quote_timeout: std::time::Duration,
}

impl OrderQuoter {
    #[expect(clippy::too_many_arguments)]
    pub fn new(
        price_estimator: Arc<dyn PriceEstimating>,
        native_price_estimator: Arc<dyn NativePriceEstimating>,
        gas_estimator: Arc<dyn GasPriceEstimating>,
        storage: Arc<dyn QuoteStoring>,
        validity: Validity,
        balance_fetcher: Arc<dyn BalanceFetching>,
        quote_verification: QuoteVerificationMode,
        default_quote_timeout: std::time::Duration,
    ) -> Self {
        Self {
            price_estimator,
            native_price_estimator,
            gas_estimator,
            storage,
            now: Arc::new(Utc::now),
            validity,
            balance_fetcher,
            quote_verification,
            default_quote_timeout,
        }
    }

    async fn compute_quote_data(
        &self,
        parameters: &QuoteParameters,
    ) -> Result<QuoteData, CalculateQuoteError> {
        let expiration = match parameters.signing_scheme {
            QuoteSigningScheme::Eip1271 {
                onchain_order: true,
                ..
            } => self.now.now() + self.validity.eip1271_onchain_quote,
            QuoteSigningScheme::PreSign {
                onchain_order: true,
            } => self.now.now() + self.validity.presign_onchain_quote,
            _ => self.now.now() + self.validity.standard_quote,
        };

        let trade_query = Arc::new(parameters.to_price_query(self.default_quote_timeout));
        let (gas_estimate, trade_estimate, sell_token_price, _) = futures::try_join!(
            self.gas_estimator
                .estimate()
                .map_err(|err| CalculateQuoteError::from((
                    EstimatorKind::Gas,
                    PriceEstimationError::ProtocolInternal(err)
                ))),
            self.price_estimator
                .estimate(trade_query.clone())
                .map_err(|err| (EstimatorKind::Regular, err).into()),
            self.native_price_estimator
                .estimate_native_price(parameters.sell_token, trade_query.timeout)
                .map_err(|err| (EstimatorKind::NativeSell, err).into()),
            // We don't care about the native price of the buy_token for the quote but we need it
            // when we build the auction. To prevent creating orders which we can't settle later on
            // we make the native buy_token price a requirement here as well.
            self.native_price_estimator
                .estimate_native_price(parameters.buy_token, trade_query.timeout)
                .map_err(|err| (EstimatorKind::NativeBuy, err).into()),
        )?;

        let (quoted_sell_amount, quoted_buy_amount) = match &parameters.side {
            OrderQuoteSide::Sell {
                sell_amount: SellAmount::BeforeFee { value: sell_amount },
            }
            | OrderQuoteSide::Sell {
                sell_amount: SellAmount::AfterFee { value: sell_amount },
            } => (sell_amount.get(), trade_estimate.out_amount),
            OrderQuoteSide::Buy {
                buy_amount_after_fee: buy_amount,
            } => (trade_estimate.out_amount, buy_amount.get()),
        };
        let fee_parameters = FeeParameters {
            gas_amount: trade_estimate.gas as _,
            gas_price: gas_estimate.effective_gas_price(),
            sell_token_price,
        };

        self.verify_quote(&trade_estimate, parameters, quoted_sell_amount)
            .await?;

        let quote_kind = quote_kind_from_signing_scheme(&parameters.signing_scheme);
        let quote = QuoteData {
            sell_token: parameters.sell_token,
            buy_token: parameters.buy_token,
            quoted_sell_amount: quoted_sell_amount.into_alloy(),
            quoted_buy_amount: quoted_buy_amount.into_alloy(),
            fee_parameters,
            kind: trade_query.kind,
            expiration,
            quote_kind,
            solver: trade_estimate.solver.into_alloy(),
            verified: trade_estimate.verified,
            metadata: QuoteMetadataV1 {
                interactions: trade_estimate.execution.interactions,
                pre_interactions: trade_estimate.execution.pre_interactions,
                jit_orders: trade_estimate.execution.jit_orders,
            }
            .into(),
        };

        Ok(quote)
    }

    /// Makes sure a quote was verified according to the configured rule.
    async fn verify_quote(
        &self,
        estimate: &Estimate,
        parameters: &QuoteParameters,
        sell_amount: U256,
    ) -> Result<(), CalculateQuoteError> {
        if estimate.verified
            || !matches!(
                self.quote_verification,
                QuoteVerificationMode::EnforceWhenPossible
            )
        {
            // verification was successful or not strictly required
            return Ok(());
        }

        let balance = match self
            .get_balance(
                &parameters.verification,
                parameters.sell_token.into_legacy(),
            )
            .await
        {
            Ok(balance) => balance,
            Err(err) => {
                tracing::warn!(?err, "could not fetch balance for verification");
                return Err(CalculateQuoteError::QuoteNotVerified);
            }
        };

        if balance >= sell_amount {
            // Quote could not be verified although user has the required balance.
            // This likely indicates a weird token that solvers are not able to handle.
            return Err(CalculateQuoteError::QuoteNotVerified);
        }

        Ok(())
    }

    async fn get_balance(&self, verification: &Verification, token: H160) -> Result<U256> {
        let query = Query {
            owner: verification.from.into_legacy(),
            token,
            source: verification.sell_token_source,
            interactions: verification
                .pre_interactions
                .iter()
                .map(|i| InteractionData {
                    target: i.target,
                    value: i.value,
                    call_data: i.data.clone(),
                })
                .collect(),
            // quote verification already tries to auto-fake missing balances
            balance_override: None,
        };
        let mut balances = self.balance_fetcher.get_balances(&[query]).await;
        balances.pop().context("missing balance result")?
    }
}

#[async_trait::async_trait]
impl OrderQuoting for OrderQuoter {
    #[instrument(skip_all)]
    async fn calculate_quote(
        &self,
        parameters: QuoteParameters,
    ) -> Result<Quote, CalculateQuoteError> {
        let data = self.compute_quote_data(&parameters).await?;
        let mut quote =
            Quote::new(Default::default(), data).with_additional_cost(parameters.additional_cost());

        // Make sure to scale the sell and buy amounts for quotes for sell
        // amounts before fees.
        if let OrderQuoteSide::Sell {
            sell_amount:
                SellAmount::BeforeFee {
                    value: sell_amount_before_fee,
                },
        } = &parameters.side
        {
            let sell_amount = sell_amount_before_fee
                .get()
                .into_alloy()
                .saturating_sub(quote.fee_amount);
            if sell_amount.is_zero() {
                // We want a sell_amount of at least 1!
                return Err(CalculateQuoteError::SellAmountDoesNotCoverFee {
                    fee_amount: quote.fee_amount.into_legacy(),
                });
            }

            quote = quote.with_scaled_sell_amount(sell_amount);
        }

        tracing::debug!(?quote, "computed quote");
        Ok(quote)
    }

    #[instrument(skip_all)]
    async fn store_quote(&self, quote: Quote) -> Result<Quote> {
        let id = self.storage.save(quote.data.clone()).await?;
        Ok(Quote {
            id: Some(id),
            ..quote
        })
    }

    #[instrument(skip_all)]
    async fn find_quote(
        &self,
        id: Option<QuoteId>,
        parameters: QuoteSearchParameters,
    ) -> Result<Quote, FindQuoteError> {
        let scaled_sell_amount = match parameters.kind {
            OrderKind::Sell => Some(parameters.sell_amount),
            OrderKind::Buy => None,
        };

        let now = self.now.now();
        let additional_cost = parameters.additional_cost();
        let quote = async {
            let (id, data) = match id {
                Some(id) => {
                    let data = self
                        .storage
                        .get(id)
                        .await?
                        .ok_or(FindQuoteError::NotFound(Some(id)))?;

                    if !parameters.matches(&data) {
                        return Err(FindQuoteError::ParameterMismatch(Box::new(data)));
                    }
                    if data.expiration < now {
                        return Err(FindQuoteError::Expired(data.expiration));
                    }

                    (id, data)
                }
                None => self
                    .storage
                    .find(parameters, now)
                    .await?
                    .ok_or(FindQuoteError::NotFound(None))?,
            };
            Ok(Quote::new(Some(id), data))
        }
        .await?
        .with_additional_cost(additional_cost);

        let quote = match scaled_sell_amount {
            Some(sell_amount) => quote.with_scaled_sell_amount(sell_amount),
            None => quote,
        };

        tracing::debug!(?quote, "found quote");
        Ok(quote)
    }
}

impl From<&OrderQuoteRequest> for PreOrderData {
    fn from(quote_request: &OrderQuoteRequest) -> Self {
        let owner = quote_request.from;
        Self {
            owner: owner.into_legacy(),
            sell_token: quote_request.sell_token.into_legacy(),
            buy_token: quote_request.buy_token.into_legacy(),
            receiver: quote_request.receiver.unwrap_or(owner).into_legacy(),
            valid_to: quote_request.validity.actual_valid_to(),
            partially_fillable: false,
            buy_token_balance: quote_request.buy_token_balance,
            sell_token_balance: quote_request.sell_token_balance,
            signing_scheme: quote_request.signing_scheme.into(),
            class: OrderClass::Market,
        }
    }
}

pub fn quote_kind_from_signing_scheme(scheme: &QuoteSigningScheme) -> QuoteKind {
    match scheme {
        QuoteSigningScheme::Eip1271 {
            onchain_order: true,
            ..
        } => QuoteKind::Eip1271OnchainOrder,
        QuoteSigningScheme::PreSign {
            onchain_order: true,
        } => QuoteKind::PreSignOnchainOrder,
        _ => QuoteKind::Standard,
    }
}

/// Used to store quote metadata in the database.
/// Versioning is used for the backward compatibility.
/// In case new metadata needs to be associated with a quote create a new
/// variant version and apply serde rename attribute with proper number.
#[derive(Clone, Debug, PartialEq, serde::Deserialize, serde::Serialize)]
#[serde(rename_all = "camelCase", tag = "version")]
pub enum QuoteMetadata {
    #[serde(rename = "1.0")]
    V1(QuoteMetadataV1),
}

// Handles deserialization of empty json value {} in metadata column.
#[derive(Clone, Debug, PartialEq, serde::Deserialize)]
#[serde(untagged)]
enum QuoteMetadataDeserializationHelper {
    Data(QuoteMetadata),
    Empty {},
}

impl TryInto<serde_json::Value> for QuoteMetadata {
    type Error = serde_json::Error;

    fn try_into(self) -> std::result::Result<serde_json::Value, Self::Error> {
        serde_json::to_value(self)
    }
}

impl TryFrom<serde_json::Value> for QuoteMetadata {
    type Error = serde_json::Error;

    fn try_from(value: serde_json::Value) -> std::result::Result<Self, Self::Error> {
        Ok(match serde_json::from_value(value)? {
            QuoteMetadataDeserializationHelper::Data(value) => value,
            QuoteMetadataDeserializationHelper::Empty {} => Default::default(),
        })
    }
}

impl Default for QuoteMetadata {
    fn default() -> Self {
        Self::V1(Default::default())
    }
}

impl From<QuoteMetadataV1> for QuoteMetadata {
    fn from(val: QuoteMetadataV1) -> Self {
        QuoteMetadata::V1(val)
    }
}

#[derive(Clone, Debug, Default, PartialEq, serde::Deserialize, serde::Serialize)]
#[serde(rename_all = "camelCase")]
pub struct QuoteMetadataV1 {
    /// Data provided by the solver in response to /quote request.
    pub interactions: Vec<InteractionData>,
    /// The onchain calls to run before sending user funds to the settlement
    /// contract.
    pub pre_interactions: Vec<InteractionData>,
    /// Orders that were settled outside of the auction.
    pub jit_orders: Vec<dto::JitOrder>,
}

#[cfg(test)]
mod tests {
    use {
        super::*,
        crate::{
            account_balances::MockBalanceFetching,
            gas_price_estimation::FakeGasPriceEstimator,
            price_estimation::{
                HEALTHY_PRICE_ESTIMATION_TIME,
                MockPriceEstimating,
                native::MockNativePriceEstimating,
            },
        },
        alloy::primitives::Address,
        chrono::Utc,
        ethcontract::H160,
        futures::FutureExt,
        gas_estimation::GasPrice1559,
        mockall::{Sequence, predicate::eq},
        model::time,
        number::nonzero::U256 as NonZeroU256,
    };

    fn mock_balance_fetcher() -> Arc<dyn BalanceFetching> {
        let mut mock = MockBalanceFetching::new();
        mock.expect_get_balances()
            .returning(|addresses| addresses.iter().map(|_| Ok(U256::MAX)).collect());
        Arc::new(mock)
    }

    #[test]
    fn pre_order_data_from_quote_request() {
        let quote_request = OrderQuoteRequest {
            validity: model::quote::Validity::To(0),
            ..Default::default()
        };
        let result = PreOrderData::from(&quote_request);
        let expected = PreOrderData::default();
        assert_eq!(result, expected);
    }

    #[test]
    fn pre_order_data_from_quote_request_with_valid_for() {
        let quote_request = OrderQuoteRequest {
            validity: model::quote::Validity::For(100),
            ..Default::default()
        };
        let result = PreOrderData::from(&quote_request);

        let valid_duration = result.valid_to - time::now_in_epoch_seconds();

        // use time-range to make sure test isn't flaky.
        assert!((95..=105).contains(&valid_duration));
    }

    #[tokio::test]
    async fn compute_sell_before_fee_quote() {
        let now = Utc::now();
        let parameters = QuoteParameters {
            sell_token: Address::from([1; 20]),
            buy_token: Address::from([2; 20]),
            side: OrderQuoteSide::Sell {
                sell_amount: SellAmount::BeforeFee {
                    value: NonZeroU256::try_from(100).unwrap(),
                },
            },
            verification: Verification {
                from: Address::from([3; 20]),
                ..Default::default()
            },
            signing_scheme: QuoteSigningScheme::Eip712,
            additional_gas: 0,
            timeout: None,
        };
        let gas_price = GasPrice1559 {
            base_fee_per_gas: 1.5,
            max_fee_per_gas: 3.0,
            max_priority_fee_per_gas: 0.5,
        };

        let mut price_estimator = MockPriceEstimating::new();
        price_estimator
            .expect_estimate()
            .withf(|q| {
                **q == price_estimation::Query {
                    verification: Verification {
                        from: Address::from([3; 20]),
                        ..Default::default()
                    },
                    sell_token: Address::repeat_byte(1),
                    buy_token: Address::new([2; 20]),
                    in_amount: NonZeroU256::try_from(100).unwrap(),
                    kind: OrderKind::Sell,
                    block_dependent: true,
                    timeout: HEALTHY_PRICE_ESTIMATION_TIME,
                }
            })
            .returning(|_| {
                async {
                    Ok(price_estimation::Estimate {
                        out_amount: 42.into(),
                        gas: 3,
                        solver: H160([1; 20]),
                        verified: false,
                        execution: Default::default(),
                    })
                }
                .boxed()
            });

        let mut native_price_estimator = MockNativePriceEstimating::new();
        native_price_estimator
            .expect_estimate_native_price()
            .withf({
                let sell_token = parameters.sell_token;
                move |q, _| *q == sell_token
            })
            .returning(|_, _| async { Ok(0.2) }.boxed());
        native_price_estimator
            .expect_estimate_native_price()
            .withf({
                let buy_token = parameters.buy_token;
                move |q, _| *q == buy_token
            })
            .returning(|_, _| async { Ok(0.2) }.boxed());

        let gas_estimator = FakeGasPriceEstimator::new(gas_price);

        let mut storage = MockQuoteStoring::new();
        storage
            .expect_save()
            .with(eq(QuoteData {
                sell_token: Address::repeat_byte(1),
                buy_token: Address::repeat_byte(2),
                quoted_sell_amount: alloy::primitives::U256::from(100),
                quoted_buy_amount: alloy::primitives::U256::from(42),
                fee_parameters: FeeParameters {
                    gas_amount: 3.,
                    gas_price: 2.,
                    sell_token_price: 0.2,
                },
                kind: OrderKind::Sell,
                expiration: now + Duration::seconds(60i64),
                quote_kind: QuoteKind::Standard,
                solver: Address::repeat_byte(1),
                verified: false,
                metadata: Default::default(),
            }))
            .returning(|_| Ok(1337));

        let quoter = OrderQuoter {
            price_estimator: Arc::new(price_estimator),
            native_price_estimator: Arc::new(native_price_estimator),
            gas_estimator: Arc::new(gas_estimator),
            storage: Arc::new(storage),
            now: Arc::new(now),
            validity: super::Validity::default(),
            quote_verification: QuoteVerificationMode::Unverified,
            balance_fetcher: mock_balance_fetcher(),
            default_quote_timeout: HEALTHY_PRICE_ESTIMATION_TIME,
        };

        let quote = quoter.calculate_quote(parameters).await.unwrap();
        let quote = quoter.store_quote(quote).await.unwrap();

        assert_eq!(
            quote,
            Quote {
                id: Some(1337),
                data: QuoteData {
                    sell_token: Address::repeat_byte(1),
                    buy_token: Address::repeat_byte(2),
                    quoted_sell_amount: alloy::primitives::U256::from(100),
                    quoted_buy_amount: alloy::primitives::U256::from(42),
                    fee_parameters: FeeParameters {
                        gas_amount: 3.,
                        gas_price: 2.,
                        sell_token_price: 0.2,
                    },
                    kind: OrderKind::Sell,
                    expiration: now + chrono::Duration::seconds(60i64),
                    quote_kind: QuoteKind::Standard,
                    solver: Address::repeat_byte(1),
                    verified: false,
                    metadata: Default::default(),
                },
                sell_amount: alloy::primitives::U256::from(70),
                buy_amount: alloy::primitives::U256::from(29),
                fee_amount: alloy::primitives::U256::from(30),
            }
        );
    }

    #[tokio::test]
    async fn compute_sell_after_fee_quote() {
        let now = Utc::now();
        let parameters = QuoteParameters {
            sell_token: Address::from([1; 20]),
            buy_token: Address::from([2; 20]),
            side: OrderQuoteSide::Sell {
                sell_amount: SellAmount::AfterFee {
                    value: NonZeroU256::try_from(100).unwrap(),
                },
            },
            verification: Verification {
                from: Address::from([3; 20]),
                ..Default::default()
            },
            signing_scheme: QuoteSigningScheme::Eip1271 {
                onchain_order: false,
                verification_gas_limit: 1,
            },
            additional_gas: 2,
            timeout: None,
        };
        let gas_price = GasPrice1559 {
            base_fee_per_gas: 1.5,
            max_fee_per_gas: 3.0,
            max_priority_fee_per_gas: 0.5,
        };

        let mut price_estimator = MockPriceEstimating::new();
        price_estimator
            .expect_estimate()
            .withf(|q| {
                **q == price_estimation::Query {
                    verification: Verification {
                        from: Address::from([3; 20]),
                        ..Default::default()
                    },
                    sell_token: Address::repeat_byte(1),
                    buy_token: Address::new([2; 20]),
                    in_amount: NonZeroU256::try_from(100).unwrap(),
                    kind: OrderKind::Sell,
                    block_dependent: true,
                    timeout: HEALTHY_PRICE_ESTIMATION_TIME,
                }
            })
            .returning(|_| {
                async {
                    Ok(price_estimation::Estimate {
                        out_amount: 42.into(),
                        gas: 3,
                        solver: H160([1; 20]),
                        verified: false,
                        execution: Default::default(),
                    })
                }
                .boxed()
            });

        let mut native_price_estimator = MockNativePriceEstimating::new();
        native_price_estimator
            .expect_estimate_native_price()
            .withf({
                let sell_token = parameters.sell_token;
                move |q, _| *q == sell_token
            })
            .returning(|_, _| async { Ok(0.2) }.boxed());
        native_price_estimator
            .expect_estimate_native_price()
            .withf({
                let buy_token = parameters.buy_token;
                move |q, _| *q == buy_token
            })
            .returning(|_, _| async { Ok(0.2) }.boxed());

        let gas_estimator = FakeGasPriceEstimator::new(gas_price);

        let mut storage = MockQuoteStoring::new();
        storage
            .expect_save()
            .with(eq(QuoteData {
                sell_token: Address::repeat_byte(1),
                buy_token: Address::repeat_byte(2),
                quoted_sell_amount: alloy::primitives::U256::from(100),
                quoted_buy_amount: alloy::primitives::U256::from(42),
                fee_parameters: FeeParameters {
                    gas_amount: 3.,
                    gas_price: 2.,
                    sell_token_price: 0.2,
                },
                kind: OrderKind::Sell,
                expiration: now + chrono::Duration::seconds(60i64),
                quote_kind: QuoteKind::Standard,
                solver: Address::repeat_byte(1),
                verified: false,
                metadata: Default::default(),
            }))
            .returning(|_| Ok(1337));

        let quoter = OrderQuoter {
            price_estimator: Arc::new(price_estimator),
            native_price_estimator: Arc::new(native_price_estimator),
            gas_estimator: Arc::new(gas_estimator),
            storage: Arc::new(storage),
            now: Arc::new(now),
            validity: Validity::default(),
            quote_verification: QuoteVerificationMode::Unverified,
            balance_fetcher: mock_balance_fetcher(),
            default_quote_timeout: HEALTHY_PRICE_ESTIMATION_TIME,
        };

        let quote = quoter.calculate_quote(parameters).await.unwrap();
        let quote = quoter.store_quote(quote).await.unwrap();

        assert_eq!(
            quote,
            Quote {
                id: Some(1337),
                data: QuoteData {
                    sell_token: Address::repeat_byte(1),
                    buy_token: Address::repeat_byte(2),
                    quoted_sell_amount: alloy::primitives::U256::from(100),
                    quoted_buy_amount: alloy::primitives::U256::from(42),
                    fee_parameters: FeeParameters {
                        gas_amount: 3.,
                        gas_price: 2.,
                        sell_token_price: 0.2,
                    },
                    kind: OrderKind::Sell,
                    expiration: now + chrono::Duration::seconds(60i64),
                    quote_kind: QuoteKind::Standard,
                    solver: Address::repeat_byte(1),
                    verified: false,
                    metadata: Default::default(),
                },
                sell_amount: alloy::primitives::U256::from(100),
                buy_amount: alloy::primitives::U256::from(42),
                fee_amount: alloy::primitives::U256::from(60),
            }
        );
    }

    #[tokio::test]
    async fn compute_buy_quote() {
        let now = Utc::now();
        let parameters = QuoteParameters {
            sell_token: Address::from([1; 20]),
            buy_token: Address::from([2; 20]),
            side: OrderQuoteSide::Buy {
                buy_amount_after_fee: NonZeroU256::try_from(42).unwrap(),
            },
            verification: Verification {
                from: Address::from([3; 20]),
                ..Default::default()
            },
            signing_scheme: QuoteSigningScheme::Eip712,
            additional_gas: 0,
            timeout: None,
        };
        let gas_price = GasPrice1559 {
            base_fee_per_gas: 1.5,
            max_fee_per_gas: 3.0,
            max_priority_fee_per_gas: 0.5,
        };

        let mut price_estimator = MockPriceEstimating::new();
        price_estimator
            .expect_estimate()
            .withf(|q| {
                **q == price_estimation::Query {
                    verification: Verification {
                        from: Address::from([3; 20]),
                        ..Default::default()
                    },
                    sell_token: Address::repeat_byte(1),
                    buy_token: Address::new([2; 20]),
                    in_amount: NonZeroU256::try_from(42).unwrap(),
                    kind: OrderKind::Buy,
                    block_dependent: true,
                    timeout: HEALTHY_PRICE_ESTIMATION_TIME,
                }
            })
            .returning(|_| {
                async {
                    Ok(price_estimation::Estimate {
                        out_amount: 100.into(),
                        gas: 3,
                        solver: H160([1; 20]),
                        verified: false,
                        execution: Default::default(),
                    })
                }
                .boxed()
            });

        let mut native_price_estimator = MockNativePriceEstimating::new();
        native_price_estimator
            .expect_estimate_native_price()
            .withf({
                let sell_token = parameters.sell_token;
                move |q, _| *q == sell_token
            })
            .returning(|_, _| async { Ok(0.2) }.boxed());
        native_price_estimator
            .expect_estimate_native_price()
            .withf({
                let buy_token = parameters.buy_token;
                move |q, _| *q == buy_token
            })
            .returning(|_, _| async { Ok(0.2) }.boxed());

        let gas_estimator = FakeGasPriceEstimator::new(gas_price);

        let mut storage = MockQuoteStoring::new();
        storage
            .expect_save()
            .with(eq(QuoteData {
                sell_token: Address::repeat_byte(1),
                buy_token: Address::repeat_byte(2),
                quoted_sell_amount: alloy::primitives::U256::from(100),
                quoted_buy_amount: alloy::primitives::U256::from(42),
                fee_parameters: FeeParameters {
                    gas_amount: 3.,
                    gas_price: 2.,
                    sell_token_price: 0.2,
                },
                kind: OrderKind::Buy,
                expiration: now + chrono::Duration::seconds(60i64),
                quote_kind: QuoteKind::Standard,
                solver: Address::repeat_byte(1),
                verified: false,
                metadata: Default::default(),
            }))
            .returning(|_| Ok(1337));

        let quoter = OrderQuoter {
            price_estimator: Arc::new(price_estimator),
            native_price_estimator: Arc::new(native_price_estimator),
            gas_estimator: Arc::new(gas_estimator),
            storage: Arc::new(storage),
            now: Arc::new(now),
            validity: Validity::default(),
            quote_verification: QuoteVerificationMode::Unverified,
            balance_fetcher: mock_balance_fetcher(),
            default_quote_timeout: HEALTHY_PRICE_ESTIMATION_TIME,
        };

        let quote = quoter.calculate_quote(parameters).await.unwrap();
        let quote = quoter.store_quote(quote).await.unwrap();

        assert_eq!(
            quote,
            Quote {
                id: Some(1337),
                data: QuoteData {
                    sell_token: Address::repeat_byte(1),
                    buy_token: Address::repeat_byte(2),
                    quoted_sell_amount: alloy::primitives::U256::from(100),
                    quoted_buy_amount: alloy::primitives::U256::from(42),
                    fee_parameters: FeeParameters {
                        gas_amount: 3.,
                        gas_price: 2.,
                        sell_token_price: 0.2,
                    },
                    kind: OrderKind::Buy,
                    expiration: now + chrono::Duration::seconds(60i64),
                    quote_kind: QuoteKind::Standard,
                    solver: Address::repeat_byte(1),
                    verified: false,
                    metadata: Default::default(),
                },
                sell_amount: alloy::primitives::U256::from(100),
                buy_amount: alloy::primitives::U256::from(42),
                fee_amount: alloy::primitives::U256::from(30),
            }
        );
    }

    #[tokio::test]
    async fn compute_sell_before_fee_quote_insufficient_amount_error() {
        let parameters = QuoteParameters {
            sell_token: Address::from([1; 20]),
            buy_token: Address::from([2; 20]),
            side: OrderQuoteSide::Sell {
                sell_amount: SellAmount::BeforeFee {
                    value: NonZeroU256::try_from(100).unwrap(),
                },
            },
            verification: Verification {
                from: Address::from([3; 20]),
                ..Default::default()
            },
            signing_scheme: QuoteSigningScheme::Eip712,
            additional_gas: 0,
            timeout: None,
        };
        let gas_price = GasPrice1559 {
            base_fee_per_gas: 1.,
            max_fee_per_gas: 2.,
            max_priority_fee_per_gas: 0.,
        };

        let mut price_estimator = MockPriceEstimating::new();
        price_estimator.expect_estimate().returning(|_| {
            async {
                Ok(price_estimation::Estimate {
                    out_amount: 100.into(),
                    gas: 200,
                    solver: H160([1; 20]),
                    verified: false,
                    execution: Default::default(),
                })
            }
            .boxed()
        });

        let mut native_price_estimator = MockNativePriceEstimating::new();
        native_price_estimator
            .expect_estimate_native_price()
            .withf({
                let sell_token = parameters.sell_token;
                move |q, _| *q == sell_token
            })
            .returning(|_, _| async { Ok(1.) }.boxed());
        native_price_estimator
            .expect_estimate_native_price()
            .withf({
                let buy_token = parameters.buy_token;
                move |q, _| *q == buy_token
            })
            .returning(|_, _| async { Ok(1.) }.boxed());

        let gas_estimator = FakeGasPriceEstimator::new(gas_price);

        let quoter = OrderQuoter {
            price_estimator: Arc::new(price_estimator),
            native_price_estimator: Arc::new(native_price_estimator),
            gas_estimator: Arc::new(gas_estimator),
            storage: Arc::new(MockQuoteStoring::new()),
            now: Arc::new(Utc::now),
            validity: Validity::default(),
            quote_verification: QuoteVerificationMode::Unverified,
            balance_fetcher: mock_balance_fetcher(),
            default_quote_timeout: HEALTHY_PRICE_ESTIMATION_TIME,
        };

        assert!(matches!(
            quoter.calculate_quote(parameters).await.unwrap_err(),
            CalculateQuoteError::SellAmountDoesNotCoverFee { fee_amount } if fee_amount == U256::from(200),
        ));
    }

    #[tokio::test]
    async fn require_native_price_for_buy_token() {
        let parameters = QuoteParameters {
            sell_token: Address::from([1; 20]),
            buy_token: Address::from([2; 20]),
            side: OrderQuoteSide::Sell {
                sell_amount: SellAmount::BeforeFee {
                    value: NonZeroU256::try_from(100_000).unwrap(),
                },
            },
            verification: Verification {
                from: Address::from([3; 20]),
                ..Default::default()
            },
            signing_scheme: QuoteSigningScheme::Eip712,
            additional_gas: 0,
            timeout: None,
        };
        let gas_price = GasPrice1559 {
            base_fee_per_gas: 1.,
            max_fee_per_gas: 2.,
            max_priority_fee_per_gas: 0.,
        };

        let mut price_estimator = MockPriceEstimating::new();
        price_estimator.expect_estimate().returning(|_| {
            async {
                Ok(price_estimation::Estimate {
                    out_amount: 100.into(),
                    gas: 200,
                    solver: H160([1; 20]),
                    verified: false,
                    execution: Default::default(),
                })
            }
            .boxed()
        });

        let mut native_price_estimator = MockNativePriceEstimating::new();
        native_price_estimator
            .expect_estimate_native_price()
            .withf({
                let sell_token = parameters.sell_token;
                move |q, _| *q == sell_token
            })
            .returning(|_, _| async { Ok(1.) }.boxed());
        native_price_estimator
            .expect_estimate_native_price()
            .withf({
                let buy_token = parameters.buy_token;
                move |q, _| *q == buy_token
            })
            .returning(|_, _| async { Err(PriceEstimationError::NoLiquidity) }.boxed());

        let gas_estimator = FakeGasPriceEstimator::new(gas_price);

        let quoter = OrderQuoter {
            price_estimator: Arc::new(price_estimator),
            native_price_estimator: Arc::new(native_price_estimator),
            gas_estimator: Arc::new(gas_estimator),
            storage: Arc::new(MockQuoteStoring::new()),
            now: Arc::new(Utc::now),
            validity: Validity::default(),
            quote_verification: QuoteVerificationMode::Unverified,
            balance_fetcher: mock_balance_fetcher(),
            default_quote_timeout: HEALTHY_PRICE_ESTIMATION_TIME,
        };

        assert!(matches!(
            quoter.calculate_quote(parameters).await.unwrap_err(),
            CalculateQuoteError::Price {
                estimator_kind: EstimatorKind::NativeBuy,
                source: PriceEstimationError::NoLiquidity
            },
        ));
    }

    #[tokio::test]
    async fn finds_quote_by_id() {
        let now = Utc::now();
        let quote_id = 42;
        let parameters = QuoteSearchParameters {
            sell_token: Address::repeat_byte(1),
            buy_token: Address::repeat_byte(2),
            sell_amount: alloy::primitives::U256::from(85),
            buy_amount: alloy::primitives::U256::from(40),
            fee_amount: alloy::primitives::U256::from(15),
            kind: OrderKind::Sell,
            signing_scheme: QuoteSigningScheme::Eip712,
            additional_gas: 0,
            verification: Verification {
                from: Address::from([3; 20]),
                ..Default::default()
            },
        };

        let mut storage = MockQuoteStoring::new();
        storage.expect_get().with(eq(42)).returning(move |_| {
            Ok(Some(QuoteData {
                sell_token: Address::repeat_byte(1),
                buy_token: Address::repeat_byte(2),
                quoted_sell_amount: alloy::primitives::U256::from(100),
                quoted_buy_amount: alloy::primitives::U256::from(42),
                fee_parameters: FeeParameters {
                    gas_amount: 3.,
                    gas_price: 2.,
                    sell_token_price: 0.2,
                },
                kind: OrderKind::Sell,
                expiration: now + chrono::Duration::seconds(10),
                quote_kind: QuoteKind::Standard,
                solver: Address::repeat_byte(1),
                verified: false,
                metadata: Default::default(),
            }))
        });

        let quoter = OrderQuoter {
            price_estimator: Arc::new(MockPriceEstimating::new()),
            native_price_estimator: Arc::new(MockNativePriceEstimating::new()),
            gas_estimator: Arc::new(FakeGasPriceEstimator::default()),
            storage: Arc::new(storage),
            now: Arc::new(now),
            validity: Validity::default(),
            quote_verification: QuoteVerificationMode::Unverified,
            balance_fetcher: mock_balance_fetcher(),
            default_quote_timeout: HEALTHY_PRICE_ESTIMATION_TIME,
        };

        assert_eq!(
            quoter.find_quote(Some(quote_id), parameters).await.unwrap(),
            Quote {
                id: Some(42),
                data: QuoteData {
                    sell_token: Address::repeat_byte(1),
                    buy_token: Address::repeat_byte(2),
                    quoted_sell_amount: alloy::primitives::U256::from(100),
                    quoted_buy_amount: alloy::primitives::U256::from(42),
                    fee_parameters: FeeParameters {
                        gas_amount: 3.,
                        gas_price: 2.,
                        sell_token_price: 0.2,
                    },
                    kind: OrderKind::Sell,
                    expiration: now + chrono::Duration::seconds(10),
                    quote_kind: QuoteKind::Standard,
                    solver: Address::repeat_byte(1),
                    verified: false,
                    metadata: Default::default(),
                },
                sell_amount: alloy::primitives::U256::from(85),
                // Allows for "out-of-price" buy amounts. This means that order
                // be used for providing liquidity at a premium over current
                // market price.
                buy_amount: alloy::primitives::U256::from(35),
                fee_amount: alloy::primitives::U256::from(30),
            }
        );
    }

    #[tokio::test]
    async fn finds_quote_with_sell_amount_after_fee() {
        let now = Utc::now();
        let quote_id = 42;
        let parameters = QuoteSearchParameters {
            sell_token: Address::repeat_byte(1),
            buy_token: Address::repeat_byte(2),
            sell_amount: alloy::primitives::U256::from(100),
            buy_amount: alloy::primitives::U256::from(40),
            fee_amount: alloy::primitives::U256::from(30),
            kind: OrderKind::Sell,
            signing_scheme: QuoteSigningScheme::Eip712,
            additional_gas: 0,
            verification: Verification {
                from: Address::from([3; 20]),
                ..Default::default()
            },
        };

        let mut storage = MockQuoteStoring::new();
        storage.expect_get().with(eq(42)).returning(move |_| {
            Ok(Some(QuoteData {
                sell_token: Address::repeat_byte(1),
                buy_token: Address::repeat_byte(2),
                quoted_sell_amount: alloy::primitives::U256::from(100),
                quoted_buy_amount: alloy::primitives::U256::from(42),
                fee_parameters: FeeParameters {
                    gas_amount: 3.,
                    gas_price: 2.,
                    sell_token_price: 0.2,
                },
                kind: OrderKind::Sell,
                expiration: now + chrono::Duration::seconds(10),
                quote_kind: QuoteKind::Standard,
                solver: Address::repeat_byte(1),
                verified: false,
                metadata: Default::default(),
            }))
        });

        let quoter = OrderQuoter {
            price_estimator: Arc::new(MockPriceEstimating::new()),
            native_price_estimator: Arc::new(MockNativePriceEstimating::new()),
            gas_estimator: Arc::new(FakeGasPriceEstimator::default()),
            storage: Arc::new(storage),
            now: Arc::new(now),
            validity: Validity::default(),
            quote_verification: QuoteVerificationMode::Unverified,
            balance_fetcher: mock_balance_fetcher(),
            default_quote_timeout: HEALTHY_PRICE_ESTIMATION_TIME,
        };

        assert_eq!(
            quoter.find_quote(Some(quote_id), parameters).await.unwrap(),
            Quote {
                id: Some(42),
                data: QuoteData {
                    sell_token: Address::repeat_byte(1),
                    buy_token: Address::repeat_byte(2),
                    quoted_sell_amount: alloy::primitives::U256::from(100),
                    quoted_buy_amount: alloy::primitives::U256::from(42),
                    fee_parameters: FeeParameters {
                        gas_amount: 3.,
                        gas_price: 2.,
                        sell_token_price: 0.2,
                    },
                    kind: OrderKind::Sell,
                    expiration: now + chrono::Duration::seconds(10),
                    quote_kind: QuoteKind::Standard,
                    solver: Address::repeat_byte(1),
                    verified: false,
                    metadata: Default::default(),
                },
                sell_amount: alloy::primitives::U256::from(100),
                buy_amount: alloy::primitives::U256::from(42),
                fee_amount: alloy::primitives::U256::from(30),
            }
        );
    }

    #[tokio::test]
    async fn finds_quote_by_parameters() {
        let now = Utc::now();
        let parameters = QuoteSearchParameters {
            sell_token: Address::repeat_byte(1),
            buy_token: Address::repeat_byte(2),
            sell_amount: alloy::primitives::U256::from(110),
            buy_amount: alloy::primitives::U256::from(42),
            fee_amount: alloy::primitives::U256::from(30),
            kind: OrderKind::Buy,
            signing_scheme: QuoteSigningScheme::Eip712,
            additional_gas: 0,
            verification: Verification {
                from: Address::from([3; 20]),
                ..Default::default()
            },
        };

        let mut storage = MockQuoteStoring::new();
        storage
            .expect_find()
            .with(eq(parameters.clone()), eq(now))
            .returning(move |_, _| {
                Ok(Some((
                    42,
                    QuoteData {
                        sell_token: Address::repeat_byte(1),
                        buy_token: Address::repeat_byte(2),
                        quoted_sell_amount: alloy::primitives::U256::from(100),
                        quoted_buy_amount: alloy::primitives::U256::from(42),
                        fee_parameters: FeeParameters {
                            gas_amount: 3.,
                            gas_price: 2.,
                            sell_token_price: 0.2,
                        },
                        kind: OrderKind::Buy,
                        expiration: now + chrono::Duration::seconds(10),
                        quote_kind: QuoteKind::Standard,
                        solver: Address::repeat_byte(1),
                        verified: false,
                        metadata: Default::default(),
                    },
                )))
            });

        let quoter = OrderQuoter {
            price_estimator: Arc::new(MockPriceEstimating::new()),
            native_price_estimator: Arc::new(MockNativePriceEstimating::new()),
            gas_estimator: Arc::new(FakeGasPriceEstimator::default()),
            storage: Arc::new(storage),
            now: Arc::new(now),
            validity: Validity::default(),
            quote_verification: QuoteVerificationMode::Unverified,
            balance_fetcher: mock_balance_fetcher(),
            default_quote_timeout: HEALTHY_PRICE_ESTIMATION_TIME,
        };

        assert_eq!(
            quoter.find_quote(None, parameters).await.unwrap(),
            Quote {
                id: Some(42),
                data: QuoteData {
                    sell_token: Address::repeat_byte(1),
                    buy_token: Address::repeat_byte(2),
                    quoted_sell_amount: alloy::primitives::U256::from(100),
                    quoted_buy_amount: alloy::primitives::U256::from(42),
                    fee_parameters: FeeParameters {
                        gas_amount: 3.,
                        gas_price: 2.,
                        sell_token_price: 0.2,
                    },
                    kind: OrderKind::Buy,
                    expiration: now + chrono::Duration::seconds(10),
                    quote_kind: QuoteKind::Standard,
                    solver: Address::repeat_byte(1),
                    verified: false,
                    metadata: Default::default(),
                },
                sell_amount: alloy::primitives::U256::from(100),
                buy_amount: alloy::primitives::U256::from(42),
                fee_amount: alloy::primitives::U256::from(30),
            }
        );
    }

    #[tokio::test]
    async fn find_invalid_quote_error() {
        let now = Utc::now();
        let parameters = QuoteSearchParameters {
            sell_token: Address::repeat_byte(1),
            ..Default::default()
        };

        let mut storage = MockQuoteStoring::new();
        let mut sequence = Sequence::new();
        storage
            .expect_get()
            .times(1)
            .in_sequence(&mut sequence)
            .returning(move |_| {
                Ok(Some(QuoteData {
                    sell_token: Address::repeat_byte(2),
                    expiration: now,
                    ..Default::default()
                }))
            });
        storage
            .expect_get()
            .times(1)
            .in_sequence(&mut sequence)
            .returning(move |_| {
                Ok(Some(QuoteData {
                    sell_token: Address::repeat_byte(1),
                    expiration: now - chrono::Duration::seconds(1),
                    ..Default::default()
                }))
            });

        let quoter = OrderQuoter {
            price_estimator: Arc::new(MockPriceEstimating::new()),
            native_price_estimator: Arc::new(MockNativePriceEstimating::new()),
            gas_estimator: Arc::new(FakeGasPriceEstimator::default()),
            storage: Arc::new(storage),
            now: Arc::new(now),
            validity: Validity::default(),
            quote_verification: QuoteVerificationMode::Unverified,
            balance_fetcher: mock_balance_fetcher(),
            default_quote_timeout: HEALTHY_PRICE_ESTIMATION_TIME,
        };

        assert!(matches!(
            quoter
                .find_quote(Some(0), parameters.clone())
                .await
                .unwrap_err(),
            FindQuoteError::ParameterMismatch(_),
        ));
        assert!(matches!(
            quoter.find_quote(Some(0), parameters).await.unwrap_err(),
            FindQuoteError::Expired(_),
        ));
    }

    #[tokio::test]
    async fn find_quote_error_when_not_found() {
        let mut storage = MockQuoteStoring::new();
        storage.expect_get().returning(move |_| Ok(None));
        storage.expect_find().returning(move |_, _| Ok(None));

        let quoter = OrderQuoter {
            price_estimator: Arc::new(MockPriceEstimating::new()),
            native_price_estimator: Arc::new(MockNativePriceEstimating::new()),
            gas_estimator: Arc::new(FakeGasPriceEstimator::default()),
            storage: Arc::new(storage),
            now: Arc::new(Utc::now),
            validity: Validity::default(),
            quote_verification: QuoteVerificationMode::Unverified,
            balance_fetcher: mock_balance_fetcher(),
            default_quote_timeout: HEALTHY_PRICE_ESTIMATION_TIME,
        };

        assert!(matches!(
            quoter
                .find_quote(Some(0), Default::default())
                .await
                .unwrap_err(),
            FindQuoteError::NotFound(Some(0)),
        ));
        assert!(matches!(
            quoter
                .find_quote(None, Default::default())
                .await
                .unwrap_err(),
            FindQuoteError::NotFound(None),
        ));
    }

    #[test]
    fn check_quote_metadata_format() {
        let q: QuoteMetadata = QuoteMetadataV1 {
            interactions: vec![
                InteractionData {
                    target: Address::from_slice(&[1; 20]),
                    value: alloy::primitives::U256::ONE,
                    call_data: vec![1],
                },
                InteractionData {
                    target: Address::from_slice(&[2; 20]),
                    value: alloy::primitives::U256::from(2),
                    call_data: vec![2],
                },
            ],
            pre_interactions: vec![
                InteractionData {
                    target: Address::from_slice(&[3; 20]),
                    value: alloy::primitives::U256::from(3),
                    call_data: vec![3],
                },
                InteractionData {
                    target: Address::from_slice(&[4; 20]),
                    value: alloy::primitives::U256::from(4),
                    call_data: vec![4],
                },
            ],
            jit_orders: vec![dto::JitOrder {
                buy_token: H160([4; 20]),
                sell_token: H160([5; 20]),
                sell_amount: U256::from(10),
                buy_amount: U256::from(20),
                executed_amount: U256::from(11),
                receiver: H160([6; 20]),
                valid_to: 1734084318,
                app_data: Default::default(),
                side: dto::Side::Sell,
                partially_fillable: false,
                sell_token_source: model::order::SellTokenSource::External,
                buy_token_destination: model::order::BuyTokenDestination::Internal,
                signature: vec![1; 16],
                signing_scheme: model::signature::SigningScheme::Eip712,
            }],
        }
        .into();
        let v = serde_json::to_value(q).unwrap();

        let req: serde_json::Value = serde_json::from_str(
            r#"
        {"version":"1.0",
         "interactions":[
         {"target":"0x0101010101010101010101010101010101010101","value":"1","callData":"0x01"},
         {"target":"0x0202020202020202020202020202020202020202","value":"2","callData":"0x02"}],
         "preInteractions":[
         {"target":"0x0303030303030303030303030303030303030303","value":"3","callData":"0x03"},
         {"target":"0x0404040404040404040404040404040404040404","value":"4","callData":"0x04"}],
         "jitOrders":[{"appData": "0x0000000000000000000000000000000000000000000000000000000000000000",
            "buyAmount": "20", "buyToken": "0x0404040404040404040404040404040404040404", "buyTokenDestination": "internal",
            "executedAmount": "11", "partiallyFillable": false, "receiver": "0x0606060606060606060606060606060606060606",
            "sellAmount": "10", "sellToken": "0x0505050505050505050505050505050505050505", "sellTokenSource": "external",
            "side": "sell", "signature": "0x01010101010101010101010101010101", "signingScheme": "eip712", "validTo": 1734084318}]
        }"#,
        )
        .unwrap();

        assert_eq!(req, v);
    }

    #[test]
    fn check_quote_metadata_deserialize_from_empty_json() {
        let empty_json: serde_json::Value = serde_json::from_str("{}").unwrap();
        let metadata: QuoteMetadata = empty_json.try_into().unwrap();
        // Empty json is converted to QuoteMetadata default value
        assert_eq!(metadata, QuoteMetadata::default());
    }

    #[test]
    fn check_quote_metadata_deserialize_from_v1_json() {
        let v1: serde_json::Value = serde_json::from_str(
            r#"
        {"version":"1.0",
        "interactions":[
        {"target":"0x0101010101010101010101010101010101010101","value":"1","callData":"0x01"},
        {"target":"0x0202020202020202020202020202020202020202","value":"2","callData":"0x02"}],
        "preInteractions":[
        {"target":"0x0303030303030303030303030303030303030303","value":"3","callData":"0x03"},
        {"target":"0x0404040404040404040404040404040404040404","value":"4","callData":"0x04"}],
        "jitOrders":[{"appData": "0x0000000000000000000000000000000000000000000000000000000000000000",
            "buyAmount": "20", "buyToken": "0x0404040404040404040404040404040404040404", "buyTokenDestination": "internal",
            "executedAmount": "11", "partiallyFillable": false, "receiver": "0x0606060606060606060606060606060606060606",
            "sellAmount": "10", "sellToken": "0x0505050505050505050505050505050505050505", "sellTokenSource": "external",
            "side": "sell", "signature": "0x01010101010101010101010101010101", "signingScheme": "eip712", "validTo": 1734084318},
            {"appData": "0x0ddeb6e4a814908832cc25d11311c514e7efe6af3c9bafeb0d241129cf7f4d83",
            "buyAmount": "100", "buyToken": "0x0606060606060606060606060606060606060606", "buyTokenDestination": "erc20",
            "executedAmount": "99", "partiallyFillable": true, "receiver": "0x0303030303030303030303030303030303030303",
            "sellAmount": "10", "sellToken": "0x0101010101010101010101010101010101010101", "sellTokenSource": "erc20",
            "side": "buy", "signature": "0x01010101010101010101010101010101", "signingScheme": "eip1271", "validTo": 1734085109}]
        }"#,
        )
        .unwrap();
        let metadata: QuoteMetadata = v1.try_into().unwrap();

        match metadata {
            QuoteMetadata::V1(v1) => {
                assert_eq!(v1.interactions.len(), 2);
                assert_eq!(v1.pre_interactions.len(), 2);
                assert_eq!(v1.jit_orders.len(), 2);
            }
        }
    }
}<|MERGE_RESOLUTION|>--- conflicted
+++ resolved
@@ -145,18 +145,12 @@
         self.sell_amount = sell_amount;
         // Use `full_mul: (U256, U256) -> U512` to avoid any overflow
         // errors computing the initial product.
-<<<<<<< HEAD
-        let total_amount: U512 = self.data.quoted_buy_amount.widening_mul(sell_amount);
-        self.buy_amount = alloy::primitives::U256::uint_try_from(
-            total_amount / U512::from(self.data.quoted_sell_amount),
-=======
 
         self.buy_amount = alloy::primitives::U256::uint_try_from(
             self.data
                 .quoted_buy_amount
                 .widening_mul::<_, _, 512, 8>(sell_amount)
                 / U512::from(self.data.quoted_sell_amount),
->>>>>>> 5923b475
         )
         .unwrap_or(alloy::primitives::U256::MAX);
 
