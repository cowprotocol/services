--- conflicted
+++ resolved
@@ -1,10 +1,6 @@
 use {
     alloy::primitives::U256,
     anyhow::{Context, Result},
-<<<<<<< HEAD
-=======
-    ethrpc::alloy::conversions::IntoAlloy,
->>>>>>> 84406505
     model::order::{Order as ModelOrder, OrderKind},
     number::{conversions::alloy::big_uint_to_u256, ratio_ext::RatioExt},
 };
@@ -139,11 +135,7 @@
                 OrderKind::Buy => {
                     big_uint_to_u256(&o.metadata.executed_buy_amount).unwrap_or(o.data.buy_amount)
                 }
-<<<<<<< HEAD
                 OrderKind::Sell => o.metadata.executed_sell_amount_before_fees,
-=======
-                OrderKind::Sell => o.metadata.executed_sell_amount_before_fees.into_alloy(),
->>>>>>> 84406505
             },
             partially_fillable: o.data.partially_fillable,
         }
@@ -262,11 +254,7 @@
             remaining.remaining(U256::from(100)).unwrap(),
             U256::from(10)
         );
-<<<<<<< HEAD
-        assert_eq!(remaining.remaining(U256::from(10)).unwrap(), U256::from(1));
-=======
         assert_eq!(remaining.remaining(U256::from(10)).unwrap(), U256::ONE);
->>>>>>> 84406505
         assert_eq!(
             remaining.remaining(U256::from(101)).unwrap(),
             U256::from(10)
@@ -359,16 +347,8 @@
         }
         .into();
         let remaining =
-<<<<<<< HEAD
-            Remaining::from_order_with_balance(&order, order.sell_amount - U256::from(1)).unwrap();
-        assert_eq!(
-            remaining.remaining(U256::from(1000)).unwrap(),
-            U256::from(0)
-        );
-=======
             Remaining::from_order_with_balance(&order, order.sell_amount - U256::ONE).unwrap();
         assert!(remaining.remaining(U256::from(1000)).unwrap().is_zero());
->>>>>>> 84406505
 
         // A partially fillable order that has not been executed at all scales
         // to the available balance.
