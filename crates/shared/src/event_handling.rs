--- conflicted
+++ resolved
@@ -772,14 +772,9 @@
 mod tests {
     use {
         super::*,
-<<<<<<< HEAD
         alloy::eips::BlockNumberOrTag,
-        contracts::{GPv2Settlement, gpv2_settlement},
-        ethcontract::{BlockNumber, Event as EthcontractEvent, H256},
-=======
         contracts::alloy::{GPv2Settlement, InstanceExt},
         ethcontract::{BlockNumber, H256},
->>>>>>> de5abf83
         ethrpc::{Web3, block_stream::block_number_to_block_number_hash},
         std::str::FromStr,
     };
@@ -978,17 +973,8 @@
                     .unwrap(),
             ),
         ];
-<<<<<<< HEAD
-        let event_handler = EventHandler::new(
-            Arc::new(web3.alloy.clone()),
-            GPv2SettlementContract(contract),
-            storage,
-            None,
-        );
-=======
         let event_handler =
-            EventHandler::new(Arc::new(web3), AlloyEventRetriever(contract), storage, None);
->>>>>>> de5abf83
+            EventHandler::new(Arc::new(web3.alloy.clone()), AlloyEventRetriever(contract), storage, None);
         let (replacement_blocks, _) = event_handler.past_events_by_block_hashes(&blocks).await;
         assert_eq!(replacement_blocks, blocks[..2]);
     }
@@ -1016,13 +1002,8 @@
             .unwrap();
         let block = (block.number.unwrap().as_u64(), block.hash.unwrap());
         let mut event_handler = EventHandler::new(
-<<<<<<< HEAD
             Arc::new(web3.alloy.clone()),
-            GPv2SettlementContract(contract),
-=======
-            Arc::new(web3),
             AlloyEventRetriever(contract),
->>>>>>> de5abf83
             storage,
             Some(block),
         );
@@ -1054,13 +1035,8 @@
             .unwrap();
         let block = (block.number.unwrap().as_u64(), block.hash.unwrap());
         let mut event_handler = EventHandler::new(
-<<<<<<< HEAD
             Arc::new(web3.alloy.clone()),
-            GPv2SettlementContract(contract),
-=======
-            Arc::new(web3),
             AlloyEventRetriever(contract),
->>>>>>> de5abf83
             storage,
             Some(block),
         );
@@ -1106,13 +1082,8 @@
         .await
         .unwrap();
         let mut base_event_handler = EventHandler::new(
-<<<<<<< HEAD
             Arc::new(web3.alloy.clone()),
-            GPv2SettlementContract(contract.clone()),
-=======
-            Arc::new(web3.clone()),
             AlloyEventRetriever(contract.clone()),
->>>>>>> de5abf83
             storage_empty,
             Some(event_start),
         );
@@ -1133,13 +1104,8 @@
         .await
         .unwrap();
         let mut base_block_skip_event_handler = EventHandler::new_skip_blocks_before(
-<<<<<<< HEAD
             Arc::new(web3.alloy.clone()),
-            GPv2SettlementContract(contract.clone()),
-=======
-            Arc::new(web3.clone()),
             AlloyEventRetriever(contract.clone()),
->>>>>>> de5abf83
             storage_empty,
             event_start,
         )
@@ -1176,13 +1142,8 @@
             events: vec![last_event.clone()],
         };
         let mut nonempty_event_handler = EventHandler::new_skip_blocks_before(
-<<<<<<< HEAD
             Arc::new(web3.alloy.clone()),
-            GPv2SettlementContract(contract),
-=======
-            Arc::new(web3.clone()),
             AlloyEventRetriever(contract),
->>>>>>> de5abf83
             storage_nonempty,
             // Same event start as for the two previous event handlers. The test checks that this
             // is disregarded.
