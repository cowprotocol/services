--- conflicted
+++ resolved
@@ -137,68 +137,12 @@
         Ok(events)
     }
 
-<<<<<<< HEAD
-    // Unfortunatelly, alloy's `watch_logs` does not support pagination yet, so it
-=======
     // Unfortunately, alloy's `watch_logs` does not support pagination yet, so it
->>>>>>> e4114c83
     // is implemented manually here
     async fn get_events_by_block_range(
         &self,
         block_range: &RangeInclusive<u64>,
     ) -> Result<EventStream<Self::Event>> {
-<<<<<<< HEAD
-        const CHUNK_SIZE: u64 = 500;
-
-        let start = *block_range.start();
-        let end = *block_range.end();
-
-        let mut chunks = Vec::new();
-        let mut current_start = start;
-
-        while current_start <= end {
-            let current_end = std::cmp::min(current_start + CHUNK_SIZE - 1, end);
-            chunks.push(current_start..=current_end);
-            current_start = current_end + 1;
-        }
-
-        let provider = self.0.provider().clone();
-        let base_filter = self.0.filter();
-
-        let stream = futures::stream::iter(chunks)
-            .then(move |chunk_range| {
-                let provider = provider.clone();
-                let filter = base_filter
-                    .clone()
-                    .from_block(*chunk_range.start())
-                    .to_block(*chunk_range.end());
-
-                async move {
-                    let logs = provider
-                        .get_logs(&filter)
-                        .await
-                        .map_err(anyhow::Error::from)?;
-
-                    let events: Result<Vec<_>> = logs
-                        .into_iter()
-                        .map(|log| {
-                            let event =
-                                T::Event::decode_log(&log.inner).map_err(anyhow::Error::from)?;
-                            Ok((event.data, log))
-                        })
-                        .collect();
-
-                    events
-                }
-            })
-            .map(|chunk_result| {
-                futures::stream::iter(match chunk_result {
-                    Ok(events) => events.into_iter().map(Ok).collect::<Vec<_>>(),
-                    Err(e) => vec![Err(e)],
-                })
-            })
-            .flatten();
-=======
         const CHUNK_SIZE: usize = 500;
 
         let start = *block_range.start();
@@ -239,7 +183,6 @@
                     Err(e) => vec![Err(e)],
                 })
             });
->>>>>>> e4114c83
 
         Ok(Box::pin(stream))
     }
@@ -249,11 +192,7 @@
             .filter()
             .address
             .iter()
-<<<<<<< HEAD
-            .cloned()
-=======
             .copied()
->>>>>>> e4114c83
             .map(IntoLegacy::into_legacy)
             .collect()
     }
