--- conflicted
+++ resolved
@@ -9,11 +9,7 @@
         QuoteVerificationMode,
     },
     anyhow::Context,
-<<<<<<< HEAD
-    ethrpc::alloy::conversions::IntoAlloy,
-=======
-    ethrpc::alloy::conversions::IntoLegacy,
->>>>>>> 2873159a
+    ethrpc::alloy::conversions::{IntoAlloy, IntoLegacy},
     futures::future::{BoxFuture, FutureExt, TryFutureExt},
     model::order::OrderKind,
     primitive_types::{H160, U256},
