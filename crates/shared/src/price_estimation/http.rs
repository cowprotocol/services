--- conflicted
+++ resolved
@@ -798,12 +798,8 @@
             "main".into(),
         );
         let web3 = Web3::new(DynTransport::new(transport));
-<<<<<<< HEAD
-        let version = web3.net().version().await.unwrap();
-=======
         let chain_id = web3.eth().chain_id().await.unwrap().as_u64();
         let version = chain_id.to_string();
->>>>>>> 9164d2b5
 
         let pools = Arc::new(
             PoolCache::new(
