--- conflicted
+++ resolved
@@ -8,15 +8,10 @@
     ethcontract::{H160, U256},
     futures::future::BoxFuture,
     itertools::Itertools,
-<<<<<<< HEAD
     model::{
         interaction::InteractionData,
         order::{BuyTokenDestination, OrderKind, SellTokenSource},
     },
-    num::BigRational,
-=======
-    model::order::{BuyTokenDestination, OrderKind, SellTokenSource},
->>>>>>> 49871f27
     number::nonzero::U256 as NonZeroU256,
     rate_limit::{RateLimiter, Strategy},
     reqwest::Url,
