use {
    super::{Estimate, Verification},
    crate::{
        code_fetching::CodeFetching,
        code_simulation::CodeSimulating,
        encoded_settlement::{encode_trade, EncodedSettlement, EncodedTrade},
        interaction::EncodedInteraction,
<<<<<<< HEAD
        trade_finding::{map_interactions_data, Interaction, Trade},
=======
        trade_finding::{
            external::{dto, dto::JitOrder},
            Interaction,
            TradeKind,
        },
>>>>>>> 1413398f
    },
    anyhow::{Context, Result},
    bigdecimal::BigDecimal,
    contracts::{
        deployed_bytecode,
        dummy_contract,
        support::{AnyoneAuthenticator, Solver, Trader},
        GPv2Settlement,
        WETH9,
    },
    ethcontract::{tokens::Tokenize, Bytes, H160, U256},
    ethrpc::{block_stream::CurrentBlockWatcher, extensions::StateOverride, Web3},
    maplit::hashmap,
    model::{
        order::{OrderData, OrderKind, BUY_ETH_ADDRESS},
        signature::{Signature, SigningScheme},
        DomainSeparator,
    },
    num::BigRational,
    number::{
        conversions::{big_decimal_to_big_rational, u256_to_big_rational},
        nonzero::U256 as NonZeroU256,
    },
    std::{collections::HashMap, sync::Arc},
    web3::{ethabi::Token, types::CallRequest},
};

#[async_trait::async_trait]
pub trait TradeVerifying: Send + Sync + 'static {
    /// Verifies if the proposed [`TradeKind`] actually fulfills the
    /// [`PriceQuery`].
    async fn verify(
        &self,
        query: &PriceQuery,
        verification: &Verification,
        trade: TradeKind,
    ) -> Result<Estimate>;
}

/// Component that verifies a trade is actually executable by simulating it
/// and determines a price estimate based off of that simulation.
#[derive(Clone)]
pub struct TradeVerifier {
    web3: Web3,
    simulator: Arc<dyn CodeSimulating>,
    code_fetcher: Arc<dyn CodeFetching>,
    block_stream: CurrentBlockWatcher,
    settlement: GPv2Settlement,
    native_token: H160,
    quote_inaccuracy_limit: BigRational,
    domain_separator: DomainSeparator,
}

impl TradeVerifier {
    const DEFAULT_GAS: u64 = 8_000_000;
    const TRADER_IMPL: H160 = addr!("0000000000000000000000000000000000010000");

    pub async fn new(
        web3: Web3,
        simulator: Arc<dyn CodeSimulating>,
        code_fetcher: Arc<dyn CodeFetching>,
        block_stream: CurrentBlockWatcher,
        settlement: H160,
        native_token: H160,
        quote_inaccuracy_limit: BigDecimal,
    ) -> Result<Self> {
        let settlement_contract = GPv2Settlement::at(&web3, settlement);
        let domain_separator =
            DomainSeparator(settlement_contract.domain_separator().call().await?.0);
        Ok(Self {
            simulator,
            code_fetcher,
            block_stream,
            settlement: settlement_contract,
            native_token,
            quote_inaccuracy_limit: big_decimal_to_big_rational(&quote_inaccuracy_limit),
            web3,
            domain_separator,
        })
    }

    async fn verify_inner(
        &self,
        query: &PriceQuery,
        verification: &Verification,
        trade: &TradeKind,
        out_amount: &U256,
    ) -> Result<Estimate, Error> {
        if verification.from.is_zero() {
            // Don't waste time on common simulations which will always fail.
            return Err(anyhow::anyhow!("trader is zero address").into());
        }

        let start = std::time::Instant::now();

        // Use `tx_origin` if response indicates that a special address is needed for
        // the simulation to pass. Otherwise just use the solver address.
        let solver = trade.tx_origin().unwrap_or(trade.solver());
        let solver = dummy_contract!(Solver, solver);

        let (tokens, clearing_prices) = match trade {
            TradeKind::Legacy(_) => {
                let tokens = vec![query.sell_token, query.buy_token];
                let prices = match query.kind {
                    OrderKind::Sell => vec![*out_amount, query.in_amount.get()],
                    OrderKind::Buy => vec![query.in_amount.get(), *out_amount],
                };
                (tokens, prices)
            }
            TradeKind::Regular(trade) => trade.clearing_prices.iter().map(|e| e.to_owned()).unzip(),
        };

        let settlement = encode_settlement(
            query,
            verification,
            trade,
            &tokens,
            &clearing_prices,
            out_amount,
            self.native_token,
            &self.domain_separator,
        )?;

        let settlement = add_balance_queries(settlement, query, verification, &solver);

        let settlement = self
            .settlement
            .methods()
            .settle(
                settlement.tokens,
                settlement.clearing_prices,
                settlement.trades,
                settlement.interactions,
            )
            .tx;

        let sell_amount = match query.kind {
            OrderKind::Sell => query.in_amount.get(),
            OrderKind::Buy => *out_amount,
        };

        let simulation = solver
            .methods()
            .swap(
                self.settlement.address(),
                verification.from,
                query.sell_token,
                sell_amount,
                self.native_token,
                tokens.clone(),
                verification.receiver,
                Bytes(settlement.data.unwrap().0),
                // only if the user did not provide pre-interactions is it safe
                // to set up the trade's pre-conditions on behalf of the user.
                // if the user provided pre-interactions it's reasonable to assume
                // that they will set up all the necessary details for the trade.
                verification.pre_interactions.is_empty(),
            )
            .tx;

        let block = *self.block_stream.borrow();

        let call = CallRequest {
            // Initiate tx as solver so gas doesn't get deducted from user's ETH.
            from: Some(solver.address()),
            to: Some(solver.address()),
            data: simulation.data,
            gas: Some(Self::DEFAULT_GAS.into()),
            gas_price: Some(block.gas_price),
            ..Default::default()
        };

        let overrides = self
            .prepare_state_overrides(verification, trade)
            .await
            .map_err(Error::SimulationFailed)?;

        let output = self
            .simulator
            .simulate(call, overrides, Some(block.number))
            .await
            .context("failed to simulate quote")
            .map_err(Error::SimulationFailed);

        // TODO remove when quoters stop signing zeroex RFQ orders for `tx.origin:
        // 0x0000` (#2693)
        if let Err(err) = &output {
            // Currently we know that if a trade requests to be simulated from `tx.origin:
            // 0x0000` it's because the solver signs zeroex RFQ orders which
            // require that origin. However, setting this `tx.origin` actually
            // results in invalid RFQ orders and until the solver signs orders
            // for a different `tx.origin` we need to pretend these
            // quotes actually simulated successfully to not lose these competitive quotes
            // when we enable quote verification in prod.
            if trade.tx_origin() == Some(H160::zero()) {
                let estimate = Estimate {
                    out_amount: *out_amount,
                    gas: trade.gas_estimate().context("no gas estimate")?,
                    solver: trade.solver(),
                    verified: true,
                    interactions: map_interactions_data(&trade.interactions),
                };
                tracing::warn!(
                    ?estimate,
                    ?err,
                    "quote used invalid zeroex RFQ order; pass verification anyway"
                );
                return Ok(estimate);
            }
        };

        let mut summary = SettleOutput::decode(&output?, query.kind, &tokens)
            .context("could not decode simulation output")
            .map_err(Error::SimulationFailed)?;

        {
            // Quote accuracy gets determined by how many tokens had to be paid out of the
            // settlement buffers to make the quote happen. When the settlement contract
            // itself is the trader or receiver these values need to be adjusted slightly.
            let (sell_amount, buy_amount) = match query.kind {
                OrderKind::Sell => (query.in_amount.get(), summary.out_amount),
                OrderKind::Buy => (summary.out_amount, query.in_amount.get()),
            };

            // It looks like the contract lost a lot of sell tokens but only because it was
            // the trader and had to pay for the trade. Adjust tokens lost downward.
            if verification.from == self.settlement.address() {
                summary
                    .tokens_lost
                    .entry(query.sell_token)
                    .and_modify(|balance| *balance -= u256_to_big_rational(&sell_amount));
            }
            // It looks like the contract gained a lot of buy tokens (negative loss) but
            // only because it was the receiver and got the payout. Adjust the tokens lost
            // upward.
            if verification.receiver == self.settlement.address() {
                summary
                    .tokens_lost
                    .entry(query.buy_token)
                    .and_modify(|balance| *balance += u256_to_big_rational(&buy_amount));
            }
        }

        tracing::debug!(
            tokens_lost = ?summary.tokens_lost,
            gas_diff = ?trade.gas_estimate().unwrap_or_default().abs_diff(summary.gas_used.as_u64()),
            time = ?start.elapsed(),
            promised_out_amount = ?out_amount,
            verified_out_amount = ?summary.out_amount,
            promised_gas = trade.gas_estimate(),
            verified_gas = ?summary.gas_used,
            out_diff = ?out_amount.abs_diff(summary.out_amount),
            ?query,
            ?verification,
            "verified quote",
        );

<<<<<<< HEAD
        ensure_quote_accuracy(&self.quote_inaccuracy_limit, query, trade, &summary)
=======
        ensure_quote_accuracy(
            &self.quote_inaccuracy_limit,
            query,
            trade.solver(),
            &summary,
        )
>>>>>>> 1413398f
    }

    /// Configures all the state overrides that are needed to mock the given
    /// trade.
    async fn prepare_state_overrides(
        &self,
        verification: &Verification,
        trade: &TradeKind,
    ) -> Result<HashMap<H160, StateOverride>> {
        // Set up mocked trader.
        let mut overrides = hashmap! {
            verification.from => StateOverride {
                code: Some(deployed_bytecode!(Trader)),
                ..Default::default()
            },
        };

        // If the trader is a smart contract we also need to store its implementation
        // to proxy into it during the simulation.
        let trader_impl = self
            .code_fetcher
            .code(verification.from)
            .await
            .context("failed to fetch trader code")?;
        if !trader_impl.0.is_empty() {
            overrides.insert(
                Self::TRADER_IMPL,
                StateOverride {
                    code: Some(trader_impl),
                    ..Default::default()
                },
            );
        }

        // Set up mocked solver.
        let mut solver_override = StateOverride {
            code: Some(deployed_bytecode!(Solver)),
            ..Default::default()
        };

        // If the trade requires a special tx.origin we also need to fake the
        // authenticator and tx origin balance.
        if trade
            .tx_origin()
            .is_some_and(|origin| origin != trade.solver())
        {
            let (authenticator, balance) = futures::join!(
                self.settlement.authenticator().call(),
                self.web3.eth().balance(trade.solver(), None)
            );
            let authenticator = authenticator.context("could not fetch authenticator")?;
            overrides.insert(
                authenticator,
                StateOverride {
                    code: Some(deployed_bytecode!(AnyoneAuthenticator)),
                    ..Default::default()
                },
            );
            let balance = balance.context("could not fetch balance")?;
            solver_override.balance = Some(balance);
        }
        overrides.insert(trade.tx_origin().unwrap_or(trade.solver()), solver_override);

        Ok(overrides)
    }
}

#[async_trait::async_trait]
impl TradeVerifying for TradeVerifier {
    async fn verify(
        &self,
        query: &PriceQuery,
        verification: &Verification,
        trade: TradeKind,
    ) -> Result<Estimate> {
        let out_amount = trade
            .out_amount(
                &query.buy_token,
                &query.sell_token,
                &query.in_amount.get(),
                &query.kind,
            )
            .context("failed to compute trade out amount")?;
        match self
            .verify_inner(query, verification, &trade, &out_amount)
            .await
        {
            Ok(verified) => Ok(verified),
            Err(Error::SimulationFailed(err)) => match trade.gas_estimate() {
                Some(gas) => {
                    let estimate = Estimate {
                        out_amount,
                        gas,
                        solver: trade.solver(),
                        verified: false,
                        interactions: map_interactions_data(&trade.interactions),
                    };
                    tracing::warn!(
                        ?err,
                        estimate = ?trade,
                        "failed verification; returning unverified estimate"
                    );
                    Ok(estimate)
                }
                None => {
                    tracing::warn!(
                        ?err,
                        estimate = ?trade,
                        "failed verification and no gas estimate provided; discarding estimate"
                    );
                    Err(err)
                }
            },
            Err(err @ Error::TooInaccurate) => {
                tracing::warn!("discarding quote because it's too inaccurate");
                Err(err.into())
            }
        }
    }
}

fn encode_interactions(interactions: &[Interaction]) -> Vec<EncodedInteraction> {
    interactions.iter().map(|i| i.encode()).collect()
}

#[allow(clippy::too_many_arguments)]
fn encode_settlement(
    query: &PriceQuery,
    verification: &Verification,
    trade: &TradeKind,
    tokens: &[H160],
    clearing_prices: &[U256],
    out_amount: &U256,
    native_token: H160,
    domain_separator: &DomainSeparator,
) -> Result<EncodedSettlement> {
    let mut trade_interactions = encode_interactions(&trade.interactions());
    if query.buy_token == BUY_ETH_ADDRESS {
        // Because the `driver` manages `WETH` unwraps under the hood the `TradeFinder`
        // does not have to emit unwraps to pay out `ETH` in a trade.
        // However, for the simulation to be successful this has to happen so we do it
        // ourselves here.
        let buy_amount = match query.kind {
            OrderKind::Sell => *out_amount,
            OrderKind::Buy => query.in_amount.get(),
        };
        let weth = dummy_contract!(WETH9, native_token);
        let calldata = weth.methods().withdraw(buy_amount).tx.data.unwrap().0;
        trade_interactions.push((native_token, 0.into(), Bytes(calldata)));
        tracing::trace!("adding unwrap interaction for paying out ETH");
    }

    let fake_trade = encode_fake_trade(query, verification, out_amount, tokens)?;
    let mut trades = vec![fake_trade];
    if let TradeKind::Regular(trade) = trade {
        trades.extend(encode_jit_orders(
            &trade.jit_orders,
            tokens,
            domain_separator,
        )?);
    }

    let pre_interactions = [
        verification.pre_interactions.clone(),
        trade.pre_interactions(),
    ]
    .concat();

    Ok(EncodedSettlement {
        tokens: tokens.to_vec(),
        clearing_prices: clearing_prices.to_vec(),
        trades,
        interactions: [
            encode_interactions(&pre_interactions),
            trade_interactions,
            encode_interactions(&verification.post_interactions),
        ],
    })
}

fn encode_fake_trade(
    query: &PriceQuery,
    verification: &Verification,
    out_amount: &U256,
    tokens: &[H160],
) -> Result<EncodedTrade, Error> {
    // Configure the most disadvantageous trade possible (while taking possible
    // overflows into account). Should the trader not receive the amount promised by
    // the [`Trade`] the simulation will still work and we can compute the actual
    // [`Trade::out_amount`] afterwards.
    let (sell_amount, buy_amount) = match query.kind {
        OrderKind::Sell => (query.in_amount.get(), 0.into()),
        OrderKind::Buy => (
            (*out_amount).max(U256::from(u128::MAX)),
            query.in_amount.get(),
        ),
    };
    let fake_order = OrderData {
        sell_token: query.sell_token,
        sell_amount,
        buy_token: query.buy_token,
        buy_amount,
        receiver: Some(verification.receiver),
        valid_to: u32::MAX,
        app_data: Default::default(),
        fee_amount: 0.into(),
        kind: query.kind,
        partially_fillable: false,
        sell_token_balance: verification.sell_token_source,
        buy_token_balance: verification.buy_token_destination,
    };

    let fake_signature = Signature::default_with(SigningScheme::Eip1271);
    let encoded_trade = encode_trade(
        &fake_order,
        &fake_signature,
        verification.from,
        // the tokens set length is small so the linear search is acceptable
        tokens
            .iter()
            .position(|token| token == &query.sell_token)
            .context("missing sell token index")?,
        tokens
            .iter()
            .position(|token| token == &query.buy_token)
            .context("missing buy token index")?,
        &query.in_amount.get(),
    );

    Ok(encoded_trade)
}

fn encode_jit_orders(
    jit_orders: &[dto::JitOrder],
    tokens: &[H160],
    domain_separator: &DomainSeparator,
) -> Result<Vec<EncodedTrade>, Error> {
    jit_orders
        .iter()
        .map(|jit_order| {
            let order_data = OrderData {
                sell_token: jit_order.sell_token,
                buy_token: jit_order.buy_token,
                receiver: Some(jit_order.receiver),
                sell_amount: jit_order.sell_amount,
                buy_amount: jit_order.buy_amount,
                valid_to: jit_order.valid_to,
                app_data: jit_order.app_data,
                fee_amount: 0.into(),
                kind: match &jit_order.side {
                    dto::Side::Buy => OrderKind::Buy,
                    dto::Side::Sell => OrderKind::Sell,
                },
                partially_fillable: jit_order.partially_fillable,
                sell_token_balance: jit_order.sell_token_source,
                buy_token_balance: jit_order.buy_token_destination,
            };
            let (owner, signature) =
                recover_jit_order_owner(jit_order, &order_data, domain_separator)?;

            Ok(encode_trade(
                &order_data,
                &signature,
                owner,
                // the tokens set length is small so the linear search is acceptable
                tokens
                    .iter()
                    .position(|token| token == &jit_order.sell_token)
                    .context("missing jit order sell token index")?,
                tokens
                    .iter()
                    .position(|token| token == &jit_order.buy_token)
                    .context("missing jit order buy token index")?,
                &jit_order.executed_amount,
            ))
        })
        .collect::<Result<Vec<EncodedTrade>, Error>>()
}

/// Recovers the owner and signature from a `JitOrder`.
fn recover_jit_order_owner(
    jit_order: &JitOrder,
    order_data: &OrderData,
    domain_separator: &DomainSeparator,
) -> Result<(H160, Signature), Error> {
    let (owner, signature) = match jit_order.signing_scheme {
        SigningScheme::Eip1271 => {
            let (owner, signature) = jit_order.signature.split_at(20);
            let owner = H160::from_slice(owner);
            let signature = Signature::from_bytes(jit_order.signing_scheme, signature)?;
            (owner, signature)
        }
        SigningScheme::PreSign => {
            let owner = H160::from_slice(&jit_order.signature);
            let signature = Signature::from_bytes(jit_order.signing_scheme, Vec::new().as_slice())?;
            (owner, signature)
        }
        _ => {
            let signature = Signature::from_bytes(jit_order.signing_scheme, &jit_order.signature)?;
            let owner = signature
                .recover(domain_separator, &order_data.hash_struct())?
                .context("could not recover the owner")?
                .signer;
            (owner, signature)
        }
    };
    Ok((owner, signature))
}

/// Adds the interactions that are only needed to query important balances
/// throughout the simulation.
/// These balances will get used to compute an accurate price for the trade.
fn add_balance_queries(
    mut settlement: EncodedSettlement,
    query: &PriceQuery,
    verification: &Verification,
    solver: &Solver,
) -> EncodedSettlement {
    let (token, owner) = match query.kind {
        // track how much `buy_token` the `receiver` actually got
        OrderKind::Sell => {
            let receiver = match verification.receiver == H160::zero() {
                // Settlement contract sends fund to owner if receiver is the 0 address.
                true => verification.from,
                false => verification.receiver,
            };

            (query.buy_token, receiver)
        }
        // track how much `sell_token` the `from` address actually spent
        OrderKind::Buy => (query.sell_token, verification.from),
    };
    let query_balance = solver.methods().store_balance(token, owner, true);
    let query_balance = Bytes(query_balance.tx.data.unwrap().0);
    let interaction = (solver.address(), 0.into(), query_balance);
    // query balance query at the end of pre-interactions
    settlement.interactions[0].push(interaction.clone());
    // query balance right after we payed out all `buy_token`
    settlement.interactions[2].insert(0, interaction);
    settlement
}

/// Analyzed output of `Solver::settle` smart contract call.
#[derive(Debug)]
struct SettleOutput {
    /// Gas used for the `settle()` call.
    gas_used: U256,
    /// `out_amount` perceived by the trader (sell token for buy orders or buy
    /// token for sell order)
    out_amount: U256,
    /// Tokens difference of the settlement contract before and after the trade.
    tokens_lost: HashMap<H160, BigRational>,
}

impl SettleOutput {
    fn decode(output: &[u8], kind: OrderKind, tokens_vec: &[H160]) -> Result<Self> {
        let function = Solver::raw_contract()
            .interface
            .abi
            .function("swap")
            .unwrap();
        let tokens = function.decode_output(output).context("decode")?;
        let (gas_used, balances): (U256, Vec<U256>) = Tokenize::from_token(Token::Tuple(tokens))?;

        // The balances are stored in the following order:
        // [...tokens_before, user_balance_before, user_balance_after, ...tokens_after]
        let mut i = 0;
        let mut tokens_lost = HashMap::new();
        // Get settlement contract balances before the trade
        for token in tokens_vec.iter() {
            let balance_before = u256_to_big_rational(&balances[i]);
            tokens_lost.insert(*token, balance_before);
            i += 1;
        }

        let trader_balance_before = balances[i];
        let trader_balance_after = balances[i + 1];
        i += 2;

        // Get settlement contract balances after the trade
        for token in tokens_vec.iter() {
            let balance_after = u256_to_big_rational(&balances[i]);
            tokens_lost
                .entry(*token)
                .and_modify(|balance_before| *balance_before -= balance_after);
            i += 1;
        }

        let out_amount = match kind {
            // for sell orders we track the buy_token amount which increases during the settlement
            OrderKind::Sell => trader_balance_after.checked_sub(trader_balance_before),
            // for buy orders we track the sell_token amount which decreases during the settlement
            OrderKind::Buy => trader_balance_before.checked_sub(trader_balance_after),
        };
        let out_amount = out_amount.context("underflow during out_amount computation")?;

        Ok(SettleOutput {
            gas_used,
            out_amount,
            tokens_lost,
        })
    }
}

/// Returns an error if settling the quote would require using too much of the
/// settlement contract buffers.
fn ensure_quote_accuracy(
    inaccuracy_limit: &BigRational,
    query: &PriceQuery,
    trade: &Trade,
    summary: &SettleOutput,
) -> std::result::Result<Estimate, Error> {
    // amounts verified by the simulation
    let (sell_amount, buy_amount) = match query.kind {
        OrderKind::Buy => (summary.out_amount, query.in_amount.get()),
        OrderKind::Sell => (query.in_amount.get(), summary.out_amount),
    };
    let (sell_amount, buy_amount) = (
        u256_to_big_rational(&sell_amount),
        u256_to_big_rational(&buy_amount),
    );
    let sell_token_lost_limit = inaccuracy_limit * &sell_amount;
    let buy_token_lost_limit = inaccuracy_limit * &buy_amount;

    let sell_token_lost = summary
        .tokens_lost
        .get(&query.sell_token)
        .context("summary sell token is missing")?;
    let buy_token_lost = summary
        .tokens_lost
        .get(&query.buy_token)
        .context("summary buy token is missing")?;

    if *sell_token_lost >= sell_token_lost_limit || *buy_token_lost >= buy_token_lost_limit {
        return Err(Error::TooInaccurate);
    }

    Ok(Estimate {
        out_amount: summary.out_amount,
        gas: summary.gas_used.as_u64(),
        solver: trade.solver,
        verified: true,
        interactions: map_interactions_data(&trade.interactions),
    })
}

#[derive(Debug)]
pub struct PriceQuery {
    pub sell_token: H160,
    // This should be `BUY_ETH_ADDRESS` if you actually want to trade `ETH`
    pub buy_token: H160,
    pub kind: OrderKind,
    pub in_amount: NonZeroU256,
}

#[derive(thiserror::Error, Debug)]
enum Error {
    /// Verification logic ran successfully but the quote was deemed too
    /// inaccurate to be usable.
    #[error("too inaccurate")]
    TooInaccurate,
    /// Some error caused the simulation to not finish successfully.
    #[error("quote could not be simulated")]
    SimulationFailed(#[from] anyhow::Error),
}

#[cfg(test)]
mod tests {
    use {super::*, std::str::FromStr};

    #[test]
    fn discards_inaccurate_quotes() {
        // let's use 0.5 as the base case to avoid rounding issues introduced by float
        // conversion
        let low_threshold = big_decimal_to_big_rational(&BigDecimal::from_str("0.5").unwrap());
        let high_threshold = big_decimal_to_big_rational(&BigDecimal::from_str("0.51").unwrap());

        let sell_token = H160([1u8; 20]);
        let buy_token = H160([2u8; 20]);

        let query = PriceQuery {
            in_amount: 1_000.try_into().unwrap(),
            kind: OrderKind::Sell,
            sell_token,
            buy_token,
        };

        // buy token is lost
        let tokens_lost = hashmap! {
            sell_token => BigRational::from_integer(500.into()),
        };
        let summary = SettleOutput {
            gas_used: 0.into(),
            out_amount: 2_000.into(),
            tokens_lost,
        };
        let estimate = ensure_quote_accuracy(&low_threshold, &query, H160::zero(), &summary);
        assert!(matches!(estimate, Err(Error::SimulationFailed(_))));

        // sell token is lost
        let tokens_lost = hashmap! {
            buy_token => BigRational::from_integer(0.into()),
        };
        let summary = SettleOutput {
            gas_used: 0.into(),
            out_amount: 2_000.into(),
            tokens_lost,
        };
        let estimate = ensure_quote_accuracy(&low_threshold, &query, H160::zero(), &summary);
        assert!(matches!(estimate, Err(Error::SimulationFailed(_))));

        // everything is in-place
        let tokens_lost = hashmap! {
            sell_token => BigRational::from_integer(400.into()),
            buy_token => BigRational::from_integer(0.into()),
        };
        let summary = SettleOutput {
            gas_used: 0.into(),
            out_amount: 2_000.into(),
            tokens_lost,
        };
        let estimate = ensure_quote_accuracy(&low_threshold, &query, H160::zero(), &summary);
        assert!(estimate.is_ok());

        let tokens_lost = hashmap! {
            sell_token => BigRational::from_integer(500.into()),
            buy_token => BigRational::from_integer(0.into()),
        };

        let sell_more = SettleOutput {
            gas_used: 0.into(),
            out_amount: 2_000.into(),
            tokens_lost,
        };

        let estimate =
            ensure_quote_accuracy(&low_threshold, &query, &Default::default(), &sell_more);
        assert!(matches!(estimate, Err(Error::TooInaccurate)));

        // passes with slightly higher tolerance
        let estimate =
            ensure_quote_accuracy(&high_threshold, &query, &Default::default(), &sell_more);
        assert!(estimate.is_ok());

        let tokens_lost = hashmap! {
            sell_token => BigRational::from_integer(0.into()),
            buy_token => BigRational::from_integer(1_000.into()),
        };

        let pay_out_more = SettleOutput {
            gas_used: 0.into(),
            out_amount: 2_000.into(),
            tokens_lost,
        };

        let estimate =
            ensure_quote_accuracy(&low_threshold, &query, &Default::default(), &pay_out_more);
        assert!(matches!(estimate, Err(Error::TooInaccurate)));

        // passes with slightly higher tolerance
        let estimate =
            ensure_quote_accuracy(&high_threshold, &query, &Default::default(), &pay_out_more);
        assert!(estimate.is_ok());

        let tokens_lost = hashmap! {
            sell_token => BigRational::from_integer((-500).into()),
            buy_token => BigRational::from_integer(0.into()),
        };

        let sell_less = SettleOutput {
            gas_used: 0.into(),
            out_amount: 2_000.into(),
            tokens_lost,
        };
        // Ending up with surplus in the buffers is always fine
        let estimate =
            ensure_quote_accuracy(&low_threshold, &query, &Default::default(), &sell_less);
        assert!(estimate.is_ok());

        let tokens_lost = hashmap! {
            sell_token => BigRational::from_integer(0.into()),
            buy_token => BigRational::from_integer((-1_000).into()),
        };

        let pay_out_less = SettleOutput {
            gas_used: 0.into(),
            out_amount: 2_000.into(),
            tokens_lost,
        };
        // Ending up with surplus in the buffers is always fine
        let estimate =
            ensure_quote_accuracy(&low_threshold, &query, &Default::default(), &pay_out_less);
        assert!(estimate.is_ok());
    }
}<|MERGE_RESOLUTION|>--- conflicted
+++ resolved
@@ -5,15 +5,12 @@
         code_simulation::CodeSimulating,
         encoded_settlement::{encode_trade, EncodedSettlement, EncodedTrade},
         interaction::EncodedInteraction,
-<<<<<<< HEAD
-        trade_finding::{map_interactions_data, Interaction, Trade},
-=======
         trade_finding::{
             external::{dto, dto::JitOrder},
+            map_interactions_data,
             Interaction,
             TradeKind,
         },
->>>>>>> 1413398f
     },
     anyhow::{Context, Result},
     bigdecimal::BigDecimal,
@@ -214,7 +211,7 @@
                     gas: trade.gas_estimate().context("no gas estimate")?,
                     solver: trade.solver(),
                     verified: true,
-                    interactions: map_interactions_data(&trade.interactions),
+                    interactions: map_interactions_data(&trade.interactions()),
                 };
                 tracing::warn!(
                     ?estimate,
@@ -271,16 +268,7 @@
             "verified quote",
         );
 
-<<<<<<< HEAD
         ensure_quote_accuracy(&self.quote_inaccuracy_limit, query, trade, &summary)
-=======
-        ensure_quote_accuracy(
-            &self.quote_inaccuracy_limit,
-            query,
-            trade.solver(),
-            &summary,
-        )
->>>>>>> 1413398f
     }
 
     /// Configures all the state overrides that are needed to mock the given
@@ -376,7 +364,7 @@
                         gas,
                         solver: trade.solver(),
                         verified: false,
-                        interactions: map_interactions_data(&trade.interactions),
+                        interactions: map_interactions_data(&trade.interactions()),
                     };
                     tracing::warn!(
                         ?err,
@@ -690,7 +678,7 @@
 fn ensure_quote_accuracy(
     inaccuracy_limit: &BigRational,
     query: &PriceQuery,
-    trade: &Trade,
+    trade: &TradeKind,
     summary: &SettleOutput,
 ) -> std::result::Result<Estimate, Error> {
     // amounts verified by the simulation
@@ -721,9 +709,9 @@
     Ok(Estimate {
         out_amount: summary.out_amount,
         gas: summary.gas_used.as_u64(),
-        solver: trade.solver,
+        solver: trade.solver(),
         verified: true,
-        interactions: map_interactions_data(&trade.interactions),
+        interactions: map_interactions_data(&trade.interactions()),
     })
 }
 
@@ -777,7 +765,8 @@
             out_amount: 2_000.into(),
             tokens_lost,
         };
-        let estimate = ensure_quote_accuracy(&low_threshold, &query, H160::zero(), &summary);
+        let estimate =
+            ensure_quote_accuracy(&low_threshold, &query, &TradeKind::default(), &summary);
         assert!(matches!(estimate, Err(Error::SimulationFailed(_))));
 
         // sell token is lost
@@ -789,7 +778,9 @@
             out_amount: 2_000.into(),
             tokens_lost,
         };
-        let estimate = ensure_quote_accuracy(&low_threshold, &query, H160::zero(), &summary);
+
+        let estimate =
+            ensure_quote_accuracy(&low_threshold, &query, &TradeKind::default(), &summary);
         assert!(matches!(estimate, Err(Error::SimulationFailed(_))));
 
         // everything is in-place
@@ -802,7 +793,8 @@
             out_amount: 2_000.into(),
             tokens_lost,
         };
-        let estimate = ensure_quote_accuracy(&low_threshold, &query, H160::zero(), &summary);
+        let estimate =
+            ensure_quote_accuracy(&low_threshold, &query, &TradeKind::default(), &summary);
         assert!(estimate.is_ok());
 
         let tokens_lost = hashmap! {
