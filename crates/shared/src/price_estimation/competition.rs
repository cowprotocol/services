use {
    super::native::{NativePriceEstimateResult, NativePriceEstimating},
    crate::price_estimation::{
        Estimate,
        PriceEstimateResult,
        PriceEstimating,
        PriceEstimationError,
        Query,
    },
    futures::FutureExt as _,
    model::order::OrderKind,
    primitive_types::H160,
    std::{cmp::Ordering, fmt::Debug, num::NonZeroUsize, sync::Arc},
};

#[derive(Debug, Clone, Hash, Eq, PartialEq)]
struct Trade {
    sell_token: H160,
    buy_token: H160,
    kind: OrderKind,
}

impl From<&Query> for Trade {
    fn from(query: &Query) -> Self {
        Self {
            sell_token: query.sell_token,
            buy_token: query.buy_token,
            kind: query.kind,
        }
    }
}

/// Stage index and index within stage of an estimator stored in the
/// [`CompetitionEstimator`] used as an identifier.
#[derive(Copy, Debug, Clone, Default, Eq, PartialEq)]
struct EstimatorIndex(usize, usize);

#[derive(Copy, Debug, Clone, Default, Eq, PartialEq, Ord, PartialOrd)]
struct Wins(u64);

type PriceEstimationStage<T> = Vec<(String, T)>;

/// Price estimator that pulls estimates from various sources
/// and competes on the best price. Sources are provided as a list of lists, the
/// outer list representing the sequential stage of the search, and the inner
/// list representing all source that should be queried in parallel in the given
/// stage Returns a price estimation early if there is a configurable number of
/// successful estimates for every query or if all price sources returned an
/// estimate.
pub struct RacingCompetitionEstimator<T> {
    inner: Vec<PriceEstimationStage<T>>,
    successful_results_for_early_return: NonZeroUsize,
}

impl<T: Send + Sync + 'static> RacingCompetitionEstimator<T> {
    pub fn new(
        inner: PriceEstimationStage<T>,
        successful_results_for_early_return: NonZeroUsize,
    ) -> Self {
        assert!(!inner.is_empty());
        Self {
            inner: vec![inner],
            successful_results_for_early_return,
        }
    }

    fn estimate_generic<
        Q: Clone + Debug + Send + 'static,
        R: Clone + Debug + Send,
        E: Clone + Debug + Send,
    >(
        &self,
        query: Q,
        kind: OrderKind,
        get_single_result: impl Fn(&T, Q) -> futures::future::BoxFuture<'_, Result<R, E>>
            + Send
            + 'static,
        compare_results: impl Fn(&Result<R, E>, &Result<R, E>) -> Ordering + Send + 'static,
    ) -> futures::future::BoxFuture<'_, Result<R, E>> {
        async move {
            let mut results = vec![];
            // Process stages sequentially
            'outer: for (stage_index, stage) in self.inner.iter().enumerate() {
                // Process estimators within each stage in parallel
                let mut futures: Vec<_> = stage
                    .iter()
<<<<<<< HEAD
                    .map(|(_, estimator)| get_single_result(estimator, query.clone()))
=======
                    .enumerate()
                    .map(|(index, (_, estimator))| {
                        // Return estimator `index` together with the result because `select_all()`
                        // is allowed to shuffle around futures which makes the index return by
                        // `select_all()` meaningless for our purposes.
                        get_single_result(estimator, query.clone())
                            .map(move |result| (index, result))
                            .boxed()
                    })
>>>>>>> daa9f72d
                    .collect();
                while !futures.is_empty() {
                    let ((estimator_index, result), _, rest) =
                        futures::future::select_all(futures).await;
                    futures = rest;
                    results.push((stage_index, estimator_index, result.clone()));
                    let estimator = &self.inner[stage_index][estimator_index].0;
                    tracing::debug!(?query, ?result, estimator, "new price estimate");

                    let successes = results
                        .iter()
                        .filter(|(_, _, result)| result.is_ok())
                        .count();
                    if successes >= self.successful_results_for_early_return.get() {
                        break 'outer;
                    }
                }
            }

            let best_index = results
                .iter()
                .map(|(_, _, result)| result)
                .enumerate()
                .max_by(|a, b| compare_results(a.1, b.1))
                .map(|(index, _)| index)
                .unwrap();
            let (stage_index, estimator_index, result) = &results[best_index];
            let (estimator, _) = &self.inner[*stage_index][*estimator_index];
            tracing::debug!(?query, ?result, estimator, "winning price estimate");

            let total_estimators = self.inner.iter().fold(0, |sum, inner| sum + inner.len()) as u64;
            let queried_estimators = results.len() as u64;
            metrics()
                .requests
                .with_label_values(&["executed"])
                .inc_by(queried_estimators);
            metrics()
                .requests
                .with_label_values(&["saved"])
                .inc_by(total_estimators - queried_estimators);

            if result.is_ok() {
                // Collect stats for winner predictions.
                metrics()
                    .queries_won
                    .with_label_values(&[estimator, kind.label()])
                    .inc();
            }
            result.clone()
        }
        .boxed()
    }
}

impl PriceEstimating for RacingCompetitionEstimator<Arc<dyn PriceEstimating>> {
    fn estimate(&self, query: Arc<Query>) -> futures::future::BoxFuture<'_, PriceEstimateResult> {
        self.estimate_generic(
            query.clone(),
            query.kind,
            |estimator, query| estimator.estimate(query),
            move |a, b| {
                if is_second_quote_result_preferred(query.as_ref(), a, b) {
                    Ordering::Less
                } else {
                    Ordering::Greater
                }
            },
        )
    }
}

impl NativePriceEstimating for RacingCompetitionEstimator<Arc<dyn NativePriceEstimating>> {
    fn estimate_native_price(
        &self,
        token: H160,
    ) -> futures::future::BoxFuture<'_, NativePriceEstimateResult> {
        self.estimate_generic(
            token,
            OrderKind::Buy,
            |estimator, token| estimator.estimate_native_price(token),
            move |a, b| {
                if is_second_native_result_preferred(a, b) {
                    Ordering::Less
                } else {
                    Ordering::Greater
                }
            },
        )
    }
}

/// Price estimator that pulls estimates from various sources
/// and competes on the best price.
pub struct CompetitionEstimator<T> {
    inner: RacingCompetitionEstimator<T>,
}

impl<T: Send + Sync + 'static> CompetitionEstimator<T> {
    pub fn new(inner: Vec<(String, T)>) -> Self {
        let number_of_estimators =
            NonZeroUsize::new(inner.len()).expect("Vec of estimators should not be empty.");
        Self {
            inner: RacingCompetitionEstimator::new(inner, number_of_estimators),
        }
    }
}

impl PriceEstimating for CompetitionEstimator<Arc<dyn PriceEstimating>> {
    fn estimate(&self, query: Arc<Query>) -> futures::future::BoxFuture<'_, PriceEstimateResult> {
        self.inner.estimate(query)
    }
}

fn is_second_quote_result_preferred(
    query: &Query,
    a: &PriceEstimateResult,
    b: &PriceEstimateResult,
) -> bool {
    match (a, b) {
        (Ok(a), Ok(b)) => is_second_estimate_preferred(query, a, b),
        (Ok(_), Err(_)) => false,
        (Err(_), Ok(_)) => true,
        (Err(a), Err(b)) => is_second_error_preferred(a, b),
    }
}

fn is_second_native_result_preferred(
    a: &Result<f64, PriceEstimationError>,
    b: &Result<f64, PriceEstimationError>,
) -> bool {
    match (a, b) {
        (Ok(a), Ok(b)) => b >= a,
        (Ok(_), Err(_)) => false,
        (Err(_), Ok(_)) => true,
        (Err(a), Err(b)) => is_second_error_preferred(a, b),
    }
}

fn is_second_estimate_preferred(query: &Query, a: &Estimate, b: &Estimate) -> bool {
    match query.kind {
        OrderKind::Buy => b.out_amount < a.out_amount,
        OrderKind::Sell => a.out_amount < b.out_amount,
    }
}

fn is_second_error_preferred(a: &PriceEstimationError, b: &PriceEstimationError) -> bool {
    // Errors are sorted by recoverability. E.g. a rate-limited estimation may
    // succeed if tried again, whereas unsupported order types can never recover
    // unless code changes. This can be used to decide which errors we want to
    // cache
    fn error_to_integer_priority(err: &PriceEstimationError) -> u8 {
        match err {
            // highest priority (prefer)
            PriceEstimationError::RateLimited => 5,
            PriceEstimationError::ProtocolInternal(_) => 4,
            PriceEstimationError::EstimatorInternal(_) => 3,
            PriceEstimationError::UnsupportedToken { .. } => 2,
            PriceEstimationError::NoLiquidity => 1,
            PriceEstimationError::UnsupportedOrderType(_) => 0,
            // lowest priority
        }
    }
    error_to_integer_priority(b) > error_to_integer_priority(a)
}

#[derive(prometheus_metric_storage::MetricStorage, Clone, Debug)]
#[metric(subsystem = "competition_price_estimator")]
struct Metrics {
    /// Number of wins for a particular price estimator and order kind.
    ///
    /// Note that the order kind is included in the metric. This is because some
    /// estimators only support sell orders (e.g. 1Inch) which would skew the
    /// total metrics. Additionally, this allows us to see how different
    /// estimators behave for buy vs sell orders.
    #[metric(labels("estimator_type", "order_kind"))]
    queries_won: prometheus::IntCounterVec,

    /// Number of requests we saved due to greedy selection based on historic
    /// data.
    #[metric(labels("status"))]
    requests: prometheus::IntCounterVec,
}

fn metrics() -> &'static Metrics {
    Metrics::instance(observe::metrics::get_storage_registry())
        .expect("unexpected error getting metrics instance")
}

#[cfg(test)]
mod tests {
    use {
        super::*,
        crate::price_estimation::MockPriceEstimating,
        anyhow::anyhow,
        model::order::OrderKind,
        number::nonzero::U256 as NonZeroU256,
        primitive_types::H160,
        std::time::Duration,
        tokio::time::sleep,
    };

    #[tokio::test]
    async fn works() {
        let queries = [
            Arc::new(Query {
                verification: None,
                sell_token: H160::from_low_u64_le(0),
                buy_token: H160::from_low_u64_le(1),
                in_amount: NonZeroU256::try_from(1).unwrap(),
                kind: OrderKind::Buy,
            }),
            Arc::new(Query {
                verification: None,
                sell_token: H160::from_low_u64_le(2),
                buy_token: H160::from_low_u64_le(3),
                in_amount: NonZeroU256::try_from(1).unwrap(),
                kind: OrderKind::Sell,
            }),
            Arc::new(Query {
                verification: None,
                sell_token: H160::from_low_u64_le(2),
                buy_token: H160::from_low_u64_le(3),
                in_amount: NonZeroU256::try_from(1).unwrap(),
                kind: OrderKind::Buy,
            }),
            Arc::new(Query {
                verification: None,
                sell_token: H160::from_low_u64_le(3),
                buy_token: H160::from_low_u64_le(4),
                in_amount: NonZeroU256::try_from(1).unwrap(),
                kind: OrderKind::Buy,
            }),
            Arc::new(Query {
                verification: None,
                sell_token: H160::from_low_u64_le(5),
                buy_token: H160::from_low_u64_le(6),
                in_amount: NonZeroU256::try_from(1).unwrap(),
                kind: OrderKind::Buy,
            }),
        ];
        let estimates = [
            Estimate {
                out_amount: 1.into(),
                ..Default::default()
            },
            Estimate {
                out_amount: 2.into(),
                ..Default::default()
            },
        ];

        let setup_estimator = |responses: Vec<PriceEstimateResult>| {
            let mut estimator = MockPriceEstimating::new();
            for response in responses {
                estimator.expect_estimate().times(1).returning(move |_| {
                    let response = response.clone();
                    {
                        async move { response }.boxed()
                    }
                });
            }
            estimator
        };

        let first = setup_estimator(vec![
            Ok(estimates[0]),
            Ok(estimates[0]),
            Ok(estimates[0]),
            Err(PriceEstimationError::ProtocolInternal(anyhow!("a"))),
            Err(PriceEstimationError::NoLiquidity),
        ]);

        let second = setup_estimator(vec![
            Err(PriceEstimationError::ProtocolInternal(anyhow!(""))),
            Ok(estimates[1]),
            Ok(estimates[1]),
            Err(PriceEstimationError::ProtocolInternal(anyhow!("b"))),
            Err(PriceEstimationError::UnsupportedToken {
                token: H160([0; 20]),
                reason: "".to_string(),
            }),
        ]);

        let priority: CompetitionEstimator<Arc<dyn PriceEstimating>> =
            CompetitionEstimator::new(vec![
                ("first".to_owned(), Arc::new(first)),
                ("second".to_owned(), Arc::new(second)),
            ]);

        let result = priority.estimate(queries[0].clone()).await;
        assert_eq!(result.as_ref().unwrap(), &estimates[0]);

        let result = priority.estimate(queries[1].clone()).await;
        // buy 2 is better than buy 1
        assert_eq!(result.as_ref().unwrap(), &estimates[1]);

        let result = priority.estimate(queries[2].clone()).await;
        // pay 1 is better than pay 2
        assert_eq!(result.as_ref().unwrap(), &estimates[0]);

        let result = priority.estimate(queries[3].clone()).await;
        // arbitrarily returns one of equal priority errors
        assert!(matches!(
            result.as_ref().unwrap_err(),
            PriceEstimationError::ProtocolInternal(err)
                if err.to_string() == "a" || err.to_string() == "b",
        ));

        let result = priority.estimate(queries[4].clone()).await;
        // unsupported token has higher priority than no liquidity
        assert!(matches!(
            result.as_ref().unwrap_err(),
            PriceEstimationError::UnsupportedToken { .. }
        ));
    }

    #[tokio::test]
    async fn racing_estimator_returns_early() {
        let query = Arc::new(Query {
            verification: None,
            sell_token: H160::from_low_u64_le(0),
            buy_token: H160::from_low_u64_le(1),
            in_amount: NonZeroU256::try_from(1).unwrap(),
            kind: OrderKind::Buy,
        });

        fn estimate(amount: u64) -> Estimate {
            Estimate {
                out_amount: amount.into(),
                ..Default::default()
            }
        }

        let mut first = MockPriceEstimating::new();
        first.expect_estimate().times(1).returning(move |_| {
            // immediately return an error (not enough to terminate price competition early)
            async { Err(PriceEstimationError::NoLiquidity) }.boxed()
        });

        let mut second = MockPriceEstimating::new();
        second.expect_estimate().times(1).returning(|_| {
            async {
                sleep(Duration::from_millis(10)).await;
                // return good result after some time; now we can terminate early
                Ok(estimate(1))
            }
            .boxed()
        });

        let mut third = MockPriceEstimating::new();
        third.expect_estimate().times(1).returning(move |_| {
            async {
                sleep(Duration::from_millis(20)).await;
                unreachable!(
                    "This estimation gets canceled because the racing estimator already got \
                     enough estimates to return early."
                )
            }
            .boxed()
        });

        let racing: RacingCompetitionEstimator<Arc<dyn PriceEstimating>> =
            RacingCompetitionEstimator::new(
                vec![
                    ("first".to_owned(), Arc::new(first)),
                    ("second".to_owned(), Arc::new(second)),
                    ("third".to_owned(), Arc::new(third)),
                ],
                NonZeroUsize::new(1).unwrap(),
            );

        let result = racing.estimate(query).await;
        assert_eq!(result.as_ref().unwrap(), &estimate(1));
    }

    #[tokio::test]
    async fn queries_stages_sequentially() {
        let query = Arc::new(Query {
            verification: None,
            sell_token: H160::from_low_u64_le(0),
            buy_token: H160::from_low_u64_le(1),
            in_amount: NonZeroU256::try_from(1).unwrap(),
            kind: OrderKind::Sell,
        });

        fn estimate(amount: u64) -> Estimate {
            Estimate {
                out_amount: amount.into(),
                ..Default::default()
            }
        }

        let mut first = MockPriceEstimating::new();
        first.expect_estimate().times(1).returning(move |_| {
            async {
                // First stage takes longer than second to test they are not executed in
                // parallel
                sleep(Duration::from_millis(20)).await;
                Ok(estimate(1))
            }
            .boxed()
        });

        let mut second = MockPriceEstimating::new();
        second.expect_estimate().times(1).returning(move |_| {
            async {
                sleep(Duration::from_millis(20)).await;
                Err(PriceEstimationError::NoLiquidity)
            }
            .boxed()
        });

        let mut third = MockPriceEstimating::new();
        third
            .expect_estimate()
            .times(1)
            .returning(move |_| async { Ok(estimate(3)) }.boxed());

        let mut fourth = MockPriceEstimating::new();
        fourth.expect_estimate().times(1).returning(move |_| {
            async {
                sleep(Duration::from_millis(10)).await;
                unreachable!(
                    "This estimation gets canceled because the racing estimator already got \
                     enough estimates to return early."
                )
            }
            .boxed()
        });

        let racing: RacingCompetitionEstimator<Arc<dyn PriceEstimating>> =
            RacingCompetitionEstimator {
                inner: vec![
                    vec![
                        ("first".to_owned(), Arc::new(first)),
                        ("second".to_owned(), Arc::new(second)),
                    ],
                    vec![
                        ("third".to_owned(), Arc::new(third)),
                        ("fourth".to_owned(), Arc::new(fourth)),
                    ],
                ],
                successful_results_for_early_return: NonZeroUsize::new(2).unwrap(),
            };

        let result = racing.estimate(query).await;
        assert_eq!(result.as_ref().unwrap(), &estimate(3));
    }
}<|MERGE_RESOLUTION|>--- conflicted
+++ resolved
@@ -84,9 +84,6 @@
                 // Process estimators within each stage in parallel
                 let mut futures: Vec<_> = stage
                     .iter()
-<<<<<<< HEAD
-                    .map(|(_, estimator)| get_single_result(estimator, query.clone()))
-=======
                     .enumerate()
                     .map(|(index, (_, estimator))| {
                         // Return estimator `index` together with the result because `select_all()`
@@ -96,7 +93,6 @@
                             .map(move |result| (index, result))
                             .boxed()
                     })
->>>>>>> daa9f72d
                     .collect();
                 while !futures.is_empty() {
                     let ((estimator_index, result), _, rest) =
