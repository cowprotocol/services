use {
    super::native::{NativePriceEstimateResult, NativePriceEstimating},
    crate::price_estimation::{
        Estimate,
        PriceEstimateResult,
        PriceEstimating,
        PriceEstimationError,
        Query,
    },
    futures::FutureExt as _,
    model::order::OrderKind,
    primitive_types::H160,
    std::{cmp::Ordering, fmt::Debug, num::NonZeroUsize, sync::Arc},
};

#[derive(Debug, Clone, Hash, Eq, PartialEq)]
struct Trade {
    sell_token: H160,
    buy_token: H160,
    kind: OrderKind,
}

impl From<&Query> for Trade {
    fn from(query: &Query) -> Self {
        Self {
            sell_token: query.sell_token,
            buy_token: query.buy_token,
            kind: query.kind,
        }
    }
}

/// Stage index and index within stage of an estimator stored in the
/// [`CompetitionEstimator`] used as an identifier.
#[derive(Copy, Debug, Clone, Default, Eq, PartialEq)]
struct EstimatorIndex(usize, usize);

#[derive(Copy, Debug, Clone, Default, Eq, PartialEq, Ord, PartialOrd)]
struct Wins(u64);

type PriceEstimationStage<T> = Vec<(String, T)>;

/// Price estimator that pulls estimates from various sources
/// and competes on the best price. Sources are provided as a list of lists, the
/// outer list representing the sequential stage of the search, and the inner
/// list representing all source that should be queried in parallel in the given
/// stage Returns a price estimation early if there is a configurable number of
/// successful estimates for every query or if all price sources returned an
/// estimate.
pub struct RacingCompetitionEstimator<T> {
    inner: Vec<PriceEstimationStage<T>>,
    successful_results_for_early_return: NonZeroUsize,
}

impl<T: Send + Sync + 'static> RacingCompetitionEstimator<T> {
    pub fn new(
        inner: PriceEstimationStage<T>,
        successful_results_for_early_return: NonZeroUsize,
    ) -> Self {
        assert!(!inner.is_empty());
        Self {
            inner: vec![inner],
            successful_results_for_early_return,
        }
    }

    fn estimate_generic<
        Q: Clone + Debug + Send + 'static,
        R: Clone + Debug + Send,
        E: Clone + Debug + Send,
    >(
        &self,
        query: Q,
        kind: OrderKind,
        get_single_result: impl Fn(&T, Q) -> futures::future::BoxFuture<'_, Result<R, E>>
            + Send
            + 'static,
        compare_results: impl Fn(&Result<R, E>, &Result<R, E>) -> Ordering + Send + 'static,
    ) -> futures::future::BoxFuture<'_, Result<R, E>> {
        async move {
            let mut results = vec![];
            // Process stages sequentially
            'outer: for (stage_index, stage) in self.inner.iter().enumerate() {
                // Process estimators within each stage in parallel
                let mut futures: Vec<_> = stage
                    .iter()
<<<<<<< HEAD
                    .enumerate()
                    .map(|(index, (_, estimator))| {
                        // Return estimator `index` together with the result because `select_all()`
                        // is allowed to shuffle around futures which makes the index return by
                        // `select_all()` meaningless for our purposes.
                        estimator
                            .estimate(query.clone())
                            .map(move |result| (index, result))
                            .boxed()
                    })
=======
                    .map(|(_, estimator)| get_single_result(estimator, query.clone()))
>>>>>>> 7337cb05
                    .collect();
                while !futures.is_empty() {
                    let ((estimator_index, result), _, rest) =
                        futures::future::select_all(futures).await;
                    futures = rest;
                    results.push((stage_index, estimator_index, result.clone()));
                    let estimator = &self.inner[stage_index][estimator_index].0;
                    tracing::debug!(?query, ?result, estimator, "new price estimate");

                    let successes = results
                        .iter()
                        .filter(|(_, _, result)| result.is_ok())
                        .count();
                    if successes >= self.successful_results_for_early_return.get() {
                        break 'outer;
                    }
                }
            }

            let best_index = results
                .iter()
                .map(|(_, _, result)| result)
                .enumerate()
                .max_by(|a, b| compare_results(a.1, b.1))
                .map(|(index, _)| index)
                .unwrap();
            let (stage_index, estimator_index, result) = &results[best_index];
            let (estimator, _) = &self.inner[*stage_index][*estimator_index];
            tracing::debug!(?query, ?result, estimator, "winning price estimate");

            let total_estimators = self.inner.iter().fold(0, |sum, inner| sum + inner.len()) as u64;
            let queried_estimators = results.len() as u64;
            metrics()
                .requests
                .with_label_values(&["executed"])
                .inc_by(queried_estimators);
            metrics()
                .requests
                .with_label_values(&["saved"])
                .inc_by(total_estimators - queried_estimators);

            if result.is_ok() {
                // Collect stats for winner predictions.
                metrics()
                    .queries_won
                    .with_label_values(&[estimator, kind.label()])
                    .inc();
            }
            result.clone()
        }
        .boxed()
    }
}

impl PriceEstimating for RacingCompetitionEstimator<Arc<dyn PriceEstimating>> {
    fn estimate(&self, query: Arc<Query>) -> futures::future::BoxFuture<'_, PriceEstimateResult> {
        self.estimate_generic(
            query.clone(),
            query.kind,
            |estimator, query| estimator.estimate(query),
            move |a, b| {
                if is_second_quote_result_preferred(query.as_ref(), a, b) {
                    Ordering::Less
                } else {
                    Ordering::Greater
                }
            },
        )
    }
}

impl NativePriceEstimating for RacingCompetitionEstimator<Arc<dyn NativePriceEstimating>> {
    fn estimate_native_price(
        &self,
        token: H160,
    ) -> futures::future::BoxFuture<'_, NativePriceEstimateResult> {
        self.estimate_generic(
            token,
            OrderKind::Buy,
            |estimator, token| estimator.estimate_native_price(token),
            move |a, b| {
                if is_second_native_result_preferred(a, b) {
                    Ordering::Less
                } else {
                    Ordering::Greater
                }
            },
        )
    }
}

/// Price estimator that pulls estimates from various sources
/// and competes on the best price.
pub struct CompetitionEstimator<T> {
    inner: RacingCompetitionEstimator<T>,
}

impl<T: Send + Sync + 'static> CompetitionEstimator<T> {
    pub fn new(inner: Vec<(String, T)>) -> Self {
        let number_of_estimators =
            NonZeroUsize::new(inner.len()).expect("Vec of estimators should not be empty.");
        Self {
            inner: RacingCompetitionEstimator::new(inner, number_of_estimators),
        }
    }
}

impl PriceEstimating for CompetitionEstimator<Arc<dyn PriceEstimating>> {
    fn estimate(&self, query: Arc<Query>) -> futures::future::BoxFuture<'_, PriceEstimateResult> {
        self.inner.estimate(query)
    }
}

fn is_second_quote_result_preferred(
    query: &Query,
    a: &PriceEstimateResult,
    b: &PriceEstimateResult,
) -> bool {
    match (a, b) {
        (Ok(a), Ok(b)) => is_second_estimate_preferred(query, a, b),
        (Ok(_), Err(_)) => false,
        (Err(_), Ok(_)) => true,
        (Err(a), Err(b)) => is_second_error_preferred(a, b),
    }
}

fn is_second_native_result_preferred(
    a: &Result<f64, PriceEstimationError>,
    b: &Result<f64, PriceEstimationError>,
) -> bool {
    match (a, b) {
        (Ok(a), Ok(b)) => b >= a,
        (Ok(_), Err(_)) => false,
        (Err(_), Ok(_)) => true,
        (Err(a), Err(b)) => is_second_error_preferred(a, b),
    }
}

fn is_second_estimate_preferred(query: &Query, a: &Estimate, b: &Estimate) -> bool {
    match query.kind {
        OrderKind::Buy => b.out_amount < a.out_amount,
        OrderKind::Sell => a.out_amount < b.out_amount,
    }
}

fn is_second_error_preferred(a: &PriceEstimationError, b: &PriceEstimationError) -> bool {
    // Errors are sorted by recoverability. E.g. a rate-limited estimation may
    // succeed if tried again, whereas unsupported order types can never recover
    // unless code changes. This can be used to decide which errors we want to
    // cache
    fn error_to_integer_priority(err: &PriceEstimationError) -> u8 {
        match err {
            // highest priority (prefer)
            PriceEstimationError::RateLimited => 5,
            PriceEstimationError::ProtocolInternal(_) => 4,
            PriceEstimationError::EstimatorInternal(_) => 3,
            PriceEstimationError::UnsupportedToken { .. } => 2,
            PriceEstimationError::NoLiquidity => 1,
            PriceEstimationError::UnsupportedOrderType(_) => 0,
            // lowest priority
        }
    }
    error_to_integer_priority(b) > error_to_integer_priority(a)
}

#[derive(prometheus_metric_storage::MetricStorage, Clone, Debug)]
#[metric(subsystem = "competition_price_estimator")]
struct Metrics {
    /// Number of wins for a particular price estimator and order kind.
    ///
    /// Note that the order kind is included in the metric. This is because some
    /// estimators only support sell orders (e.g. 1Inch) which would skew the
    /// total metrics. Additionally, this allows us to see how different
    /// estimators behave for buy vs sell orders.
    #[metric(labels("estimator_type", "order_kind"))]
    queries_won: prometheus::IntCounterVec,

    /// Number of requests we saved due to greedy selection based on historic
    /// data.
    #[metric(labels("status"))]
    requests: prometheus::IntCounterVec,
}

fn metrics() -> &'static Metrics {
    Metrics::instance(observe::metrics::get_storage_registry())
        .expect("unexpected error getting metrics instance")
}

#[cfg(test)]
mod tests {
    use {
        super::*,
        crate::price_estimation::MockPriceEstimating,
        anyhow::anyhow,
        model::order::OrderKind,
        number::nonzero::U256 as NonZeroU256,
        primitive_types::H160,
        std::time::Duration,
        tokio::time::sleep,
    };

    #[tokio::test]
    async fn works() {
        let queries = [
            Arc::new(Query {
                verification: None,
                sell_token: H160::from_low_u64_le(0),
                buy_token: H160::from_low_u64_le(1),
                in_amount: NonZeroU256::try_from(1).unwrap(),
                kind: OrderKind::Buy,
            }),
            Arc::new(Query {
                verification: None,
                sell_token: H160::from_low_u64_le(2),
                buy_token: H160::from_low_u64_le(3),
                in_amount: NonZeroU256::try_from(1).unwrap(),
                kind: OrderKind::Sell,
            }),
            Arc::new(Query {
                verification: None,
                sell_token: H160::from_low_u64_le(2),
                buy_token: H160::from_low_u64_le(3),
                in_amount: NonZeroU256::try_from(1).unwrap(),
                kind: OrderKind::Buy,
            }),
            Arc::new(Query {
                verification: None,
                sell_token: H160::from_low_u64_le(3),
                buy_token: H160::from_low_u64_le(4),
                in_amount: NonZeroU256::try_from(1).unwrap(),
                kind: OrderKind::Buy,
            }),
            Arc::new(Query {
                verification: None,
                sell_token: H160::from_low_u64_le(5),
                buy_token: H160::from_low_u64_le(6),
                in_amount: NonZeroU256::try_from(1).unwrap(),
                kind: OrderKind::Buy,
            }),
        ];
        let estimates = [
            Estimate {
                out_amount: 1.into(),
                ..Default::default()
            },
            Estimate {
                out_amount: 2.into(),
                ..Default::default()
            },
        ];

        let setup_estimator = |responses: Vec<PriceEstimateResult>| {
            let mut estimator = MockPriceEstimating::new();
            for response in responses {
                estimator.expect_estimate().times(1).returning(move |_| {
                    let response = response.clone();
                    {
                        async move { response }.boxed()
                    }
                });
            }
            estimator
        };

        let first = setup_estimator(vec![
            Ok(estimates[0]),
            Ok(estimates[0]),
            Ok(estimates[0]),
            Err(PriceEstimationError::ProtocolInternal(anyhow!("a"))),
            Err(PriceEstimationError::NoLiquidity),
        ]);

        let second = setup_estimator(vec![
            Err(PriceEstimationError::ProtocolInternal(anyhow!(""))),
            Ok(estimates[1]),
            Ok(estimates[1]),
            Err(PriceEstimationError::ProtocolInternal(anyhow!("b"))),
            Err(PriceEstimationError::UnsupportedToken {
                token: H160([0; 20]),
                reason: "".to_string(),
            }),
        ]);

        let priority: CompetitionEstimator<Arc<dyn PriceEstimating>> =
            CompetitionEstimator::new(vec![
                ("first".to_owned(), Arc::new(first)),
                ("second".to_owned(), Arc::new(second)),
            ]);

        let result = priority.estimate(queries[0].clone()).await;
        assert_eq!(result.as_ref().unwrap(), &estimates[0]);

        let result = priority.estimate(queries[1].clone()).await;
        // buy 2 is better than buy 1
        assert_eq!(result.as_ref().unwrap(), &estimates[1]);

        let result = priority.estimate(queries[2].clone()).await;
        // pay 1 is better than pay 2
        assert_eq!(result.as_ref().unwrap(), &estimates[0]);

        let result = priority.estimate(queries[3].clone()).await;
        // arbitrarily returns one of equal priority errors
        assert!(matches!(
            result.as_ref().unwrap_err(),
            PriceEstimationError::ProtocolInternal(err)
                if err.to_string() == "a" || err.to_string() == "b",
        ));

        let result = priority.estimate(queries[4].clone()).await;
        // unsupported token has higher priority than no liquidity
        assert!(matches!(
            result.as_ref().unwrap_err(),
            PriceEstimationError::UnsupportedToken { .. }
        ));
    }

    #[tokio::test]
    async fn racing_estimator_returns_early() {
        let query = Arc::new(Query {
            verification: None,
            sell_token: H160::from_low_u64_le(0),
            buy_token: H160::from_low_u64_le(1),
            in_amount: NonZeroU256::try_from(1).unwrap(),
            kind: OrderKind::Buy,
        });

        fn estimate(amount: u64) -> Estimate {
            Estimate {
                out_amount: amount.into(),
                ..Default::default()
            }
        }

        let mut first = MockPriceEstimating::new();
        first.expect_estimate().times(1).returning(move |_| {
            // immediately return an error (not enough to terminate price competition early)
            async { Err(PriceEstimationError::NoLiquidity) }.boxed()
        });

        let mut second = MockPriceEstimating::new();
        second.expect_estimate().times(1).returning(|_| {
            async {
                sleep(Duration::from_millis(10)).await;
                // return good result after some time; now we can terminate early
                Ok(estimate(1))
            }
            .boxed()
        });

        let mut third = MockPriceEstimating::new();
        third.expect_estimate().times(1).returning(move |_| {
            async {
                sleep(Duration::from_millis(20)).await;
                unreachable!(
                    "This estimation gets canceled because the racing estimator already got \
                     enough estimates to return early."
                )
            }
            .boxed()
        });

        let racing: RacingCompetitionEstimator<Arc<dyn PriceEstimating>> =
            RacingCompetitionEstimator::new(
                vec![
                    ("first".to_owned(), Arc::new(first)),
                    ("second".to_owned(), Arc::new(second)),
                    ("third".to_owned(), Arc::new(third)),
                ],
                NonZeroUsize::new(1).unwrap(),
            );

        let result = racing.estimate(query).await;
        assert_eq!(result.as_ref().unwrap(), &estimate(1));
    }

    #[tokio::test]
    async fn queries_stages_sequentially() {
        let query = Arc::new(Query {
            verification: None,
            sell_token: H160::from_low_u64_le(0),
            buy_token: H160::from_low_u64_le(1),
            in_amount: NonZeroU256::try_from(1).unwrap(),
            kind: OrderKind::Sell,
        });

        fn estimate(amount: u64) -> Estimate {
            Estimate {
                out_amount: amount.into(),
                ..Default::default()
            }
        }

        let mut first = MockPriceEstimating::new();
        first.expect_estimate().times(1).returning(move |_| {
            async {
                // First stage takes longer than second to test they are not executed in
                // parallel
                sleep(Duration::from_millis(20)).await;
                Ok(estimate(1))
            }
            .boxed()
        });

        let mut second = MockPriceEstimating::new();
        second.expect_estimate().times(1).returning(move |_| {
            async {
                sleep(Duration::from_millis(20)).await;
                Err(PriceEstimationError::NoLiquidity)
            }
            .boxed()
        });

        let mut third = MockPriceEstimating::new();
        third
            .expect_estimate()
            .times(1)
            .returning(move |_| async { Ok(estimate(3)) }.boxed());

        let mut fourth = MockPriceEstimating::new();
        fourth.expect_estimate().times(1).returning(move |_| {
            async {
                sleep(Duration::from_millis(10)).await;
                unreachable!(
                    "This estimation gets canceled because the racing estimator already got \
                     enough estimates to return early."
                )
            }
            .boxed()
        });

        let racing: RacingCompetitionEstimator<Arc<dyn PriceEstimating>> =
            RacingCompetitionEstimator {
                inner: vec![
                    vec![
                        ("first".to_owned(), Arc::new(first)),
                        ("second".to_owned(), Arc::new(second)),
                    ],
                    vec![
                        ("third".to_owned(), Arc::new(third)),
                        ("fourth".to_owned(), Arc::new(fourth)),
                    ],
                ],
                successful_results_for_early_return: NonZeroUsize::new(2).unwrap(),
            };

        let result = racing.estimate(query).await;
        assert_eq!(result.as_ref().unwrap(), &estimate(3));
    }
}<|MERGE_RESOLUTION|>--- conflicted
+++ resolved
@@ -84,20 +84,15 @@
                 // Process estimators within each stage in parallel
                 let mut futures: Vec<_> = stage
                     .iter()
-<<<<<<< HEAD
                     .enumerate()
                     .map(|(index, (_, estimator))| {
                         // Return estimator `index` together with the result because `select_all()`
                         // is allowed to shuffle around futures which makes the index return by
                         // `select_all()` meaningless for our purposes.
-                        estimator
-                            .estimate(query.clone())
+                        get_single_result(estimator, query.clone())
                             .map(move |result| (index, result))
                             .boxed()
                     })
-=======
-                    .map(|(_, estimator)| get_single_result(estimator, query.clone()))
->>>>>>> 7337cb05
                     .collect();
                 while !futures.is_empty() {
                     let ((estimator_index, result), _, rest) =
