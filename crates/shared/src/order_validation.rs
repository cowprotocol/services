--- conflicted
+++ resolved
@@ -828,7 +828,6 @@
     quote_search_parameters: &QuoteSearchParameters,
     quote_id: Option<i64>,
 ) -> Result<Quote, ValidationError> {
-<<<<<<< HEAD
     let quote = match quoter
         .find_quote(quote_id, quote_search_parameters.clone())
         .await
@@ -873,40 +872,6 @@
             tracing::debug!(quote_id =? quote.id, "computed fresh quote for order creation");
             quote
         }
-=======
-    if let Ok(quote) = quoter.find_quote(quote_id, quote_search_parameters.clone()).await {
-        tracing::debug!(
-            found_quote = ?quote.id,
-            user_provided_quote = ?quote_id,
-            "found quote for order creation"
-        );
-        return Ok(quote);
-    }
-
-    // Quote could not be found so let's compute a fresh one.
-    let parameters = QuoteParameters {
-        sell_token: quote_search_parameters.sell_token,
-        buy_token: quote_search_parameters.buy_token,
-        side: match quote_search_parameters.kind {
-            OrderKind::Buy => OrderQuoteSide::Buy {
-                buy_amount_after_fee: quote_search_parameters
-                    .buy_amount
-                    .try_into()
-                    .map_err(|_| ValidationError::ZeroAmount)?,
-            },
-            OrderKind::Sell => OrderQuoteSide::Sell {
-                sell_amount: SellAmount::AfterFee {
-                    value: quote_search_parameters
-                        .sell_amount
-                        .try_into()
-                        .map_err(|_| ValidationError::ZeroAmount)?,
-                },
-            },
-        },
-        verification: quote_search_parameters.verification.clone(),
-        signing_scheme: quote_search_parameters.signing_scheme,
-        additional_gas: quote_search_parameters.additional_gas,
->>>>>>> 0b5686c3
     };
 
     let quote = quoter.calculate_quote(parameters).await?;
