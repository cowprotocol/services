--- conflicted
+++ resolved
@@ -1774,62 +1774,6 @@
     }
 
     #[tokio::test]
-<<<<<<< HEAD
-    async fn post_validate_err_sell_amount_overflow() {
-        let mut order_quoter = MockOrderQuoting::new();
-        let mut bad_token_detector = MockBadTokenDetecting::new();
-        let mut balance_fetcher = MockBalanceFetching::new();
-        order_quoter
-            .expect_find_quote()
-            .returning(|_, _| Ok(Default::default()));
-        order_quoter.expect_store_quote().returning(Ok);
-        bad_token_detector
-            .expect_detect()
-            .returning(|_| Ok(TokenQuality::Good));
-        balance_fetcher
-            .expect_can_transfer()
-            .returning(|_, _| Ok(()));
-        let mut limit_order_counter = MockLimitOrderCounting::new();
-        limit_order_counter.expect_count().returning(|_| Ok(0u64));
-        let validator = OrderValidator::new(
-            dummy_contract!(WETH9, [0xef; 20]),
-            Arc::new(order_validation::banned::Users::none()),
-            OrderValidPeriodConfiguration::any(),
-            false,
-            Arc::new(bad_token_detector),
-            dummy_contract!(HooksTrampoline, [0xcf; 20]),
-            Arc::new(order_quoter),
-            Arc::new(balance_fetcher),
-            Arc::new(MockSignatureValidating::new()),
-            Arc::new(limit_order_counter),
-            0,
-            Arc::new(MockCodeFetching::new()),
-            Default::default(),
-            u64::MAX,
-        );
-        let order = OrderCreation {
-            valid_to: time::now_in_epoch_seconds() + 2,
-            sell_token: H160::from_low_u64_be(1),
-            buy_token: H160::from_low_u64_be(2),
-            buy_amount: U256::from(1),
-            sell_amount: U256::MAX,
-            fee_amount: U256::from(1),
-            signature: Signature::Eip712(EcdsaSignature::non_zero()),
-            app_data: OrderCreationAppData::Full {
-                full: "{}".to_string(),
-            },
-            ..Default::default()
-        };
-        let result = validator
-            .validate_and_construct_order(order, &Default::default(), Default::default(), None)
-            .await;
-        dbg!(&result);
-        assert!(matches!(result, Err(ValidationError::SellAmountOverflow)));
-    }
-
-    #[tokio::test]
-=======
->>>>>>> 27c3492d
     async fn post_validate_err_insufficient_balance() {
         let mut order_quoter = MockOrderQuoting::new();
         let mut bad_token_detector = MockBadTokenDetecting::new();
