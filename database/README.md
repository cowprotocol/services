Here we document the current state of the database. The history of these changes lives in the `sql` folder which contains all migrations. This document shows the schema and the purpose of the tables.

Code that directly interfaces with the database through SQL queries lives in the `database`. This crate is often wrapped into higher level components by consumers.

With a live database information for all tables can be retrieved with the `\d` command and information for a specific table with `\d MyTable`.

Some tables only store data emitted via smart contract events. Because we only have a single deployment of the [`GPv2Settlement`](https://github.com/cowprotocol/contracts/blob/main/src/contracts/GPv2Settlement.sol) settlement contract shared across staging and production environments events related to staging **and** production orders and settlements will be present in **both** the staging **and** production databases.
[CoWSwapEthFlow](https://github.com/cowprotocol/ethflowcontract/blob/main/src/CoWSwapEthFlow.sol) we actually deployed twice so events related to the staging environment should only show up in the staging DB and likewise for production.
It's also important to note that we only index events from blocks that we are certain will not get reorged. That means specifically that events will be indexed with a block delay of at least 64.

### app\_data

Associates the 32 bytes contract app data with the corresponding full app data.

See [here](https://github.com/cowprotocol/services/issues/1465) for more details. In this table the contract app data is either the old unixfs based scheme, or the new keccak scheme. The new scheme can be validated by keccak-256 hashing the full app data, which should produce the contract app data. The old scheme cannot be validated.

Column               | Type  | Nullable | Details
---------------------|-------|----------|-------
 contract\_app\_data | bytea | not null | 32 bytes. Referenced by `orders.app_data`.
 full\_app\_data     | bytea | not null | Is utf-8 but not stored as string because the raw bytes are important for hashing.

Indexes:
- "app\_data\_pkey" PRIMARY KEY, btree (`contract_app_data`)

### auction\_participants

This table is used for [CIP-20](https://snapshot.org/#/cow.eth/proposal/0x2d3f9bd1ea72dca84b03e97dda3efc1f4a42a772c54bd2037e8b62e7d09a491f). It stores which solvers (identified by ethereum address) participated in which auctions (identified by auction id). CIP-20 specifies that "solver teams which consistently provide solutions" get rewarded.

   Column     |  Type  | Nullable | Details
--------------|--------|----------|--------
 auction\_id  | bigint | not null | id of the auction
 participant  | bytea  | not null | solver that submitted a **valid** solution for the auction

Indexes:
- PRIMARY KEY: btree(`auction_id`, `participant`)

### auction\_prices

Stores the native price of a token in a given auction. Used for computations related to CIP-20.

 Column     | Type    | Nullable | Details
------------|---------|----------|--------
auction\_id | bigint  | not null | in which auction this price was provided
token       | bytea   | not null | address of the token the price refers to
price       | numeric | not null | the atoms of ETH that can be bought with 1 atom of the token

Indexes:
- PRIMARY KEY: btree(`auction_uid`, `token`)

### auctions (and auctions\_id\_seq counter)

Contains only the current auction to decouple auction creation in the `autopilot` from serving it in the `orderbook`. A new auction replaces the current one and uses the value of the `auctions_id_seq` sequence and increase it to ensure that auction ids are unique and monotonically increasing.

 Column | Type   | Nullable | Details
--------|--------|----------|--------
 id     | bigint | not null | other tables refer to this as auction\_id
 json   | jsonb  | not null | serialized version of the auction. Technically the format is unspecified. The only requirement is that whatever format the `autopilot` stores can be parsed by the `orderbook`.

Indexes:
- PRIMARY KEY: btree(`id`)

### competition\_auctions

Contains all auctions for which a valid solver competition exists. 

 Column        | Type    | Nullable | Details
---------------|---------|----------|--------
 id            | bigint  | not null | other tables refer to this as `auction\_id`
 block         | bigint  | not null | the block number on top of which the auction was created
 deadline      | bigint  | not null | the block number until which all winning solutions are expected to be settled on-chain.
 order\_uids   | bytea[] | not null | orders that are part of the auction
 price\_tokens | bytea[] | not null | native price tokens
 price\_values | numeric | not null | native price values, mapped one-to-one with `price\_tokens`
 surplus\_capturing\_jit\_order\_owners | bytea[] | not null | surplus capturing jit order owners that are part of the auction

Indexes:
- PRIMARY KEY: btree(`id`)

### ethflow\_orders

EthFlow orders get created with the very generic [`ICoWSwapOnchainOrders`](https://github.com/cowprotocol/ethflowcontract/blob/1d5d54a4ba890c5c0d3b26429ee32aa8e69f2f0d/src/interfaces/ICoWSwapOnchainOrders.sol#L6-L50) smart contract interface. However this interface doesn't return all the information that is required for EthFlow orders. This extra data is stored here whereas the generic data is stored in [onchain\_placed\_orders](#onchain\_placed\_orders).

 Column    | Type   | Nullable | Details
-----------|--------|----------|--------
 uid       | bytea  | not null | other tables refer to this as order\_uid
 valid\_to | bigint | not null | unix timestamp in seconds when the order expires (the native timestamp format in the EVM)

Indexes:
- PRIMARY KEY: btree(`uid`)
- ethflow\_user\_valid\_to: btree(`valid_to`)

### ethflow\_refunds

For orders buying some token with native ETH users temporarily transfer ownership of their ETH to the ethflow contract. When their order expires the `refunder` service automatically returns the ETH to the user. The table stores data about the transactions that refunded expired orders.

 Column        | Type   | Nullable | Details
---------------|--------|----------|--------
 order\_uid    | bytea  | not null | order that got refunded
 block\_number | bigint | not null | in which block the order got refunded
 tx\_hash      | bytea  | not null | hash of the transaction that refunded the order

Indexes:
- PRIMARY KEY: btree(`order_uid`)

### flyway\_schema\_history

We use flyway to do migrations of our database schema. This table contains metadata for flyway to know which and when migrations have been applied. Since this table only contains data managed by flyway and we didn't encounter any need to take a closer look at it we'll just refer to the [flyway docs](https://flywaydb.org/documentation/).

### interactions

The settlement contract allows associating user provided interactions to be executed before and after an order. This table stores these interactions and associates them with the respective orders.

 Column     | Type                   | Nullable | Details
------------|------------------------|----------|--------
 order\_uid | bytea                  | not null | order that this interaction belongs to
 index      | integer                | not null | index indicating in which interactions should be executed in case the same order has multiple interactions (ascending order)
 target     | bytea                  | not null | address of the smart contract this interaction should call
 value      | numeric                | not null | amount of ETH this interaction should send to the smart contract
 data       | bytea                  | not null | call data that contains the function selector and the bytes passed to it
 execution  | [enum](#executiontime) | not null | in which phase the interaction should be executed

Indexes:
- PRIMARY KEY: btree(`order_uid`)


### invalidations

Stores data of [`OrderInvalidated`](https://github.com/cowprotocol/contracts/blob/main/src/contracts/GPv2Settlement.sol#L70-L71) events emitted by [`invalidateOrder()`](https://github.com/cowprotocol/contracts/blob/main/src/contracts/GPv2Settlement.sol#L244-L255) of the settlement contract.

 Column        | Type   | Nullable | Details
---------------|--------|----------|--------
 block\_number | bigint | not null | block in which the event was emitted
 log\_index    | bigint | not null | index in which the log was emitted
 order\_uid    | byteai | not null | order that got invalidated

Indexes:
- PRIMARY KEY: btree(`block_number, log_index`)
- invalidations\_order\_uid: btree(`order_uid`, `block_number`, `log_index`)


### last\_indexed\_blocks

Stores the last block that was indexed for a given contract. On restarts the system continues indexing events after the last stored block for the related contract. `contract` could be something like a readable name, an address, or a combination of the two.
Should it ever become necessary events can be re-indexing by:
1. shutting down the `autopilot`
2. setting `block_number` of the relevant `contract` to the desired block in the past
3. restarting the `autopilot`

 Column        | Type   | Nullable | Details
---------------|--------|----------|--------
 contract      | text   | not null | event index this row keeps track of (e.g. `settlements`)
 block\_number | bigint | not null | last block that was successfully indexed for the contract (last indexed event could be way older than this if the tracked contract emits events very rarely)

Indexes:
- PRIMARY KEY: btree(`contract`)


### onchain\_order\_invalidations

Stores data of [`OrderInvalidation`](https://github.com/cowprotocol/ethflowcontract/blob/main/src/interfaces/ICoWSwapOnchainOrders.sol#L46-L49) events emitted by the `ICoWSwapOnchainOrders` interface.

 Column        | Type   | Nullable | Details
---------------|--------|----------|--------
 block\_number | bigint | not null | block in which the event was emitted
 log\_index    | bigint | not null | index in which the log was emitted
 uid           | byteai | not null | order that got invalidated

Indexes:
- PRIMARY KEY: btree(`uid`)
- invalidation\_event\_index: btree(`block_number, log_index`)

### onchain\_placed\_orders

Stores data of [`OrderPlacement`](https://github.com/cowprotocol/ethflowcontract/blob/main/src/interfaces/ICoWSwapOnchainOrders.sol#L23-L44) events emitted by the `ICoWSwapOnchainOrders` interface plus some metadata.

 Column           | Type                                | Nullable | Details
------------------|-------------------------------------|----------|--------
 uid              | bytea                               | not null | order that got created also known as order\_uid
 sender           | bytea                               | not null | user that created the order with the smart contract
 is\_reorged      | boolean                             | not null | if the backend detects that a block creating an order got reorged it gets invalidated with this flag
 block\_number    | bigint                              | not null | block in which the order was created
 log\_index       | bigint                              | not null | index in which the `OrderPlacement` event was emitted
 placement\_error | [enum](#onchainorderplacementerror) | nullable | what error happened when placing the order

Indexes:
- PRIMARY KEY: btree(`uid`)
- event\_index: btree(`block_number`, `index`)
- order\_sender: hash(sender)

### order\_events

Stores timestamped events throughout an order's life cycle. This information is used to get detailed metrics on a per order basis.

 Column           | Type                     | Nullable | Details
------------------|--------------------------|----------|--------
 order\_uid       | bytea                    | not null | order this event belongs to
 timestamp        | timestamptz              | not null | when the event was registered
 label            | [enum](#ordereventlabel) | not null | which event happened exactly

Indexes:
- order\_events\_by\_uid: btree(`order_uid`, `timestamp`)

### order\_execution

Contains metainformation for trades, required for reward computations that cannot be recovered from the blockchain and are not stored in a persistent manner somewhere else. 
Protocol fee tokens/amounts are stored in the same order as fee policies in fee_policies table.

 Column                 | Type      | Nullable | Details
------------------------|-----------|----------|--------
 order\_uid             | bytea     | not null | which order this trade execution is related to
 auction\_id            | bigint    | not null | in which auction this trade was initiated
 reward                 | double    | not null | revert adjusted solver rewards, deprecated in favor of [CIP-20](https://snapshot.org/#/cow.eth/proposal/0x2d3f9bd1ea72dca84b03e97dda3efc1f4a42a772c54bd2037e8b62e7d09a491f)
 executed\_fee          | numeric   | not null | fee taken for execution of the trade
 executed\_fee\_token   | bytea     | not null | token in which the executed fee is taken
 block\_number          | bigint    | not null | block in which the order was executed
 protocol\_fee\_tokens  | bytea[]   | not null | tokens in which the protocol fees are taken
 protocol\_fee\_amounts | numeric[] | not null | amounts of protocol fees taken, aligned protocol\_fee\_tokens array

Indexes:
- PRIMARY KEY: btree(`order_uid`, `auction_id`)
- order\_creation\_timestamp: btree(`creation_timestamp`)
- order\_owner: hash(`owner`)
- order\_quoting\_parameters: btree(`sell_token`, `buy_token`, `sell_amount`)
- order\_valid\_to: btree(`valid_to`)
- user\_order\_creation\_timestamp: btree(`owner`, `creation_timestamp` DESC)
- user\_valid\_to: btree(`valid_to`)
- version\_idx: btree(`settlement_contract`)

### order\_quotes

Quotes that an order was created with. These quotes get stored persistently and can be used to evaluate how accurate the quoted fee predicted the execution cost that actually happened on-chain.

 Column             | Type    | Nullable | Details
--------------------|---------|----------|--------
 order\_uid         | bytea   | not null | order that this quote belongs to
 gas\_amount        | double  | not null | estimated gas used by the quote used to create this order with
 gas\_price         | double  | not null | gas price at the time of order creation
 sell\_token\_price | double  | not null | ether-denominated price of sell\_token at the time of quoting. The ether value of `x` sell\_tokens is `x * sell_token_price`.
 sell\_amount       | numeric | not null | sell\_amount of the quote used to create the order with
 buy\_amount        | numeric | not null | buy\_amount of the quote used to create the order with
 solver             | bytea   | not null | public address of the solver that provided this quote
 verified           | boolean | not null | information if quote was verified
 metadata           | json    | not null | additional data associated with the quote in json format

Indexes:
- PRIMARY KEY: btree(`order_uid`)

### orders

Contains all relevant signed data of an order and metadata that is important for correctly executing the order with the [GPv2Settlement](https://github.com/cowprotocol/contracts/blob/main/src/contracts/GPv2Settlement.sol) smart contract.

Column                    | Type                         | Nullable | Details
--------------------------|------------------------------|----------|--------
 uid                      | bytea                        | not null | 56 bytes identifier composed of a 32 bytes `hash` over the order data signed by the user, 20 bytes containing the `owner` and 4 bytes containing `valid_to`.
 owner                    | bytea                        | not null | address who created this order and where the sell\_token will be taken from, note that for ethflow orders this is the [CoWSwapEthFlow](https://github.com/cowprotocol/ethflowcontract/blob/main/src/CoWSwapEthFlow.sol) smart contract and not the user that actually initiated the trade
 creation\_timestamp      | timestamptz                  | not null | when the order was created
 sell\_token              | bytea                        | not null | address of the token that will be sold
 buy\_token               | bytea                        | not null | address of the token that will be bought
 sell\_amount             | numeric                      | not null | amount in sell\_token that should be sold at most
 buy\_amount              | numeric                      | not null | amount of buy\_token that should be bought at least
 valid\_to                | timestamptz                  | not null | point in time when the order can no longer be settled
 fee\_amount              | numeric                      | not null | amount in sell\_token the owner agreed upfront as a fee to be taken for the trade
 kind                     | [enum](#orderkind)           | not null | trade semantics of the order
 partially\_fillable      | bool                         | not null | determines if the order can be executed in multiple smaller trades or if everything has to be executed at once (fill-or-kill)
 signature                | bytea                        | not null | signature provided by the owner stored as raw bytes. What these bytes mean is determined by signing\_scheme
 cancellation\_timestamp  | timestamptz                  | nullable | when the order was cancelled. If the timestamp is null it means the order has not been cancelled yet
 receiver                 | bytea                        | nullable | address that should receive the buy\_tokens. If this is null the owner will receive the buy tokens
 app\_data                | bytea                        | not null | arbitrary data associated with this order but per [design](https://docs.cow.fi/cow-sdk/order-meta-data-appdata) this is an IPFS hash which may contain additional meta data for this order signed by the user
 signing\_scheme          | [enum](#signingscheme)       | not null | what kind of signature was used to proof that the `owner` actually created the order
 settlement\_contract     | bytea                        | not null | address of the contract that should be used to settle this order
 sell\_token\_balance     | [enum](#selltokensource)     | not null | defines how sell\_tokens need to be transferred into the settlement contract
 buy\_token\_balance      | [enum](#buytokendestination) | not null | defined how buy\_tokens need to be transferred back to the user
 class                    | [enum](#orderclass)          | not null | determines which special trade semantics will apply to the execution of this order


Indexes:
- PRIMARY KEY: btree(`uid`)

### fee_policies

Contains all relevant data of fee policies applied to orders during auctions.

Column                               | Type                         | Nullable | Details
-------------------------------------|------------------------------|----------|--------
 auction_id                          | bigint                       | not null | unique identifier for the auction
 order_uid                           | bytea                        | not null | 56 bytes identifier linking to the order in the `orders` table
 application_order                   | serial                       | not null | the order in which the fee policies are inserted and applied
 kind                                | [PolicyKind](#policykind)    | not null | type of the fee policy, defined in the PolicyKind enum
 surplus_factor                      | double precision             |          | percentage of the surplus for fee calculation; value is between 0 and 1
 surplus_max_volume_factor           | double precision             |          | cap for the fee as a percentage of the order volume; value is between 0 and 1
 volume_factor                       | double precision             |          | fee percentage of the order volume; value is between 0 and 1
 price_improvement_factor            | double precision             |          | percentage of the price improvement over the best quote received during order creation; value is between 0 and 1
 price_improvement_max_volume_factor | double precision             |          | cap for the fee as a percentage of the order volume; value is between 0 and 1

Indexes:
- PRIMARY KEY: composite key(`auction_id`, `order_uid`, `application_order`)

#### Enums

- #### PolicyKind
    Enum for the `kind` column in `fee_policies` table.

    Values:
    - `surplus`: The fee is based on the surplus achieved in the trade.
    - `priceimprovement`: The fee is based on a better executed price than the top quote.
    - `volume`: The fee is based on the volume of the order.

### presignature\_events

Stores data of [`PreSignature`](https://github.com/cowprotocol/contracts/blob/5e5c28877c1690415548de7bc4b5502f87e7f222/src/contracts/mixins/GPv2Signing.sol#L59-L61) events. This is a mechanism where users can supply a signature for an order\_uid even before creating the original order in the backend. These events can give or revoke a signature.


 Column        | Type    | Nullable | Details
---------------|---------|----------|--------
 block\_number | bigint  | not null | block in which the event was emitted
 log\_index    | bigint  | not null | index in which the event was emitted
 owner         | bytea   | not null | owner of the order
 order\_uid    | bytea   | not null | order for which the signature was given or revoked
 signed        | boolean | not null | specifies if an a signature was given or revoked

Indexes:
- PRIMARY KEY: btreebtree(`block_number`, `log_index`)
- most\_recent\_with\_orderuid: btree (`order_uid`, `block_number` DESC, `log_index` DESC)
- presignature\_owner: hash(`owner`)

### quotes (and quotes\_id\_seq counter)

Stores quotes in order to determine whether it makes sense to allow a user to create an order with a given `fee_amount`. Quotes are short lived and get deleted when they expire. `id`s are unique and increase monotonically.

 Column                | Type               | Nullable | Details
-----------------------|--------------------|----------|--------
 sell\_token           | bytea              | not null | address of the token that should be sold
 sell\_amount          | numeric            | not null | amount that should be sold at most
 buy\_token            | bytea              | not null | address of token that should be bought
 buy\_amount           | numeric            | not null | amount that should be bought at least
 expiration\_timestamp | timestamptz        | not null | when the quote should no longer be considered valid. Invalid quotes will get deleted shortly
 order\_kind           | [enum](#orderkind) | not null | trade semantics for the quoted order
 gas\_amount           | double             | not null | estimation of gas used to execute the order according to the quote
 gas\_price            | double             | not null | gas price at the time of quoting
 sell\_token\_price    | double             | not null | price of sell\_token in ETH. Since fees get taken in the sell token the actual fee will be computed with `sell_token_price * gas_amount * gas_used`.
 id                    | bigint             | not null | unique identifier of this quote
 quote\_kind           | [enum](#quotekind) | not null | quotekind for which this quote is considered valid
 solver                | bytea              | not null | public address of the solver that provided this quote
 verified              | boolean            | not null | information if quote was verified
 metadata              | json               | not null | additional data associated with the quote in json format

Indexes:
- PRIMARY KEY: btree(`id`)
- quotes\_token\_expiration: btree (`sell_token`, `buy_token`, `expiration_timestamp` DESC)

### proposed\_solutions

All solutions reported by solvers, that were part of a solver competition. A solver competition can have more than one winner.

 Column        | Type      | Nullable | Details
---------------|-----------|----------|--------
 auction\_id   | bigint    | not null | auction for which the solution was proposed 
 uid           | bigint    | not null | unique id of the proposed solution within a single auction
 id            | numeric   | not null | id of the proposed solution as reported by the solver
 solver        | bytea     | not null | solver submission address
 is\_winner    | boolean   | not null | specifies if a solver that proposed this solution is required to execute the solution
 score         | numeric   | not null | score of a solution, based on a scoring criteria used at the time of competition
 price\_tokens | bytea[]   | not null | tokens used in a solution, for which uniform prices are provided
 price\_values | numeric[] | not null | uniform prices for all tokens in `price\_tokens` list

Indexes:
- PRIMARY KEY: btree(`auction_id`, `uid`)

### proposed\_trade\_executions

Contains all order executions for proposed solutions. 

 Column         | Type     | Nullable | Details
----------------|----------|----------|--------
 auction\_id    | bigint   | not null | auction for which the order was executed 
 solution_uid   | bigint   | not null | `uid` from `proposed\_solutions`
 order_uid      | bigint   | not null | id of the order
 executed\_sell | numeric  | not null | the effective amount that left the user's wallet including all fees
 executed\_buy  | numeric  | not null | the effective amount the user received after all fees

Indexes:
- PRIMARY KEY: btree(`auction_id`, `solution_uid`, `order_uid`)

### proposed\_jit\_orders

Solvers report orders they solved on each competition. Orders that don't exist in the orderbook (i.e. private liquidity orders or surplus capturing jit orders), are considered JIT orders and saved in this table.

 Column       | Type               | Nullable | Details
--------------|--------------------|----------|--------
 auction\_id  | bigint             | not null | auction for which the order was executed 
 solution_uid | bigint             | not null | `uid` from `proposed\_solutions`
 order_uid    | bigint             | not null | id of the order
 sell\_token  | numeric            | not null | the effective amount that left the user's wallet including all fees
 buy\_token   | numeric            | not null | the effective amount the user received after all fees
 limit\_sell  | numeric            | not null | limit sell amount of the order
 limit\_buy   | numeric            | not null | limit buy amount of the order
 side         | [enum](#orderkind) | not null | trade semantics of the order

Indexes:
- PRIMARY KEY: btree(`auction_id`, `solution_uid`, `order_uid`)

### settlement\_observations

During the solver competition solvers promise a solution of a certain quality. If the settlement that eventually gets executed on-chain is worse than what was promised solvers can get slashed. This table stores the quality of the solution that was actually observed on-chain. (see [CIP-20](https://snapshot.org/#/cow.eth/proposal/0x2d3f9bd1ea72dca84b03e97dda3efc1f4a42a772c54bd2037e8b62e7d09a491f))
This table is not read by the backend service but is meant for other services, such as the circuit breaker, to verify the quality of promised solutions.

 Column                | Type    | Nullable | Details
-----------------------|---------|----------|--------
 block\_number         | bigint  | not null | block in which the settlement happened
 log\_index            | bigint  | not null | index of the [`Settlement`](https://github.com/cowprotocol/contracts/blob/main/src/contracts/GPv2Settlement.sol#L67-L68) event
 gas\_used             | numeric | not null | amount of gas the settlement consumed
 effective\_gas\_price | numeric | not null | effective gas price (basically the [EIP-1559](https://eips.ethereum.org/EIPS/eip-1559) gas price reduced to a single value)
 surplus               | numeric | not null | amount of tokens users received more than their limit price converted to ETH
 fee                   | numeric | not null | total amount of fees collected in the auction

Indexes:
- PRIMARY KEY: btree(`block_number`, `log_index`)
- settlements\_auction\_id: btree(`auction_id`)

### settlement\_scores (deprecated)

Stores the best and second best solution quality (score) of every auction promised by solvers for [CIP-20](https://snapshot.org/#/cow.eth/proposal/0x2d3f9bd1ea72dca84b03e97dda3efc1f4a42a772c54bd2037e8b62e7d09a491f) reward computation.

 Column           | Type     | Nullable | Details
------------------|----------|----------|--------
 auction\_id      | bigint   | not null | id of the auction the scores belong to
 winner           | bytea    | not null | public address of the winning solver
 winning\_score   | numeric  | not null | highest submitted score (submitted by `winner`). This is the quality the auction observed on-chain should achieve to not result in slashing of the solver.
 reference\_score | numeric  | not null | score of the runner up solver. If only 1 solver submitted a valid solution this value is 0.
 block\_deadline  | bigint   | not null | block at which the solver should have executed the solution at the latest before getting slashed for executing too slowly
 simulated_block  | bigint   | not null | block at which the simulation of the competing solutions is done

Indexes:
- PRIMARY KEY: btree(`auction_id`)

### reference\_scores

<<<<<<< HEAD
Stores the reference score per solver, defined as the difference between the total score for the auction and the combined score of all winning solutions submitted by that solver for the same auction.
=======
Stores the reference score per solver, defined as the total score of the auction if the reference solver had not participated.
>>>>>>> f8598be3

 Column           | Type     | Nullable | Details
------------------|----------|----------|--------
 auction\_id      | bigint   | not null | id of the auction the scores belong to
 solver           | bytea    | not null | public address of the winning solver
<<<<<<< HEAD
 reference\_score | numeric  | not null | score of the runner up solver. If only 1 solver submitted a valid solution this value is 0.
=======
 reference\_score | numeric  | not null | reference score value
>>>>>>> f8598be3

Indexes:
- PRIMARY KEY: btree(`auction_id, solver`)

### settlements

Stores data and metadata of [`Settlement`](https://github.com/cowprotocol/contracts/blob/main/src/contracts/GPv2Settlement.sol#L67-L68) events emitted from the settlement contract.

 Column        | Type   | Nullable | Details
---------------|--------|----------|--------
 block\_number | bigint | not null | block in which the settlement happened
 log\_index    | bigint | not null | index in which the event was emitted
 solver        | bytea  | not null | public address of the executing solver
 tx\_hash      | bytea  | not null | transaction hash in which the settlement got executed
 auction\_id    | bigint | nullable | corresponding auction ID that initiated the settlement
 solution\_uid  | bigint | nullable | corresponding winning solver's solution UID

Indexes:
- PRIMARY KEY: btree(`block_number`,`log_index`)
- settlements\_tx\_hash: hash(`tx_hash`)
- settlements\_auction\_id: btree(`auction_id`)

### settlement\_executions

Contains data for each settlement execution of an auction. To check if the auction was settled on-chain, refer to the `settlements` table.

 Column          | Type        | Nullable | Details
-----------------|-------------|----------|--------
auction\_id      | bigint      | not null | id of the auction the settlement execution belongs to
solver           | bytea       | not null | public address of the winning solver that executed the settlement
start\_timestamp | timestamptz | not null | when the settlement execution started
end\_timestamp   | timestamptz | nullable | when the settlement execution ended
start\_block     | bigint      | not null | block in which the settlement execution started
end\_block       | bigint      | nullable | block in which the settlement execution ended
deadline\_block  | bigint      | not null | latest block at which the settlement execution should have ended
outcome          | text        | nullable | outcome of the settlement execution

Indexes:
- PRIMARY KEY: btree(`auction_id`, `solver`)
- settlement\_executions\_time\_range\_index: btree(`start_timestamp`, `end_timestamp`)

### solver\_competitions

Stores an overview of the solver competition. It contains orders in the auction along with prices for every relevant token as well as all valid solutions submitted by solvers together with their quality.

 Column | Type   | Nullable | Details
--------|--------|----------|--------
 id     | bigint | not null | id of the auction that the solver competition belongs to
 json   | jsonb  | nullable | overview of the solver competition with unspecified format

Indexes:
- PRIMARY KEY: btree(`id`)

### trades

This table contains data of [`Trade`](https://github.com/cowprotocol/contracts/blob/main/src/contracts/GPv2Settlement.sol#L49-L58) events issued by the settlement contract after a successful settlement.

 Column        | Type    | Nullable | Details
---------------|---------|----------|--------
 block\_number | bigint  | not null | block in which the event happened
 log\_index    | bigint  | not null | index in which the event was emitted
 order\_uid    | bytea   | not null | trade filled this order partially or completely
 sell\_amount  | numeric | not null | amount of sell\_token that got taken from the order owner
 buy\_amount   | numeric | not null | amount of buy\_token received by the order owner
 fee\_amount   | numeric | not null | fee amount in sell\_token that got taken in this trade. Note that this amount refers to all or a portion of the static fee\_amount the user signed during the order creation.

Indexes:
- PRIMARY KEY: btree(`block_number`, `log_index`)
- trade\_order\_uid: btree (`order_uid`, `block_number`, `log_index`)

### auction\_orders

Stores all orders that were included in a given auction. The same order can be included in multiple auctions.

 Column     | Type    | Nullable | Details
------------|---------|----------|--------
auction\_id | bigint  | not null | which auction this order was part of
order\_uids | bytea[] | not null | order uids that were included in the auction

Indexes:
- PRIMARY KEY: btree(`auction_uid`)

### surplus\_capturing\_jit\_order\_owners

Stores all surplus capturing jit order owners that are part of an auction. JIT orders settled for addresses which were not part of a given auction will not count towards surplus.

 Column     | Type    | Nullable | Details
------------|---------|----------|--------
auction\_id | bigint  | not null | which auction this order was part of
owners      | bytea[] | not null | surplus capturing jit order owner included in the auction

Indexes:
- PRIMARY KEY: btree(`auction_id`)

### jit\_orders

JIT orders stored here are orders that were settled outside of the competitition Auction. This means both regular JIT orders that protocol is not aware of, as well as regular user orders that were not listed in the Auction can appear in this table.

Column                    | Type                         | Nullable | Details
--------------------------|------------------------------|----------|--------
 block\_number            | bigint                       | not null | block in which the event happened
 log\_index               | bigint                       | not null | index in which the event was emitted
 uid                      | bytea                        | not null | 56 bytes identifier composed of a 32 bytes `hash` over the order data signed by the user, 20 bytes containing the `owner` and 4 bytes containing `valid_to`.
 owner                    | bytea                        | not null | address who created this order and where the sell\_token will be taken from, note that for ethflow orders this is the [CoWSwapEthFlow](https://github.com/cowprotocol/ethflowcontract/blob/main/src/CoWSwapEthFlow.sol) smart contract and not the user that actually initiated the trade
 creation\_timestamp      | timestamptz                  | not null | when the order was created
 sell\_token              | bytea                        | not null | address of the token that will be sold
 buy\_token               | bytea                        | not null | address of the token that will be bought
 sell\_amount             | numeric                      | not null | amount in sell\_token that should be sold at most
 buy\_amount              | numeric                      | not null | amount of buy\_token that should be bought at least
 valid\_to                | timestamptz                  | not null | point in time when the order can no longer be settled
 fee\_amount              | numeric                      | not null | amount in sell\_token the owner agreed upfront as a fee to be taken for the trade
 kind                     | [enum](#orderkind)           | not null | trade semantics of the order
 signature                | bytea                        | not null | signature provided by the owner stored as raw bytes. What these bytes mean is determined by signing\_scheme
 receiver                 | bytea                        | nullable | address that should receive the buy\_tokens. If this is null the owner will receive the buy tokens
 app\_data                | bytea                        | not null | arbitrary data associated with this order but per [design](https://docs.cow.fi/cow-sdk/order-meta-data-appdata) this is an IPFS hash which may contain additional meta data for this order signed by the user
 signing\_scheme          | [enum](#signingscheme)       | not null | what kind of signature was used to proof that the `owner` actually created the order
 sell\_token\_balance     | [enum](#selltokensource)     | not null | defines how sell\_tokens need to be transferred into the settlement contract
 buy\_token\_balance      | [enum](#buytokendestination) | not null | defined how buy\_tokens need to be transferred back to the user
 class                    | [enum](#orderclass)          | not null | determines which special trade semantics will apply to the execution of this order

Indexes:
- PRIMARY KEY: btree(`block_number`, `log_index`)
- jit\_order\_creation\_timestamp: btree(`creation_timestamp`)
- jit\_order\_owner: hash(`owner`)
- jit\_order\_uid: hash(`uid`)
- jit\_user\_order\_creation\_timestamp: btree(`owner`, `creation_timestamp` DESC)
- jit\_event\_id: btree(`block_number`, `log_index`)

### Enums

#### executiontime

 Value | Meaning
 ------|--------
 pre   | interaction should be executed before sending tokens to the settlement contract
 post  | interaction should be executed after receiving bought tokens from the settlement contract

#### onchainorderplacementerror

 Value                           | Meaning
---------------------------------|--------
 quote\_not\_found               | order was created with an expired quote
 invalid\_quote                  | the associated quote does not apply to the order
 pre\_validation\_error          | basic pre order creation check failed (e.g. no 0 amounts)
 disabled\_order\_class          | unused
 valid\_to\_too\_far\_in\_future | unused
 invalid\_order\_data            | unused
 insufficient\_fee               | the proposed fee is less than quoted fee
 non\_zero\_fee                  | the proposed fee is not zero
 other                           | some unexpected error happened

#### ordereventlabel

 Value      | Meaning
------------|--------
 created    | order was added to the orderbook
 ready      | order was included in an auction and sent to solvers
 filtered   | order was filtered from the auction and not sent to solvers
 invalid    | order can not be settled on-chain (e.g. user is missing funds, PreSign or EIP-1271 signature is invalid, etc.)
 executing  | order was included in the winning solution and is in the process of being submitted on-chain
 considered | order was in a valid solution
 traded     | order was traded on-chain
 cancelled  | user cancelled the order

#### orderkind

 Value | Meaning
-------|--------
 sell  | the order sells the entire sell\_amount for at least the user signed buy\_amount
 buy   | the order buys the entire buy\_amount for at most the user signed sell\_amount

#### signingscheme

 Value   | Meaning
---------|--------
 presign | User broadcasts a transaction onchain containing a signature of the order hash. Because this onchain transaction is also signed, it proves that the user indeed signed the order.
 ethsign | Standardized way to sign arbitraty bytes ([EIP-191](https://eips.ethereum.org/EIPS/eip-191))
 eip712  | Standardized way to hash and sign structured data. ([eip712](https://eips.ethereum.org/EIPS/eip-712))
 eip1271 | Owner of the order is a smart contract that implements [EIP-1271](https://eips.ethereum.org/EIPS/eip-1271). To verify that the order is allowed to execute we call the owner's `isValidSignature(order_hash, signature)` function and let it decide. Used to implement [smart orders](https://docs.cow.fi/tutorials/how-to-place-erc-1271-smart-contract-orders/smart-orders).

#### quotekind

We support different expiration times for orders with different signing schemes. This is because offline signed messages can immediately be validated but presign or eip-1271 signatures need to interact with the blockchain which may take time. This could be achieved by simply setting the appropriate `expiration_timestamp` in the quote. But we also want to prevent users from creating for example quick `eip712` orders with long living quotes intended for `eip1271` orders which might be way off by then so quotes also get tagged with this `quotekind`.

 Value               | Meaning
---------------------|--------
 standard            | Quote for `eip712` or `ethsign` orders.
 eip1271onchainorder | Quote that accounts for gas used to verify signature with on-chain `isValidSignature()` call (see [signingscheme::eip1271](#signingscheme))
 presignonchainorder | Quote for `presign` orders.

#### selltokensource

 Value    | Meaning
----------|--------
 erc20    | sell\_tokens will be drawn from the users regular ERC20 token allowance ([docs](https://docs.cow.fi/smart-contracts/vault-relayer/fallback-erc20-allowances))
 internal | sell\_tokens will be drawn from the balancer vault internal user balance ([docs](https://docs.cow.fi/smart-contracts/vault-relayer/balancer-internal-balances))
 external | sell\_tokens will be drawn from the user's ERC20 token balance but relayed through the balancer vault ([docs](https://docs.cow.fi/smart-contracts/vault-relayer/balancer-external-balances))

#### buytokendestination

 Value    | Meaning
----------|--------
 erc20    | Bought tokens will be added to the ERC20 token balance of that user
 internal | Bought tokens will be added to the balancer vault internal balance of the user ([docs](https://docs.cow.fi/smart-contracts/vault-relayer/balancer-internal-balances))

#### orderclass

 Value     | Meaning
-----------|--------
 market    | Short lived order that may receive surplus. Users agree to a static fee upfront by signing it.
 liquidity | These orders must be traded at their limit price and may not receive any surplus. Violating this is a slashable offence.
 limit     | Long lived order that may receive surplus. Users sign a static fee of 0 upfront and either the backend or the solvers compute a dynamic fee that gets taken from the surplus (while still respecting the user's limit price!).<|MERGE_RESOLUTION|>--- conflicted
+++ resolved
@@ -435,21 +435,13 @@
 
 ### reference\_scores
 
-<<<<<<< HEAD
-Stores the reference score per solver, defined as the difference between the total score for the auction and the combined score of all winning solutions submitted by that solver for the same auction.
-=======
 Stores the reference score per solver, defined as the total score of the auction if the reference solver had not participated.
->>>>>>> f8598be3
 
  Column           | Type     | Nullable | Details
 ------------------|----------|----------|--------
  auction\_id      | bigint   | not null | id of the auction the scores belong to
  solver           | bytea    | not null | public address of the winning solver
-<<<<<<< HEAD
- reference\_score | numeric  | not null | score of the runner up solver. If only 1 solver submitted a valid solution this value is 0.
-=======
  reference\_score | numeric  | not null | reference score value
->>>>>>> f8598be3
 
 Indexes:
 - PRIMARY KEY: btree(`auction_id, solver`)
