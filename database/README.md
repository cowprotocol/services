--- conflicted
+++ resolved
@@ -401,29 +401,9 @@
 
 ### reference\_scores
 
-<<<<<<< HEAD
-Stores reference scores of the winning solvers.
-=======
-During the solver competition solvers promise a solution of a certain quality. If the settlement that eventually gets executed on-chain is worse than what was promised solvers can get slashed. This table stores the quality of the solution that was actually observed on-chain. (see [CIP-20](https://snapshot.org/#/cow.eth/proposal/0x2d3f9bd1ea72dca84b03e97dda3efc1f4a42a772c54bd2037e8b62e7d09a491f))
-This table is not read by the backend service but is meant for other services, such as the circuit breaker, to verify the quality of promised solutions.
-
- Column                | Type    | Nullable | Details
------------------------|---------|----------|--------
- block\_number         | bigint  | not null | block in which the settlement happened
- log\_index            | bigint  | not null | index of the [`Settlement`](https://github.com/cowprotocol/contracts/blob/main/src/contracts/GPv2Settlement.sol#L67-L68) event
- gas\_used             | numeric | not null | amount of gas the settlement consumed
- effective\_gas\_price | numeric | not null | effective gas price (basically the [EIP-1559](https://eips.ethereum.org/EIPS/eip-1559) gas price reduced to a single value)
- surplus               | numeric | not null | amount of tokens users received more than their limit price converted to ETH
- fee                   | numeric | not null | total amount of fees collected in the auction
-
-Indexes:
-- PRIMARY KEY: btree(`block_number`, `log_index`)
-- settlements\_auction\_id: btree(`auction_id`)
-
 ### settlement\_scores (deprecated)
 
 Stores the best and second best solution quality (score) of every auction promised by solvers for [CIP-20](https://snapshot.org/#/cow.eth/proposal/0x2d3f9bd1ea72dca84b03e97dda3efc1f4a42a772c54bd2037e8b62e7d09a491f) reward computation.
->>>>>>> 1fa7cc6e
 
  Column           | Type     | Nullable | Details
 ------------------|----------|----------|--------
