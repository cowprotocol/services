name: pull request
on:
  pull_request:
  # We require PRs to be up to date before merging so technically it is not needed run the rust job
  # on main. However for the cache to be usable in PRs we do need the job on main.
  push:
    branches: [main]
jobs:
  lint:
    timeout-minutes: 60
    runs-on: ubuntu-latest
    steps:
      - uses: actions/checkout@v3
      - uses: Swatinem/rust-cache@v2
      - uses: actions-rs/toolchain@v1
        with:
          profile: minimal
          toolchain: nightly
          components: rustfmt
      - run: |
          rustup --version
          rustup show
          cargo --version
          cargo +nightly fmt --version
          cargo clippy --version
      - run: cargo +nightly fmt --all -- --check
      - run: cargo clippy --locked --workspace --all-features --all-targets -- -D warnings

  unit-tests:
    timeout-minutes: 60
    runs-on: ubuntu-latest
    env:
      # Shrink artifact size by not including debug info. Makes build faster and shrinks cache.
      CARGO_PROFILE_DEV_DEBUG: 0
      CARGO_PROFILE_TEST_DEBUG: 0
      CARGO_TERM_COLOR: always
    steps:
      - uses: actions/checkout@v3
      - uses: Swatinem/rust-cache@v2
      - uses: taiki-e/install-action@nextest
      - run: cargo build --tests
      - run: cargo nextest run

  test-db:
    timeout-minutes: 60
    runs-on: ubuntu-latest
    env:
      # Shrink artifact size by not including debug info. Makes build faster and shrinks cache.
      CARGO_PROFILE_DEV_DEBUG: 0
      CARGO_PROFILE_TEST_DEBUG: 0
      CARGO_TERM_COLOR: always
    steps:
      - uses: actions/checkout@v3
      - uses: Swatinem/rust-cache@v2
      # Start the build process in the background. The following cargo test command will automatically
      # wait for the build process to be done before proceeding.
      - run: cargo build -p orderbook -p database --tests &
      - uses: taiki-e/install-action@nextest
      - uses: yu-ichiro/spin-up-docker-compose-action@v1
        with:
          file: docker-compose.yaml
          up-opts: -d db migrations
      - run: cargo nextest run postgres -p orderbook -p database --test-threads 1 --run-ignored ignored-only

  test-local-node:
    timeout-minutes: 60
    runs-on: ubuntu-latest
    env:
      # Shrink artifact size by not including debug info. Makes build faster and shrinks cache.
      CARGO_PROFILE_DEV_DEBUG: 0
      CARGO_PROFILE_TEST_DEBUG: 0
      CARGO_TERM_COLOR: always
    steps:
      - uses: actions/checkout@v3
      - uses: foundry-rs/foundry-toolchain@v1
      - uses: Swatinem/rust-cache@v2
      # Start the build process in the background. The following cargo test command will automatically
      # wait for the build process to be done before proceeding.
      - run: cargo build -p e2e --tests &
      - uses: taiki-e/install-action@nextest
      - uses: yu-ichiro/spin-up-docker-compose-action@v1
        with:
          file: docker-compose.yaml
<<<<<<< HEAD
          up-opts: -d db migrations chain
      - run: cargo nextest run -p e2e local_node --test-threads 1 --failure-output final --run-ignored ignored-only
=======
          up-opts: -d db migrations
      - run: cargo test -p e2e local_node -- --ignored --test-threads 1 --nocapture
>>>>>>> 5328d088

  test-driver:
    timeout-minutes: 60
    runs-on: ubuntu-latest
    env:
      # Shrink artifact size by not including debug info. Makes build faster and shrinks cache.
      CARGO_PROFILE_DEV_DEBUG: 0
      CARGO_PROFILE_TEST_DEBUG: 0
      CARGO_TERM_COLOR: always
    steps:
      - uses: actions/checkout@v3
      - uses: foundry-rs/foundry-toolchain@v1
      - uses: Swatinem/rust-cache@v2
      - uses: taiki-e/install-action@nextest
      # Build the driver's tests.
      - run: cargo build -p driver --tests
      # Don't spawn any docker containers. The driver's tests will spawn anvil itself.
      - run: cargo nextest run -p driver --run-ignored ignored-only

  openapi:
    timeout-minutes: 60
    runs-on: ubuntu-latest
    steps:
      - uses: actions/checkout@v3
      - run: npm install @apidevtools/swagger-cli
      - run: node_modules/.bin/swagger-cli validate crates/orderbook/openapi.yml
      - run: node_modules/.bin/swagger-cli validate crates/driver/openapi.yml
      - run: node_modules/.bin/swagger-cli validate crates/solvers/openapi.yml<|MERGE_RESOLUTION|>--- conflicted
+++ resolved
@@ -81,13 +81,8 @@
       - uses: yu-ichiro/spin-up-docker-compose-action@v1
         with:
           file: docker-compose.yaml
-<<<<<<< HEAD
           up-opts: -d db migrations chain
       - run: cargo nextest run -p e2e local_node --test-threads 1 --failure-output final --run-ignored ignored-only
-=======
-          up-opts: -d db migrations
-      - run: cargo test -p e2e local_node -- --ignored --test-threads 1 --nocapture
->>>>>>> 5328d088
 
   test-driver:
     timeout-minutes: 60
